--- conflicted
+++ resolved
@@ -1354,11 +1354,7 @@
 
     RISCVCPU *cpu = RISCV_CPU(cs);
     CPURISCVState *env = &cpu->env;
-<<<<<<< HEAD
     tcg_debug_assert(pc_is_current(env));
-    bool force_hs_execp = riscv_cpu_force_hs_excep_enabled(env);
-=======
->>>>>>> 6450ce56
     uint64_t s;
 
     /* cs->exception is 32-bits wide unlike mcause which is XLEN-bits wide
@@ -1387,9 +1383,12 @@
         case RISCV_EXCP_INST_GUEST_PAGE_FAULT:
         case RISCV_EXCP_LOAD_GUEST_ACCESS_FAULT:
         case RISCV_EXCP_STORE_GUEST_AMO_ACCESS_FAULT:
-<<<<<<< HEAD
-            force_hs_execp = true;
-            /* fallthrough */
+        case RISCV_EXCP_INST_ADDR_MIS:
+        case RISCV_EXCP_INST_ACCESS_FAULT:
+        case RISCV_EXCP_LOAD_ADDR_MIS:
+        case RISCV_EXCP_STORE_AMO_ADDR_MIS:
+        case RISCV_EXCP_LOAD_ACCESS_FAULT:
+        case RISCV_EXCP_STORE_AMO_ACCESS_FAULT:
         case RISCV_EXCP_INST_PAGE_FAULT:
         case RISCV_EXCP_LOAD_PAGE_FAULT:
         case RISCV_EXCP_STORE_PAGE_FAULT:
@@ -1397,14 +1396,6 @@
         case RISCV_EXCP_LOAD_CAP_PAGE_FAULT:
         case RISCV_EXCP_STORE_AMO_CAP_PAGE_FAULT:
 #endif
-=======
->>>>>>> 6450ce56
-        case RISCV_EXCP_INST_ADDR_MIS:
-        case RISCV_EXCP_INST_ACCESS_FAULT:
-        case RISCV_EXCP_LOAD_ADDR_MIS:
-        case RISCV_EXCP_STORE_AMO_ADDR_MIS:
-        case RISCV_EXCP_LOAD_ACCESS_FAULT:
-        case RISCV_EXCP_STORE_AMO_ACCESS_FAULT:
         case RISCV_EXCP_ILLEGAL_INST:
             write_tval  = true;
             tval = env->badaddr;
