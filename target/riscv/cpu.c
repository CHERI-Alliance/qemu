/*
 * QEMU RISC-V CPU
 *
 * Copyright (c) 2016-2017 Sagar Karandikar, sagark@eecs.berkeley.edu
 * Copyright (c) 2017-2018 SiFive, Inc.
 *
 * This program is free software; you can redistribute it and/or modify it
 * under the terms and conditions of the GNU General Public License,
 * version 2 or later, as published by the Free Software Foundation.
 *
 * This program is distributed in the hope it will be useful, but WITHOUT
 * ANY WARRANTY; without even the implied warranty of MERCHANTABILITY or
 * FITNESS FOR A PARTICULAR PURPOSE.  See the GNU General Public License for
 * more details.
 *
 * You should have received a copy of the GNU General Public License along with
 * this program.  If not, see <http://www.gnu.org/licenses/>.
 */

#include "qemu/osdep.h"
#include "qemu/qemu-print.h"
#include "qemu/ctype.h"
#include "qemu/log.h"
#include "qemu/main-loop.h"
#include "cpu.h"
#include "exec/exec-all.h"
#include "exec/log_instr.h"
#include "qapi/error.h"
#include "qemu/error-report.h"
#include "qemu-common.h"
#include "hw/qdev-properties.h"
#include "migration/vmstate.h"
#include "fpu/softfloat-helpers.h"
#include "sysemu/runstate.h"
#include "disas/disas.h"
#include "monitor/monitor.h"

#include "rvfi_dii.h"
#include "helper_utils.h"

#ifdef TARGET_CHERI
#include "cheri-lazy-capregs.h"
#endif

/* RISC-V CPU definitions */

static const char riscv_exts[26] = "IEMAFDQCLBJTPVNSUHKORWXYZG";

const char * const riscv_int_regnames[] = {
  "x0/zero", "x1/ra",  "x2/sp",  "x3/gp",  "x4/tp",  "x5/t0",   "x6/t1",
  "x7/t2",   "x8/s0",  "x9/s1",  "x10/a0", "x11/a1", "x12/a2",  "x13/a3",
  "x14/a4",  "x15/a5", "x16/a6", "x17/a7", "x18/s2", "x19/s3",  "x20/s4",
  "x21/s5",  "x22/s6", "x23/s7", "x24/s8", "x25/s9", "x26/s10", "x27/s11",
  "x28/t3",  "x29/t4", "x30/t5", "x31/t6"
};

const char * const cheri_gp_regnames[32] = {
    "c0/cnull", "c1/cra",  "c2/csp",  "c3/cgp",  "c4/ctp",  "c5/ct0",   "c6/ct1",
    "c7/ct2",   "c8/cs0",  "c9/cs1",  "c10/ca0", "c11/ca1", "c12/ca2",  "c13/ca3",
    "c14/ca4",  "c15/ca5", "c16/ca6", "c17/ca7", "c18/cs2", "c19/cs3",  "c20/cs4",
    "c21/cs5",  "c22/cs6", "c23/cs7", "c24/cs8", "c25/cs9", "c26/cs10", "c27/cs11",
    "c28/ct3",  "c29/ct4", "c30/ct5", "c31/ct6"
};

const char * const riscv_fpr_regnames[] = {
  "f0/ft0",   "f1/ft1",  "f2/ft2",   "f3/ft3",   "f4/ft4",  "f5/ft5",
  "f6/ft6",   "f7/ft7",  "f8/fs0",   "f9/fs1",   "f10/fa0", "f11/fa1",
  "f12/fa2",  "f13/fa3", "f14/fa4",  "f15/fa5",  "f16/fa6", "f17/fa7",
  "f18/fs2",  "f19/fs3", "f20/fs4",  "f21/fs5",  "f22/fs6", "f23/fs7",
  "f24/fs8",  "f25/fs9", "f26/fs10", "f27/fs11", "f28/ft8", "f29/ft9",
  "f30/ft10", "f31/ft11"
};

const char * const riscv_excp_names[] = {
    "misaligned_fetch",
    "fault_fetch",
    "illegal_instruction",
    "breakpoint",
    "misaligned_load",
    "fault_load",
    "misaligned_store",
    "fault_store",
    "user_ecall",
    "supervisor_ecall",
    "hypervisor_ecall",
    "machine_ecall",
    "exec_page_fault",
    "load_page_fault",
    "reserved",
    "store_page_fault",
    "reserved",
    "reserved",
    "reserved",
    "reserved",
    "guest_exec_page_fault",
    "guest_load_page_fault",
    "reserved",
    "guest_store_page_fault",
#ifdef TARGET_CHERI   
#ifndef TARGET_RISCV32
    [RISCV_EXCP_LOAD_CAP_PAGE_FAULT] = "load_cap_page_fault",
    [RISCV_EXCP_STORE_AMO_CAP_PAGE_FAULT] = "store_cap_page_fault",
#endif
    [RISCV_EXCP_CHERI] = "cheri_fault"
#endif
};

const char * const riscv_intr_names[] = {
    "u_software",
    "s_software",
    "vs_software",
    "m_software",
    "u_timer",
    "s_timer",
    "vs_timer",
    "m_timer",
    "u_external",
    "vs_external",
    "h_external",
    "m_external",
    "reserved",
    "reserved",
    "reserved",
    "reserved"
};

<<<<<<< HEAD
#ifdef CONFIG_TCG_LOG_INSTR
const char * const riscv_cpu_mode_names[QEMU_LOG_INSTR_CPU_MODE_MAX] = {
    "User", "Supervisor", "Hypervisor", "<invalid>", "Machine",
};
#endif
=======
const char *riscv_cpu_get_trap_name(target_ulong cause, bool async)
{
    if (async) {
        return (cause < ARRAY_SIZE(riscv_intr_names)) ?
               riscv_intr_names[cause] : "(unknown)";
    } else {
        return (cause < ARRAY_SIZE(riscv_excp_names)) ?
               riscv_excp_names[cause] : "(unknown)";
    }
}
>>>>>>> a68694cd

static void set_misa(CPURISCVState *env, target_ulong misa)
{
    env->misa_mask = env->misa = misa;
}

static void set_priv_version(CPURISCVState *env, int priv_ver)
{
    env->priv_ver = priv_ver;
}

static void set_vext_version(CPURISCVState *env, int vext_ver)
{
    env->vext_ver = vext_ver;
}

static void set_feature(CPURISCVState *env, int feature)
{
    env->features |= (1ULL << feature);
}

static void set_resetvec(CPURISCVState *env, int resetvec)
{
#ifndef CONFIG_USER_ONLY
    env->resetvec = resetvec;
#endif
}

static void riscv_any_cpu_init(Object *obj)
{
    CPURISCVState *env = &RISCV_CPU(obj)->env;
    set_misa(env, RVXLEN | RVI | RVM | RVA | RVF | RVD | RVC | RVU);
    set_priv_version(env, PRIV_VERSION_1_11_0);
}

static void riscv_base_cpu_init(Object *obj)
{
    CPURISCVState *env = &RISCV_CPU(obj)->env;
    /* We set this in the realise function */
    set_misa(env, 0);
}

static void rvxx_sifive_u_cpu_init(Object *obj)
{
    CPURISCVState *env = &RISCV_CPU(obj)->env;
    set_misa(env, RVXLEN | RVI | RVM | RVA | RVF | RVD | RVC | RVS | RVU);
    set_priv_version(env, PRIV_VERSION_1_10_0);
}

static void rvxx_sifive_e_cpu_init(Object *obj)
{
    CPURISCVState *env = &RISCV_CPU(obj)->env;
    set_misa(env, RVXLEN | RVI | RVM | RVA | RVC | RVU);
    set_priv_version(env, PRIV_VERSION_1_10_0);
    qdev_prop_set_bit(DEVICE(obj), "mmu", false);
}

#if defined(TARGET_RISCV32)

static void rv32_ibex_cpu_init(Object *obj)
{
    CPURISCVState *env = &RISCV_CPU(obj)->env;
    set_misa(env, RV32 | RVI | RVM | RVC | RVU);
    set_priv_version(env, PRIV_VERSION_1_10_0);
    qdev_prop_set_bit(DEVICE(obj), "mmu", false);
}

static void rv32_imafcu_nommu_cpu_init(Object *obj)
{
    CPURISCVState *env = &RISCV_CPU(obj)->env;
    set_misa(env, RV32 | RVI | RVM | RVA | RVF | RVC | RVU);
    set_priv_version(env, PRIV_VERSION_1_10_0);
    set_resetvec(env, DEFAULT_RSTVEC);
    qdev_prop_set_bit(DEVICE(obj), "mmu", false);
}

#endif

static ObjectClass *riscv_cpu_class_by_name(const char *cpu_model)
{
    ObjectClass *oc;
    char *typename;
    char **cpuname;

    cpuname = g_strsplit(cpu_model, ",", 1);
    typename = g_strdup_printf(RISCV_CPU_TYPE_NAME("%s"), cpuname[0]);
    oc = object_class_by_name(typename);
    g_strfreev(cpuname);
    g_free(typename);
    if (!oc || !object_class_dynamic_cast(oc, TYPE_RISCV_CPU) ||
        object_class_is_abstract(oc)) {
        return NULL;
    }
    return oc;
}

static void riscv_cpu_dump_state(CPUState *cs, FILE *f, int flags)
{
    RISCVCPU *cpu = RISCV_CPU(cs);
    CPURISCVState *env = &cpu->env;
    int i;

#if !defined(CONFIG_USER_ONLY)
    if (riscv_has_ext(env, RVH)) {
        qemu_fprintf(f, " %s %d\n", "V      =  ", riscv_cpu_virt_enabled(env));
    }
#endif
    qemu_fprintf(f, " %s " TARGET_FMT_lx "\n", "pc      ", PC_ADDR(env));
#ifdef TARGET_CHERI
    qemu_fprintf(f, " %s " TARGET_FMT_lx "\n", "pc (offset) ", GET_SPECIAL_REG_ARCH(env, pc, PCC));
#endif
#ifndef CONFIG_USER_ONLY
    qemu_fprintf(f, " %s " TARGET_FMT_lx "\n", "mhartid ", env->mhartid);
    qemu_fprintf(f, " %s " TARGET_FMT_lx "\n", "mstatus ", env->mstatus);
#ifdef TARGET_RISCV32
    qemu_fprintf(f, " %s " TARGET_FMT_lx "\n", "mstatush ", env->mstatush);
#endif
    if (riscv_has_ext(env, RVH)) {
        qemu_fprintf(f, " %s " TARGET_FMT_lx "\n", "hstatus ", env->hstatus);
        qemu_fprintf(f, " %s " TARGET_FMT_lx "\n", "vsstatus ", env->vsstatus);
    }
    qemu_fprintf(f, " %s " TARGET_FMT_lx "\n", "mip     ", env->mip);
    qemu_fprintf(f, " %s " TARGET_FMT_lx "\n", "mie     ", env->mie);
    qemu_fprintf(f, " %s " TARGET_FMT_lx "\n", "mideleg ", env->mideleg);
    if (riscv_has_ext(env, RVH)) {
        qemu_fprintf(f, " %s " TARGET_FMT_lx "\n", "hideleg ", env->hideleg);
    }
    qemu_fprintf(f, " %s " TARGET_FMT_lx "\n", "medeleg ", env->medeleg);
    if (riscv_has_ext(env, RVH)) {
        qemu_fprintf(f, " %s " TARGET_FMT_lx "\n", "hedeleg ", env->hedeleg);
    }
    qemu_fprintf(f, " %s " TARGET_FMT_lx "\n", "mtvec   ", GET_SPECIAL_REG_ARCH(env, mtvec, MTCC));
    qemu_fprintf(f, " %s " TARGET_FMT_lx "\n", "stvec   ", GET_SPECIAL_REG_ARCH(env, stvec, STCC));
    if (riscv_has_ext(env, RVH)) {
        qemu_fprintf(f, " %s " TARGET_FMT_lx "\n", "vstvec  ", GET_SPECIAL_REG_ARCH(env, vstvec, VSTCC));
    }
    qemu_fprintf(f, " %s " TARGET_FMT_lx "\n", "mepc    ", GET_SPECIAL_REG_ARCH(env, mepc, MEPCC));
    qemu_fprintf(f, " %s " TARGET_FMT_lx "\n", "sepc    ", GET_SPECIAL_REG_ARCH(env, sepc, SEPCC));
    if (riscv_has_ext(env, RVH)) {
        qemu_fprintf(f, " %s " TARGET_FMT_lx "\n", "vsepc   ", GET_SPECIAL_REG_ARCH(env, vsepc, VSEPCC));
    }
    qemu_fprintf(f, " %s " TARGET_FMT_lx "\n", "mcause  ", env->mcause);
    qemu_fprintf(f, " %s " TARGET_FMT_lx "\n", "scause  ", env->scause);
    if (riscv_has_ext(env, RVH)) {
        qemu_fprintf(f, " %s " TARGET_FMT_lx "\n", "vscause ", env->vscause);
    }
    qemu_fprintf(f, " %s " TARGET_FMT_lx "\n", "mtval ", env->mtval);
    qemu_fprintf(f, " %s " TARGET_FMT_lx "\n", "stval ", env->sbadaddr);
    if (riscv_has_ext(env, RVH)) {
        qemu_fprintf(f, " %s " TARGET_FMT_lx "\n", "htval ", env->htval);
        qemu_fprintf(f, " %s " TARGET_FMT_lx "\n", "mtval2 ", env->mtval2);
    }
#endif

    for (i = 0; i < 32; i++) {
        qemu_fprintf(f, " %s " TARGET_FMT_lx,
                     riscv_int_regnames[i], gpr_int_value(env, i));
        if ((i & 3) == 3) {
            qemu_fprintf(f, "\n");
        }
    }
    if (flags & CPU_DUMP_FPU) {
        for (i = 0; i < 32; i++) {
            qemu_fprintf(f, " %s %016" PRIx64,
                         riscv_fpr_regnames[i], env->fpr[i]);
            if ((i & 3) == 3) {
                qemu_fprintf(f, "\n");
            }
        }
    }
}

static void riscv_cpu_set_pc(CPUState *cs, vaddr value)
{
#ifdef TARGET_CHERI
    // FIXME: does this set addr or offset?
    assert(false && "Not implemented yet");
#else
    RISCVCPU *cpu = RISCV_CPU(cs);
    CPURISCVState *env = &cpu->env;
    env->pc = value;
#endif
}

static void riscv_cpu_synchronize_from_tb(CPUState *cs, TranslationBlock *tb)
{
    RISCVCPU *cpu = RISCV_CPU(cs);
    CPURISCVState *env = &cpu->env;
    riscv_update_pc(env, tb->pc, /*can_be_unrepresentable=*/false);
#ifdef TARGET_CHERI
    cheri_debug_assert(tb_in_capmode(tb) == cheri_in_capmode(env));
#endif
#ifdef CONFIG_DEBUG_TCG
    env->_pc_is_current = true;
#endif
}

static bool riscv_cpu_has_work(CPUState *cs)
{
#ifndef CONFIG_USER_ONLY
    RISCVCPU *cpu = RISCV_CPU(cs);
    CPURISCVState *env = &cpu->env;
    /*
     * Definition of the WFI instruction requires it to ignore the privilege
     * mode and delegation registers, but respect individual enables
     */
    return (env->mip & env->mie) != 0;
#else
    return true;
#endif
}

void restore_state_to_opc(CPURISCVState *env, TranslationBlock *tb,
                          target_ulong *data)
{
#ifdef TARGET_CHERI
    assert(cap_is_in_bounds(&env->PCC, data[0], 1));
    if (unlikely(env->PCC._cr_cursor != data[0])) {
        qemu_log_instr_or_mask_msg(env, CPU_LOG_INT,
            "%s: Updating pc from TB: " TARGET_FMT_lx " -> " TARGET_FMT_lx "\n",
            __func__, (target_ulong)env->PCC._cr_cursor, data[0]);
    }
#endif
    riscv_update_pc(env, data[0], /*can_be_unrepresentable=*/false);
}


#ifdef CONFIG_RVFI_DII
extern int rvfi_client_fd;
extern bool rvfi_debug_output;

static void send_rvfi_dii_packet(const void *data, size_t len)
{
    if (rvfi_debug_output) {
        qemu_hexdump(data, stderr, "PACKET", len);
    }
    ssize_t nbytes = write(rvfi_client_fd, data, len);
    if (nbytes != len) {
        error_report("Failed to write packet to socket: %zd (%s)", nbytes,
                     strerror(errno));
        exit(EXIT_FAILURE);
    }
}

static void rvfi_dii_send_v1_trace(CPURISCVState* env)
{
    struct rvfi_dii_trace_v1 trace;
    // convert the state saved in env to a legacy v1 trace
    trace.rvfi_dii_order = env->rvfi_dii_trace.INST.rvfi_order;
    trace.rvfi_dii_pc_rdata = env->rvfi_dii_trace.PC.rvfi_pc_rdata;
    trace.rvfi_dii_pc_wdata = env->rvfi_dii_trace.PC.rvfi_pc_wdata;
    trace.rvfi_dii_insn = env->rvfi_dii_trace.INST.rvfi_insn;
    trace.rvfi_dii_rs1_data = env->rvfi_dii_trace.INTEGER.rvfi_rs1_rdata;
    trace.rvfi_dii_rs2_data = env->rvfi_dii_trace.INTEGER.rvfi_rs2_rdata;
    trace.rvfi_dii_rd_wdata = env->rvfi_dii_trace.INTEGER.rvfi_rd_wdata;
    trace.rvfi_dii_mem_addr = env->rvfi_dii_trace.MEM.rvfi_mem_addr;
    trace.rvfi_dii_mem_rdata = env->rvfi_dii_trace.MEM.rvfi_mem_rdata[0];
    trace.rvfi_dii_mem_wdata = env->rvfi_dii_trace.MEM.rvfi_mem_wdata[0];
    trace.rvfi_dii_mem_rmask = env->rvfi_dii_trace.MEM.rvfi_mem_rmask;
    trace.rvfi_dii_mem_wmask = env->rvfi_dii_trace.MEM.rvfi_mem_wmask;
    trace.rvfi_dii_rs1_addr = env->rvfi_dii_trace.INTEGER.rvfi_rs1_addr;
    trace.rvfi_dii_rs2_addr = env->rvfi_dii_trace.INTEGER.rvfi_rs2_addr;
    trace.rvfi_dii_rd_addr = env->rvfi_dii_trace.INTEGER.rvfi_rd_addr;
    trace.rvfi_dii_trap = env->rvfi_dii_trace.INST.rvfi_trap;
    trace.rvfi_dii_halt = env->rvfi_dii_trace.INST.rvfi_halt;
    trace.rvfi_dii_intr = env->rvfi_dii_trace.INST.rvfi_intr;

    if (rvfi_debug_output) {
        info_report("Sending %jd PCWD: 0x%08jx, RD: %02d, RWD: 0x%08jx, MA: "
                    "0x%08jx, MWD: 0x%08jx, MWM: 0x%08x, I: 0x%016jx H:%u\n",
                    (uintmax_t)trace.rvfi_dii_order,
                    (uintmax_t)trace.rvfi_dii_pc_wdata, trace.rvfi_dii_rd_addr,
                    (uintmax_t)trace.rvfi_dii_rd_wdata,
                    (uintmax_t)trace.rvfi_dii_mem_addr,
                    (uintmax_t)trace.rvfi_dii_mem_wdata,
                    trace.rvfi_dii_mem_wmask, (uintmax_t)trace.rvfi_dii_insn,
                    (unsigned)trace.rvfi_dii_halt);
    }
    send_rvfi_dii_packet(&trace, sizeof(trace));
}

static void rvfi_dii_send_v2_trace(CPURISCVState *env)
{

    struct rvfi_dii_trace_v2 trace = {
        .magic = "trace-v2",
        .available_fields = env->rvfi_dii_trace.available_fields,
        .pc_data = env->rvfi_dii_trace.PC,
        .basic_info = env->rvfi_dii_trace.INST,
    };
    GByteArray *buf = g_byte_array_new();
    g_byte_array_append(buf, (const guint8*)&trace, sizeof(trace));
    if (env->rvfi_dii_trace.available_fields & RVFI_INTEGER_DATA) {
        g_byte_array_append(buf, (const guint8 *)"int-data", 8);
        g_byte_array_append(buf, (const guint8 *)&env->rvfi_dii_trace.INTEGER,
                            sizeof(env->rvfi_dii_trace.INTEGER));
    }
    if (env->rvfi_dii_trace.available_fields & RVFI_MEM_DATA) {
        g_byte_array_append(buf, (const guint8 *)"mem-data", 8);
        g_byte_array_append(buf, (const guint8 *)&env->rvfi_dii_trace.MEM,
                            sizeof(env->rvfi_dii_trace.MEM));
    }
    // Now that we know the total size, we can update the trace header:
    ((struct rvfi_dii_trace_v2 *)buf->data)->trace_size = buf->len;
    if (rvfi_debug_output) {
        fprintf(stderr,
            "Sending %u bytes: %jd PCWD: 0x%08jx, RD: %02d, RWD: 0x%08jx, MA: "
            "0x%08jx, MWD: 0x%08jx, MWM: 0x%08x, I: 0x%016jx H:%u T:%u\n",
            buf->len, (uintmax_t)env->rvfi_dii_trace.INST.rvfi_order,
            (uintmax_t)env->rvfi_dii_trace.PC.rvfi_pc_wdata,
            env->rvfi_dii_trace.INTEGER.rvfi_rd_addr,
            (uintmax_t)env->rvfi_dii_trace.INTEGER.rvfi_rd_wdata,
            (uintmax_t)env->rvfi_dii_trace.MEM.rvfi_mem_addr,
            (uintmax_t)env->rvfi_dii_trace.MEM.rvfi_mem_wdata[0],
            env->rvfi_dii_trace.MEM.rvfi_mem_wmask,
            (uintmax_t)env->rvfi_dii_trace.INST.rvfi_insn,
            (unsigned)env->rvfi_dii_trace.INST.rvfi_halt,
            (unsigned)env->rvfi_dii_trace.INST.rvfi_trap);
    }
    send_rvfi_dii_packet(buf->data, buf->len);
    g_byte_array_free(buf, true);
}

static void rvfi_dii_send_trace(CPURISCVState *env, unsigned version)
{
    if (version == 1) {
        rvfi_dii_send_v1_trace(env);
    } else if (version == 2) {
        rvfi_dii_send_v2_trace(env);
    } else {
        error_report("Invalid trace version %d", version);
        exit(EXIT_FAILURE);
    }
}

void rvfi_dii_communicate(CPUState* cs, CPURISCVState* env, bool was_trap) {
    // needs to be global since this function is called for each instruction
    // that is executed.
    static bool rvfi_dii_started = false;
    static unsigned rvfi_dii_version = 1;
    // Single-step completed -> update PC in the trace buffer
    env->rvfi_dii_trace.PC.rvfi_pc_wdata = GET_SPECIAL_REG_ARCH(env, pc, PCC);
    env->rvfi_dii_trace.INST.rvfi_order++;

    // TestRIG expects a zero $pc after a trap:
    if (env->rvfi_dii_trace.INST.rvfi_trap && rvfi_debug_output) {
        info_report("Got trap at " TARGET_FMT_lx, PC_ADDR(env));
    }
    env->rvfi_dii_have_injected_insn = false;
    while (true) {
        assert(cs->singlestep_enabled);
        rvfi_dii_command_t cmd_buf;
        _Static_assert(sizeof(cmd_buf) == 8, "Expected 8 bytes of data");
#ifdef CONFIG_TCG_LOG_INSTR
        // Print the instruction now and skip the next commit() call that
        // happens when we return to the translator loop.
        qemu_log_instr_commit(env);
        qemu_log_instr_drop(env); // Avoid an invalid instruction log
#endif
        if (rvfi_dii_started) {
            // Send previous state
            rvfi_dii_send_trace(env, rvfi_dii_version);
            // Zero the output trace for the next test except for instret
            uint64_t old_instret = env->rvfi_dii_trace.INST.rvfi_order;
            memset(&env->rvfi_dii_trace, 0, sizeof(env->rvfi_dii_trace));
            env->rvfi_dii_trace.INST.rvfi_order = old_instret;
        }
        // Should be blocking, so we only read fewer bytes on EOF
        ssize_t nbytes = read(rvfi_client_fd, &cmd_buf, sizeof(cmd_buf));
        if (nbytes != sizeof(cmd_buf)) {
            error_report("GOT EOF/Error reading from socket: %zd (%s)", nbytes,
                         strerror(errno));
            exit(EXIT_FAILURE);
        }
        if (rvfi_debug_output) {
            info_report("Handling RVFI-DII command %d", cmd_buf.rvfi_dii_cmd);
        }
        switch (cmd_buf.rvfi_dii_cmd) {
        case '\0': {
            rvfi_dii_started = false;
            if (cmd_buf.rvfi_dii_insn ==
                (('V' << 24) | ('E' << 16) | ('R' << 8) | 'S')) {
                // Version negotiation request -> send a v1 packet with halt=3
                // to indicate that we support the v2 protocol
                env->rvfi_dii_trace.INST.rvfi_halt = 3;
            } else {
                env->rvfi_dii_trace.INST.rvfi_halt = 1;
            }
            env->rvfi_dii_trace.INST.rvfi_order = 0;
            // Clear all fields that can be zeroes: we want a defined reset
            // state for TestRIG even if the RISC-V ISA does not guarantee it.
            memset(env, 0, offsetof(CPURISCVState, end_testrig_reset_fields));
            // Overwrite the processor's resetvec as otherwise reset()
            // writes PC with default RSTVECTOR (0x10000)
            env->resetvec = RVFI_DII_RAM_START;
            // Reset the processor (and ensure that it resets to 0x80000000)
            cpu_reset(cs);
            // FIXME: Hopefully this resets RAM?
            qemu_system_reset(SHUTDOWN_CAUSE_HOST_SIGNAL);
            cs->cflags_next_tb |= CF_NOCACHE;
            hwaddr system_ram_addr = cpu_get_phys_page_debug(cs, PC_ADDR(env));
            hwaddr system_ram_size = RVFI_DII_RAM_SIZE;
            void *ram_ptr = cpu_physical_memory_map(
                system_ram_addr, &system_ram_size, /*is_write=*/true);
            assert(system_ram_size == RVFI_DII_RAM_SIZE);
            // TODO: would be nice to do this lazily instead of writing 8 MiB
            // FIXME: is it safe to do a munmap/mmap? We could also MAP_FIXED over
            // the existing mapping. This should be faster since we rarely use more
            // than one page.
            memset(ram_ptr, 0, system_ram_size);
            // Unmap: this should invalidate all caches for that regio.
            cpu_physical_memory_unmap(ram_ptr, system_ram_size, /*is_write=*/true, system_ram_size);
            // Flush the TCG state:
            tb_flush(cs);
            tlb_flush(cs); // Flush the QEMU guest->host tlb

            // TestRIG expects all capability registers to be max perms
#ifdef TARGET_CHERI
            set_max_perms_capregs(env);
#endif
            rvfi_dii_send_trace(env, rvfi_dii_version);
            memset(&env->rvfi_dii_trace, 0, sizeof(env->rvfi_dii_trace));
            continue;
        }
        case 'v': { /* Set wire format version */
            if (cmd_buf.rvfi_dii_insn == 1) {
                fprintf(stderr, "Requested trace in legacy format!\n");
            } else if (cmd_buf.rvfi_dii_insn == 2) {
                fprintf(stderr, "Requested trace in v2 format!\n");
            } else {
                fprintf(stderr, "Requested trace in unsupported format %jd!\n",
                        (intmax_t)cmd_buf.rvfi_dii_insn);
                exit(EXIT_FAILURE);
            }
            // From now on send traces in the requested format
            rvfi_dii_version = cmd_buf.rvfi_dii_insn;
            struct {
                char msg[8];
                uint64_t version;
            } version_response = {"version=", rvfi_dii_version};
            send_rvfi_dii_packet(&version_response, sizeof(version_response));
            continue;
        }
        case 'B': {
            fprintf(stderr, "*BLINK*\n");
            info_report("*BLINK*\n");
            break;
        }
        case 'Q': {
            // The remote disconnected.
            fprintf(stderr, "Received a quit command. Quitting.\n");
            info_report("Received a quit command. Quitting.\n");
            close(rvfi_client_fd);
            rvfi_client_fd = 0;
            exit(EXIT_SUCCESS);
        }
        case 1: {
            // We send the resulting packet on the next call of this function.
            rvfi_dii_started = true;
            cpu_single_step(cs, SSTEP_ENABLE | SSTEP_NOIRQ | SSTEP_NOTIMER);
            if (rvfi_debug_output) {
                char buf[512];
                FILE *tmp = fmemopen(buf, sizeof(buf), "w+");
                target_disas_buf(tmp, cs, &cmd_buf.rvfi_dii_insn,
                                 sizeof(cmd_buf.rvfi_dii_insn), PC_ADDR(env),
                                 1);
                fclose(tmp);
                info_report("injecting instruction %d '0x%08x' at %s",
                            cmd_buf.rvfi_dii_time, cmd_buf.rvfi_dii_insn, buf);
            }
            // Ideally we would just completely disable caching of translated
            // blocks in RVFI-DII mode, but I can't figure out how to do this.
            // Instead let's just flush the entire TCG cache (which should have
            // the same effect).
            tb_flush(cs); // flush TCG state
            env->rvfi_dii_trace.INST.rvfi_insn = cmd_buf.rvfi_dii_insn;
            env->rvfi_dii_have_injected_insn = true;
            env->rvfi_dii_trace.PC.rvfi_pc_rdata = GET_SPECIAL_REG_ARCH(env, pc, PCC);
            env->rvfi_dii_trace.INST.rvfi_mode = env->priv;
            env->rvfi_dii_trace.INST.rvfi_ixl = get_field(env->misa, MISA_MXL);
            resume_all_vcpus();
            cpu_resume(cs);
            env->rvfi_dii_trace.PC.rvfi_pc_wdata = -1; // Will be set after single-step trap
            // Clear the EXCP_DEBUG flag to avoid dropping into GDB
            cs->exception_index = EXCP_NONE; // EXCP_INTERRUPT;
            cs->cflags_next_tb |= CF_NOCACHE;
            // Continue execution at env->pc
            cpu_loop_exit_noexc(cs); // noreturn -> jumps back to TCG
        }
        default:
            error_report("rvfi_dii got unsupported command '%c'\n",
                         cmd_buf.rvfi_dii_cmd);
            exit(EXIT_FAILURE);
        }
        rvfi_dii_started = true;
    }
}

#endif // CONFIG_RVFI_DII

static void riscv_debug_excp_handler(CPUState *cs)
{
    /*
     * Called by core code when a watchpoint or breakpoint fires;
     * Also happens for singlestep events
     */
#ifdef CONFIG_RVFI_DII
    struct RISCVCPU *cpu = RISCV_CPU(cs);
    struct CPURISCVState *env = &cpu->env;
    if (rvfi_client_fd && cs->singlestep_enabled) {
        rvfi_dii_communicate(cs, env, false);
        return;
    }
#endif
}

static void riscv_cpu_reset(DeviceState *dev)
{
    CPUState *cs = CPU(dev);
    RISCVCPU *cpu = RISCV_CPU(cs);
    RISCVCPUClass *mcc = RISCV_CPU_GET_CLASS(cpu);
    CPURISCVState *env = &cpu->env;

    mcc->parent_reset(dev);
#ifndef CONFIG_USER_ONLY
    env->priv = PRV_M;
    env->mstatus &= ~(MSTATUS_MIE | MSTATUS_MPRV);
    env->mcause = 0;
#if defined(TARGET_RISCV64)
    target_ulong mxl = get_field(env->misa, MISA_MXL);
    env->mstatus = set_field(env->mstatus, MSTATUS64_SXL, mxl);
    env->mstatus = set_field(env->mstatus, MSTATUS64_UXL, mxl);
#endif
#endif

    cs->exception_index = EXCP_NONE;
    env->load_res = -1;
    set_default_nan_mode(1, &env->fp_status);

#if !defined(TARGET_CHERI)
    env->pc = env->resetvec;
    // Also reset mepc/sepc to zero for predicatable behaviour
    env->mepc = 0;
    env->sepc = 0;
#else
    if (!cpu->cfg.ext_cheri) {
        error_report("CHERI extension can't be disabled yet!");
        exit(EXIT_FAILURE);
    }
    // All general purpose capability registers are reset to NULL:
    reset_capregs(env);
    /*
     * See Table 5.2: Special Capability Registers (SCRs) in the CHERI ISA spec
     */
    set_max_perms_capability(&env->PCC, env->resetvec);
    set_max_perms_capability(&env->DDC, 0);
    // User mode trap handling:
    set_max_perms_capability(&env->UTCC, 0);
    null_capability(&env->UTDC);
    null_capability(&env->UScratchC);
    set_max_perms_capability(&env->UEPCC, 0);
    // Supervisor mode trap handling
    set_max_perms_capability(&env->STCC, 0);
    null_capability(&env->STDC);
    null_capability(&env->SScratchC);
    set_max_perms_capability(&env->SEPCC, 0);
    // Machine mode trap handling
    set_max_perms_capability(&env->MTCC, 0);
    null_capability(&env->MTDC);
    null_capability(&env->MScratchC);
    set_max_perms_capability(&env->MEPCC, 0);
#endif /* TARGET_CHERI */
#ifdef CONFIG_DEBUG_TCG
    env->_pc_is_current = true;
#endif
}

static void riscv_cpu_disas_set_info(CPUState *s, disassemble_info *info)
{
#if defined(TARGET_RISCV32)
    info->print_insn = print_insn_riscv32;
#elif defined(TARGET_RISCV64)
    info->print_insn = print_insn_riscv64;
#endif
#ifdef TARGET_CHERI
    struct RISCVCPU *cpu = RISCV_CPU(s);
    info->flags |= RISCV_DIS_FLAG_CHERI;
    if (cheri_in_capmode(&cpu->env)) {
        info->flags |= RISCV_DIS_FLAG_CAPMODE;
        info->print_insn = print_insn_riscv64;
    }
#endif
}

static void riscv_cpu_realize(DeviceState *dev, Error **errp)
{
    CPUState *cs = CPU(dev);
    RISCVCPU *cpu = RISCV_CPU(dev);
    CPURISCVState *env = &cpu->env;
    RISCVCPUClass *mcc = RISCV_CPU_GET_CLASS(dev);
    int priv_version = PRIV_VERSION_1_11_0;
    int vext_version = VEXT_VERSION_0_07_1;
    target_ulong target_misa = 0;
    Error *local_err = NULL;

    cpu_exec_realizefn(cs, &local_err);
    if (local_err != NULL) {
        error_propagate(errp, local_err);
        return;
    }

    if (cpu->cfg.priv_spec) {
        if (!g_strcmp0(cpu->cfg.priv_spec, "v1.11.0")) {
            priv_version = PRIV_VERSION_1_11_0;
        } else if (!g_strcmp0(cpu->cfg.priv_spec, "v1.10.0")) {
            priv_version = PRIV_VERSION_1_10_0;
        } else {
            error_setg(errp,
                       "Unsupported privilege spec version '%s'",
                       cpu->cfg.priv_spec);
            return;
        }
    }

    set_priv_version(env, priv_version);
    set_vext_version(env, vext_version);

    if (cpu->cfg.mmu) {
        set_feature(env, RISCV_FEATURE_MMU);
    }

    if (cpu->cfg.pmp) {
        set_feature(env, RISCV_FEATURE_PMP);
    }

    set_resetvec(env, cpu->cfg.resetvec);

    /* If misa isn't set (rv32 and rv64 machines) set it here */
    if (!env->misa) {
        /* Do some ISA extension error checking */
        if (cpu->cfg.ext_i && cpu->cfg.ext_e) {
            error_setg(errp,
                       "I and E extensions are incompatible");
                       return;
       }

        if (!cpu->cfg.ext_i && !cpu->cfg.ext_e) {
            error_setg(errp,
                       "Either I or E extension must be set");
                       return;
       }

       if (cpu->cfg.ext_g && !(cpu->cfg.ext_i & cpu->cfg.ext_m &
                               cpu->cfg.ext_a & cpu->cfg.ext_f &
                               cpu->cfg.ext_d)) {
            warn_report("Setting G will also set IMAFD");
            cpu->cfg.ext_i = true;
            cpu->cfg.ext_m = true;
            cpu->cfg.ext_a = true;
            cpu->cfg.ext_f = true;
            cpu->cfg.ext_d = true;
        }

        /* Set the ISA extensions, checks should have happened above */
        if (cpu->cfg.ext_i) {
            target_misa |= RVI;
        }
        if (cpu->cfg.ext_e) {
            target_misa |= RVE;
        }
        if (cpu->cfg.ext_m) {
            target_misa |= RVM;
        }
        if (cpu->cfg.ext_a) {
            target_misa |= RVA;
        }
        if (cpu->cfg.ext_f) {
            target_misa |= RVF;
        }
        if (cpu->cfg.ext_d) {
            target_misa |= RVD;
        }
        if (cpu->cfg.ext_c) {
            target_misa |= RVC;
        }
        if (cpu->cfg.ext_s) {
            target_misa |= RVS;
        }
        if (cpu->cfg.ext_u) {
            target_misa |= RVU;
        }
        if (cpu->cfg.ext_h) {
            target_misa |= RVH;
        }
        if (cpu->cfg.ext_v) {
            target_misa |= RVV;
            if (!is_power_of_2(cpu->cfg.vlen)) {
                error_setg(errp,
                        "Vector extension VLEN must be power of 2");
                return;
            }
            if (cpu->cfg.vlen > RV_VLEN_MAX || cpu->cfg.vlen < 128) {
                error_setg(errp,
                        "Vector extension implementation only supports VLEN "
                        "in the range [128, %d]", RV_VLEN_MAX);
                return;
            }
            if (!is_power_of_2(cpu->cfg.elen)) {
                error_setg(errp,
                        "Vector extension ELEN must be power of 2");
                return;
            }
            if (cpu->cfg.elen > 64 || cpu->cfg.vlen < 8) {
                error_setg(errp,
                        "Vector extension implementation only supports ELEN "
                        "in the range [8, 64]");
                return;
            }
            if (cpu->cfg.vext_spec) {
                if (!g_strcmp0(cpu->cfg.vext_spec, "v0.7.1")) {
                    vext_version = VEXT_VERSION_0_07_1;
                } else {
                    error_setg(errp,
                           "Unsupported vector spec version '%s'",
                           cpu->cfg.vext_spec);
                    return;
                }
            } else {
                qemu_log("vector verison is not specified, "
                        "use the default value v0.7.1\n");
            }
            set_vext_version(env, vext_version);
        }
#ifdef TARGET_CHERI
        if (cpu->cfg.ext_cheri) {
            // Non-standard extensions present
            target_misa |= RV('X');
        }
#endif

        set_misa(env, RVXLEN | target_misa);
    }

    riscv_cpu_register_gdb_regs_for_features(cs);

    qemu_init_vcpu(cs);
#ifdef CONFIG_DEBUG_TCG
    env->_pc_is_current = true;
#endif
    cpu_reset(cs);

    mcc->parent_realize(dev, errp);
}

static void riscv_cpu_init(Object *obj)
{
    RISCVCPU *cpu = RISCV_CPU(obj);

    cpu_set_cpustate_pointers(cpu);
}

#ifndef CONFIG_USER_ONLY
static const VMStateDescription vmstate_riscv_cpu = {
    .name = "cpu",
    .unmigratable = 1,
};
#endif

static Property riscv_cpu_properties[] = {
    DEFINE_PROP_BOOL("i", RISCVCPU, cfg.ext_i, true),
    DEFINE_PROP_BOOL("e", RISCVCPU, cfg.ext_e, false),
    DEFINE_PROP_BOOL("g", RISCVCPU, cfg.ext_g, true),
    DEFINE_PROP_BOOL("m", RISCVCPU, cfg.ext_m, true),
    DEFINE_PROP_BOOL("a", RISCVCPU, cfg.ext_a, true),
    DEFINE_PROP_BOOL("f", RISCVCPU, cfg.ext_f, true),
    DEFINE_PROP_BOOL("d", RISCVCPU, cfg.ext_d, true),
    DEFINE_PROP_BOOL("c", RISCVCPU, cfg.ext_c, true),
    DEFINE_PROP_BOOL("s", RISCVCPU, cfg.ext_s, true),
    DEFINE_PROP_BOOL("u", RISCVCPU, cfg.ext_u, true),
    /* This is experimental so mark with 'x-' */
    DEFINE_PROP_BOOL("x-h", RISCVCPU, cfg.ext_h, false),
    DEFINE_PROP_BOOL("x-v", RISCVCPU, cfg.ext_v, false),
    DEFINE_PROP_BOOL("Counters", RISCVCPU, cfg.ext_counters, true),
    DEFINE_PROP_BOOL("Zifencei", RISCVCPU, cfg.ext_ifencei, true),
    DEFINE_PROP_BOOL("Zicsr", RISCVCPU, cfg.ext_icsr, true),
#ifdef TARGET_CHERI
    DEFINE_PROP_BOOL("Xcheri", RISCVCPU, cfg.ext_cheri, true),
#endif
    DEFINE_PROP_STRING("priv_spec", RISCVCPU, cfg.priv_spec),
    DEFINE_PROP_STRING("vext_spec", RISCVCPU, cfg.vext_spec),
    DEFINE_PROP_UINT16("vlen", RISCVCPU, cfg.vlen, 128),
    DEFINE_PROP_UINT16("elen", RISCVCPU, cfg.elen, 64),
    DEFINE_PROP_BOOL("mmu", RISCVCPU, cfg.mmu, true),
    DEFINE_PROP_BOOL("pmp", RISCVCPU, cfg.pmp, true),
    DEFINE_PROP_UINT64("resetvec", RISCVCPU, cfg.resetvec, DEFAULT_RSTVEC),
    DEFINE_PROP_END_OF_LIST(),
};

static void riscv_cpu_class_init(ObjectClass *c, void *data)
{
    RISCVCPUClass *mcc = RISCV_CPU_CLASS(c);
    CPUClass *cc = CPU_CLASS(c);
    DeviceClass *dc = DEVICE_CLASS(c);

    device_class_set_parent_realize(dc, riscv_cpu_realize,
                                    &mcc->parent_realize);

    device_class_set_parent_reset(dc, riscv_cpu_reset, &mcc->parent_reset);

    cc->class_by_name = riscv_cpu_class_by_name;
    cc->has_work = riscv_cpu_has_work;
    cc->do_interrupt = riscv_cpu_do_interrupt;
    cc->cpu_exec_interrupt = riscv_cpu_exec_interrupt;
    cc->dump_state = riscv_cpu_dump_state;
    cc->set_pc = riscv_cpu_set_pc;
    cc->synchronize_from_tb = riscv_cpu_synchronize_from_tb;
    cc->gdb_read_register = riscv_cpu_gdb_read_register;
    cc->gdb_write_register = riscv_cpu_gdb_write_register;
    cc->gdb_num_core_regs = 33;
#if defined(TARGET_RISCV32)
    cc->gdb_core_xml_file = "riscv-32bit-cpu.xml";
#elif defined(TARGET_RISCV64)
    cc->gdb_core_xml_file = "riscv-64bit-cpu.xml";
#endif
    cc->gdb_stop_before_watchpoint = true;
    cc->disas_set_info = riscv_cpu_disas_set_info;
#ifndef CONFIG_USER_ONLY
    cc->do_transaction_failed = riscv_cpu_do_transaction_failed;
    cc->do_unaligned_access = riscv_cpu_do_unaligned_access;
    cc->get_phys_page_debug = riscv_cpu_get_phys_page_debug;
    /* For now, mark unmigratable: */
    cc->vmsd = &vmstate_riscv_cpu;
#endif
#ifdef CONFIG_TCG
    cc->tcg_initialize = riscv_translate_init;
    cc->tlb_fill = riscv_cpu_tlb_fill;
    cc->debug_excp_handler = riscv_debug_excp_handler;
#endif
    device_class_set_props(dc, riscv_cpu_properties);
}

char *riscv_isa_string(RISCVCPU *cpu)
{
    int i;
    const size_t maxlen = sizeof("rv128") + sizeof(riscv_exts) + 1;
    char *isa_str = g_new(char, maxlen);
    char *p = isa_str + snprintf(isa_str, maxlen, "rv%d", TARGET_LONG_BITS);
    for (i = 0; i < sizeof(riscv_exts); i++) {
        if (cpu->env.misa & RV(riscv_exts[i])) {
            *p++ = qemu_tolower(riscv_exts[i]);
        }
    }
    *p = '\0';
    // TODO: add Xcheri?
    return isa_str;
}

static gint riscv_cpu_list_compare(gconstpointer a, gconstpointer b)
{
    ObjectClass *class_a = (ObjectClass *)a;
    ObjectClass *class_b = (ObjectClass *)b;
    const char *name_a, *name_b;

    name_a = object_class_get_name(class_a);
    name_b = object_class_get_name(class_b);
    return strcmp(name_a, name_b);
}

static void riscv_cpu_list_entry(gpointer data, gpointer user_data)
{
    const char *typename = object_class_get_name(OBJECT_CLASS(data));
    int len = strlen(typename) - strlen(RISCV_CPU_TYPE_SUFFIX);

    qemu_printf("%.*s\n", len, typename);
}

void riscv_cpu_list(void)
{
    GSList *list;

    list = object_class_get_list(TYPE_RISCV_CPU, false);
    list = g_slist_sort(list, riscv_cpu_list_compare);
    g_slist_foreach(list, riscv_cpu_list_entry, NULL);
    g_slist_free(list);
}

#define DEFINE_CPU(type_name, initfn)      \
    {                                      \
        .name = type_name,                 \
        .parent = TYPE_RISCV_CPU,          \
        .instance_init = initfn            \
    }

static const TypeInfo riscv_cpu_type_infos[] = {
    {
        .name = TYPE_RISCV_CPU,
        .parent = TYPE_CPU,
        .instance_size = sizeof(RISCVCPU),
        .instance_init = riscv_cpu_init,
        .abstract = true,
        .class_size = sizeof(RISCVCPUClass),
        .class_init = riscv_cpu_class_init,
    },
    DEFINE_CPU(TYPE_RISCV_CPU_ANY,              riscv_any_cpu_init),
#if defined(TARGET_RISCV32)
    DEFINE_CPU(TYPE_RISCV_CPU_BASE32,           riscv_base_cpu_init),
    DEFINE_CPU(TYPE_RISCV_CPU_IBEX,             rv32_ibex_cpu_init),
    DEFINE_CPU(TYPE_RISCV_CPU_SIFIVE_E31,       rvxx_sifive_e_cpu_init),
    DEFINE_CPU(TYPE_RISCV_CPU_SIFIVE_E34,       rv32_imafcu_nommu_cpu_init),
    DEFINE_CPU(TYPE_RISCV_CPU_SIFIVE_U34,       rvxx_sifive_u_cpu_init),
#elif defined(TARGET_RISCV64)
    DEFINE_CPU(TYPE_RISCV_CPU_BASE64,           riscv_base_cpu_init),
    DEFINE_CPU(TYPE_RISCV_CPU_SIFIVE_E51,       rvxx_sifive_e_cpu_init),
    DEFINE_CPU(TYPE_RISCV_CPU_SIFIVE_U54,       rvxx_sifive_u_cpu_init),
#endif
};

DEFINE_TYPES(riscv_cpu_type_infos)<|MERGE_RESOLUTION|>--- conflicted
+++ resolved
@@ -96,7 +96,7 @@
     "guest_load_page_fault",
     "reserved",
     "guest_store_page_fault",
-#ifdef TARGET_CHERI   
+#ifdef TARGET_CHERI
 #ifndef TARGET_RISCV32
     [RISCV_EXCP_LOAD_CAP_PAGE_FAULT] = "load_cap_page_fault",
     [RISCV_EXCP_STORE_AMO_CAP_PAGE_FAULT] = "store_cap_page_fault",
@@ -124,13 +124,12 @@
     "reserved"
 };
 
-<<<<<<< HEAD
 #ifdef CONFIG_TCG_LOG_INSTR
 const char * const riscv_cpu_mode_names[QEMU_LOG_INSTR_CPU_MODE_MAX] = {
     "User", "Supervisor", "Hypervisor", "<invalid>", "Machine",
 };
 #endif
-=======
+
 const char *riscv_cpu_get_trap_name(target_ulong cause, bool async)
 {
     if (async) {
@@ -141,7 +140,6 @@
                riscv_excp_names[cause] : "(unknown)";
     }
 }
->>>>>>> a68694cd
 
 static void set_misa(CPURISCVState *env, target_ulong misa)
 {
