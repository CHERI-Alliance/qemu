/*
 * 9p Proxy callback
 *
 * Copyright IBM, Corp. 2011
 *
 * Authors:
 * M. Mohan Kumar <mohan@in.ibm.com>
 *
 * This work is licensed under the terms of the GNU GPL, version 2.  See
 * the COPYING file in the top-level directory.
 */

/*
 * Not so fast! You might want to read the 9p developer docs first:
 * https://wiki.qemu.org/Documentation/9p
 */

#include "qemu/osdep.h"
#include <sys/socket.h>
#include <sys/un.h>
#include "qemu-common.h"
#include "9p.h"
#include "qapi/error.h"
#include "qemu/cutils.h"
#include "qemu/error-report.h"
#include "qemu/option.h"
#include "fsdev/qemu-fsdev.h"
#include "9p-proxy.h"

typedef struct V9fsProxy {
    int sockfd;
    QemuMutex mutex;
    struct iovec in_iovec;
    struct iovec out_iovec;
} V9fsProxy;

/*
 * Return received file descriptor on success in *status.
 * errno is also returned on *status (which will be < 0)
 * return < 0 on transport error.
 */
static int v9fs_receivefd(int sockfd, int *status)
{
    struct iovec iov;
    struct msghdr msg;
    struct cmsghdr *cmsg;
    int retval, data, fd;
    union MsgControl msg_control;

    iov.iov_base = &data;
    iov.iov_len = sizeof(data);

    memset(&msg, 0, sizeof(msg));
    msg.msg_iov = &iov;
    msg.msg_iovlen = 1;
    msg.msg_control = &msg_control;
    msg.msg_controllen = sizeof(msg_control);

    do {
        retval = recvmsg(sockfd, &msg, 0);
    } while (retval < 0 && errno == EINTR);
    if (retval <= 0) {
        return retval;
    }
    /*
     * data is set to V9FS_FD_VALID, if ancillary data is sent.  If this
     * request doesn't need ancillary data (fd) or an error occurred,
     * data is set to negative errno value.
     */
    if (data != V9FS_FD_VALID) {
        *status = data;
        return 0;
    }
    /*
     * File descriptor (fd) is sent in the ancillary data. Check if we
     * indeed received it. One of the reasons to fail to receive it is if
     * we exceeded the maximum number of file descriptors!
     */
    for (cmsg = CMSG_FIRSTHDR(&msg); cmsg; cmsg = CMSG_NXTHDR(&msg, cmsg)) {
        if (cmsg->cmsg_len != CMSG_LEN(sizeof(int)) ||
            cmsg->cmsg_level != SOL_SOCKET ||
            cmsg->cmsg_type != SCM_RIGHTS) {
            continue;
        }
        fd = *((int *)CMSG_DATA(cmsg));
        *status = fd;
        return 0;
    }
    *status = -ENFILE;  /* Ancillary data sent but not received */
    return 0;
}

static ssize_t socket_read(int sockfd, void *buff, size_t size)
{
    ssize_t retval, total = 0;

    while (size) {
        retval = read(sockfd, buff, size);
        if (retval == 0) {
            return -EIO;
        }
        if (retval < 0) {
            if (errno == EINTR) {
                continue;
            }
            return -errno;
        }
        size -= retval;
        buff += retval;
        total += retval;
    }
    return total;
}

/* Converts proxy_statfs to VFS statfs structure */
static void prstatfs_to_statfs(struct statfs *stfs, ProxyStatFS *prstfs)
{
    memset(stfs, 0, sizeof(*stfs));
    stfs->f_type = prstfs->f_type;
    stfs->f_bsize = prstfs->f_bsize;
    stfs->f_blocks = prstfs->f_blocks;
    stfs->f_bfree = prstfs->f_bfree;
    stfs->f_bavail = prstfs->f_bavail;
    stfs->f_files = prstfs->f_files;
    stfs->f_ffree = prstfs->f_ffree;
#ifdef CONFIG_DARWIN
<<<<<<< HEAD
=======
    /* f_namelen and f_frsize do not exist on Darwin */
>>>>>>> f45cc819
    stfs->f_fsid.val[0] = prstfs->f_fsid[0] & 0xFFFFFFFFU;
    stfs->f_fsid.val[1] = prstfs->f_fsid[1] >> 32 & 0xFFFFFFFFU;
#else
    stfs->f_fsid.__val[0] = prstfs->f_fsid[0] & 0xFFFFFFFFU;
    stfs->f_fsid.__val[1] = prstfs->f_fsid[1] >> 32 & 0xFFFFFFFFU;
    stfs->f_namelen = prstfs->f_namelen;
    stfs->f_frsize = prstfs->f_frsize;
#endif
}

/* Converts proxy_stat structure to VFS stat structure */
static void prstat_to_stat(struct stat *stbuf, ProxyStat *prstat)
{
   memset(stbuf, 0, sizeof(*stbuf));
   stbuf->st_dev = prstat->st_dev;
   stbuf->st_ino = prstat->st_ino;
   stbuf->st_nlink = prstat->st_nlink;
   stbuf->st_mode = prstat->st_mode;
   stbuf->st_uid = prstat->st_uid;
   stbuf->st_gid = prstat->st_gid;
   stbuf->st_rdev = prstat->st_rdev;
   stbuf->st_size = prstat->st_size;
   stbuf->st_blksize = prstat->st_blksize;
   stbuf->st_blocks = prstat->st_blocks;
   stbuf->st_atime = prstat->st_atim_sec;
   stbuf->st_mtime = prstat->st_mtim_sec;
   stbuf->st_ctime = prstat->st_ctim_sec;
#ifdef CONFIG_DARWIN
<<<<<<< HEAD
=======
   stbuf->st_atimespec.tv_sec = prstat->st_atim_sec;
   stbuf->st_mtimespec.tv_sec = prstat->st_mtim_sec;
   stbuf->st_ctimespec.tv_sec = prstat->st_ctim_sec;
>>>>>>> f45cc819
   stbuf->st_atimespec.tv_nsec = prstat->st_atim_nsec;
   stbuf->st_mtimespec.tv_nsec = prstat->st_mtim_nsec;
   stbuf->st_ctimespec.tv_nsec = prstat->st_ctim_nsec;
#else
<<<<<<< HEAD
=======
   stbuf->st_atim.tv_sec = prstat->st_atim_sec;
   stbuf->st_mtim.tv_sec = prstat->st_mtim_sec;
   stbuf->st_ctim.tv_sec = prstat->st_ctim_sec;
>>>>>>> f45cc819
   stbuf->st_atim.tv_nsec = prstat->st_atim_nsec;
   stbuf->st_mtim.tv_nsec = prstat->st_mtim_nsec;
   stbuf->st_ctim.tv_nsec = prstat->st_ctim_nsec;
#endif
}

/*
 * Response contains two parts
 * {header, data}
 * header.type == T_ERROR, data -> -errno
 * header.type == T_SUCCESS, data -> response
 * size of errno/response is given by header.size
 * returns < 0, on transport error. response is
 * valid only if status >= 0.
 */
static int v9fs_receive_response(V9fsProxy *proxy, int type,
                                 int *status, void *response)
{
    int retval;
    ProxyHeader header;
    struct iovec *reply = &proxy->in_iovec;

    *status = 0;
    reply->iov_len = 0;
    retval = socket_read(proxy->sockfd, reply->iov_base, PROXY_HDR_SZ);
    if (retval < 0) {
        return retval;
    }
    reply->iov_len = PROXY_HDR_SZ;
    retval = proxy_unmarshal(reply, 0, "dd", &header.type, &header.size);
    assert(retval == 4 * 2);
    /*
     * if response size > PROXY_MAX_IO_SZ, read the response but ignore it and
     * return -ENOBUFS
     */
    if (header.size > PROXY_MAX_IO_SZ) {
        int count;
        while (header.size > 0) {
            count = MIN(PROXY_MAX_IO_SZ, header.size);
            count = socket_read(proxy->sockfd, reply->iov_base, count);
            if (count < 0) {
                return count;
            }
            header.size -= count;
        }
        *status = -ENOBUFS;
        return 0;
    }

    retval = socket_read(proxy->sockfd,
                         reply->iov_base + PROXY_HDR_SZ, header.size);
    if (retval < 0) {
        return retval;
    }
    reply->iov_len += header.size;
    /* there was an error during processing request */
    if (header.type == T_ERROR) {
        int ret;
        ret = proxy_unmarshal(reply, PROXY_HDR_SZ, "d", status);
        assert(ret == 4);
        return 0;
    }

    switch (type) {
    case T_LSTAT: {
        ProxyStat prstat;
        retval = proxy_unmarshal(reply, PROXY_HDR_SZ,
                                 "qqqdddqqqqqqqqqq", &prstat.st_dev,
                                 &prstat.st_ino, &prstat.st_nlink,
                                 &prstat.st_mode, &prstat.st_uid,
                                 &prstat.st_gid, &prstat.st_rdev,
                                 &prstat.st_size, &prstat.st_blksize,
                                 &prstat.st_blocks,
                                 &prstat.st_atim_sec, &prstat.st_atim_nsec,
                                 &prstat.st_mtim_sec, &prstat.st_mtim_nsec,
                                 &prstat.st_ctim_sec, &prstat.st_ctim_nsec);
        assert(retval == 8 * 3 + 4 * 3 + 8 * 10);
        prstat_to_stat(response, &prstat);
        break;
    }
    case T_STATFS: {
        ProxyStatFS prstfs;
        retval = proxy_unmarshal(reply, PROXY_HDR_SZ,
                                 "qqqqqqqqqqq", &prstfs.f_type,
                                 &prstfs.f_bsize, &prstfs.f_blocks,
                                 &prstfs.f_bfree, &prstfs.f_bavail,
                                 &prstfs.f_files, &prstfs.f_ffree,
                                 &prstfs.f_fsid[0], &prstfs.f_fsid[1],
                                 &prstfs.f_namelen, &prstfs.f_frsize);
        assert(retval == 8 * 11);
        prstatfs_to_statfs(response, &prstfs);
        break;
    }
    case T_READLINK: {
        V9fsString target;
        v9fs_string_init(&target);
        retval = proxy_unmarshal(reply, PROXY_HDR_SZ, "s", &target);
        strcpy(response, target.data);
        v9fs_string_free(&target);
        break;
    }
    case T_LGETXATTR:
    case T_LLISTXATTR: {
        V9fsString xattr;
        v9fs_string_init(&xattr);
        retval = proxy_unmarshal(reply, PROXY_HDR_SZ, "s", &xattr);
        memcpy(response, xattr.data, xattr.size);
        v9fs_string_free(&xattr);
        break;
    }
    case T_GETVERSION:
        retval = proxy_unmarshal(reply, PROXY_HDR_SZ, "q", response);
        assert(retval == 8);
        break;
    default:
        return -1;
    }
    if (retval < 0) {
        *status  = retval;
    }
    return 0;
}

/*
 * return < 0 on transport error.
 * *status is valid only if return >= 0
 */
static int v9fs_receive_status(V9fsProxy *proxy,
                               struct iovec *reply, int *status)
{
    int retval;
    ProxyHeader header;

    *status = 0;
    reply->iov_len = 0;
    retval = socket_read(proxy->sockfd, reply->iov_base, PROXY_HDR_SZ);
    if (retval < 0) {
        return retval;
    }
    reply->iov_len = PROXY_HDR_SZ;
    retval = proxy_unmarshal(reply, 0, "dd", &header.type, &header.size);
    assert(retval == 4 * 2);
    retval = socket_read(proxy->sockfd,
                         reply->iov_base + PROXY_HDR_SZ, header.size);
    if (retval < 0) {
        return retval;
    }
    reply->iov_len += header.size;
    retval = proxy_unmarshal(reply, PROXY_HDR_SZ, "d", status);
    assert(retval == 4);
    return 0;
}

/*
 * Proxy->header and proxy->request written to socket by QEMU process.
 * This request read by proxy helper process
 * returns 0 on success and -errno on error
 */
static int v9fs_request(V9fsProxy *proxy, int type, void *response, ...)
{
    dev_t rdev;
    va_list ap;
    int size = 0;
    int retval = 0;
    uint64_t offset;
    ProxyHeader header = { 0, 0};
    struct timespec spec[2];
    int flags, mode, uid, gid;
    V9fsString *name, *value;
    V9fsString *path, *oldpath;
    struct iovec *iovec = NULL, *reply = NULL;

    qemu_mutex_lock(&proxy->mutex);

    if (proxy->sockfd == -1) {
        retval = -EIO;
        goto err_out;
    }
    iovec = &proxy->out_iovec;
    reply = &proxy->in_iovec;
    va_start(ap, response);
    switch (type) {
    case T_OPEN:
        path = va_arg(ap, V9fsString *);
        flags = va_arg(ap, int);
        retval = proxy_marshal(iovec, PROXY_HDR_SZ, "sd", path, flags);
        if (retval > 0) {
            header.size = retval;
            header.type = T_OPEN;
        }
        break;
    case T_CREATE:
        path = va_arg(ap, V9fsString *);
        flags = va_arg(ap, int);
        mode = va_arg(ap, int);
        uid = va_arg(ap, int);
        gid = va_arg(ap, int);
        retval = proxy_marshal(iovec, PROXY_HDR_SZ, "sdddd", path,
                                    flags, mode, uid, gid);
        if (retval > 0) {
            header.size = retval;
            header.type = T_CREATE;
        }
        break;
    case T_MKNOD:
        path = va_arg(ap, V9fsString *);
        mode = va_arg(ap, int);
        rdev = va_arg(ap, long int);
        uid = va_arg(ap, int);
        gid = va_arg(ap, int);
        retval = proxy_marshal(iovec, PROXY_HDR_SZ, "ddsdq",
                                    uid, gid, path, mode, rdev);
        if (retval > 0) {
            header.size = retval;
            header.type = T_MKNOD;
        }
        break;
    case T_MKDIR:
        path = va_arg(ap, V9fsString *);
        mode = va_arg(ap, int);
        uid = va_arg(ap, int);
        gid = va_arg(ap, int);
        retval = proxy_marshal(iovec, PROXY_HDR_SZ, "ddsd",
                                    uid, gid, path, mode);
        if (retval > 0) {
            header.size = retval;
            header.type = T_MKDIR;
        }
        break;
    case T_SYMLINK:
        oldpath = va_arg(ap, V9fsString *);
        path = va_arg(ap, V9fsString *);
        uid = va_arg(ap, int);
        gid = va_arg(ap, int);
        retval = proxy_marshal(iovec, PROXY_HDR_SZ, "ddss",
                                    uid, gid, oldpath, path);
        if (retval > 0) {
            header.size = retval;
            header.type = T_SYMLINK;
        }
        break;
    case T_LINK:
        oldpath = va_arg(ap, V9fsString *);
        path = va_arg(ap, V9fsString *);
        retval = proxy_marshal(iovec, PROXY_HDR_SZ, "ss",
                                    oldpath, path);
        if (retval > 0) {
            header.size = retval;
            header.type = T_LINK;
        }
        break;
    case T_LSTAT:
        path = va_arg(ap, V9fsString *);
        retval = proxy_marshal(iovec, PROXY_HDR_SZ, "s", path);
        if (retval > 0) {
            header.size = retval;
            header.type = T_LSTAT;
        }
        break;
    case T_READLINK:
        path = va_arg(ap, V9fsString *);
        size = va_arg(ap, int);
        retval = proxy_marshal(iovec, PROXY_HDR_SZ, "sd", path, size);
        if (retval > 0) {
            header.size = retval;
            header.type = T_READLINK;
        }
        break;
    case T_STATFS:
        path = va_arg(ap, V9fsString *);
        retval = proxy_marshal(iovec, PROXY_HDR_SZ, "s", path);
        if (retval > 0) {
            header.size = retval;
            header.type = T_STATFS;
        }
        break;
    case T_CHMOD:
        path = va_arg(ap, V9fsString *);
        mode = va_arg(ap, int);
        retval = proxy_marshal(iovec, PROXY_HDR_SZ, "sd", path, mode);
        if (retval > 0) {
            header.size = retval;
            header.type = T_CHMOD;
        }
        break;
    case T_CHOWN:
        path = va_arg(ap, V9fsString *);
        uid = va_arg(ap, int);
        gid = va_arg(ap, int);
        retval = proxy_marshal(iovec, PROXY_HDR_SZ, "sdd", path, uid, gid);
        if (retval > 0) {
            header.size = retval;
            header.type = T_CHOWN;
        }
        break;
    case T_TRUNCATE:
        path = va_arg(ap, V9fsString *);
        offset = va_arg(ap, uint64_t);
        retval = proxy_marshal(iovec, PROXY_HDR_SZ, "sq", path, offset);
        if (retval > 0) {
            header.size = retval;
            header.type = T_TRUNCATE;
        }
        break;
    case T_UTIME:
        path = va_arg(ap, V9fsString *);
        spec[0].tv_sec = va_arg(ap, long);
        spec[0].tv_nsec = va_arg(ap, long);
        spec[1].tv_sec = va_arg(ap, long);
        spec[1].tv_nsec = va_arg(ap, long);
        retval = proxy_marshal(iovec, PROXY_HDR_SZ, "sqqqq", path,
                                    spec[0].tv_sec, spec[1].tv_nsec,
                                    spec[1].tv_sec, spec[1].tv_nsec);
        if (retval > 0) {
            header.size = retval;
            header.type = T_UTIME;
        }
        break;
    case T_RENAME:
        oldpath = va_arg(ap, V9fsString *);
        path = va_arg(ap, V9fsString *);
        retval = proxy_marshal(iovec, PROXY_HDR_SZ, "ss", oldpath, path);
        if (retval > 0) {
            header.size = retval;
            header.type = T_RENAME;
        }
        break;
    case T_REMOVE:
        path = va_arg(ap, V9fsString *);
        retval = proxy_marshal(iovec, PROXY_HDR_SZ, "s", path);
        if (retval > 0) {
            header.size = retval;
            header.type = T_REMOVE;
        }
        break;
    case T_LGETXATTR:
        size = va_arg(ap, int);
        path = va_arg(ap, V9fsString *);
        name = va_arg(ap, V9fsString *);
        retval = proxy_marshal(iovec, PROXY_HDR_SZ,
                                    "dss", size, path, name);
        if (retval > 0) {
            header.size = retval;
            header.type = T_LGETXATTR;
        }
        break;
    case T_LLISTXATTR:
        size = va_arg(ap, int);
        path = va_arg(ap, V9fsString *);
        retval = proxy_marshal(iovec, PROXY_HDR_SZ, "ds", size, path);
        if (retval > 0) {
            header.size = retval;
            header.type = T_LLISTXATTR;
        }
        break;
    case T_LSETXATTR:
        path = va_arg(ap, V9fsString *);
        name = va_arg(ap, V9fsString *);
        value = va_arg(ap, V9fsString *);
        size = va_arg(ap, int);
        flags = va_arg(ap, int);
        retval = proxy_marshal(iovec, PROXY_HDR_SZ, "sssdd",
                                    path, name, value, size, flags);
        if (retval > 0) {
            header.size = retval;
            header.type = T_LSETXATTR;
        }
        break;
    case T_LREMOVEXATTR:
        path = va_arg(ap, V9fsString *);
        name = va_arg(ap, V9fsString *);
        retval = proxy_marshal(iovec, PROXY_HDR_SZ, "ss", path, name);
        if (retval > 0) {
            header.size = retval;
            header.type = T_LREMOVEXATTR;
        }
        break;
    case T_GETVERSION:
        path = va_arg(ap, V9fsString *);
        retval = proxy_marshal(iovec, PROXY_HDR_SZ, "s", path);
        if (retval > 0) {
            header.size = retval;
            header.type = T_GETVERSION;
        }
        break;
    default:
        error_report("Invalid type %d", type);
        retval = -EINVAL;
        break;
    }
    va_end(ap);

    if (retval < 0) {
        goto err_out;
    }

    /* marshal the header details */
    retval = proxy_marshal(iovec, 0, "dd", header.type, header.size);
    assert(retval == 4 * 2);
    header.size += PROXY_HDR_SZ;

    retval = qemu_write_full(proxy->sockfd, iovec->iov_base, header.size);
    if (retval != header.size) {
        goto close_error;
    }

    switch (type) {
    case T_OPEN:
    case T_CREATE:
        /*
         * A file descriptor is returned as response for
         * T_OPEN,T_CREATE on success
         */
        if (v9fs_receivefd(proxy->sockfd, &retval) < 0) {
            goto close_error;
        }
        break;
    case T_MKNOD:
    case T_MKDIR:
    case T_SYMLINK:
    case T_LINK:
    case T_CHMOD:
    case T_CHOWN:
    case T_RENAME:
    case T_TRUNCATE:
    case T_UTIME:
    case T_REMOVE:
    case T_LSETXATTR:
    case T_LREMOVEXATTR:
        if (v9fs_receive_status(proxy, reply, &retval) < 0) {
            goto close_error;
        }
        break;
    case T_LSTAT:
    case T_READLINK:
    case T_STATFS:
    case T_GETVERSION:
        if (v9fs_receive_response(proxy, type, &retval, response) < 0) {
            goto close_error;
        }
        break;
    case T_LGETXATTR:
    case T_LLISTXATTR:
        if (!size) {
            if (v9fs_receive_status(proxy, reply, &retval) < 0) {
                goto close_error;
            }
        } else {
            if (v9fs_receive_response(proxy, type, &retval, response) < 0) {
                goto close_error;
            }
        }
        break;
    }

err_out:
    qemu_mutex_unlock(&proxy->mutex);
    return retval;

close_error:
    close(proxy->sockfd);
    proxy->sockfd = -1;
    qemu_mutex_unlock(&proxy->mutex);
    return -EIO;
}

static int proxy_lstat(FsContext *fs_ctx, V9fsPath *fs_path, struct stat *stbuf)
{
    int retval;
    retval = v9fs_request(fs_ctx->private, T_LSTAT, stbuf, fs_path);
    if (retval < 0) {
        errno = -retval;
        return -1;
    }
    return retval;
}

static ssize_t proxy_readlink(FsContext *fs_ctx, V9fsPath *fs_path,
                              char *buf, size_t bufsz)
{
    int retval;
    retval = v9fs_request(fs_ctx->private, T_READLINK, buf, fs_path, bufsz);
    if (retval < 0) {
        errno = -retval;
        return -1;
    }
    return strlen(buf);
}

static int proxy_close(FsContext *ctx, V9fsFidOpenState *fs)
{
    return close(fs->fd);
}

static int proxy_closedir(FsContext *ctx, V9fsFidOpenState *fs)
{
    return closedir(fs->dir.stream);
}

static int proxy_open(FsContext *ctx, V9fsPath *fs_path,
                      int flags, V9fsFidOpenState *fs)
{
    fs->fd = v9fs_request(ctx->private, T_OPEN, NULL, fs_path, flags);
    if (fs->fd < 0) {
        errno = -fs->fd;
        fs->fd = -1;
    }
    return fs->fd;
}

static int proxy_opendir(FsContext *ctx,
                         V9fsPath *fs_path, V9fsFidOpenState *fs)
{
    int serrno, fd;

    fs->dir.stream = NULL;
    fd = v9fs_request(ctx->private, T_OPEN, NULL, fs_path, O_DIRECTORY);
    if (fd < 0) {
        errno = -fd;
        return -1;
    }
    fs->dir.stream = fdopendir(fd);
    if (!fs->dir.stream) {
        serrno = errno;
        close(fd);
        errno = serrno;
        return -1;
    }
    return 0;
}

static void proxy_rewinddir(FsContext *ctx, V9fsFidOpenState *fs)
{
    rewinddir(fs->dir.stream);
}

static off_t proxy_telldir(FsContext *ctx, V9fsFidOpenState *fs)
{
    return telldir(fs->dir.stream);
}

static struct dirent *proxy_readdir(FsContext *ctx, V9fsFidOpenState *fs)
{
    struct dirent *entry;
    entry = readdir(fs->dir.stream);
#ifdef CONFIG_DARWIN
    if (!entry) {
        return NULL;
    }
    int td;
    td = telldir(fs->dir.stream);
    /* If telldir fails, fail the entire readdir call */
    if (td < 0) {
        return NULL;
    }
    entry->d_seekoff = td;
#endif
    return entry;
}

static void proxy_seekdir(FsContext *ctx, V9fsFidOpenState *fs, off_t off)
{
    seekdir(fs->dir.stream, off);
}

static ssize_t proxy_preadv(FsContext *ctx, V9fsFidOpenState *fs,
                            const struct iovec *iov,
                            int iovcnt, off_t offset)
{
    ssize_t ret;
#ifdef CONFIG_PREADV
    ret = preadv(fs->fd, iov, iovcnt, offset);
#else
    ret = lseek(fs->fd, offset, SEEK_SET);
    if (ret >= 0) {
        ret = readv(fs->fd, iov, iovcnt);
    }
#endif
    return ret;
}

static ssize_t proxy_pwritev(FsContext *ctx, V9fsFidOpenState *fs,
                             const struct iovec *iov,
                             int iovcnt, off_t offset)
{
    ssize_t ret;

#ifdef CONFIG_PREADV
    ret = pwritev(fs->fd, iov, iovcnt, offset);
#else
    ret = lseek(fs->fd, offset, SEEK_SET);
    if (ret >= 0) {
        ret = writev(fs->fd, iov, iovcnt);
    }
#endif
#ifdef CONFIG_SYNC_FILE_RANGE
    if (ret > 0 && ctx->export_flags & V9FS_IMMEDIATE_WRITEOUT) {
        /*
         * Initiate a writeback. This is not a data integrity sync.
         * We want to ensure that we don't leave dirty pages in the cache
         * after write when writeout=immediate is sepcified.
         */
        sync_file_range(fs->fd, offset, ret,
                        SYNC_FILE_RANGE_WAIT_BEFORE | SYNC_FILE_RANGE_WRITE);
    }
#endif
    return ret;
}

static int proxy_chmod(FsContext *fs_ctx, V9fsPath *fs_path, FsCred *credp)
{
    int retval;
    retval = v9fs_request(fs_ctx->private, T_CHMOD, NULL, fs_path,
                          credp->fc_mode);
    if (retval < 0) {
        errno = -retval;
    }
    return retval;
}

static int proxy_mknod(FsContext *fs_ctx, V9fsPath *dir_path,
                       const char *name, FsCred *credp)
{
    int retval;
    V9fsString fullname;

    v9fs_string_init(&fullname);
    v9fs_string_sprintf(&fullname, "%s/%s", dir_path->data, name);

    retval = v9fs_request(fs_ctx->private, T_MKNOD, NULL, &fullname,
                          credp->fc_mode, credp->fc_rdev,
                          credp->fc_uid, credp->fc_gid);
    v9fs_string_free(&fullname);
    if (retval < 0) {
        errno = -retval;
        retval = -1;
    }
    return retval;
}

static int proxy_mkdir(FsContext *fs_ctx, V9fsPath *dir_path,
                       const char *name, FsCred *credp)
{
    int retval;
    V9fsString fullname;

    v9fs_string_init(&fullname);
    v9fs_string_sprintf(&fullname, "%s/%s", dir_path->data, name);

    retval = v9fs_request(fs_ctx->private, T_MKDIR, NULL, &fullname,
                          credp->fc_mode, credp->fc_uid, credp->fc_gid);
    v9fs_string_free(&fullname);
    if (retval < 0) {
        errno = -retval;
        retval = -1;
    }
    return retval;
}

static int proxy_fstat(FsContext *fs_ctx, int fid_type,
                       V9fsFidOpenState *fs, struct stat *stbuf)
{
    int fd;

    if (fid_type == P9_FID_DIR) {
        fd = dirfd(fs->dir.stream);
    } else {
        fd = fs->fd;
    }
    return fstat(fd, stbuf);
}

static int proxy_open2(FsContext *fs_ctx, V9fsPath *dir_path, const char *name,
                       int flags, FsCred *credp, V9fsFidOpenState *fs)
{
    V9fsString fullname;

    v9fs_string_init(&fullname);
    v9fs_string_sprintf(&fullname, "%s/%s", dir_path->data, name);

    fs->fd = v9fs_request(fs_ctx->private, T_CREATE, NULL, &fullname, flags,
                          credp->fc_mode, credp->fc_uid, credp->fc_gid);
    v9fs_string_free(&fullname);
    if (fs->fd < 0) {
        errno = -fs->fd;
        fs->fd = -1;
    }
    return fs->fd;
}

static int proxy_symlink(FsContext *fs_ctx, const char *oldpath,
                         V9fsPath *dir_path, const char *name, FsCred *credp)
{
    int retval;
    V9fsString fullname, target;

    v9fs_string_init(&fullname);
    v9fs_string_init(&target);

    v9fs_string_sprintf(&fullname, "%s/%s", dir_path->data, name);
    v9fs_string_sprintf(&target, "%s", oldpath);

    retval = v9fs_request(fs_ctx->private, T_SYMLINK, NULL, &target, &fullname,
                          credp->fc_uid, credp->fc_gid);
    v9fs_string_free(&fullname);
    v9fs_string_free(&target);
    if (retval < 0) {
        errno = -retval;
        retval = -1;
    }
    return retval;
}

static int proxy_link(FsContext *ctx, V9fsPath *oldpath,
                      V9fsPath *dirpath, const char *name)
{
    int retval;
    V9fsString newpath;

    v9fs_string_init(&newpath);
    v9fs_string_sprintf(&newpath, "%s/%s", dirpath->data, name);

    retval = v9fs_request(ctx->private, T_LINK, NULL, oldpath, &newpath);
    v9fs_string_free(&newpath);
    if (retval < 0) {
        errno = -retval;
        retval = -1;
    }
    return retval;
}

static int proxy_truncate(FsContext *ctx, V9fsPath *fs_path, off_t size)
{
    int retval;

    retval = v9fs_request(ctx->private, T_TRUNCATE, NULL, fs_path, size);
    if (retval < 0) {
        errno = -retval;
        return -1;
    }
    return 0;
}

static int proxy_rename(FsContext *ctx, const char *oldpath,
                        const char *newpath)
{
    int retval;
    V9fsString oldname, newname;

    v9fs_string_init(&oldname);
    v9fs_string_init(&newname);

    v9fs_string_sprintf(&oldname, "%s", oldpath);
    v9fs_string_sprintf(&newname, "%s", newpath);
    retval = v9fs_request(ctx->private, T_RENAME, NULL, &oldname, &newname);
    v9fs_string_free(&oldname);
    v9fs_string_free(&newname);
    if (retval < 0) {
        errno = -retval;
    }
    return retval;
}

static int proxy_chown(FsContext *fs_ctx, V9fsPath *fs_path, FsCred *credp)
{
    int retval;
    retval = v9fs_request(fs_ctx->private, T_CHOWN, NULL, fs_path,
                          credp->fc_uid, credp->fc_gid);
    if (retval < 0) {
        errno = -retval;
    }
    return retval;
}

static int proxy_utimensat(FsContext *s, V9fsPath *fs_path,
                           const struct timespec *buf)
{
    int retval;
    retval = v9fs_request(s->private, T_UTIME, NULL, fs_path,
                          buf[0].tv_sec, buf[0].tv_nsec,
                          buf[1].tv_sec, buf[1].tv_nsec);
    if (retval < 0) {
        errno = -retval;
    }
    return retval;
}

static int proxy_remove(FsContext *ctx, const char *path)
{
    int retval;
    V9fsString name;
    v9fs_string_init(&name);
    v9fs_string_sprintf(&name, "%s", path);
    retval = v9fs_request(ctx->private, T_REMOVE, NULL, &name);
    v9fs_string_free(&name);
    if (retval < 0) {
        errno = -retval;
    }
    return retval;
}

static int proxy_fsync(FsContext *ctx, int fid_type,
                       V9fsFidOpenState *fs, int datasync)
{
    int fd;

    if (fid_type == P9_FID_DIR) {
        fd = dirfd(fs->dir.stream);
    } else {
        fd = fs->fd;
    }

    if (datasync) {
        return qemu_fdatasync(fd);
    } else {
        return fsync(fd);
    }
}

static int proxy_statfs(FsContext *s, V9fsPath *fs_path, struct statfs *stbuf)
{
    int retval;
    retval = v9fs_request(s->private, T_STATFS, stbuf, fs_path);
    if (retval < 0) {
        errno = -retval;
        return -1;
    }
    return retval;
}

static ssize_t proxy_lgetxattr(FsContext *ctx, V9fsPath *fs_path,
                               const char *name, void *value, size_t size)
{
    int retval;
    V9fsString xname;

    v9fs_string_init(&xname);
    v9fs_string_sprintf(&xname, "%s", name);
    retval = v9fs_request(ctx->private, T_LGETXATTR, value, size, fs_path,
                          &xname);
    v9fs_string_free(&xname);
    if (retval < 0) {
        errno = -retval;
    }
    return retval;
}

static ssize_t proxy_llistxattr(FsContext *ctx, V9fsPath *fs_path,
                                void *value, size_t size)
{
    int retval;
    retval = v9fs_request(ctx->private, T_LLISTXATTR, value, size, fs_path);
    if (retval < 0) {
        errno = -retval;
    }
    return retval;
}

static int proxy_lsetxattr(FsContext *ctx, V9fsPath *fs_path, const char *name,
                           void *value, size_t size, int flags)
{
    int retval;
    V9fsString xname, xvalue;

    v9fs_string_init(&xname);
    v9fs_string_sprintf(&xname, "%s", name);

    v9fs_string_init(&xvalue);
    xvalue.size = size;
    xvalue.data = g_malloc(size);
    memcpy(xvalue.data, value, size);

    retval = v9fs_request(ctx->private, T_LSETXATTR, value, fs_path, &xname,
                          &xvalue, size, flags);
    v9fs_string_free(&xname);
    v9fs_string_free(&xvalue);
    if (retval < 0) {
        errno = -retval;
    }
    return retval;
}

static int proxy_lremovexattr(FsContext *ctx, V9fsPath *fs_path,
                              const char *name)
{
    int retval;
    V9fsString xname;

    v9fs_string_init(&xname);
    v9fs_string_sprintf(&xname, "%s", name);
    retval = v9fs_request(ctx->private, T_LREMOVEXATTR, NULL, fs_path, &xname);
    v9fs_string_free(&xname);
    if (retval < 0) {
        errno = -retval;
    }
    return retval;
}

static int proxy_name_to_path(FsContext *ctx, V9fsPath *dir_path,
                              const char *name, V9fsPath *target)
{
    if (dir_path) {
        v9fs_path_sprintf(target, "%s/%s", dir_path->data, name);
    } else {
        v9fs_path_sprintf(target, "%s", name);
    }
    return 0;
}

static int proxy_renameat(FsContext *ctx, V9fsPath *olddir,
                          const char *old_name, V9fsPath *newdir,
                          const char *new_name)
{
    int ret;
    V9fsString old_full_name, new_full_name;

    v9fs_string_init(&old_full_name);
    v9fs_string_init(&new_full_name);

    v9fs_string_sprintf(&old_full_name, "%s/%s", olddir->data, old_name);
    v9fs_string_sprintf(&new_full_name, "%s/%s", newdir->data, new_name);

    ret = proxy_rename(ctx, old_full_name.data, new_full_name.data);
    v9fs_string_free(&old_full_name);
    v9fs_string_free(&new_full_name);
    return ret;
}

static int proxy_unlinkat(FsContext *ctx, V9fsPath *dir,
                          const char *name, int flags)
{
    int ret;
    V9fsString fullname;
    v9fs_string_init(&fullname);

    v9fs_string_sprintf(&fullname, "%s/%s", dir->data, name);
    ret = proxy_remove(ctx, fullname.data);
    v9fs_string_free(&fullname);

    return ret;
}

static int proxy_ioc_getversion(FsContext *fs_ctx, V9fsPath *path,
                                mode_t st_mode, uint64_t *st_gen)
{
    int err;

    /* Do not try to open special files like device nodes, fifos etc
     * we can get fd for regular files and directories only
     */
    if (!S_ISREG(st_mode) && !S_ISDIR(st_mode)) {
        errno = ENOTTY;
        return -1;
    }
    err = v9fs_request(fs_ctx->private, T_GETVERSION, st_gen, path);
    if (err < 0) {
        errno = -err;
        err = -1;
    }
    return err;
}

static int connect_namedsocket(const char *path, Error **errp)
{
    int sockfd;
    struct sockaddr_un helper;

    if (strlen(path) >= sizeof(helper.sun_path)) {
        error_setg(errp, "socket name too long");
        return -1;
    }
    sockfd = socket(AF_UNIX, SOCK_STREAM, 0);
    if (sockfd < 0) {
        error_setg_errno(errp, errno, "failed to create client socket");
        return -1;
    }
    strcpy(helper.sun_path, path);
    helper.sun_family = AF_UNIX;
    if (connect(sockfd, (struct sockaddr *)&helper, sizeof(helper)) < 0) {
        error_setg_errno(errp, errno, "failed to connect to '%s'", path);
        close(sockfd);
        return -1;
    }

    /* remove the socket for security reasons */
    unlink(path);
    return sockfd;
}

static void error_append_socket_sockfd_hint(Error *const *errp)
{
    error_append_hint(errp, "Either specify socket=/some/path where /some/path"
                      " points to a listening AF_UNIX socket or sock_fd=fd"
                      " where fd is a file descriptor to a connected AF_UNIX"
                      " socket\n");
}

static int proxy_parse_opts(QemuOpts *opts, FsDriverEntry *fs, Error **errp)
{
    const char *socket = qemu_opt_get(opts, "socket");
    const char *sock_fd = qemu_opt_get(opts, "sock_fd");

    if (!socket && !sock_fd) {
        error_setg(errp, "both socket and sock_fd properties are missing");
        error_append_socket_sockfd_hint(errp);
        return -1;
    }
    if (socket && sock_fd) {
        error_setg(errp, "both socket and sock_fd properties are set");
        error_append_socket_sockfd_hint(errp);
        return -1;
    }
    if (socket) {
        fs->path = g_strdup(socket);
        fs->export_flags |= V9FS_PROXY_SOCK_NAME;
    } else {
        fs->path = g_strdup(sock_fd);
        fs->export_flags |= V9FS_PROXY_SOCK_FD;
    }
    return 0;
}

static int proxy_init(FsContext *ctx, Error **errp)
{
    V9fsProxy *proxy = g_malloc(sizeof(V9fsProxy));
    int sock_id;

    if (ctx->export_flags & V9FS_PROXY_SOCK_NAME) {
        sock_id = connect_namedsocket(ctx->fs_root, errp);
    } else {
        sock_id = atoi(ctx->fs_root);
        if (sock_id < 0) {
            error_setg(errp, "socket descriptor not initialized");
        }
    }
    if (sock_id < 0) {
        g_free(proxy);
        return -1;
    }
    g_free(ctx->fs_root);
    ctx->fs_root = NULL;

    proxy->in_iovec.iov_base  = g_malloc(PROXY_MAX_IO_SZ + PROXY_HDR_SZ);
    proxy->in_iovec.iov_len   = PROXY_MAX_IO_SZ + PROXY_HDR_SZ;
    proxy->out_iovec.iov_base = g_malloc(PROXY_MAX_IO_SZ + PROXY_HDR_SZ);
    proxy->out_iovec.iov_len  = PROXY_MAX_IO_SZ + PROXY_HDR_SZ;

    ctx->private = proxy;
    proxy->sockfd = sock_id;
    qemu_mutex_init(&proxy->mutex);

    ctx->export_flags |= V9FS_PATHNAME_FSCONTEXT;
    ctx->exops.get_st_gen = proxy_ioc_getversion;
    return 0;
}

static void proxy_cleanup(FsContext *ctx)
{
    V9fsProxy *proxy = ctx->private;

    if (!proxy) {
        return;
    }

    g_free(proxy->out_iovec.iov_base);
    g_free(proxy->in_iovec.iov_base);
    if (ctx->export_flags & V9FS_PROXY_SOCK_NAME) {
        close(proxy->sockfd);
    }
    g_free(proxy);
}

FileOperations proxy_ops = {
    .parse_opts   = proxy_parse_opts,
    .init         = proxy_init,
    .cleanup      = proxy_cleanup,
    .lstat        = proxy_lstat,
    .readlink     = proxy_readlink,
    .close        = proxy_close,
    .closedir     = proxy_closedir,
    .open         = proxy_open,
    .opendir      = proxy_opendir,
    .rewinddir    = proxy_rewinddir,
    .telldir      = proxy_telldir,
    .readdir      = proxy_readdir,
    .seekdir      = proxy_seekdir,
    .preadv       = proxy_preadv,
    .pwritev      = proxy_pwritev,
    .chmod        = proxy_chmod,
    .mknod        = proxy_mknod,
    .mkdir        = proxy_mkdir,
    .fstat        = proxy_fstat,
    .open2        = proxy_open2,
    .symlink      = proxy_symlink,
    .link         = proxy_link,
    .truncate     = proxy_truncate,
    .rename       = proxy_rename,
    .chown        = proxy_chown,
    .utimensat    = proxy_utimensat,
    .remove       = proxy_remove,
    .fsync        = proxy_fsync,
    .statfs       = proxy_statfs,
    .lgetxattr    = proxy_lgetxattr,
    .llistxattr   = proxy_llistxattr,
    .lsetxattr    = proxy_lsetxattr,
    .lremovexattr = proxy_lremovexattr,
    .name_to_path = proxy_name_to_path,
    .renameat     = proxy_renameat,
    .unlinkat     = proxy_unlinkat,
};<|MERGE_RESOLUTION|>--- conflicted
+++ resolved
@@ -124,10 +124,7 @@
     stfs->f_files = prstfs->f_files;
     stfs->f_ffree = prstfs->f_ffree;
 #ifdef CONFIG_DARWIN
-<<<<<<< HEAD
-=======
     /* f_namelen and f_frsize do not exist on Darwin */
->>>>>>> f45cc819
     stfs->f_fsid.val[0] = prstfs->f_fsid[0] & 0xFFFFFFFFU;
     stfs->f_fsid.val[1] = prstfs->f_fsid[1] >> 32 & 0xFFFFFFFFU;
 #else
@@ -156,22 +153,16 @@
    stbuf->st_mtime = prstat->st_mtim_sec;
    stbuf->st_ctime = prstat->st_ctim_sec;
 #ifdef CONFIG_DARWIN
-<<<<<<< HEAD
-=======
    stbuf->st_atimespec.tv_sec = prstat->st_atim_sec;
    stbuf->st_mtimespec.tv_sec = prstat->st_mtim_sec;
    stbuf->st_ctimespec.tv_sec = prstat->st_ctim_sec;
->>>>>>> f45cc819
    stbuf->st_atimespec.tv_nsec = prstat->st_atim_nsec;
    stbuf->st_mtimespec.tv_nsec = prstat->st_mtim_nsec;
    stbuf->st_ctimespec.tv_nsec = prstat->st_ctim_nsec;
 #else
-<<<<<<< HEAD
-=======
    stbuf->st_atim.tv_sec = prstat->st_atim_sec;
    stbuf->st_mtim.tv_sec = prstat->st_mtim_sec;
    stbuf->st_ctim.tv_sec = prstat->st_ctim_sec;
->>>>>>> f45cc819
    stbuf->st_atim.tv_nsec = prstat->st_atim_nsec;
    stbuf->st_mtim.tv_nsec = prstat->st_mtim_nsec;
    stbuf->st_ctim.tv_nsec = prstat->st_ctim_nsec;
