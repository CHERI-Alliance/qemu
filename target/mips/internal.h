--- conflicted
+++ resolved
@@ -327,19 +327,15 @@
 {
     env->hflags &= ~(MIPS_HFLAG_COP1X | MIPS_HFLAG_64 | MIPS_HFLAG_CP0 |
                      MIPS_HFLAG_F64 | MIPS_HFLAG_FPU | MIPS_HFLAG_KSU |
-<<<<<<< HEAD
-                     MIPS_HFLAG_AWRAP | MIPS_HFLAG_DSP | MIPS_HFLAG_DSPR2 |
-                     MIPS_HFLAG_SBRI | MIPS_HFLAG_MSA | MIPS_HFLAG_FRE |
-#ifdef TARGET_CHERI
-                     MIPS_HFLAG_ELPA | MIPS_HFLAG_COP2X);
-#else
-                     MIPS_HFLAG_ELPA | MIPS_HFLAG_ERL);
-#endif /* TARGET_CHERI */
-=======
                      MIPS_HFLAG_AWRAP | MIPS_HFLAG_DSP | MIPS_HFLAG_DSP_R2 |
                      MIPS_HFLAG_DSP_R3 | MIPS_HFLAG_SBRI | MIPS_HFLAG_MSA |
-                     MIPS_HFLAG_FRE | MIPS_HFLAG_ELPA | MIPS_HFLAG_ERL);
->>>>>>> 32a1a94d
+                     MIPS_HFLAG_FRE | MIPS_HFLAG_ELPA |
+#ifdef TARGET_CHERI
+                    /* XXXAR: why do we ignore ERL? */
+                     MIPS_HFLAG_COP2X);
+#else
+                     MIPS_HFLAG_ERL);
+#endif /* TARGET_CHERI */
     if (env->CP0_Status & (1 << CP0St_ERL)) {
         env->hflags |= MIPS_HFLAG_ERL;
     }
