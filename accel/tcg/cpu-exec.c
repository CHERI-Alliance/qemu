/*
 *  emulator main execution loop
 *
 *  Copyright (c) 2003-2005 Fabrice Bellard
 *
 * This library is free software; you can redistribute it and/or
 * modify it under the terms of the GNU Lesser General Public
 * License as published by the Free Software Foundation; either
 * version 2.1 of the License, or (at your option) any later version.
 *
 * This library is distributed in the hope that it will be useful,
 * but WITHOUT ANY WARRANTY; without even the implied warranty of
 * MERCHANTABILITY or FITNESS FOR A PARTICULAR PURPOSE.  See the GNU
 * Lesser General Public License for more details.
 *
 * You should have received a copy of the GNU Lesser General Public
 * License along with this library; if not, see <http://www.gnu.org/licenses/>.
 */

#include "qemu/osdep.h"
#include "qemu-common.h"
#include "qemu/qemu-print.h"
#include "hw/core/tcg-cpu-ops.h"
#include "trace.h"
#include "disas/disas.h"
#include "exec/exec-all.h"
#include "tcg/tcg.h"
#include "qemu/atomic.h"
#include "qemu/compiler.h"
#include "qemu/timer.h"
#include "qemu/rcu.h"
#include "exec/log.h"
#include "exec/log_instr.h"
#include "qemu/main-loop.h"
#if defined(TARGET_I386) && !defined(CONFIG_USER_ONLY)
#include "hw/i386/apic.h"
#endif
#include "sysemu/cpus.h"
#include "exec/cpu-all.h"
#include "sysemu/cpu-timers.h"
#include "sysemu/replay.h"
#include "exec/helper-proto.h"
#include "tb-hash.h"
#include "tb-context.h"
#include "internal.h"

/* -icount align implementation. */

typedef struct SyncClocks {
    int64_t diff_clk;
    int64_t last_cpu_icount;
    int64_t realtime_clock;
} SyncClocks;

#if !defined(CONFIG_USER_ONLY)
/* Allow the guest to have a max 3ms advance.
 * The difference between the 2 clocks could therefore
 * oscillate around 0.
 */
#define VM_CLOCK_ADVANCE 3000000
#define THRESHOLD_REDUCE 1.5
#define MAX_DELAY_PRINT_RATE 2000000000LL
#define MAX_NB_PRINTS 100

static int64_t max_delay;
static int64_t max_advance;

static void align_clocks(SyncClocks *sc, CPUState *cpu)
{
    int64_t cpu_icount;

    if (!icount_align_option) {
        return;
    }

    cpu_icount = cpu->icount_extra + cpu_neg(cpu)->icount_decr.u16.low;
    sc->diff_clk += icount_to_ns(sc->last_cpu_icount - cpu_icount);
    sc->last_cpu_icount = cpu_icount;

    if (sc->diff_clk > VM_CLOCK_ADVANCE) {
#ifndef _WIN32
        struct timespec sleep_delay, rem_delay;
        sleep_delay.tv_sec = sc->diff_clk / 1000000000LL;
        sleep_delay.tv_nsec = sc->diff_clk % 1000000000LL;
        if (nanosleep(&sleep_delay, &rem_delay) < 0) {
            sc->diff_clk = rem_delay.tv_sec * 1000000000LL + rem_delay.tv_nsec;
        } else {
            sc->diff_clk = 0;
        }
#else
        Sleep(sc->diff_clk / SCALE_MS);
        sc->diff_clk = 0;
#endif
    }
}

static void print_delay(const SyncClocks *sc)
{
    static float threshold_delay;
    static int64_t last_realtime_clock;
    static int nb_prints;

    if (icount_align_option &&
        sc->realtime_clock - last_realtime_clock >= MAX_DELAY_PRINT_RATE &&
        nb_prints < MAX_NB_PRINTS) {
        if ((-sc->diff_clk / (float)1000000000LL > threshold_delay) ||
            (-sc->diff_clk / (float)1000000000LL <
             (threshold_delay - THRESHOLD_REDUCE))) {
            threshold_delay = (-sc->diff_clk / 1000000000LL) + 1;
            qemu_printf("Warning: The guest is now late by %.1f to %.1f seconds\n",
                        threshold_delay - 1,
                        threshold_delay);
            nb_prints++;
            last_realtime_clock = sc->realtime_clock;
        }
    }
}

static void init_delay_params(SyncClocks *sc, CPUState *cpu)
{
    if (!icount_align_option) {
        return;
    }
    sc->realtime_clock = qemu_clock_get_ns(QEMU_CLOCK_VIRTUAL_RT);
    sc->diff_clk = qemu_clock_get_ns(QEMU_CLOCK_VIRTUAL) - sc->realtime_clock;
    sc->last_cpu_icount
        = cpu->icount_extra + cpu_neg(cpu)->icount_decr.u16.low;
    if (sc->diff_clk < max_delay) {
        max_delay = sc->diff_clk;
    }
    if (sc->diff_clk > max_advance) {
        max_advance = sc->diff_clk;
    }

    /* Print every 2s max if the guest is late. We limit the number
       of printed messages to NB_PRINT_MAX(currently 100) */
    print_delay(sc);
}
#else
static void align_clocks(SyncClocks *sc, const CPUState *cpu)
{
}

static void init_delay_params(SyncClocks *sc, const CPUState *cpu)
{
}
#endif /* CONFIG USER ONLY */

/* Might cause an exception, so have a longjmp destination ready */
static inline TranslationBlock *tb_lookup(CPUState *cpu, target_ulong pc,
                                          target_ulong cs_base,
                                          uint32_t flags, uint32_t cflags)
{
    TranslationBlock *tb;
    uint32_t hash;

    /* we should never be trying to look up an INVALID tb */
    tcg_debug_assert(!(cflags & CF_INVALID));

    hash = tb_jmp_cache_hash_func(pc);
    tb = qatomic_rcu_read(&cpu->tb_jmp_cache[hash]);

    if (likely(tb &&
               tb->pc == pc &&
               tb->cs_base == cs_base &&
               tb->flags == flags &&
               tb->trace_vcpu_dstate == *cpu->trace_dstate &&
               tb_cflags(tb) == cflags)) {
        return tb;
    }
    tb = tb_htable_lookup(cpu, pc, cs_base, flags, cflags);
    if (tb == NULL) {
        return NULL;
    }
    qatomic_set(&cpu->tb_jmp_cache[hash], tb);
    return tb;
}

static inline void log_cpu_exec(target_ulong pc, CPUState *cpu,
                                const TranslationBlock *tb)
{
    if (unlikely(qemu_loglevel_mask(CPU_LOG_TB_CPU | CPU_LOG_EXEC))
        && qemu_log_in_addr_range(pc)) {

        qemu_log_mask(CPU_LOG_EXEC,
                      "Trace %d: %p [" TARGET_FMT_lx
                      "/" TARGET_FMT_lx "/%08x/%08x] %s\n",
                      cpu->cpu_index, tb->tc.ptr, tb->cs_base, pc,
                      tb->flags, tb->cflags, lookup_symbol(pc));

#if defined(DEBUG_DISAS)
        if (qemu_loglevel_mask(CPU_LOG_TB_CPU)) {
            FILE *logfile = qemu_log_lock();
            int flags = 0;

            if (qemu_loglevel_mask(CPU_LOG_TB_FPU)) {
                flags |= CPU_DUMP_FPU;
            }
#if defined(TARGET_I386)
            flags |= CPU_DUMP_CCOP;
#endif
            log_cpu_state(cpu, flags);
            qemu_log_unlock(logfile);
        }
#endif /* DEBUG_DISAS */
    }
}

/**
 * helper_lookup_tb_ptr: quick check for next tb
 * @env: current cpu state
 *
 * Look for an existing TB matching the current cpu state.
 * If found, return the code pointer.  If not found, return
 * the tcg epilogue so that we return into cpu_tb_exec.
 */
const void *HELPER(lookup_tb_ptr)(CPUArchState *env)
{
    CPUState *cpu = env_cpu(env);
    TranslationBlock *tb;
    target_ulong cs_base, pc;
    uint32_t flags;

    cpu_get_tb_cpu_state(env, &pc, &cs_base, &flags);

    tb = tb_lookup(cpu, pc, cs_base, flags, curr_cflags(cpu));
    if (tb == NULL) {
        return tcg_code_gen_epilogue;
    }

    log_cpu_exec(pc, cpu, tb);

    return tb->tc.ptr;
}

/* Execute a TB, and fix up the CPU state afterwards if necessary */
/*
 * Disable CFI checks.
 * TCG creates binary blobs at runtime, with the transformed code.
 * A TB is a blob of binary code, created at runtime and called with an
 * indirect function call. Since such function did not exist at compile time,
 * the CFI runtime has no way to verify its signature and would fail.
 * TCG is not considered a security-sensitive part of QEMU so this does not
 * affect the impact of CFI in environment with high security requirements
 */
static inline TranslationBlock * QEMU_DISABLE_CFI
cpu_tb_exec(CPUState *cpu, TranslationBlock *itb, int *tb_exit)
{
    CPUArchState *env = cpu->env_ptr;
    uintptr_t ret;
    TranslationBlock *last_tb;
    const void *tb_ptr = itb->tc.ptr;

<<<<<<< HEAD
    qemu_log_mask_and_addr(CPU_LOG_EXEC, itb->pc,
                           "Trace %d: %p [" TARGET_FMT_lx "/" TARGET_FMT_lx
                           "/" TARGET_FMT_lx "-" TARGET_FMT_lx "/%#x/%#x] %s\n",
                           cpu->cpu_index, itb->tc.ptr, itb->cs_base, itb->pc,
                           itb->pcc_base, itb->pcc_top, itb->cheri_flags,
                           itb->flags, lookup_symbol(itb->pc));

#if defined(DEBUG_DISAS)
    if (qemu_loglevel_mask(CPU_LOG_TB_CPU)
        && qemu_log_in_addr_range(itb->pc)) {
        FILE *logfile = qemu_log_lock();
        int flags = 0;
        if (qemu_loglevel_mask(CPU_LOG_TB_FPU)) {
            flags |= CPU_DUMP_FPU;
        }
#if defined(TARGET_I386)
        flags |= CPU_DUMP_CCOP;
#endif
        log_cpu_state(cpu, flags);
        qemu_log_unlock(logfile);
    }
#endif /* DEBUG_DISAS */
=======
    log_cpu_exec(itb->pc, cpu, itb);
>>>>>>> bd38ae26

    qemu_thread_jit_execute();
    ret = tcg_qemu_tb_exec(env, tb_ptr);
    cpu->can_do_io = 1;
    /*
     * TODO: Delay swapping back to the read-write region of the TB
     * until we actually need to modify the TB.  The read-only copy,
     * coming from the rx region, shares the same host TLB entry as
     * the code that executed the exit_tb opcode that arrived here.
     * If we insist on touching both the RX and the RW pages, we
     * double the host TLB pressure.
     */
    last_tb = tcg_splitwx_to_rw((void *)(ret & ~TB_EXIT_MASK));
    *tb_exit = ret & TB_EXIT_MASK;

    trace_exec_tb_exit(last_tb, *tb_exit);

    if (*tb_exit > TB_EXIT_IDX1) {
        /* We didn't start executing this TB (eg because the instruction
         * counter hit zero); we must restore the guest PC to the address
         * of the start of the TB.
         */
        CPUClass *cc = CPU_GET_CLASS(cpu);
        qemu_log_mask_and_addr(CPU_LOG_EXEC, last_tb->pc,
                               "Stopped execution of TB chain before %p ["
                               TARGET_FMT_lx "] %s\n",
                               last_tb->tc.ptr, last_tb->pc,
                               lookup_symbol(last_tb->pc));
        if (cc->tcg_ops->synchronize_from_tb) {
            cc->tcg_ops->synchronize_from_tb(cpu, last_tb);
        } else {
            assert(cc->set_pc);
            cc->set_pc(cpu, last_tb->pc);
        }
    }
    return last_tb;
}


static void cpu_exec_enter(CPUState *cpu)
{
    CPUClass *cc = CPU_GET_CLASS(cpu);

    if (cc->tcg_ops->cpu_exec_enter) {
        cc->tcg_ops->cpu_exec_enter(cpu);
    }
}

static void cpu_exec_exit(CPUState *cpu)
{
    CPUClass *cc = CPU_GET_CLASS(cpu);

    if (cc->tcg_ops->cpu_exec_exit) {
        cc->tcg_ops->cpu_exec_exit(cpu);
    }
}

void cpu_exec_step_atomic(CPUState *cpu)
{
    CPUArchState *env = (CPUArchState *)cpu->env_ptr;
    TranslationBlock *tb;
    target_ulong cs_base, pcc_base = 0, pcc_top = 0, pc;
    uint32_t cheri_flags = 0;
    uint32_t flags;
    uint32_t cflags = (curr_cflags(cpu) & ~CF_PARALLEL) | 1;
    int tb_exit;

    if (sigsetjmp(cpu->jmp_env, 0) == 0) {
        start_exclusive();
        g_assert(cpu == current_cpu);
        g_assert(!cpu->running);
        cpu->running = true;

        cpu_get_tb_cpu_state_ext(env, &pc, &cs_base, &pcc_base, &pcc_top,
                                 &cheri_flags, &flags);
        tb = tb_lookup(cpu, pc, cs_base, pcc_base, pcc_top, cheri_flags, flags,
                       cflags);

        if (tb == NULL) {
            mmap_lock();
            tb = tb_gen_code(cpu, pc, cs_base, pcc_base, pcc_top, cheri_flags,
                             flags, cflags);
            mmap_unlock();
        }

        cpu_exec_enter(cpu);
        /* execute the generated code */
        trace_exec_tb(tb, pc);
        cpu_tb_exec(cpu, tb, &tb_exit);
        cpu_exec_exit(cpu);
    } else {
        /*
         * The mmap_lock is dropped by tb_gen_code if it runs out of
         * memory.
         */
#ifndef CONFIG_SOFTMMU
        tcg_debug_assert(!have_mmap_lock());
#endif
        if (qemu_mutex_iothread_locked()) {
            qemu_mutex_unlock_iothread();
        }
        assert_no_pages_locked();
        qemu_plugin_disable_mem_helpers(cpu);
    }


    /*
     * As we start the exclusive region before codegen we must still
     * be in the region if we longjump out of either the codegen or
     * the execution.
     */
    g_assert(cpu_in_exclusive_context(cpu));
    cpu->running = false;
    end_exclusive();
}

struct tb_desc {
    target_ulong pc;
    target_ulong cs_base;
    target_ulong pcc_base;
    target_ulong pcc_top;
    CPUArchState *env;
    tb_page_addr_t phys_page1;
    uint32_t cheri_flags;
    uint32_t flags;
    uint32_t cflags;
    uint32_t trace_vcpu_dstate;
};

static bool tb_lookup_cmp(const void *p, const void *d)
{
    const TranslationBlock *tb = p;
    const struct tb_desc *desc = d;

    if (tb->pc == desc->pc && tb->page_addr[0] == desc->phys_page1 &&
        tb->cs_base == desc->cs_base && tb->pcc_base == desc->pcc_base &&
        tb->pcc_top == desc->pcc_top && tb->cheri_flags == desc->cheri_flags &&
        tb->flags == desc->flags &&
        tb->trace_vcpu_dstate == desc->trace_vcpu_dstate &&
        tb_cflags(tb) == desc->cflags) {
        /* check next page if needed */
        if (tb->page_addr[1] == -1) {
            return true;
        } else {
            tb_page_addr_t phys_page2;
            target_ulong virt_page2;

            virt_page2 = (desc->pc & TARGET_PAGE_MASK) + TARGET_PAGE_SIZE;
            phys_page2 = get_page_addr_code(desc->env, virt_page2);
            if (tb->page_addr[1] == phys_page2) {
                return true;
            }
        }
    }
    return false;
}

TranslationBlock *tb_htable_lookup(CPUState *cpu, target_ulong pc,
                                   target_ulong cs_base, target_ulong pcc_base,
                                   target_ulong pcc_top, uint32_t cheri_flags,
                                   uint32_t flags, uint32_t cflags)
{
    tb_page_addr_t phys_pc;
    struct tb_desc desc;
    uint32_t h;

    desc.env = (CPUArchState *)cpu->env_ptr;
    desc.cs_base = cs_base;
    desc.pcc_base = pcc_base;
    desc.pcc_top = pcc_top;
    desc.cheri_flags = cheri_flags;
    desc.flags = flags;
    desc.cflags = cflags;
    desc.trace_vcpu_dstate = *cpu->trace_dstate;
    desc.pc = pc;
    phys_pc = get_page_addr_code(desc.env, pc);
    if (phys_pc == -1) {
        return NULL;
    }
    desc.phys_page1 = phys_pc & TARGET_PAGE_MASK;
    h = tb_hash_func(phys_pc, pc, flags, cflags, *cpu->trace_dstate);
    return qht_lookup_custom(&tb_ctx.htable, &desc, h, tb_lookup_cmp);
}

void tb_set_jmp_target(TranslationBlock *tb, int n, uintptr_t addr)
{
    if (TCG_TARGET_HAS_direct_jump) {
        uintptr_t offset = tb->jmp_target_arg[n];
        uintptr_t tc_ptr = (uintptr_t)tb->tc.ptr;
        uintptr_t jmp_rx = tc_ptr + offset;
        uintptr_t jmp_rw = jmp_rx - tcg_splitwx_diff;
        tb_target_set_jmp_target(tc_ptr, jmp_rx, jmp_rw, addr);
    } else {
        tb->jmp_target_arg[n] = addr;
    }
}

static inline void tb_add_jump(TranslationBlock *tb, int n,
                               TranslationBlock *tb_next)
{
    uintptr_t old;

    qemu_thread_jit_write();
    assert(n < ARRAY_SIZE(tb->jmp_list_next));
    qemu_spin_lock(&tb_next->jmp_lock);

    /* make sure the destination TB is valid */
    if (tb_next->cflags & CF_INVALID) {
        goto out_unlock_next;
    }
    /* Atomically claim the jump destination slot only if it was NULL */
    old = qatomic_cmpxchg(&tb->jmp_dest[n], (uintptr_t)NULL,
                          (uintptr_t)tb_next);
    if (old) {
        goto out_unlock_next;
    }

    /* patch the native jump address */
    tb_set_jmp_target(tb, n, (uintptr_t)tb_next->tc.ptr);

    /* add in TB jmp list */
    tb->jmp_list_next[n] = tb_next->jmp_list_head;
    tb_next->jmp_list_head = (uintptr_t)tb | n;

    qemu_spin_unlock(&tb_next->jmp_lock);

    qemu_log_mask_and_addr(CPU_LOG_EXEC, tb->pc,
                           "Linking TBs %p [" TARGET_FMT_lx
                           "] index %d -> %p [" TARGET_FMT_lx "]\n",
                           tb->tc.ptr, tb->pc, n,
                           tb_next->tc.ptr, tb_next->pc);
    return;

 out_unlock_next:
    qemu_spin_unlock(&tb_next->jmp_lock);
    return;
}

static inline TranslationBlock *tb_find(CPUState *cpu,
                                        TranslationBlock *last_tb,
                                        int tb_exit, uint32_t cflags)
{
    CPUArchState *env = (CPUArchState *)cpu->env_ptr;
    TranslationBlock *tb;
    target_ulong cs_base, pcc_base = 0, pcc_top = 0, pc;
    uint32_t cheri_flags = 0;
    uint32_t flags;

    cpu_get_tb_cpu_state_ext(env, &pc, &cs_base, &pcc_base, &pcc_top,
                             &cheri_flags, &flags);

    tb = tb_lookup(cpu, pc, cs_base, pcc_base, pcc_top, cheri_flags, flags,
                   cflags);
    if (tb == NULL) {
        mmap_lock();
        tb = tb_gen_code(cpu, pc, cs_base, pcc_base, pcc_top, cheri_flags,
                         flags, cflags);
        mmap_unlock();
        /* We add the TB in the virtual pc hash table for the fast lookup */
        qatomic_set(&cpu->tb_jmp_cache[tb_jmp_cache_hash_func(pc)], tb);
    }
#ifndef CONFIG_USER_ONLY
    /* We don't take care of direct jumps when address mapping changes in
     * system emulation. So it's not safe to make a direct jump to a TB
     * spanning two pages because the mapping for the second page can change.
     */
    if (tb->page_addr[1] != -1) {
        last_tb = NULL;
    }
#endif
    /* See if we can patch the calling TB. */
    if (last_tb) {
        tb_add_jump(last_tb, tb_exit, tb);
    }
    return tb;
}

static inline bool cpu_handle_halt(CPUState *cpu)
{
    if (cpu->halted) {
#if defined(TARGET_I386) && !defined(CONFIG_USER_ONLY)
        if (cpu->interrupt_request & CPU_INTERRUPT_POLL) {
            X86CPU *x86_cpu = X86_CPU(cpu);
            qemu_mutex_lock_iothread();
            apic_poll_irq(x86_cpu->apic_state);
            cpu_reset_interrupt(cpu, CPU_INTERRUPT_POLL);
            qemu_mutex_unlock_iothread();
        }
#endif
        if (!cpu_has_work(cpu)) {
            return true;
        }

        cpu->halted = 0;
    }

    return false;
}

static inline void cpu_handle_debug_exception(CPUState *cpu)
{
    CPUClass *cc = CPU_GET_CLASS(cpu);
    CPUWatchpoint *wp;

    if (!cpu->watchpoint_hit) {
        QTAILQ_FOREACH(wp, &cpu->watchpoints, entry) {
            wp->flags &= ~BP_WATCHPOINT_HIT;
        }
    }

    if (cc->tcg_ops->debug_excp_handler) {
        cc->tcg_ops->debug_excp_handler(cpu);
    }
}

static inline bool cpu_handle_exception(CPUState *cpu, int *ret)
{
    if (cpu->exception_index < 0) {
#ifndef CONFIG_USER_ONLY
        if (replay_has_exception()
            && cpu_neg(cpu)->icount_decr.u16.low + cpu->icount_extra == 0) {
            /* Execute just one insn to trigger exception pending in the log */
            cpu->cflags_next_tb = (curr_cflags(cpu) & ~CF_USE_ICOUNT) | 1;
        }
#endif
        return false;
    }
    if (cpu->exception_index >= EXCP_INTERRUPT) {
        /* exit request from the cpu execution loop */
        *ret = cpu->exception_index;
        if (*ret == EXCP_DEBUG) {
            cpu_handle_debug_exception(cpu);
        }
        cpu->exception_index = -1;
        return true;
    } else {
#if defined(CONFIG_USER_ONLY)
        /* if user mode only, we simulate a fake exception
           which will be handled outside the cpu execution
           loop */
#if defined(TARGET_I386)
        CPUClass *cc = CPU_GET_CLASS(cpu);
        cc->tcg_ops->do_interrupt(cpu);
#endif
        *ret = cpu->exception_index;
        cpu->exception_index = -1;
        return true;
#else
        if (replay_exception()) {
            CPUClass *cc = CPU_GET_CLASS(cpu);
            qemu_mutex_lock_iothread();
            cc->tcg_ops->do_interrupt(cpu);
            qemu_mutex_unlock_iothread();
            cpu->exception_index = -1;

            if (unlikely(cpu->singlestep_enabled)) {
                /*
                 * After processing the exception, ensure an EXCP_DEBUG is
                 * raised when single-stepping so that GDB doesn't miss the
                 * next instruction.
                 */
                *ret = EXCP_DEBUG;
                cpu_handle_debug_exception(cpu);
                return true;
            }
        } else if (!replay_has_interrupt()) {
            /* give a chance to iothread in replay mode */
            *ret = EXCP_INTERRUPT;
            return true;
        }
#endif
    }

    return false;
}

/*
 * CPU_INTERRUPT_POLL is a virtual event which gets converted into a
 * "real" interrupt event later. It does not need to be recorded for
 * replay purposes.
 */
static inline bool need_replay_interrupt(int interrupt_request)
{
#if defined(TARGET_I386)
    return !(interrupt_request & CPU_INTERRUPT_POLL);
#else
    return true;
#endif
}

static inline bool cpu_handle_interrupt(CPUState *cpu,
                                        TranslationBlock **last_tb)
{
    CPUClass *cc = CPU_GET_CLASS(cpu);

    /* Clear the interrupt flag now since we're processing
     * cpu->interrupt_request and cpu->exit_request.
     * Ensure zeroing happens before reading cpu->exit_request or
     * cpu->interrupt_request (see also smp_wmb in cpu_exit())
     */
    qatomic_mb_set(&cpu_neg(cpu)->icount_decr.u16.high, 0);

    if (unlikely(qatomic_read(&cpu->interrupt_request))) {
        int interrupt_request;
        qemu_mutex_lock_iothread();
        interrupt_request = cpu->interrupt_request;
        if (unlikely(cpu->singlestep_enabled & SSTEP_NOIRQ)) {
            /* Mask out external interrupts for this step. */
            interrupt_request &= ~CPU_INTERRUPT_SSTEP_MASK;
        }
        if (interrupt_request & CPU_INTERRUPT_DEBUG) {
            cpu->interrupt_request &= ~CPU_INTERRUPT_DEBUG;
            cpu->exception_index = EXCP_DEBUG;
            qemu_mutex_unlock_iothread();
            return true;
        }
        if (replay_mode == REPLAY_MODE_PLAY && !replay_has_interrupt()) {
            /* Do nothing */
        } else if (interrupt_request & CPU_INTERRUPT_HALT) {
            replay_interrupt();
            cpu->interrupt_request &= ~CPU_INTERRUPT_HALT;
            cpu->halted = 1;
            cpu->exception_index = EXCP_HLT;
            qemu_mutex_unlock_iothread();
            return true;
        }
#if defined(TARGET_I386)
        else if (interrupt_request & CPU_INTERRUPT_INIT) {
            X86CPU *x86_cpu = X86_CPU(cpu);
            CPUArchState *env = &x86_cpu->env;
            replay_interrupt();
            cpu_svm_check_intercept_param(env, SVM_EXIT_INIT, 0, 0);
            do_cpu_init(x86_cpu);
            cpu->exception_index = EXCP_HALTED;
            qemu_mutex_unlock_iothread();
            return true;
        }
#else
        else if (interrupt_request & CPU_INTERRUPT_RESET) {
            replay_interrupt();
            cpu_reset(cpu);
            qemu_mutex_unlock_iothread();
            return true;
        }
#endif
        /* The target hook has 3 exit conditions:
           False when the interrupt isn't processed,
           True when it is, and we should restart on a new TB,
           and via longjmp via cpu_loop_exit.  */
        else {
            if (cc->tcg_ops->cpu_exec_interrupt &&
                cc->tcg_ops->cpu_exec_interrupt(cpu, interrupt_request)) {
                if (need_replay_interrupt(interrupt_request)) {
                    replay_interrupt();
                }
                /*
                 * After processing the interrupt, ensure an EXCP_DEBUG is
                 * raised when single-stepping so that GDB doesn't miss the
                 * next instruction.
                 */
                cpu->exception_index =
                    (cpu->singlestep_enabled ? EXCP_DEBUG : -1);
                *last_tb = NULL;
            }
            /* The target hook may have updated the 'cpu->interrupt_request';
             * reload the 'interrupt_request' value */
            interrupt_request = cpu->interrupt_request;
        }
        if (interrupt_request & CPU_INTERRUPT_EXITTB) {
            cpu->interrupt_request &= ~CPU_INTERRUPT_EXITTB;
            /* ensure that no TB jump will be modified as
               the program flow was changed */
            *last_tb = NULL;
        }

        /* If we exit via cpu_loop_exit/longjmp it is reset in cpu_exec */
        qemu_mutex_unlock_iothread();
    }

    /* Finally, check if we need to exit to the main loop.  */
    if (unlikely(qatomic_read(&cpu->exit_request))
        || (icount_enabled()
            && (cpu->cflags_next_tb == -1 || cpu->cflags_next_tb & CF_USE_ICOUNT)
            && cpu_neg(cpu)->icount_decr.u16.low + cpu->icount_extra == 0)) {
        qatomic_set(&cpu->exit_request, 0);
        if (cpu->exception_index == -1) {
            cpu->exception_index = EXCP_INTERRUPT;
        }
        return true;
    }

    return false;
}

static inline void cpu_loop_exec_tb(CPUState *cpu, TranslationBlock *tb,
                                    TranslationBlock **last_tb, int *tb_exit)
{
    int32_t insns_left;

    trace_exec_tb(tb, tb->pc);
    tb = cpu_tb_exec(cpu, tb, tb_exit);
    if (*tb_exit != TB_EXIT_REQUESTED) {
        *last_tb = tb;
        return;
    }

    *last_tb = NULL;
    insns_left = qatomic_read(&cpu_neg(cpu)->icount_decr.u32);
    if (insns_left < 0) {
        /* Something asked us to stop executing chained TBs; just
         * continue round the main loop. Whatever requested the exit
         * will also have set something else (eg exit_request or
         * interrupt_request) which will be handled by
         * cpu_handle_interrupt.  cpu_handle_interrupt will also
         * clear cpu->icount_decr.u16.high.
         */
        return;
    }

    /* Instruction counter expired.  */
    assert(icount_enabled());
#ifndef CONFIG_USER_ONLY
    /* Ensure global icount has gone forward */
    icount_update(cpu);
    /* Refill decrementer and continue execution.  */
    insns_left = MIN(CF_COUNT_MASK, cpu->icount_budget);
    cpu_neg(cpu)->icount_decr.u16.low = insns_left;
    cpu->icount_extra = cpu->icount_budget - insns_left;

    /*
     * If the next tb has more instructions than we have left to
     * execute we need to ensure we find/generate a TB with exactly
     * insns_left instructions in it.
     */
    if (!cpu->icount_extra && insns_left > 0 && insns_left < tb->icount)  {
        cpu->cflags_next_tb = (tb->cflags & ~CF_COUNT_MASK) | insns_left;
    }
#endif
}

/* main execution loop */

int cpu_exec(CPUState *cpu)
{
    CPUClass *cc = CPU_GET_CLASS(cpu);
    int ret;
    SyncClocks sc = { 0 };

    /* replay_interrupt may need current_cpu */
    current_cpu = cpu;

    if (cpu_handle_halt(cpu)) {
        return EXCP_HALTED;
    }

    rcu_read_lock();

    cpu_exec_enter(cpu);

    /* Calculate difference between guest clock and host clock.
     * This delay includes the delay of the last cycle, so
     * what we have to do is sleep until it is 0. As for the
     * advance/delay we gain here, we try to fix it next time.
     */
    init_delay_params(&sc, cpu);

    /* prepare setjmp context for exception handling */
    if (sigsetjmp(cpu->jmp_env, 0) != 0) {
#if defined(__clang__)
        /*
         * Some compilers wrongly smash all local variables after
         * siglongjmp (the spec requires that only non-volatile locals
         * which are changed between the sigsetjmp and siglongjmp are
         * permitted to be trashed). There were bug reports for gcc
         * 4.5.0 and clang.  The bug is fixed in all versions of gcc
         * that we support, but is still unfixed in clang:
         *   https://bugs.llvm.org/show_bug.cgi?id=21183
         *
         * Reload essential local variables here for those compilers.
         * Newer versions of gcc would complain about this code (-Wclobbered),
         * so we only perform the workaround for clang.
         */
        cpu = current_cpu;
        cc = CPU_GET_CLASS(cpu);
#else
        /*
         * Non-buggy compilers preserve these locals; assert that
         * they have the correct value.
         */
        g_assert(cpu == current_cpu);
        g_assert(cc == CPU_GET_CLASS(cpu));
#endif

#ifndef CONFIG_SOFTMMU
        tcg_debug_assert(!have_mmap_lock());
#endif
        if (qemu_mutex_iothread_locked()) {
            qemu_mutex_unlock_iothread();
        }
        qemu_plugin_disable_mem_helpers(cpu);

        assert_no_pages_locked();
    }

    /* if an exception is pending, we execute it here */
    while (!cpu_handle_exception(cpu, &ret)) {
        TranslationBlock *last_tb = NULL;
        int tb_exit = 0;

        while (!cpu_handle_interrupt(cpu, &last_tb)) {
            uint32_t cflags = cpu->cflags_next_tb;
            TranslationBlock *tb;

            /* When requested, use an exact setting for cflags for the next
               execution.  This is used for icount, precise smc, and stop-
               after-access watchpoints.  Since this request should never
               have CF_INVALID set, -1 is a convenient invalid value that
               does not require tcg headers for cpu_common_reset.  */
            if (cflags == -1) {
                cflags = curr_cflags(cpu);
            } else {
                cpu->cflags_next_tb = -1;
            }

            tb = tb_find(cpu, last_tb, tb_exit, cflags);
            cpu_loop_exec_tb(cpu, tb, &last_tb, &tb_exit);
            /* Try to align the host and virtual clocks
               if the guest is in advance */
            align_clocks(&sc, cpu);
        }
    }

    cpu_exec_exit(cpu);
    rcu_read_unlock();

    return ret;
}

void tcg_exec_realizefn(CPUState *cpu, Error **errp)
{
    static bool tcg_target_initialized;
    CPUClass *cc = CPU_GET_CLASS(cpu);

    if (!tcg_target_initialized) {
        cc->tcg_ops->initialize();
        qemu_log_printf_create_globals();
        tcg_target_initialized = true;
    }
    tlb_init(cpu);
    qemu_plugin_vcpu_init_hook(cpu);

#ifndef CONFIG_USER_ONLY
    tcg_iommu_init_notifier_list(cpu);
#endif /* !CONFIG_USER_ONLY */
}

/* undo the initializations in reverse order */
void tcg_exec_unrealizefn(CPUState *cpu)
{
#ifndef CONFIG_USER_ONLY
    tcg_iommu_free_notifier_list(cpu);
#endif /* !CONFIG_USER_ONLY */

    qemu_plugin_vcpu_exit_hook(cpu);
    tlb_destroy(cpu);
}

#ifndef CONFIG_USER_ONLY

void dump_drift_info(void)
{
    if (!icount_enabled()) {
        return;
    }

    qemu_printf("Host - Guest clock  %"PRIi64" ms\n",
                (cpu_get_clock() - icount_get()) / SCALE_MS);
    if (icount_align_option) {
        qemu_printf("Max guest delay     %"PRIi64" ms\n",
                    -max_delay / SCALE_MS);
        qemu_printf("Max guest advance   %"PRIi64" ms\n",
                    max_advance / SCALE_MS);
    } else {
        qemu_printf("Max guest delay     NA\n");
        qemu_printf("Max guest advance   NA\n");
    }
}

#endif /* !CONFIG_USER_ONLY */<|MERGE_RESOLUTION|>--- conflicted
+++ resolved
@@ -149,6 +149,9 @@
 /* Might cause an exception, so have a longjmp destination ready */
 static inline TranslationBlock *tb_lookup(CPUState *cpu, target_ulong pc,
                                           target_ulong cs_base,
+                                          target_ulong pcc_base,
+                                          target_ulong pcc_top,
+                                          uint32_t cheri_flags,
                                           uint32_t flags, uint32_t cflags)
 {
     TranslationBlock *tb;
@@ -163,12 +166,16 @@
     if (likely(tb &&
                tb->pc == pc &&
                tb->cs_base == cs_base &&
+               tb->pcc_base == pcc_base &&
+               tb->pcc_top == pcc_top &&
+               tb->cheri_flags == cheri_flags &&
                tb->flags == flags &&
                tb->trace_vcpu_dstate == *cpu->trace_dstate &&
                tb_cflags(tb) == cflags)) {
         return tb;
     }
-    tb = tb_htable_lookup(cpu, pc, cs_base, flags, cflags);
+    tb = tb_htable_lookup(cpu, pc, cs_base, pcc_base, pcc_top, cheri_flags,
+                          flags, cflags);
     if (tb == NULL) {
         return NULL;
     }
@@ -183,9 +190,11 @@
         && qemu_log_in_addr_range(pc)) {
 
         qemu_log_mask(CPU_LOG_EXEC,
-                      "Trace %d: %p [" TARGET_FMT_lx
-                      "/" TARGET_FMT_lx "/%08x/%08x] %s\n",
+                      "Trace %d: %p [" TARGET_FMT_lx "/" TARGET_FMT_lx
+                      "/" TARGET_FMT_lx "-" TARGET_FMT_lx
+                      "/%08x/%08x/%08x] %s\n",
                       cpu->cpu_index, tb->tc.ptr, tb->cs_base, pc,
+                      tb->pcc_base, tb->pcc_top, tb->cheri_flags,
                       tb->flags, tb->cflags, lookup_symbol(pc));
 
 #if defined(DEBUG_DISAS)
@@ -218,12 +227,15 @@
 {
     CPUState *cpu = env_cpu(env);
     TranslationBlock *tb;
-    target_ulong cs_base, pc;
+    target_ulong cs_base, pcc_base = 0, pcc_top = 0, pc;
+    uint32_t cheri_flags = 0;
     uint32_t flags;
 
-    cpu_get_tb_cpu_state(env, &pc, &cs_base, &flags);
-
-    tb = tb_lookup(cpu, pc, cs_base, flags, curr_cflags(cpu));
+    cpu_get_tb_cpu_state_ext(env, &pc, &cs_base, &pcc_base, &pcc_top,
+                             &cheri_flags, &flags);
+
+    tb = tb_lookup(cpu, pc, cs_base, pcc_base, pcc_top, cheri_flags, flags,
+                   curr_cflags(cpu));
     if (tb == NULL) {
         return tcg_code_gen_epilogue;
     }
@@ -251,32 +263,7 @@
     TranslationBlock *last_tb;
     const void *tb_ptr = itb->tc.ptr;
 
-<<<<<<< HEAD
-    qemu_log_mask_and_addr(CPU_LOG_EXEC, itb->pc,
-                           "Trace %d: %p [" TARGET_FMT_lx "/" TARGET_FMT_lx
-                           "/" TARGET_FMT_lx "-" TARGET_FMT_lx "/%#x/%#x] %s\n",
-                           cpu->cpu_index, itb->tc.ptr, itb->cs_base, itb->pc,
-                           itb->pcc_base, itb->pcc_top, itb->cheri_flags,
-                           itb->flags, lookup_symbol(itb->pc));
-
-#if defined(DEBUG_DISAS)
-    if (qemu_loglevel_mask(CPU_LOG_TB_CPU)
-        && qemu_log_in_addr_range(itb->pc)) {
-        FILE *logfile = qemu_log_lock();
-        int flags = 0;
-        if (qemu_loglevel_mask(CPU_LOG_TB_FPU)) {
-            flags |= CPU_DUMP_FPU;
-        }
-#if defined(TARGET_I386)
-        flags |= CPU_DUMP_CCOP;
-#endif
-        log_cpu_state(cpu, flags);
-        qemu_log_unlock(logfile);
-    }
-#endif /* DEBUG_DISAS */
-=======
     log_cpu_exec(itb->pc, cpu, itb);
->>>>>>> bd38ae26
 
     qemu_thread_jit_execute();
     ret = tcg_qemu_tb_exec(env, tb_ptr);
