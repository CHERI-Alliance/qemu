#ifndef CPU_COMMON_H
#define CPU_COMMON_H

/* CPU interfaces that are target independent.  */

#ifndef CONFIG_USER_ONLY
#include "exec/hwaddr.h"
#endif

#include "qemu/bswap.h"
#include "qemu/queue.h"
#include "qemu/fprintf-fn.h"

/**
 * CPUListState:
 * @cpu_fprintf: Print function.
 * @file: File to print to using @cpu_fprint.
 *
 * State commonly used for iterating over CPU models.
 */
typedef struct CPUListState {
    fprintf_function cpu_fprintf;
    FILE *file;
} CPUListState;

<<<<<<< HEAD
typedef enum MMUAccessType {
    MMU_DATA_LOAD  = 0,
    MMU_DATA_STORE = 1,
    MMU_INST_FETCH = 2,
#ifdef TARGET_CHERI
    MMU_DATA_CAP_LOAD = 3,
    MMU_DATA_CAP_STORE = 4,
#endif /* TARGET_CHERI */
} MMUAccessType;

=======
>>>>>>> 1dc33ed9
#if !defined(CONFIG_USER_ONLY)

enum device_endian {
    DEVICE_NATIVE_ENDIAN,
    DEVICE_BIG_ENDIAN,
    DEVICE_LITTLE_ENDIAN,
};

/* address in the RAM (different from a physical address) */
#if defined(CONFIG_XEN_BACKEND)
typedef uint64_t ram_addr_t;
#  define RAM_ADDR_MAX UINT64_MAX
#  define RAM_ADDR_FMT "%" PRIx64
#else
typedef uintptr_t ram_addr_t;
#  define RAM_ADDR_MAX UINTPTR_MAX
#  define RAM_ADDR_FMT "%" PRIxPTR
#endif

extern ram_addr_t ram_size;

/* memory API */

typedef void CPUWriteMemoryFunc(void *opaque, hwaddr addr, uint32_t value);
typedef uint32_t CPUReadMemoryFunc(void *opaque, hwaddr addr);

void qemu_ram_remap(ram_addr_t addr, ram_addr_t length);
/* This should not be used by devices.  */
ram_addr_t qemu_ram_addr_from_host(void *ptr);
RAMBlock *qemu_ram_block_by_name(const char *name);
RAMBlock *qemu_ram_block_from_host(void *ptr, bool round_offset,
                                   ram_addr_t *offset);
void qemu_ram_set_idstr(RAMBlock *block, const char *name, DeviceState *dev);
void qemu_ram_unset_idstr(RAMBlock *block);
const char *qemu_ram_get_idstr(RAMBlock *rb);

void cpu_physical_memory_rw(hwaddr addr, uint8_t *buf,
                            int len, int is_write);
static inline void cpu_physical_memory_read(hwaddr addr,
                                            void *buf, int len)
{
    cpu_physical_memory_rw(addr, buf, len, 0);
}
static inline void cpu_physical_memory_write(hwaddr addr,
                                             const void *buf, int len)
{
    cpu_physical_memory_rw(addr, (void *)buf, len, 1);
}
void *cpu_physical_memory_map(hwaddr addr,
                              hwaddr *plen,
                              int is_write);
void cpu_physical_memory_unmap(void *buffer, hwaddr len,
                               int is_write, hwaddr access_len);
void cpu_register_map_client(QEMUBH *bh);
void cpu_unregister_map_client(QEMUBH *bh);

bool cpu_physical_memory_is_io(hwaddr phys_addr);

/* Coalesced MMIO regions are areas where write operations can be reordered.
 * This usually implies that write operations are side-effect free.  This allows
 * batching which can make a major impact on performance when using
 * virtualization.
 */
void qemu_flush_coalesced_mmio_buffer(void);

uint32_t ldub_phys(AddressSpace *as, hwaddr addr);
uint32_t lduw_le_phys(AddressSpace *as, hwaddr addr);
uint32_t lduw_be_phys(AddressSpace *as, hwaddr addr);
uint32_t ldl_le_phys(AddressSpace *as, hwaddr addr);
uint32_t ldl_be_phys(AddressSpace *as, hwaddr addr);
uint64_t ldq_le_phys(AddressSpace *as, hwaddr addr);
uint64_t ldq_be_phys(AddressSpace *as, hwaddr addr);
void stb_phys(AddressSpace *as, hwaddr addr, uint32_t val);
void stw_le_phys(AddressSpace *as, hwaddr addr, uint32_t val);
void stw_be_phys(AddressSpace *as, hwaddr addr, uint32_t val);
void stl_le_phys(AddressSpace *as, hwaddr addr, uint32_t val);
void stl_be_phys(AddressSpace *as, hwaddr addr, uint32_t val);
void stq_le_phys(AddressSpace *as, hwaddr addr, uint64_t val);
void stq_be_phys(AddressSpace *as, hwaddr addr, uint64_t val);

void cpu_physical_memory_write_rom(AddressSpace *as, hwaddr addr,
                                   const uint8_t *buf, int len);
void cpu_flush_icache_range(hwaddr start, int len);

extern struct MemoryRegion io_mem_rom;
extern struct MemoryRegion io_mem_notdirty;

typedef int (RAMBlockIterFunc)(const char *block_name, void *host_addr,
    ram_addr_t offset, ram_addr_t length, void *opaque);

int qemu_ram_foreach_block(RAMBlockIterFunc func, void *opaque);

#endif

#endif /* CPU_COMMON_H */<|MERGE_RESOLUTION|>--- conflicted
+++ resolved
@@ -23,19 +23,6 @@
     FILE *file;
 } CPUListState;
 
-<<<<<<< HEAD
-typedef enum MMUAccessType {
-    MMU_DATA_LOAD  = 0,
-    MMU_DATA_STORE = 1,
-    MMU_INST_FETCH = 2,
-#ifdef TARGET_CHERI
-    MMU_DATA_CAP_LOAD = 3,
-    MMU_DATA_CAP_STORE = 4,
-#endif /* TARGET_CHERI */
-} MMUAccessType;
-
-=======
->>>>>>> 1dc33ed9
 #if !defined(CONFIG_USER_ONLY)
 
 enum device_endian {
