/*
 * QMP commands related to machines and CPUs
 *
 * Copyright (C) 2014 Red Hat Inc
 *
 * This work is licensed under the terms of the GNU GPL, version 2 or later.
 * See the COPYING file in the top-level directory.
 */

#include "qemu/osdep.h"
#include "cpu.h"
#include "hw/boards.h"
#include "qapi/error.h"
#include "qapi/qapi-builtin-visit.h"
#include "qapi/qapi-commands-machine.h"
#include "qapi/qmp/qerror.h"
#include "qapi/qmp/qobject.h"
#include "qapi/qobject-input-visitor.h"
#include "qemu/main-loop.h"
#include "qom/qom-qobject.h"
#include "sysemu/hostmem.h"
#include "sysemu/hw_accel.h"
#include "sysemu/numa.h"
#include "sysemu/runstate.h"
#include "sysemu/sysemu.h"

<<<<<<< HEAD
CpuInfoList *qmp_query_cpus(Error **errp)
{
    MachineState *ms = MACHINE(qdev_get_machine());
    MachineClass *mc = MACHINE_GET_CLASS(ms);
    CpuInfoList *head = NULL, **tail = &head;
    CPUState *cpu;

    CPU_FOREACH(cpu) {
        CpuInfo *value;
#if defined(TARGET_I386)
        X86CPU *x86_cpu = X86_CPU(cpu);
        CPUX86State *env = &x86_cpu->env;
#elif defined(TARGET_PPC)
        PowerPCCPU *ppc_cpu = POWERPC_CPU(cpu);
        CPUPPCState *env = &ppc_cpu->env;
#elif defined(TARGET_SPARC)
        SPARCCPU *sparc_cpu = SPARC_CPU(cpu);
        CPUSPARCState *env = &sparc_cpu->env;
#elif defined(TARGET_RISCV)
        RISCVCPU *riscv_cpu = RISCV_CPU(cpu);
        CPURISCVState *env = &riscv_cpu->env;
#elif defined(TARGET_MIPS)
        MIPSCPU *mips_cpu = MIPS_CPU(cpu);
        CPUMIPSState *env = &mips_cpu->env;
#elif defined(TARGET_TRICORE)
        TriCoreCPU *tricore_cpu = TRICORE_CPU(cpu);
        CPUTriCoreState *env = &tricore_cpu->env;
#elif defined(TARGET_S390X)
        S390CPU *s390_cpu = S390_CPU(cpu);
        CPUS390XState *env = &s390_cpu->env;
#endif

        cpu_synchronize_state(cpu);

        value = g_malloc0(sizeof(*value));
        value->CPU = cpu->cpu_index;
        value->current = (cpu == first_cpu);
        value->halted = cpu->halted;
        value->qom_path = object_get_canonical_path(OBJECT(cpu));
        value->thread_id = cpu->thread_id;
#if defined(TARGET_I386)
        value->arch = CPU_INFO_ARCH_X86;
        value->u.x86.pc = env->eip + env->segs[R_CS].base;
#elif defined(TARGET_PPC)
        value->arch = CPU_INFO_ARCH_PPC;
        value->u.ppc.nip = env->nip;
#elif defined(TARGET_SPARC)
        value->arch = CPU_INFO_ARCH_SPARC;
        value->u.q_sparc.pc = env->pc;
        value->u.q_sparc.npc = env->npc;
#elif defined(TARGET_MIPS)
        value->arch = CPU_INFO_ARCH_MIPS;
        value->u.q_mips.PC = PC_ADDR(env);
#elif defined(TARGET_TRICORE)
        value->arch = CPU_INFO_ARCH_TRICORE;
        value->u.tricore.PC = env->PC;
#elif defined(TARGET_S390X)
        value->arch = CPU_INFO_ARCH_S390;
        value->u.s390.cpu_state = env->cpu_state;
#elif defined(TARGET_RISCV)
        value->arch = CPU_INFO_ARCH_RISCV;
        value->u.riscv.pc = PC_ADDR(env);
#else
        value->arch = CPU_INFO_ARCH_OTHER;
#endif
        value->has_props = !!mc->cpu_index_to_instance_props;
        if (value->has_props) {
            CpuInstanceProperties *props;
            props = g_malloc0(sizeof(*props));
            *props = mc->cpu_index_to_instance_props(ms, cpu->cpu_index);
            value->props = props;
        }

        QAPI_LIST_APPEND(tail, value);
    }

    return head;
}

static CpuInfoArch sysemu_target_to_cpuinfo_arch(SysEmuTarget target)
{
    /*
     * The @SysEmuTarget -> @CpuInfoArch mapping below is based on the
     * TARGET_ARCH -> TARGET_BASE_ARCH mapping in the "configure" script.
     */
    switch (target) {
    case SYS_EMU_TARGET_I386:
    case SYS_EMU_TARGET_X86_64:
        return CPU_INFO_ARCH_X86;

    case SYS_EMU_TARGET_PPC:
    case SYS_EMU_TARGET_PPC64:
        return CPU_INFO_ARCH_PPC;

    case SYS_EMU_TARGET_SPARC:
    case SYS_EMU_TARGET_SPARC64:
        return CPU_INFO_ARCH_SPARC;

    case SYS_EMU_TARGET_MIPS:
    case SYS_EMU_TARGET_MIPSEL:
    case SYS_EMU_TARGET_MIPS64:
    case SYS_EMU_TARGET_MIPS64EL:
        return CPU_INFO_ARCH_MIPS;

    case SYS_EMU_TARGET_TRICORE:
        return CPU_INFO_ARCH_TRICORE;

    case SYS_EMU_TARGET_S390X:
        return CPU_INFO_ARCH_S390;

    case SYS_EMU_TARGET_RISCV32:
    case SYS_EMU_TARGET_RISCV64:
        return CPU_INFO_ARCH_RISCV;

    default:
        return CPU_INFO_ARCH_OTHER;
    }
}

=======
>>>>>>> 1b507e55
static void cpustate_to_cpuinfo_s390(CpuInfoS390 *info, const CPUState *cpu)
{
#ifdef TARGET_S390X
    S390CPU *s390_cpu = S390_CPU(cpu);
    CPUS390XState *env = &s390_cpu->env;

    info->cpu_state = env->cpu_state;
#else
    abort();
#endif
}

/*
 * fast means: we NEVER interrupt vCPU threads to retrieve
 * information from KVM.
 */
CpuInfoFastList *qmp_query_cpus_fast(Error **errp)
{
    MachineState *ms = MACHINE(qdev_get_machine());
    MachineClass *mc = MACHINE_GET_CLASS(ms);
    CpuInfoFastList *head = NULL, **tail = &head;
    SysEmuTarget target = qapi_enum_parse(&SysEmuTarget_lookup, TARGET_NAME,
                                          -1, &error_abort);
    CPUState *cpu;

    CPU_FOREACH(cpu) {
        CpuInfoFast *value = g_malloc0(sizeof(*value));

        value->cpu_index = cpu->cpu_index;
        value->qom_path = object_get_canonical_path(OBJECT(cpu));
        value->thread_id = cpu->thread_id;

        value->has_props = !!mc->cpu_index_to_instance_props;
        if (value->has_props) {
            CpuInstanceProperties *props;
            props = g_malloc0(sizeof(*props));
            *props = mc->cpu_index_to_instance_props(ms, cpu->cpu_index);
            value->props = props;
        }

        value->target = target;
        if (target == SYS_EMU_TARGET_S390X) {
            cpustate_to_cpuinfo_s390(&value->u.s390x, cpu);
        }

        QAPI_LIST_APPEND(tail, value);
    }

    return head;
}

MachineInfoList *qmp_query_machines(Error **errp)
{
    GSList *el, *machines = object_class_get_list(TYPE_MACHINE, false);
    MachineInfoList *mach_list = NULL;

    for (el = machines; el; el = el->next) {
        MachineClass *mc = el->data;
        MachineInfo *info;

        info = g_malloc0(sizeof(*info));
        if (mc->is_default) {
            info->has_is_default = true;
            info->is_default = true;
        }

        if (mc->alias) {
            info->has_alias = true;
            info->alias = g_strdup(mc->alias);
        }

        info->name = g_strdup(mc->name);
        info->cpu_max = !mc->max_cpus ? 1 : mc->max_cpus;
        info->hotpluggable_cpus = mc->has_hotpluggable_cpus;
        info->numa_mem_supported = mc->numa_mem_supported;
        info->deprecated = !!mc->deprecation_reason;
        if (mc->default_cpu_type) {
            info->default_cpu_type = g_strdup(mc->default_cpu_type);
            info->has_default_cpu_type = true;
        }
        if (mc->default_ram_id) {
            info->default_ram_id = g_strdup(mc->default_ram_id);
            info->has_default_ram_id = true;
        }

        QAPI_LIST_PREPEND(mach_list, info);
    }

    g_slist_free(machines);
    return mach_list;
}

CurrentMachineParams *qmp_query_current_machine(Error **errp)
{
    CurrentMachineParams *params = g_malloc0(sizeof(*params));
    params->wakeup_suspend_support = qemu_wakeup_suspend_enabled();

    return params;
}

TargetInfo *qmp_query_target(Error **errp)
{
    TargetInfo *info = g_malloc0(sizeof(*info));

    info->arch = qapi_enum_parse(&SysEmuTarget_lookup, TARGET_NAME, -1,
                                 &error_abort);

    return info;
}

HotpluggableCPUList *qmp_query_hotpluggable_cpus(Error **errp)
{
    MachineState *ms = MACHINE(qdev_get_machine());
    MachineClass *mc = MACHINE_GET_CLASS(ms);

    if (!mc->has_hotpluggable_cpus) {
        error_setg(errp, QERR_FEATURE_DISABLED, "query-hotpluggable-cpus");
        return NULL;
    }

    return machine_query_hotpluggable_cpus(ms);
}

void qmp_set_numa_node(NumaOptions *cmd, Error **errp)
{
    if (phase_check(PHASE_MACHINE_INITIALIZED)) {
        error_setg(errp, "The command is permitted only before the machine has been created");
        return;
    }

    set_numa_options(MACHINE(qdev_get_machine()), cmd, errp);
}

static int query_memdev(Object *obj, void *opaque)
{
    MemdevList **list = opaque;
    Memdev *m;
    QObject *host_nodes;
    Visitor *v;

    if (object_dynamic_cast(obj, TYPE_MEMORY_BACKEND)) {
        m = g_malloc0(sizeof(*m));

        m->id = g_strdup(object_get_canonical_path_component(obj));
        m->has_id = !!m->id;

        m->size = object_property_get_uint(obj, "size", &error_abort);
        m->merge = object_property_get_bool(obj, "merge", &error_abort);
        m->dump = object_property_get_bool(obj, "dump", &error_abort);
        m->prealloc = object_property_get_bool(obj, "prealloc", &error_abort);
        m->policy = object_property_get_enum(obj, "policy", "HostMemPolicy",
                                             &error_abort);
        host_nodes = object_property_get_qobject(obj,
                                                 "host-nodes",
                                                 &error_abort);
        v = qobject_input_visitor_new(host_nodes);
        visit_type_uint16List(v, NULL, &m->host_nodes, &error_abort);
        visit_free(v);
        qobject_unref(host_nodes);

        QAPI_LIST_PREPEND(*list, m);
    }

    return 0;
}

MemdevList *qmp_query_memdev(Error **errp)
{
    Object *obj = object_get_objects_root();
    MemdevList *list = NULL;

    object_child_foreach(obj, query_memdev, &list);
    return list;
}<|MERGE_RESOLUTION|>--- conflicted
+++ resolved
@@ -24,128 +24,6 @@
 #include "sysemu/runstate.h"
 #include "sysemu/sysemu.h"
 
-<<<<<<< HEAD
-CpuInfoList *qmp_query_cpus(Error **errp)
-{
-    MachineState *ms = MACHINE(qdev_get_machine());
-    MachineClass *mc = MACHINE_GET_CLASS(ms);
-    CpuInfoList *head = NULL, **tail = &head;
-    CPUState *cpu;
-
-    CPU_FOREACH(cpu) {
-        CpuInfo *value;
-#if defined(TARGET_I386)
-        X86CPU *x86_cpu = X86_CPU(cpu);
-        CPUX86State *env = &x86_cpu->env;
-#elif defined(TARGET_PPC)
-        PowerPCCPU *ppc_cpu = POWERPC_CPU(cpu);
-        CPUPPCState *env = &ppc_cpu->env;
-#elif defined(TARGET_SPARC)
-        SPARCCPU *sparc_cpu = SPARC_CPU(cpu);
-        CPUSPARCState *env = &sparc_cpu->env;
-#elif defined(TARGET_RISCV)
-        RISCVCPU *riscv_cpu = RISCV_CPU(cpu);
-        CPURISCVState *env = &riscv_cpu->env;
-#elif defined(TARGET_MIPS)
-        MIPSCPU *mips_cpu = MIPS_CPU(cpu);
-        CPUMIPSState *env = &mips_cpu->env;
-#elif defined(TARGET_TRICORE)
-        TriCoreCPU *tricore_cpu = TRICORE_CPU(cpu);
-        CPUTriCoreState *env = &tricore_cpu->env;
-#elif defined(TARGET_S390X)
-        S390CPU *s390_cpu = S390_CPU(cpu);
-        CPUS390XState *env = &s390_cpu->env;
-#endif
-
-        cpu_synchronize_state(cpu);
-
-        value = g_malloc0(sizeof(*value));
-        value->CPU = cpu->cpu_index;
-        value->current = (cpu == first_cpu);
-        value->halted = cpu->halted;
-        value->qom_path = object_get_canonical_path(OBJECT(cpu));
-        value->thread_id = cpu->thread_id;
-#if defined(TARGET_I386)
-        value->arch = CPU_INFO_ARCH_X86;
-        value->u.x86.pc = env->eip + env->segs[R_CS].base;
-#elif defined(TARGET_PPC)
-        value->arch = CPU_INFO_ARCH_PPC;
-        value->u.ppc.nip = env->nip;
-#elif defined(TARGET_SPARC)
-        value->arch = CPU_INFO_ARCH_SPARC;
-        value->u.q_sparc.pc = env->pc;
-        value->u.q_sparc.npc = env->npc;
-#elif defined(TARGET_MIPS)
-        value->arch = CPU_INFO_ARCH_MIPS;
-        value->u.q_mips.PC = PC_ADDR(env);
-#elif defined(TARGET_TRICORE)
-        value->arch = CPU_INFO_ARCH_TRICORE;
-        value->u.tricore.PC = env->PC;
-#elif defined(TARGET_S390X)
-        value->arch = CPU_INFO_ARCH_S390;
-        value->u.s390.cpu_state = env->cpu_state;
-#elif defined(TARGET_RISCV)
-        value->arch = CPU_INFO_ARCH_RISCV;
-        value->u.riscv.pc = PC_ADDR(env);
-#else
-        value->arch = CPU_INFO_ARCH_OTHER;
-#endif
-        value->has_props = !!mc->cpu_index_to_instance_props;
-        if (value->has_props) {
-            CpuInstanceProperties *props;
-            props = g_malloc0(sizeof(*props));
-            *props = mc->cpu_index_to_instance_props(ms, cpu->cpu_index);
-            value->props = props;
-        }
-
-        QAPI_LIST_APPEND(tail, value);
-    }
-
-    return head;
-}
-
-static CpuInfoArch sysemu_target_to_cpuinfo_arch(SysEmuTarget target)
-{
-    /*
-     * The @SysEmuTarget -> @CpuInfoArch mapping below is based on the
-     * TARGET_ARCH -> TARGET_BASE_ARCH mapping in the "configure" script.
-     */
-    switch (target) {
-    case SYS_EMU_TARGET_I386:
-    case SYS_EMU_TARGET_X86_64:
-        return CPU_INFO_ARCH_X86;
-
-    case SYS_EMU_TARGET_PPC:
-    case SYS_EMU_TARGET_PPC64:
-        return CPU_INFO_ARCH_PPC;
-
-    case SYS_EMU_TARGET_SPARC:
-    case SYS_EMU_TARGET_SPARC64:
-        return CPU_INFO_ARCH_SPARC;
-
-    case SYS_EMU_TARGET_MIPS:
-    case SYS_EMU_TARGET_MIPSEL:
-    case SYS_EMU_TARGET_MIPS64:
-    case SYS_EMU_TARGET_MIPS64EL:
-        return CPU_INFO_ARCH_MIPS;
-
-    case SYS_EMU_TARGET_TRICORE:
-        return CPU_INFO_ARCH_TRICORE;
-
-    case SYS_EMU_TARGET_S390X:
-        return CPU_INFO_ARCH_S390;
-
-    case SYS_EMU_TARGET_RISCV32:
-    case SYS_EMU_TARGET_RISCV64:
-        return CPU_INFO_ARCH_RISCV;
-
-    default:
-        return CPU_INFO_ARCH_OTHER;
-    }
-}
-
-=======
->>>>>>> 1b507e55
 static void cpustate_to_cpuinfo_s390(CpuInfoS390 *info, const CPUState *cpu)
 {
 #ifdef TARGET_S390X
