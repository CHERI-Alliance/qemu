/*
 *  Common CPU TLB handling
 *
 *  Copyright (c) 2003 Fabrice Bellard
 *
 * This library is free software; you can redistribute it and/or
 * modify it under the terms of the GNU Lesser General Public
 * License as published by the Free Software Foundation; either
 * version 2.1 of the License, or (at your option) any later version.
 *
 * This library is distributed in the hope that it will be useful,
 * but WITHOUT ANY WARRANTY; without even the implied warranty of
 * MERCHANTABILITY or FITNESS FOR A PARTICULAR PURPOSE.  See the GNU
 * Lesser General Public License for more details.
 *
 * You should have received a copy of the GNU Lesser General Public
 * License along with this library; if not, see <http://www.gnu.org/licenses/>.
 */

#include "qemu/osdep.h"
#include "qemu/main-loop.h"
#include "hw/core/tcg-cpu-ops.h"
#include "exec/exec-all.h"
#include "exec/memory.h"
#include "exec/cpu_ldst.h"
#include "exec/cputlb.h"
#include "exec/memory-internal.h"
#include "exec/ram_addr.h"
#include "tcg/tcg.h"
#include "qemu/error-report.h"
#include "exec/log.h"
#include "exec/helper-proto.h"
#include "qemu/atomic.h"
#include "qemu/atomic128.h"
#include "exec/translate-all.h"
#include "trace/trace-root.h"
#include "cheri_tagmem.h"
#include "tb-hash.h"
#include "internal.h"
#ifdef CONFIG_PLUGIN
#include "qemu/plugin-memory.h"
#endif
#include "tcg/tcg-ldst.h"

/* DEBUG defines, enable DEBUG_TLB_LOG to log to the CPU_LOG_MMU target */
/* #define DEBUG_TLB */
/* #define DEBUG_TLB_LOG */

#ifdef DEBUG_TLB
# define DEBUG_TLB_GATE 1
# ifdef DEBUG_TLB_LOG
#  define DEBUG_TLB_LOG_GATE 1
# else
#  define DEBUG_TLB_LOG_GATE 0
# endif
#else
# define DEBUG_TLB_GATE 0
# define DEBUG_TLB_LOG_GATE 0
#endif

#define tlb_debug(fmt, ...) do { \
    if (DEBUG_TLB_LOG_GATE) { \
        qemu_log_mask(CPU_LOG_MMU, "%s: " fmt, __func__, \
                      ## __VA_ARGS__); \
    } else if (DEBUG_TLB_GATE) { \
        fprintf(stderr, "%s: " fmt, __func__, ## __VA_ARGS__); \
    } \
} while (0)

#define assert_cpu_is_self(cpu) do {                              \
        if (DEBUG_TLB_GATE) {                                     \
            g_assert(!(cpu)->created || qemu_cpu_is_self(cpu));   \
        }                                                         \
    } while (0)

/* run_on_cpu_data.target_ptr should always be big enough for a
 * target_ulong even on 32 bit builds */
QEMU_BUILD_BUG_ON(sizeof(target_ulong) > sizeof(run_on_cpu_data));

/* We currently can't handle more than 16 bits in the MMUIDX bitmask.
 */
QEMU_BUILD_BUG_ON(NB_MMU_MODES > 16);
#define ALL_MMUIDX_BITS ((1 << NB_MMU_MODES) - 1)

static inline size_t tlb_n_entries(CPUTLBDescFast *fast)
{
    return (fast->mask >> CPU_TLB_ENTRY_BITS) + 1;
}

static inline size_t sizeof_tlb(CPUTLBDescFast *fast)
{
    return fast->mask + (1 << CPU_TLB_ENTRY_BITS);
}

static void tlb_window_reset(CPUTLBDesc *desc, int64_t ns,
                             size_t max_entries)
{
    desc->window_begin_ns = ns;
    desc->window_max_entries = max_entries;
}

static void tb_jmp_cache_clear_page(CPUState *cpu, target_ulong page_addr)
{
    unsigned int i, i0 = tb_jmp_cache_hash_page(page_addr);

    for (i = 0; i < TB_JMP_PAGE_SIZE; i++) {
        qatomic_set(&cpu->tb_jmp_cache[i0 + i], NULL);
    }
}

static void tb_flush_jmp_cache(CPUState *cpu, target_ulong addr)
{
    /* Discard jump cache entries for any tb which might potentially
       overlap the flushed page.  */
    tb_jmp_cache_clear_page(cpu, addr - TARGET_PAGE_SIZE);
    tb_jmp_cache_clear_page(cpu, addr);
}

/**
 * tlb_mmu_resize_locked() - perform TLB resize bookkeeping; resize if necessary
 * @desc: The CPUTLBDesc portion of the TLB
 * @fast: The CPUTLBDescFast portion of the same TLB
 *
 * Called with tlb_lock_held.
 *
 * We have two main constraints when resizing a TLB: (1) we only resize it
 * on a TLB flush (otherwise we'd have to take a perf hit by either rehashing
 * the array or unnecessarily flushing it), which means we do not control how
 * frequently the resizing can occur; (2) we don't have access to the guest's
 * future scheduling decisions, and therefore have to decide the magnitude of
 * the resize based on past observations.
 *
 * In general, a memory-hungry process can benefit greatly from an appropriately
 * sized TLB, since a guest TLB miss is very expensive. This doesn't mean that
 * we just have to make the TLB as large as possible; while an oversized TLB
 * results in minimal TLB miss rates, it also takes longer to be flushed
 * (flushes can be _very_ frequent), and the reduced locality can also hurt
 * performance.
 *
 * To achieve near-optimal performance for all kinds of workloads, we:
 *
 * 1. Aggressively increase the size of the TLB when the use rate of the
 * TLB being flushed is high, since it is likely that in the near future this
 * memory-hungry process will execute again, and its memory hungriness will
 * probably be similar.
 *
 * 2. Slowly reduce the size of the TLB as the use rate declines over a
 * reasonably large time window. The rationale is that if in such a time window
 * we have not observed a high TLB use rate, it is likely that we won't observe
 * it in the near future. In that case, once a time window expires we downsize
 * the TLB to match the maximum use rate observed in the window.
 *
 * 3. Try to keep the maximum use rate in a time window in the 30-70% range,
 * since in that range performance is likely near-optimal. Recall that the TLB
 * is direct mapped, so we want the use rate to be low (or at least not too
 * high), since otherwise we are likely to have a significant amount of
 * conflict misses.
 */
static void tlb_mmu_resize_locked(CPUTLBDesc *desc, CPUTLBDescFast *fast,
                                  int64_t now)
{
    size_t old_size = tlb_n_entries(fast);
    size_t rate;
    size_t new_size = old_size;
    int64_t window_len_ms = 100;
    int64_t window_len_ns = window_len_ms * 1000 * 1000;
    bool window_expired = now > desc->window_begin_ns + window_len_ns;

    if (desc->n_used_entries > desc->window_max_entries) {
        desc->window_max_entries = desc->n_used_entries;
    }
    rate = desc->window_max_entries * 100 / old_size;

    if (rate > 70) {
        new_size = MIN(old_size << 1, 1 << CPU_TLB_DYN_MAX_BITS);
    } else if (rate < 30 && window_expired) {
        size_t ceil = pow2ceil(desc->window_max_entries);
        size_t expected_rate = desc->window_max_entries * 100 / ceil;

        /*
         * Avoid undersizing when the max number of entries seen is just below
         * a pow2. For instance, if max_entries == 1025, the expected use rate
         * would be 1025/2048==50%. However, if max_entries == 1023, we'd get
         * 1023/1024==99.9% use rate, so we'd likely end up doubling the size
         * later. Thus, make sure that the expected use rate remains below 70%.
         * (and since we double the size, that means the lowest rate we'd
         * expect to get is 35%, which is still in the 30-70% range where
         * we consider that the size is appropriate.)
         */
        if (expected_rate > 70) {
            ceil *= 2;
        }
        new_size = MAX(ceil, 1 << CPU_TLB_DYN_MIN_BITS);
    }

    if (new_size == old_size) {
        if (window_expired) {
            tlb_window_reset(desc, now, desc->n_used_entries);
        }
        return;
    }

    g_free(fast->table);
    g_free(desc->iotlb);

    tlb_window_reset(desc, now, 0);
    /* desc->n_used_entries is cleared by the caller */
    fast->mask = (new_size - 1) << CPU_TLB_ENTRY_BITS;
    fast->table = g_try_new(CPUTLBEntry, new_size);
    desc->iotlb = g_try_new(CPUIOTLBEntry, new_size);

    /*
     * If the allocations fail, try smaller sizes. We just freed some
     * memory, so going back to half of new_size has a good chance of working.
     * Increased memory pressure elsewhere in the system might cause the
     * allocations to fail though, so we progressively reduce the allocation
     * size, aborting if we cannot even allocate the smallest TLB we support.
     */
    while (fast->table == NULL || desc->iotlb == NULL) {
        if (new_size == (1 << CPU_TLB_DYN_MIN_BITS)) {
            error_report("%s: %s", __func__, strerror(errno));
            abort();
        }
        new_size = MAX(new_size >> 1, 1 << CPU_TLB_DYN_MIN_BITS);
        fast->mask = (new_size - 1) << CPU_TLB_ENTRY_BITS;

        g_free(fast->table);
        g_free(desc->iotlb);
        fast->table = g_try_new(CPUTLBEntry, new_size);
        desc->iotlb = g_try_new(CPUIOTLBEntry, new_size);
    }
}

static void tlb_mmu_flush_locked(CPUTLBDesc *desc, CPUTLBDescFast *fast)
{
    desc->n_used_entries = 0;
    desc->large_page_addr = -1;
    desc->large_page_mask = -1;
    desc->vindex = 0;
    memset(fast->table, -1, sizeof_tlb(fast));
    memset(desc->vtable, -1, sizeof(desc->vtable));
}

static void tlb_flush_one_mmuidx_locked(CPUArchState *env, int mmu_idx,
                                        int64_t now)
{
    CPUTLBDesc *desc = &env_tlb(env)->d[mmu_idx];
    CPUTLBDescFast *fast = &env_tlb(env)->f[mmu_idx];

    tlb_mmu_resize_locked(desc, fast, now);
    tlb_mmu_flush_locked(desc, fast);
}

static void tlb_mmu_init(CPUTLBDesc *desc, CPUTLBDescFast *fast, int64_t now)
{
    size_t n_entries = 1 << CPU_TLB_DYN_DEFAULT_BITS;

    tlb_window_reset(desc, now, 0);
    desc->n_used_entries = 0;
    fast->mask = (n_entries - 1) << CPU_TLB_ENTRY_BITS;
    fast->table = g_new(CPUTLBEntry, n_entries);
    desc->iotlb = g_new(CPUIOTLBEntry, n_entries);
    tlb_mmu_flush_locked(desc, fast);
}

static inline void tlb_n_used_entries_inc(CPUArchState *env, uintptr_t mmu_idx)
{
    env_tlb(env)->d[mmu_idx].n_used_entries++;
}

static inline void tlb_n_used_entries_dec(CPUArchState *env, uintptr_t mmu_idx)
{
    env_tlb(env)->d[mmu_idx].n_used_entries--;
}

void tlb_init(CPUState *cpu)
{
    CPUArchState *env = cpu->env_ptr;
    int64_t now = get_clock_realtime();
    int i;

    qemu_spin_init(&env_tlb(env)->c.lock);

    /* All tlbs are initialized flushed. */
    env_tlb(env)->c.dirty = 0;

    for (i = 0; i < NB_MMU_MODES; i++) {
        tlb_mmu_init(&env_tlb(env)->d[i], &env_tlb(env)->f[i], now);
    }
}

void tlb_destroy(CPUState *cpu)
{
    CPUArchState *env = cpu->env_ptr;
    int i;

    qemu_spin_destroy(&env_tlb(env)->c.lock);
    for (i = 0; i < NB_MMU_MODES; i++) {
        CPUTLBDesc *desc = &env_tlb(env)->d[i];
        CPUTLBDescFast *fast = &env_tlb(env)->f[i];

        g_free(fast->table);
        g_free(desc->iotlb);
    }
}

/* flush_all_helper: run fn across all cpus
 *
 * If the wait flag is set then the src cpu's helper will be queued as
 * "safe" work and the loop exited creating a synchronisation point
 * where all queued work will be finished before execution starts
 * again.
 */
static void flush_all_helper(CPUState *src, run_on_cpu_func fn,
                             run_on_cpu_data d)
{
    CPUState *cpu;

    CPU_FOREACH(cpu) {
        if (cpu != src) {
            async_run_on_cpu(cpu, fn, d);
        }
    }
}

void tlb_flush_counts(size_t *pfull, size_t *ppart, size_t *pelide)
{
    CPUState *cpu;
    size_t full = 0, part = 0, elide = 0;

    CPU_FOREACH(cpu) {
        CPUArchState *env = cpu->env_ptr;

        full += qatomic_read(&env_tlb(env)->c.full_flush_count);
        part += qatomic_read(&env_tlb(env)->c.part_flush_count);
        elide += qatomic_read(&env_tlb(env)->c.elide_flush_count);
    }
    *pfull = full;
    *ppart = part;
    *pelide = elide;
}

static void tlb_flush_by_mmuidx_async_work(CPUState *cpu, run_on_cpu_data data)
{
    CPUArchState *env = cpu->env_ptr;
    uint16_t asked = data.host_int;
    uint16_t all_dirty, work, to_clean;
    int64_t now = get_clock_realtime();

    assert_cpu_is_self(cpu);

    tlb_debug("mmu_idx:0x%04" PRIx16 "\n", asked);

    qemu_spin_lock(&env_tlb(env)->c.lock);

    all_dirty = env_tlb(env)->c.dirty;
    to_clean = asked & all_dirty;
    all_dirty &= ~to_clean;
    env_tlb(env)->c.dirty = all_dirty;

    for (work = to_clean; work != 0; work &= work - 1) {
        int mmu_idx = ctz32(work);
        tlb_flush_one_mmuidx_locked(env, mmu_idx, now);
    }

    qemu_spin_unlock(&env_tlb(env)->c.lock);

    cpu_tb_jmp_cache_clear(cpu);

    if (to_clean == ALL_MMUIDX_BITS) {
        qatomic_set(&env_tlb(env)->c.full_flush_count,
                   env_tlb(env)->c.full_flush_count + 1);
    } else {
        qatomic_set(&env_tlb(env)->c.part_flush_count,
                   env_tlb(env)->c.part_flush_count + ctpop16(to_clean));
        if (to_clean != asked) {
            qatomic_set(&env_tlb(env)->c.elide_flush_count,
                       env_tlb(env)->c.elide_flush_count +
                       ctpop16(asked & ~to_clean));
        }
    }
}

void tlb_flush_by_mmuidx(CPUState *cpu, uint16_t idxmap)
{
    tlb_debug("mmu_idx: 0x%" PRIx16 "\n", idxmap);

    if (cpu->created && !qemu_cpu_is_self(cpu)) {
        async_run_on_cpu(cpu, tlb_flush_by_mmuidx_async_work,
                         RUN_ON_CPU_HOST_INT(idxmap));
    } else {
        tlb_flush_by_mmuidx_async_work(cpu, RUN_ON_CPU_HOST_INT(idxmap));
    }
}

void tlb_flush(CPUState *cpu)
{
    tlb_flush_by_mmuidx(cpu, ALL_MMUIDX_BITS);
}

void tlb_flush_by_mmuidx_all_cpus(CPUState *src_cpu, uint16_t idxmap)
{
    const run_on_cpu_func fn = tlb_flush_by_mmuidx_async_work;

    tlb_debug("mmu_idx: 0x%"PRIx16"\n", idxmap);

    flush_all_helper(src_cpu, fn, RUN_ON_CPU_HOST_INT(idxmap));
    fn(src_cpu, RUN_ON_CPU_HOST_INT(idxmap));
}

void tlb_flush_all_cpus(CPUState *src_cpu)
{
    tlb_flush_by_mmuidx_all_cpus(src_cpu, ALL_MMUIDX_BITS);
}

void tlb_flush_by_mmuidx_all_cpus_synced(CPUState *src_cpu, uint16_t idxmap)
{
    const run_on_cpu_func fn = tlb_flush_by_mmuidx_async_work;

    tlb_debug("mmu_idx: 0x%"PRIx16"\n", idxmap);

    flush_all_helper(src_cpu, fn, RUN_ON_CPU_HOST_INT(idxmap));
    async_safe_run_on_cpu(src_cpu, fn, RUN_ON_CPU_HOST_INT(idxmap));
}

void tlb_flush_all_cpus_synced(CPUState *src_cpu)
{
    tlb_flush_by_mmuidx_all_cpus_synced(src_cpu, ALL_MMUIDX_BITS);
}

static bool tlb_hit_page_mask_anyprot(CPUTLBEntry *tlb_entry,
                                      target_ulong page, target_ulong mask)
{
    page &= mask;
    mask &= TARGET_PAGE_MASK | TLB_INVALID_MASK;

    return (page == (tlb_entry->addr_read & mask) ||
            page == (tlb_addr_write(tlb_entry) & mask) ||
            page == (tlb_entry->addr_code & mask));
}

static inline bool tlb_hit_page_anyprot(CPUTLBEntry *tlb_entry,
                                        target_ulong page)
{
    return tlb_hit_page_mask_anyprot(tlb_entry, page, -1);
}

/**
 * tlb_entry_is_empty - return true if the entry is not in use
 * @te: pointer to CPUTLBEntry
 */
static inline bool tlb_entry_is_empty(const CPUTLBEntry *te)
{
    return te->addr_read == -1 && te->addr_write == -1 && te->addr_code == -1;
}

/* Called with tlb_c.lock held */
static bool tlb_flush_entry_mask_locked(CPUTLBEntry *tlb_entry,
                                        target_ulong page,
                                        target_ulong mask)
{
    if (tlb_hit_page_mask_anyprot(tlb_entry, page, mask)) {
        memset(tlb_entry, -1, sizeof(*tlb_entry));
        return true;
    }
    return false;
}

static inline bool tlb_flush_entry_locked(CPUTLBEntry *tlb_entry,
                                          target_ulong page)
{
    return tlb_flush_entry_mask_locked(tlb_entry, page, -1);
}

/* Called with tlb_c.lock held */
static void tlb_flush_vtlb_page_mask_locked(CPUArchState *env, int mmu_idx,
                                            target_ulong page,
                                            target_ulong mask)
{
    CPUTLBDesc *d = &env_tlb(env)->d[mmu_idx];
    int k;

    assert_cpu_is_self(env_cpu(env));
    for (k = 0; k < CPU_VTLB_SIZE; k++) {
        if (tlb_flush_entry_mask_locked(&d->vtable[k], page, mask)) {
            tlb_n_used_entries_dec(env, mmu_idx);
        }
    }
}

static inline void tlb_flush_vtlb_page_locked(CPUArchState *env, int mmu_idx,
                                              target_ulong page)
{
    tlb_flush_vtlb_page_mask_locked(env, mmu_idx, page, -1);
}

static void tlb_flush_page_locked(CPUArchState *env, int midx,
                                  target_ulong page)
{
    target_ulong lp_addr = env_tlb(env)->d[midx].large_page_addr;
    target_ulong lp_mask = env_tlb(env)->d[midx].large_page_mask;

    /* Check if we need to flush due to large pages.  */
    if ((page & lp_mask) == lp_addr) {
        tlb_debug("forcing full flush midx %d ("
                  TARGET_FMT_lx "/" TARGET_FMT_lx ")\n",
                  midx, lp_addr, lp_mask);
        tlb_flush_one_mmuidx_locked(env, midx, get_clock_realtime());
    } else {
        if (tlb_flush_entry_locked(tlb_entry(env, midx, page), page)) {
            tlb_n_used_entries_dec(env, midx);
        }
        tlb_flush_vtlb_page_locked(env, midx, page);
    }
}

/**
 * tlb_flush_page_by_mmuidx_async_0:
 * @cpu: cpu on which to flush
 * @addr: page of virtual address to flush
 * @idxmap: set of mmu_idx to flush
 *
 * Helper for tlb_flush_page_by_mmuidx and friends, flush one page
 * at @addr from the tlbs indicated by @idxmap from @cpu.
 */
static void tlb_flush_page_by_mmuidx_async_0(CPUState *cpu,
                                             target_ulong addr,
                                             uint16_t idxmap)
{
    CPUArchState *env = cpu->env_ptr;
    int mmu_idx;

    assert_cpu_is_self(cpu);

    tlb_debug("page addr:" TARGET_FMT_lx " mmu_map:0x%x\n", addr, idxmap);

    qemu_spin_lock(&env_tlb(env)->c.lock);
    for (mmu_idx = 0; mmu_idx < NB_MMU_MODES; mmu_idx++) {
        if ((idxmap >> mmu_idx) & 1) {
            tlb_flush_page_locked(env, mmu_idx, addr);
        }
    }
    qemu_spin_unlock(&env_tlb(env)->c.lock);

    tb_flush_jmp_cache(cpu, addr);
}

/**
 * tlb_flush_page_by_mmuidx_async_1:
 * @cpu: cpu on which to flush
 * @data: encoded addr + idxmap
 *
 * Helper for tlb_flush_page_by_mmuidx and friends, called through
 * async_run_on_cpu.  The idxmap parameter is encoded in the page
 * offset of the target_ptr field.  This limits the set of mmu_idx
 * that can be passed via this method.
 */
static void tlb_flush_page_by_mmuidx_async_1(CPUState *cpu,
                                             run_on_cpu_data data)
{
    target_ulong addr_and_idxmap = (target_ulong) data.target_ptr;
    target_ulong addr = addr_and_idxmap & TARGET_PAGE_MASK;
    uint16_t idxmap = addr_and_idxmap & ~TARGET_PAGE_MASK;

    tlb_flush_page_by_mmuidx_async_0(cpu, addr, idxmap);
}

typedef struct {
    target_ulong addr;
    uint16_t idxmap;
} TLBFlushPageByMMUIdxData;

/**
 * tlb_flush_page_by_mmuidx_async_2:
 * @cpu: cpu on which to flush
 * @data: allocated addr + idxmap
 *
 * Helper for tlb_flush_page_by_mmuidx and friends, called through
 * async_run_on_cpu.  The addr+idxmap parameters are stored in a
 * TLBFlushPageByMMUIdxData structure that has been allocated
 * specifically for this helper.  Free the structure when done.
 */
static void tlb_flush_page_by_mmuidx_async_2(CPUState *cpu,
                                             run_on_cpu_data data)
{
    TLBFlushPageByMMUIdxData *d = data.host_ptr;

    tlb_flush_page_by_mmuidx_async_0(cpu, d->addr, d->idxmap);
    g_free(d);
}

void tlb_flush_page_by_mmuidx(CPUState *cpu, target_ulong addr, uint16_t idxmap)
{
    tlb_debug("addr: "TARGET_FMT_lx" mmu_idx:%" PRIx16 "\n", addr, idxmap);

    /* This should already be page aligned */
    addr &= TARGET_PAGE_MASK;

    if (qemu_cpu_is_self(cpu)) {
        tlb_flush_page_by_mmuidx_async_0(cpu, addr, idxmap);
    } else if (idxmap < TARGET_PAGE_SIZE) {
        /*
         * Most targets have only a few mmu_idx.  In the case where
         * we can stuff idxmap into the low TARGET_PAGE_BITS, avoid
         * allocating memory for this operation.
         */
        async_run_on_cpu(cpu, tlb_flush_page_by_mmuidx_async_1,
                         RUN_ON_CPU_TARGET_PTR(addr | idxmap));
    } else {
        TLBFlushPageByMMUIdxData *d = g_new(TLBFlushPageByMMUIdxData, 1);

        /* Otherwise allocate a structure, freed by the worker.  */
        d->addr = addr;
        d->idxmap = idxmap;
        async_run_on_cpu(cpu, tlb_flush_page_by_mmuidx_async_2,
                         RUN_ON_CPU_HOST_PTR(d));
    }
}

void tlb_flush_page(CPUState *cpu, target_ulong addr)
{
    tlb_flush_page_by_mmuidx(cpu, addr, ALL_MMUIDX_BITS);
}

void tlb_flush_page_by_mmuidx_all_cpus(CPUState *src_cpu, target_ulong addr,
                                       uint16_t idxmap)
{
    tlb_debug("addr: "TARGET_FMT_lx" mmu_idx:%"PRIx16"\n", addr, idxmap);

    /* This should already be page aligned */
    addr &= TARGET_PAGE_MASK;

    /*
     * Allocate memory to hold addr+idxmap only when needed.
     * See tlb_flush_page_by_mmuidx for details.
     */
    if (idxmap < TARGET_PAGE_SIZE) {
        flush_all_helper(src_cpu, tlb_flush_page_by_mmuidx_async_1,
                         RUN_ON_CPU_TARGET_PTR(addr | idxmap));
    } else {
        CPUState *dst_cpu;

        /* Allocate a separate data block for each destination cpu.  */
        CPU_FOREACH(dst_cpu) {
            if (dst_cpu != src_cpu) {
                TLBFlushPageByMMUIdxData *d
                    = g_new(TLBFlushPageByMMUIdxData, 1);

                d->addr = addr;
                d->idxmap = idxmap;
                async_run_on_cpu(dst_cpu, tlb_flush_page_by_mmuidx_async_2,
                                 RUN_ON_CPU_HOST_PTR(d));
            }
        }
    }

    tlb_flush_page_by_mmuidx_async_0(src_cpu, addr, idxmap);
}

void tlb_flush_page_all_cpus(CPUState *src, target_ulong addr)
{
    tlb_flush_page_by_mmuidx_all_cpus(src, addr, ALL_MMUIDX_BITS);
}

void tlb_flush_page_by_mmuidx_all_cpus_synced(CPUState *src_cpu,
                                              target_ulong addr,
                                              uint16_t idxmap)
{
    tlb_debug("addr: "TARGET_FMT_lx" mmu_idx:%"PRIx16"\n", addr, idxmap);

    /* This should already be page aligned */
    addr &= TARGET_PAGE_MASK;

    /*
     * Allocate memory to hold addr+idxmap only when needed.
     * See tlb_flush_page_by_mmuidx for details.
     */
    if (idxmap < TARGET_PAGE_SIZE) {
        flush_all_helper(src_cpu, tlb_flush_page_by_mmuidx_async_1,
                         RUN_ON_CPU_TARGET_PTR(addr | idxmap));
        async_safe_run_on_cpu(src_cpu, tlb_flush_page_by_mmuidx_async_1,
                              RUN_ON_CPU_TARGET_PTR(addr | idxmap));
    } else {
        CPUState *dst_cpu;
        TLBFlushPageByMMUIdxData *d;

        /* Allocate a separate data block for each destination cpu.  */
        CPU_FOREACH(dst_cpu) {
            if (dst_cpu != src_cpu) {
                d = g_new(TLBFlushPageByMMUIdxData, 1);
                d->addr = addr;
                d->idxmap = idxmap;
                async_run_on_cpu(dst_cpu, tlb_flush_page_by_mmuidx_async_2,
                                 RUN_ON_CPU_HOST_PTR(d));
            }
        }

        d = g_new(TLBFlushPageByMMUIdxData, 1);
        d->addr = addr;
        d->idxmap = idxmap;
        async_safe_run_on_cpu(src_cpu, tlb_flush_page_by_mmuidx_async_2,
                              RUN_ON_CPU_HOST_PTR(d));
    }
}

void tlb_flush_page_all_cpus_synced(CPUState *src, target_ulong addr)
{
    tlb_flush_page_by_mmuidx_all_cpus_synced(src, addr, ALL_MMUIDX_BITS);
}

static void tlb_flush_range_locked(CPUArchState *env, int midx,
                                   target_ulong addr, target_ulong len,
                                   unsigned bits)
{
    CPUTLBDesc *d = &env_tlb(env)->d[midx];
    CPUTLBDescFast *f = &env_tlb(env)->f[midx];
    target_ulong mask = MAKE_64BIT_MASK(0, bits);

    /*
     * If @bits is smaller than the tlb size, there may be multiple entries
     * within the TLB; otherwise all addresses that match under @mask hit
     * the same TLB entry.
     * TODO: Perhaps allow bits to be a few bits less than the size.
     * For now, just flush the entire TLB.
     *
     * If @len is larger than the tlb size, then it will take longer to
     * test all of the entries in the TLB than it will to flush it all.
     */
    if (mask < f->mask || len > f->mask) {
        tlb_debug("forcing full flush midx %d ("
                  TARGET_FMT_lx "/" TARGET_FMT_lx "+" TARGET_FMT_lx ")\n",
                  midx, addr, mask, len);
        tlb_flush_one_mmuidx_locked(env, midx, get_clock_realtime());
        return;
    }

    /*
     * Check if we need to flush due to large pages.
     * Because large_page_mask contains all 1's from the msb,
     * we only need to test the end of the range.
     */
    if (((addr + len - 1) & d->large_page_mask) == d->large_page_addr) {
        tlb_debug("forcing full flush midx %d ("
                  TARGET_FMT_lx "/" TARGET_FMT_lx ")\n",
                  midx, d->large_page_addr, d->large_page_mask);
        tlb_flush_one_mmuidx_locked(env, midx, get_clock_realtime());
        return;
    }

    for (target_ulong i = 0; i < len; i += TARGET_PAGE_SIZE) {
        target_ulong page = addr + i;
        CPUTLBEntry *entry = tlb_entry(env, midx, page);

        if (tlb_flush_entry_mask_locked(entry, page, mask)) {
            tlb_n_used_entries_dec(env, midx);
        }
        tlb_flush_vtlb_page_mask_locked(env, midx, page, mask);
    }
}

typedef struct {
    target_ulong addr;
    target_ulong len;
    uint16_t idxmap;
    uint16_t bits;
} TLBFlushRangeData;

static void tlb_flush_range_by_mmuidx_async_0(CPUState *cpu,
                                              TLBFlushRangeData d)
{
    CPUArchState *env = cpu->env_ptr;
    int mmu_idx;

    assert_cpu_is_self(cpu);

    tlb_debug("range:" TARGET_FMT_lx "/%u+" TARGET_FMT_lx " mmu_map:0x%x\n",
              d.addr, d.bits, d.len, d.idxmap);

    qemu_spin_lock(&env_tlb(env)->c.lock);
    for (mmu_idx = 0; mmu_idx < NB_MMU_MODES; mmu_idx++) {
        if ((d.idxmap >> mmu_idx) & 1) {
            tlb_flush_range_locked(env, mmu_idx, d.addr, d.len, d.bits);
        }
    }
    qemu_spin_unlock(&env_tlb(env)->c.lock);

    for (target_ulong i = 0; i < d.len; i += TARGET_PAGE_SIZE) {
        tb_flush_jmp_cache(cpu, d.addr + i);
    }
}

static void tlb_flush_range_by_mmuidx_async_1(CPUState *cpu,
                                              run_on_cpu_data data)
{
    TLBFlushRangeData *d = data.host_ptr;
    tlb_flush_range_by_mmuidx_async_0(cpu, *d);
    g_free(d);
}

void tlb_flush_range_by_mmuidx(CPUState *cpu, target_ulong addr,
                               target_ulong len, uint16_t idxmap,
                               unsigned bits)
{
    TLBFlushRangeData d;

    /*
     * If all bits are significant, and len is small,
     * this devolves to tlb_flush_page.
     */
    if (bits >= TARGET_LONG_BITS && len <= TARGET_PAGE_SIZE) {
        tlb_flush_page_by_mmuidx(cpu, addr, idxmap);
        return;
    }
    /* If no page bits are significant, this devolves to tlb_flush. */
    if (bits < TARGET_PAGE_BITS) {
        tlb_flush_by_mmuidx(cpu, idxmap);
        return;
    }

    /* This should already be page aligned */
    d.addr = addr & TARGET_PAGE_MASK;
    d.len = len;
    d.idxmap = idxmap;
    d.bits = bits;

    if (qemu_cpu_is_self(cpu)) {
        tlb_flush_range_by_mmuidx_async_0(cpu, d);
    } else {
        /* Otherwise allocate a structure, freed by the worker.  */
        TLBFlushRangeData *p = g_memdup(&d, sizeof(d));
        async_run_on_cpu(cpu, tlb_flush_range_by_mmuidx_async_1,
                         RUN_ON_CPU_HOST_PTR(p));
    }
}

void tlb_flush_page_bits_by_mmuidx(CPUState *cpu, target_ulong addr,
                                   uint16_t idxmap, unsigned bits)
{
    tlb_flush_range_by_mmuidx(cpu, addr, TARGET_PAGE_SIZE, idxmap, bits);
}

void tlb_flush_range_by_mmuidx_all_cpus(CPUState *src_cpu,
                                        target_ulong addr, target_ulong len,
                                        uint16_t idxmap, unsigned bits)
{
    TLBFlushRangeData d;
    CPUState *dst_cpu;

    /*
     * If all bits are significant, and len is small,
     * this devolves to tlb_flush_page.
     */
    if (bits >= TARGET_LONG_BITS && len <= TARGET_PAGE_SIZE) {
        tlb_flush_page_by_mmuidx_all_cpus(src_cpu, addr, idxmap);
        return;
    }
    /* If no page bits are significant, this devolves to tlb_flush. */
    if (bits < TARGET_PAGE_BITS) {
        tlb_flush_by_mmuidx_all_cpus(src_cpu, idxmap);
        return;
    }

    /* This should already be page aligned */
    d.addr = addr & TARGET_PAGE_MASK;
    d.len = len;
    d.idxmap = idxmap;
    d.bits = bits;

    /* Allocate a separate data block for each destination cpu.  */
    CPU_FOREACH(dst_cpu) {
        if (dst_cpu != src_cpu) {
            TLBFlushRangeData *p = g_memdup(&d, sizeof(d));
            async_run_on_cpu(dst_cpu,
                             tlb_flush_range_by_mmuidx_async_1,
                             RUN_ON_CPU_HOST_PTR(p));
        }
    }

    tlb_flush_range_by_mmuidx_async_0(src_cpu, d);
}

void tlb_flush_page_bits_by_mmuidx_all_cpus(CPUState *src_cpu,
                                            target_ulong addr,
                                            uint16_t idxmap, unsigned bits)
{
    tlb_flush_range_by_mmuidx_all_cpus(src_cpu, addr, TARGET_PAGE_SIZE,
                                       idxmap, bits);
}

void tlb_flush_range_by_mmuidx_all_cpus_synced(CPUState *src_cpu,
                                               target_ulong addr,
                                               target_ulong len,
                                               uint16_t idxmap,
                                               unsigned bits)
{
    TLBFlushRangeData d, *p;
    CPUState *dst_cpu;

    /*
     * If all bits are significant, and len is small,
     * this devolves to tlb_flush_page.
     */
    if (bits >= TARGET_LONG_BITS && len <= TARGET_PAGE_SIZE) {
        tlb_flush_page_by_mmuidx_all_cpus_synced(src_cpu, addr, idxmap);
        return;
    }
    /* If no page bits are significant, this devolves to tlb_flush. */
    if (bits < TARGET_PAGE_BITS) {
        tlb_flush_by_mmuidx_all_cpus_synced(src_cpu, idxmap);
        return;
    }

    /* This should already be page aligned */
    d.addr = addr & TARGET_PAGE_MASK;
    d.len = len;
    d.idxmap = idxmap;
    d.bits = bits;

    /* Allocate a separate data block for each destination cpu.  */
    CPU_FOREACH(dst_cpu) {
        if (dst_cpu != src_cpu) {
            p = g_memdup(&d, sizeof(d));
            async_run_on_cpu(dst_cpu, tlb_flush_range_by_mmuidx_async_1,
                             RUN_ON_CPU_HOST_PTR(p));
        }
    }

    p = g_memdup(&d, sizeof(d));
    async_safe_run_on_cpu(src_cpu, tlb_flush_range_by_mmuidx_async_1,
                          RUN_ON_CPU_HOST_PTR(p));
}

void tlb_flush_page_bits_by_mmuidx_all_cpus_synced(CPUState *src_cpu,
                                                   target_ulong addr,
                                                   uint16_t idxmap,
                                                   unsigned bits)
{
    tlb_flush_range_by_mmuidx_all_cpus_synced(src_cpu, addr, TARGET_PAGE_SIZE,
                                              idxmap, bits);
}

/* update the TLBs so that writes to code in the virtual page 'addr'
   can be detected */
void tlb_protect_code(ram_addr_t ram_addr)
{
    cpu_physical_memory_test_and_clear_dirty(ram_addr, TARGET_PAGE_SIZE,
                                             DIRTY_MEMORY_CODE);
}

/* update the TLB so that writes in physical page 'phys_addr' are no longer
   tested for self modifying code */
void tlb_unprotect_code(ram_addr_t ram_addr)
{
    cpu_physical_memory_set_dirty_flag(ram_addr, DIRTY_MEMORY_CODE);
}


/*
 * Dirty write flag handling
 *
 * When the TCG code writes to a location it looks up the address in
 * the TLB and uses that data to compute the final address. If any of
 * the lower bits of the address are set then the slow path is forced.
 * There are a number of reasons to do this but for normal RAM the
 * most usual is detecting writes to code regions which may invalidate
 * generated code.
 *
 * Other vCPUs might be reading their TLBs during guest execution, so we update
 * te->addr_write with qatomic_set. We don't need to worry about this for
 * oversized guests as MTTCG is disabled for them.
 *
 * Called with tlb_c.lock held.
 */
static void tlb_reset_dirty_range_locked(CPUTLBEntry *tlb_entry,
                                         uintptr_t start, uintptr_t length)
{
    uintptr_t addr = tlb_entry->addr_write;

    if ((addr & (TLB_INVALID_MASK | TLB_MMIO |
                 TLB_DISCARD_WRITE | TLB_NOTDIRTY)) == 0) {
        addr &= TARGET_PAGE_MASK;
        addr += tlb_entry->addend;
        if ((addr - start) < length) {
#if TCG_OVERSIZED_GUEST
            tlb_entry->addr_write |= TLB_NOTDIRTY;
#else
            qatomic_set(&tlb_entry->addr_write,
                       tlb_entry->addr_write | TLB_NOTDIRTY);
#endif
        }
    }
}

/*
 * Called with tlb_c.lock held.
 * Called only from the vCPU context, i.e. the TLB's owner thread.
 */
static inline void copy_tlb_helper_locked(CPUTLBEntry *d, const CPUTLBEntry *s)
{
    *d = *s;
}

/* This is a cross vCPU call (i.e. another vCPU resetting the flags of
 * the target vCPU).
 * We must take tlb_c.lock to avoid racing with another vCPU update. The only
 * thing actually updated is the target TLB entry ->addr_write flags.
 */
void tlb_reset_dirty(CPUState *cpu, ram_addr_t start1, ram_addr_t length)
{
    CPUArchState *env;

    int mmu_idx;

    env = cpu->env_ptr;
    qemu_spin_lock(&env_tlb(env)->c.lock);
    for (mmu_idx = 0; mmu_idx < NB_MMU_MODES; mmu_idx++) {
        unsigned int i;
        unsigned int n = tlb_n_entries(&env_tlb(env)->f[mmu_idx]);

        for (i = 0; i < n; i++) {
            tlb_reset_dirty_range_locked(&env_tlb(env)->f[mmu_idx].table[i],
                                         start1, length);
        }

        for (i = 0; i < CPU_VTLB_SIZE; i++) {
            tlb_reset_dirty_range_locked(&env_tlb(env)->d[mmu_idx].vtable[i],
                                         start1, length);
        }
    }
    qemu_spin_unlock(&env_tlb(env)->c.lock);
}

/* Called with tlb_c.lock held */
static inline void tlb_set_dirty1_locked(CPUTLBEntry *tlb_entry,
                                         target_ulong vaddr)
{
    if (tlb_entry->addr_write == (vaddr | TLB_NOTDIRTY)) {
        tlb_entry->addr_write = vaddr;
    }
}

/* update the TLB corresponding to virtual page vaddr
   so that it is no longer dirty */
void tlb_set_dirty(CPUState *cpu, target_ulong vaddr)
{
    CPUArchState *env = cpu->env_ptr;
    int mmu_idx;

    assert_cpu_is_self(cpu);

    vaddr &= TARGET_PAGE_MASK;
    qemu_spin_lock(&env_tlb(env)->c.lock);
    for (mmu_idx = 0; mmu_idx < NB_MMU_MODES; mmu_idx++) {
        tlb_set_dirty1_locked(tlb_entry(env, mmu_idx, vaddr), vaddr);
    }

    for (mmu_idx = 0; mmu_idx < NB_MMU_MODES; mmu_idx++) {
        int k;
        for (k = 0; k < CPU_VTLB_SIZE; k++) {
            tlb_set_dirty1_locked(&env_tlb(env)->d[mmu_idx].vtable[k], vaddr);
        }
    }
    qemu_spin_unlock(&env_tlb(env)->c.lock);
}

/* Our TLB does not support large pages, so remember the area covered by
   large pages and trigger a full TLB flush if these are invalidated.  */
static void tlb_add_large_page(CPUArchState *env, int mmu_idx,
                               target_ulong vaddr, target_ulong size)
{
    target_ulong lp_addr = env_tlb(env)->d[mmu_idx].large_page_addr;
    target_ulong lp_mask = ~(size - 1);

    if (lp_addr == (target_ulong)-1) {
        /* No previous large page.  */
        lp_addr = vaddr;
    } else {
        /* Extend the existing region to include the new page.
           This is a compromise between unnecessary flushes and
           the cost of maintaining a full variable size TLB.  */
        lp_mask &= env_tlb(env)->d[mmu_idx].large_page_mask;
        while (((lp_addr ^ vaddr) & lp_mask) != 0) {
            lp_mask <<= 1;
        }
    }
    env_tlb(env)->d[mmu_idx].large_page_addr = lp_addr & lp_mask;
    env_tlb(env)->d[mmu_idx].large_page_mask = lp_mask;
}

/* Add a new TLB entry. At most one entry for a given virtual address
 * is permitted. Only a single TARGET_PAGE_SIZE region is mapped, the
 * supplied size is only used by tlb_flush_page.
 *
 * Called from TCG-generated code, which is under an RCU read-side
 * critical section.
 */
void tlb_set_page_with_attrs(CPUState *cpu, target_ulong vaddr,
                             hwaddr paddr, MemTxAttrs attrs, int prot,
                             int mmu_idx, target_ulong size)
{
    CPUArchState *env = cpu->env_ptr;
    CPUTLB *tlb = env_tlb(env);
    CPUTLBDesc *desc = &tlb->d[mmu_idx];
    MemoryRegionSection *section;
    unsigned int index;
    target_ulong address;
    target_ulong write_address;
    uintptr_t addend;
    CPUTLBEntry *te, tn;
    hwaddr iotlb, xlat, sz, paddr_page;
    target_ulong vaddr_page;
    int asidx = cpu_asidx_from_attrs(cpu, attrs);
    int wp_flags;
    bool is_ram, is_romd;

    assert_cpu_is_self(cpu);

    if (size <= TARGET_PAGE_SIZE) {
        sz = TARGET_PAGE_SIZE;
    } else {
        tlb_add_large_page(env, mmu_idx, vaddr, size);
        sz = size;
    }
    vaddr_page = vaddr & TARGET_PAGE_MASK;
    paddr_page = paddr & TARGET_PAGE_MASK;

    section = address_space_translate_for_iotlb(cpu, asidx, paddr_page,
                                                &xlat, &sz, attrs, &prot);
    assert(sz >= TARGET_PAGE_SIZE);

    tlb_debug("vaddr=" TARGET_FMT_lx " paddr=0x" TARGET_FMT_plx
              " prot=%x idx=%d\n",
              vaddr, paddr, prot, mmu_idx);

#ifdef TARGET_CHERI
    bool tag_setting = attrs.tag_setting != 0;
    /*
     * Getting tagmem can cause an invalidation, so best to do this before
     * any other entries are modified.
     */
    uintptr_t tagmem = (uintptr_t)cheri_tagmem_for_addr(
        env, vaddr, section->mr->ram_block, xlat, size, &prot, tag_setting);
    assert((tagmem & TLBENTRYCAP_MASK) == 0);
#endif

    address = vaddr_page;
    if (size < TARGET_PAGE_SIZE) {
        /* Repeat the MMU check and TLB fill on every access.  */
        address |= TLB_INVALID_MASK;
    }
    if (attrs.byte_swap) {
        address |= TLB_BSWAP;
    }

    is_ram = memory_region_is_ram(section->mr);
    is_romd = memory_region_is_romd(section->mr);

    if (is_ram || is_romd) {
        /* RAM and ROMD both have associated host memory. */
        addend = (uintptr_t)memory_region_get_ram_ptr(section->mr) + xlat;
    } else {
        /* I/O does not; force the host address to NULL. */
        addend = 0;
    }

    write_address = address;
    if (is_ram) {
        iotlb = memory_region_get_ram_addr(section->mr) + xlat;
        /*
         * Computing is_clean is expensive; avoid all that unless
         * the page is actually writable.
         */
        if (prot & PAGE_WRITE) {
            if (section->readonly) {
                write_address |= TLB_DISCARD_WRITE;
            } else if (cpu_physical_memory_is_clean(iotlb)) {
                write_address |= TLB_NOTDIRTY;
            }
        }
    } else {
        /* I/O or ROMD */
        iotlb = memory_region_section_get_iotlb(cpu, section) + xlat;
        /*
         * Writes to romd devices must go through MMIO to enable write.
         * Reads to romd devices go through the ram_ptr found above,
         * but of course reads to I/O must go through MMIO.
         */
        write_address |= TLB_MMIO;
        if (!is_romd) {
            address = write_address;
        }
    }

    wp_flags = cpu_watchpoint_address_matches(cpu, vaddr_page,
                                              TARGET_PAGE_SIZE);

    index = tlb_index(env, mmu_idx, vaddr_page);
    te = tlb_entry(env, mmu_idx, vaddr_page);

    /*
     * Hold the TLB lock for the rest of the function. We could acquire/release
     * the lock several times in the function, but it is faster to amortize the
     * acquisition cost by acquiring it just once. Note that this leads to
     * a longer critical section, but this is not a concern since the TLB lock
     * is unlikely to be contended.
     */
    qemu_spin_lock(&tlb->c.lock);

    /* Note that the tlb is no longer clean.  */
    tlb->c.dirty |= 1 << mmu_idx;

    /* Make sure there's no cached translation for the new page.  */
    tlb_flush_vtlb_page_locked(env, mmu_idx, vaddr_page);

    /*
     * Only evict the old entry to the victim tlb if it's for a
     * different page; otherwise just overwrite the stale data.
     */
    if (!tlb_hit_page_anyprot(te, vaddr_page) && !tlb_entry_is_empty(te)) {
        unsigned vidx = desc->vindex++ % CPU_VTLB_SIZE;
        CPUTLBEntry *tv = &desc->vtable[vidx];

        /* Evict the old entry into the victim tlb.  */
        copy_tlb_helper_locked(tv, te);
        desc->viotlb[vidx] = desc->iotlb[index];
        tlb_n_used_entries_dec(env, mmu_idx);
    }

    /* refill the tlb */
    /*
     * At this point iotlb contains a physical section number in the lower
     * TARGET_PAGE_BITS, and either
     *  + the ram_addr_t of the page base of the target RAM (RAM)
     *  + the offset within section->mr of the page base (I/O, ROMD)
     * We subtract the vaddr_page (which is page aligned and thus won't
     * disturb the low bits) to give an offset which can be added to the
     * (non-page-aligned) vaddr of the eventual memory access to get
     * the MemoryRegion offset for the access. Note that the vaddr we
     * subtract here is that of the page base, and not the same as the
     * vaddr we add back in io_readx()/io_writex()/get_page_addr_code().
     */
    desc->iotlb[index].addr = iotlb - vaddr_page;
#ifdef TARGET_CHERI
    /*
     * Cache the CHERI tag block. This massively speeds up running QEMU: before
     * we added this optimization 10-25% of total runtime could be spent
     * looking up tag blocks for a given virtual address.
     */
    desc->iotlb[index].tagmem_write = desc->iotlb[index].tagmem_read = tagmem;

    if (prot & PAGE_LC_CLEAR) {
        desc->iotlb[index].tagmem_read |= TLBENTRYCAP_FLAG_CLEAR;
    }
    if (prot & PAGE_LC_TRAP) {
        desc->iotlb[index].tagmem_read |= TLBENTRYCAP_FLAG_TRAP;
    }
    if (prot & PAGE_LC_TRAP_ANY) {
        desc->iotlb[index].tagmem_read |= TLBENTRYCAP_FLAG_TRAP_ANY;
    }
    if (prot & PAGE_SC_CLEAR) {
        desc->iotlb[index].tagmem_write |= TLBENTRYCAP_FLAG_CLEAR;
    }
    if (prot & PAGE_SC_TRAP) {
        desc->iotlb[index].tagmem_write |= TLBENTRYCAP_FLAG_TRAP;
    }

#endif
    desc->iotlb[index].attrs = attrs;

    /* Now calculate the new entry */
    tn.addend = addend - vaddr_page;
    if (prot & PAGE_READ) {
        tn.addr_read = address;
        if (wp_flags & BP_MEM_READ) {
            tn.addr_read |= TLB_WATCHPOINT;
        }
    } else {
        tn.addr_read = -1;
    }

    if (prot & PAGE_EXEC) {
        tn.addr_code = address;
    } else {
        tn.addr_code = -1;
    }

    tn.addr_write = -1;
    if (prot & PAGE_WRITE) {
        tn.addr_write = write_address;
        if (prot & PAGE_WRITE_INV) {
            tn.addr_write |= TLB_INVALID_MASK;
        }
        if (wp_flags & BP_MEM_WRITE) {
            tn.addr_write |= TLB_WATCHPOINT;
        }
    }

    copy_tlb_helper_locked(te, &tn);
    tlb_n_used_entries_inc(env, mmu_idx);
    qemu_spin_unlock(&tlb->c.lock);
}

/* Add a new TLB entry, but without specifying the memory
 * transaction attributes to be used.
 */
void tlb_set_page(CPUState *cpu, target_ulong vaddr,
                  hwaddr paddr, int prot,
                  int mmu_idx, target_ulong size)
{
    tlb_set_page_with_attrs(cpu, vaddr, paddr, MEMTXATTRS_UNSPECIFIED,
                            prot, mmu_idx, size);
}

static inline ram_addr_t qemu_ram_addr_from_host_nofail(void *ptr)
{
    ram_addr_t ram_addr;

    ram_addr = qemu_ram_addr_from_host(ptr);
    if (ram_addr == RAM_ADDR_INVALID) {
        error_report("Bad ram pointer %p", ptr);
        abort();
    }
    return ram_addr;
}

/*
 * Note: tlb_fill() can trigger a resize of the TLB. This means that all of the
 * caller's prior references to the TLB table (e.g. CPUTLBEntry pointers) must
 * be discarded and looked up again (e.g. via tlb_entry()).
 */
static void tlb_fill(CPUState *cpu, target_ulong addr, int size,
                     MMUAccessType access_type, int mmu_idx, uintptr_t retaddr)
{
    CPUClass *cc = CPU_GET_CLASS(cpu);
    bool ok;

    /*
     * This is not a probe, so only valid return is success; failure
     * should result in exception + longjmp to the cpu loop.
     */
    ok = cc->tcg_ops->tlb_fill(cpu, addr, size,
                               access_type, mmu_idx, false, retaddr);
    assert(ok);
}

static inline void cpu_unaligned_access(CPUState *cpu, vaddr addr,
                                        MMUAccessType access_type,
                                        int mmu_idx, uintptr_t retaddr)
{
    CPUClass *cc = CPU_GET_CLASS(cpu);

    cc->tcg_ops->do_unaligned_access(cpu, addr, access_type, mmu_idx, retaddr);
}

static inline void cpu_transaction_failed(CPUState *cpu, hwaddr physaddr,
                                          vaddr addr, unsigned size,
                                          MMUAccessType access_type,
                                          int mmu_idx, MemTxAttrs attrs,
                                          MemTxResult response,
                                          uintptr_t retaddr)
{
    CPUClass *cc = CPU_GET_CLASS(cpu);

    if (!cpu->ignore_memory_transaction_failures &&
        cc->tcg_ops->do_transaction_failed) {
        cc->tcg_ops->do_transaction_failed(cpu, physaddr, addr, size,
                                           access_type, mmu_idx, attrs,
                                           response, retaddr);
    }
}

static uint64_t io_readx(CPUArchState *env, CPUIOTLBEntry *iotlbentry,
                         int mmu_idx, target_ulong addr, uintptr_t retaddr,
                         MMUAccessType access_type, MemOp op)
{
    CPUState *cpu = env_cpu(env);
    hwaddr mr_offset;
    MemoryRegionSection *section;
    MemoryRegion *mr;
    uint64_t val;
    bool locked = false;
    MemTxResult r;

    section = iotlb_to_section(cpu, iotlbentry->addr, iotlbentry->attrs);
    mr = section->mr;
    mr_offset = (iotlbentry->addr & TARGET_PAGE_MASK) + addr;
    cpu->mem_io_pc = retaddr;
    if (!cpu->can_do_io) {
        cpu_io_recompile(cpu, retaddr);
    }

    if (!qemu_mutex_iothread_locked()) {
        qemu_mutex_lock_iothread();
        locked = true;
    }
    r = memory_region_dispatch_read(mr, mr_offset, &val, op, iotlbentry->attrs);
    if (r != MEMTX_OK) {
        hwaddr physaddr = mr_offset +
            section->offset_within_address_space -
            section->offset_within_region;

        cpu_transaction_failed(cpu, physaddr, addr, memop_size(op), access_type,
                               mmu_idx, iotlbentry->attrs, r, retaddr);
    }
    if (locked) {
        qemu_mutex_unlock_iothread();
    }

    return val;
}

/*
 * Save a potentially trashed IOTLB entry for later lookup by plugin.
 * This is read by tlb_plugin_lookup if the iotlb entry doesn't match
 * because of the side effect of io_writex changing memory layout.
 */
static void save_iotlb_data(CPUState *cs, hwaddr addr,
                            MemoryRegionSection *section, hwaddr mr_offset)
{
#ifdef CONFIG_PLUGIN
    SavedIOTLB *saved = &cs->saved_iotlb;
    saved->addr = addr;
    saved->section = section;
    saved->mr_offset = mr_offset;
#endif
}

static void io_writex(CPUArchState *env, CPUIOTLBEntry *iotlbentry,
                      int mmu_idx, uint64_t val, target_ulong addr,
                      uintptr_t retaddr, MemOp op)
{
    CPUState *cpu = env_cpu(env);
    hwaddr mr_offset;
    MemoryRegionSection *section;
    MemoryRegion *mr;
    bool locked = false;
    MemTxResult r;

    section = iotlb_to_section(cpu, iotlbentry->addr, iotlbentry->attrs);
    mr = section->mr;
    mr_offset = (iotlbentry->addr & TARGET_PAGE_MASK) + addr;
    if (!cpu->can_do_io) {
        cpu_io_recompile(cpu, retaddr);
    }
    cpu->mem_io_pc = retaddr;

    /*
     * The memory_region_dispatch may trigger a flush/resize
     * so for plugins we save the iotlb_data just in case.
     */
    save_iotlb_data(cpu, iotlbentry->addr, section, mr_offset);

    if (!qemu_mutex_iothread_locked()) {
        qemu_mutex_lock_iothread();
        locked = true;
    }
    r = memory_region_dispatch_write(mr, mr_offset, val, op, iotlbentry->attrs);
    if (r != MEMTX_OK) {
        hwaddr physaddr = mr_offset +
            section->offset_within_address_space -
            section->offset_within_region;

        cpu_transaction_failed(cpu, physaddr, addr, memop_size(op),
                               MMU_DATA_STORE, mmu_idx, iotlbentry->attrs, r,
                               retaddr);
    }
    if (locked) {
        qemu_mutex_unlock_iothread();
    }
}

static inline target_ulong tlb_read_ofs(CPUTLBEntry *entry, size_t ofs)
{
#if TCG_OVERSIZED_GUEST
    return *(target_ulong *)((uintptr_t)entry + ofs);
#else
    /* ofs might correspond to .addr_write, so use qatomic_read */
    return qatomic_read((target_ulong *)((uintptr_t)entry + ofs));
#endif
}

/* Return true if ADDR is present in the victim tlb, and has been copied
   back to the main tlb.  */
static bool victim_tlb_hit(CPUArchState *env, size_t mmu_idx, size_t index,
                           size_t elt_ofs, target_ulong page, bool cap_write)
{
    size_t vidx;

    assert_cpu_is_self(env_cpu(env));
    for (vidx = 0; vidx < CPU_VTLB_SIZE; ++vidx) {
        CPUTLBEntry *vtlb = &env_tlb(env)->d[mmu_idx].vtable[vidx];
        target_ulong cmp;

        /* elt_ofs might correspond to .addr_write, so use qatomic_read */
#if TCG_OVERSIZED_GUEST
        cmp = *(target_ulong *)((uintptr_t)vtlb + elt_ofs);
#else
        cmp = qatomic_read((target_ulong *)((uintptr_t)vtlb + elt_ofs));
#endif

#ifdef TARGET_CHERI
        if (cap_write && ((env_tlb(env)->d[mmu_idx].viotlb[vidx].tagmem_write &
                           TLBENTRYCAP_INVALID_WRITE_MASK) ==
                          TLBENTRYCAP_INVALID_WRITE_VALUE)) {
            continue;
        }
#endif

        if (cmp == page) {
            /* Found entry in victim tlb, swap tlb and iotlb.  */
            CPUTLBEntry tmptlb, *tlb = &env_tlb(env)->f[mmu_idx].table[index];

            qemu_spin_lock(&env_tlb(env)->c.lock);
            copy_tlb_helper_locked(&tmptlb, tlb);
            copy_tlb_helper_locked(tlb, vtlb);
            copy_tlb_helper_locked(vtlb, &tmptlb);
            qemu_spin_unlock(&env_tlb(env)->c.lock);

            CPUIOTLBEntry tmpio, *io = &env_tlb(env)->d[mmu_idx].iotlb[index];
            CPUIOTLBEntry *vio = &env_tlb(env)->d[mmu_idx].viotlb[vidx];
            tmpio = *io; *io = *vio; *vio = tmpio;
            return true;
        }
    }
    return false;
}

/* Macro to call the above, with local variables from the use context.  */
#define VICTIM_TLB_HIT(TY, ADDR)                                               \
    victim_tlb_hit(env, mmu_idx, index, offsetof(CPUTLBEntry, TY),             \
                   (ADDR) & TARGET_PAGE_MASK, false)

/*
 * Return a ram_addr_t for the virtual address for execution.
 *
 * Return -1 if we can't translate and execute from an entire page
 * of RAM.  This will force us to execute by loading and translating
 * one insn at a time, without caching.
 *
 * NOTE: This function will trigger an exception if the page is
 * not executable.
 */
tb_page_addr_t get_page_addr_code_hostp(CPUArchState *env, target_ulong addr,
                                        void **hostp)
{
    uintptr_t mmu_idx = cpu_mmu_index(env, true);
    uintptr_t index = tlb_index(env, mmu_idx, addr);
    CPUTLBEntry *entry = tlb_entry(env, mmu_idx, addr);
    void *p;

    if (unlikely(!tlb_hit(entry->addr_code, addr))) {
        if (!VICTIM_TLB_HIT(addr_code, addr)) {
            tlb_fill(env_cpu(env), addr, 0, MMU_INST_FETCH, mmu_idx, 0);
            index = tlb_index(env, mmu_idx, addr);
            entry = tlb_entry(env, mmu_idx, addr);

            if (unlikely(entry->addr_code & TLB_INVALID_MASK)) {
                /*
                 * The MMU protection covers a smaller range than a target
                 * page, so we must redo the MMU check for every insn.
                 */
                return -1;
            }
        }
        assert(tlb_hit(entry->addr_code, addr));
    }

    if (unlikely(entry->addr_code & TLB_MMIO)) {
        /* The region is not backed by RAM.  */
        if (hostp) {
            *hostp = NULL;
        }
        return -1;
    }

    p = (void *)((uintptr_t)addr + entry->addend);
    if (hostp) {
        *hostp = p;
    }
    return qemu_ram_addr_from_host_nofail(p);
}

tb_page_addr_t get_page_addr_code(CPUArchState *env, target_ulong addr)
{
    return get_page_addr_code_hostp(env, addr, NULL);
}

static void notdirty_write(CPUState *cpu, vaddr mem_vaddr, unsigned size,
                           CPUIOTLBEntry *iotlbentry, uintptr_t retaddr)
{
    ram_addr_t ram_addr = mem_vaddr + iotlbentry->addr;

    trace_memory_notdirty_write_access(mem_vaddr, ram_addr, size);

    if (!cpu_physical_memory_get_dirty_flag(ram_addr, DIRTY_MEMORY_CODE)) {
        struct page_collection *pages
            = page_collection_lock(ram_addr, ram_addr + size);
        tb_invalidate_phys_page_fast(pages, ram_addr, size, retaddr);
        page_collection_unlock(pages);
    }

    /*
     * Set both VGA and migration bits for simplicity and to remove
     * the notdirty callback faster.
     */
    cpu_physical_memory_set_dirty_range(ram_addr, size, DIRTY_CLIENTS_NOCODE);

    /* We remove the notdirty callback only if the code has been flushed. */
    if (!cpu_physical_memory_is_clean(ram_addr)) {
        trace_memory_notdirty_set_dirty(mem_vaddr);
        tlb_set_dirty(cpu, mem_vaddr);
    }
}

static inline QEMU_ALWAYS_INLINE int
probe_access_internal(CPUArchState *env, target_ulong addr, int fault_size,
                      MMUAccessType access_type, int mmu_idx, bool nonfault,
                      void **phost, uintptr_t retaddr)
{
    uintptr_t index = tlb_index(env, mmu_idx, addr);
    CPUTLBEntry *entry = tlb_entry(env, mmu_idx, addr);
    target_ulong tlb_addr, page_addr;
    size_t elt_ofs;
    int flags;

    switch (access_type) {
    case MMU_DATA_LOAD:
        elt_ofs = offsetof(CPUTLBEntry, addr_read);
        break;
    case MMU_DATA_STORE:
        /*
         * CAP_STORE still returns the write offset so the data store can be
         * done with a single probe.
         */
    case MMU_DATA_CAP_STORE:
        elt_ofs = offsetof(CPUTLBEntry, addr_write);
        break;
    case MMU_INST_FETCH:
        elt_ofs = offsetof(CPUTLBEntry, addr_code);
        break;
    default:
        g_assert_not_reached();
    }
    tlb_addr = tlb_read_ofs(entry, elt_ofs);

    page_addr = addr & TARGET_PAGE_MASK;

    bool tag_write_invalid = false;

#ifdef TARGET_CHERI
    if (access_type == MMU_DATA_CAP_STORE &&
        ((env_tlb(env)
              ->d[mmu_idx]
              .iotlb[tlb_index(env, mmu_idx, addr)]
              .tagmem_write &
          TLBENTRYCAP_INVALID_WRITE_MASK) == TLBENTRYCAP_INVALID_WRITE_VALUE))
        tag_write_invalid = true;
#endif

    if (!tlb_hit_page(tlb_addr, page_addr) || tag_write_invalid) {
        if (!victim_tlb_hit(env, mmu_idx, index, elt_ofs, page_addr,
                            access_type == MMU_DATA_CAP_STORE)) {
            CPUState *cs = env_cpu(env);
            CPUClass *cc = CPU_GET_CLASS(cs);

            if (!cc->tcg_ops->tlb_fill(cs, addr, fault_size, access_type,
                                       mmu_idx, nonfault, retaddr)) {
                /* Non-faulting page table read failed.  */
                *phost = NULL;
                return TLB_INVALID_MASK;
            }

            /* TLB resize via tlb_fill may have moved the entry.  */
            entry = tlb_entry(env, mmu_idx, addr);
        }
        tlb_addr = tlb_read_ofs(entry, elt_ofs);
    }
    flags = tlb_addr & TLB_FLAGS_MASK;

    /* Fold all "mmio-like" bits into TLB_MMIO.  This is not RAM.  */
    if (unlikely(flags & ~(TLB_WATCHPOINT | TLB_NOTDIRTY))) {
        *phost = NULL;
        return TLB_MMIO;
    }

    /* Everything else is RAM. */
    *phost = (void *)((uintptr_t)addr + entry->addend);
    return flags;
}

int probe_access_flags(CPUArchState *env, target_ulong addr,
                       MMUAccessType access_type, int mmu_idx,
                       bool nonfault, void **phost, uintptr_t retaddr)
{
    int flags;

    flags = probe_access_internal(env, addr, 0, access_type, mmu_idx,
                                  nonfault, phost, retaddr);

    /* Handle clean RAM pages.  */
    if (unlikely(flags & TLB_NOTDIRTY)) {
        uintptr_t index = tlb_index(env, mmu_idx, addr);
        CPUIOTLBEntry *iotlbentry = &env_tlb(env)->d[mmu_idx].iotlb[index];

        notdirty_write(env_cpu(env), addr, 1, iotlbentry, retaddr);
        flags &= ~TLB_NOTDIRTY;
    }

    return flags;
}

static inline QEMU_ALWAYS_INLINE void *
probe_access_inlined(CPUArchState *env, target_ulong addr, int size,
                     MMUAccessType access_type, int mmu_idx, uintptr_t retaddr)
{
    void *host;
    int flags;

    g_assert(-(addr | TARGET_PAGE_MASK) >= size);

    flags = probe_access_internal(env, addr, size, access_type, mmu_idx,
                                  false, &host, retaddr);

    /* Per the interface, size == 0 merely faults the access. */
    if (size == 0) {
        return NULL;
    }

    if (unlikely(flags & (TLB_NOTDIRTY | TLB_WATCHPOINT))) {
        uintptr_t index = tlb_index(env, mmu_idx, addr);
        CPUIOTLBEntry *iotlbentry = &env_tlb(env)->d[mmu_idx].iotlb[index];

        /* Handle watchpoints.  */
        if (flags & TLB_WATCHPOINT) {
            bool is_write =
#ifdef TARGET_CHERI
                access_type == MMU_DATA_CAP_STORE ||
#endif
                access_type == MMU_DATA_STORE;
            int wp_access = is_write ? BP_MEM_WRITE : BP_MEM_READ;
            cpu_check_watchpoint(env_cpu(env), addr, size,
                                 iotlbentry->attrs, wp_access, retaddr);
        }

        /* Handle clean RAM pages.  */
        if (flags & TLB_NOTDIRTY) {
            notdirty_write(env_cpu(env), addr, size, iotlbentry, retaddr);
        }
    }

    return host;
}

#include "probe-access.inc.c"

void *tlb_vaddr_to_host(CPUArchState *env, abi_ptr addr,
                        MMUAccessType access_type, int mmu_idx)
{
    void *host;
    int flags;

    flags = probe_access_internal(env, addr, 0, access_type,
                                  mmu_idx, true, &host, 0);

    /* No combination of flags are expected by the caller. */
    return flags ? NULL : host;
}

#ifdef CONFIG_PLUGIN
/*
 * Perform a TLB lookup and populate the qemu_plugin_hwaddr structure.
 * This should be a hot path as we will have just looked this path up
 * in the softmmu lookup code (or helper). We don't handle re-fills or
 * checking the victim table. This is purely informational.
 *
 * This almost never fails as the memory access being instrumented
 * should have just filled the TLB. The one corner case is io_writex
 * which can cause TLB flushes and potential resizing of the TLBs
 * losing the information we need. In those cases we need to recover
 * data from a copy of the iotlbentry. As long as this always occurs
 * from the same thread (which a mem callback will be) this is safe.
 */

bool tlb_plugin_lookup(CPUState *cpu, target_ulong addr, int mmu_idx,
                       bool is_store, struct qemu_plugin_hwaddr *data)
{
    CPUArchState *env = cpu->env_ptr;
    CPUTLBEntry *tlbe = tlb_entry(env, mmu_idx, addr);
    uintptr_t index = tlb_index(env, mmu_idx, addr);
    target_ulong tlb_addr = is_store ? tlb_addr_write(tlbe) : tlbe->addr_read;

    if (likely(tlb_hit(tlb_addr, addr))) {
        /* We must have an iotlb entry for MMIO */
        if (tlb_addr & TLB_MMIO) {
            CPUIOTLBEntry *iotlbentry;
            iotlbentry = &env_tlb(env)->d[mmu_idx].iotlb[index];
            data->is_io = true;
            data->v.io.section = iotlb_to_section(cpu, iotlbentry->addr, iotlbentry->attrs);
            data->v.io.offset = (iotlbentry->addr & TARGET_PAGE_MASK) + addr;
        } else {
            data->is_io = false;
            data->v.ram.hostaddr = (void *)((uintptr_t)addr + tlbe->addend);
        }
        return true;
    } else {
        SavedIOTLB *saved = &cpu->saved_iotlb;
        data->is_io = true;
        data->v.io.section = saved->section;
        data->v.io.offset = saved->mr_offset;
        return true;
    }
}

#endif

/*
 * Probe for an atomic operation.  Do not allow unaligned operations,
 * or io operations to proceed.  Return the host address.
 *
 * @prot may be PAGE_READ, PAGE_WRITE, or PAGE_READ|PAGE_WRITE.
 */
static void *atomic_mmu_lookup(CPUArchState *env, target_ulong addr,
                               MemOpIdx oi, int size, int prot,
                               uintptr_t retaddr)
{
    size_t mmu_idx = get_mmuidx(oi);
    MemOp mop = get_memop(oi);
    int a_bits = get_alignment_bits(mop);
    uintptr_t index;
    CPUTLBEntry *tlbe;
    target_ulong tlb_addr;
    void *hostaddr;

    /* Adjust the given return address.  */
    retaddr -= GETPC_ADJ;

    /* Enforce guest required alignment.  */
    if (unlikely(a_bits > 0 && (addr & ((1 << a_bits) - 1)))) {
        /* ??? Maybe indicate atomic op to cpu_unaligned_access */
        cpu_unaligned_access(env_cpu(env), addr, MMU_DATA_STORE,
                             mmu_idx, retaddr);
    }

    /* Enforce qemu required alignment.  */
    if (unlikely(addr & (size - 1))) {
        /* We get here if guest alignment was not requested,
           or was not enforced by cpu_unaligned_access above.
           We might widen the access and emulate, but for now
           mark an exception and exit the cpu loop.  */
        goto stop_the_world;
    }

    index = tlb_index(env, mmu_idx, addr);
    tlbe = tlb_entry(env, mmu_idx, addr);

    /* Check TLB entry and enforce page permissions.  */
    if (prot & PAGE_WRITE) {
        tlb_addr = tlb_addr_write(tlbe);
        if (!tlb_hit(tlb_addr, addr)) {
            if (!VICTIM_TLB_HIT(addr_write, addr)) {
                tlb_fill(env_cpu(env), addr, size,
                         MMU_DATA_STORE, mmu_idx, retaddr);
                index = tlb_index(env, mmu_idx, addr);
                tlbe = tlb_entry(env, mmu_idx, addr);
            }
            tlb_addr = tlb_addr_write(tlbe) & ~TLB_INVALID_MASK;
        }

        /* Let the guest notice RMW on a write-only page.  */
        if ((prot & PAGE_READ) &&
            unlikely(tlbe->addr_read != (tlb_addr & ~TLB_NOTDIRTY))) {
            tlb_fill(env_cpu(env), addr, size,
                     MMU_DATA_LOAD, mmu_idx, retaddr);
            /*
             * Since we don't support reads and writes to different addresses,
             * and we do have the proper page loaded for write, this shouldn't
             * ever return.  But just in case, handle via stop-the-world.
             */
            goto stop_the_world;
        }
    } else /* if (prot & PAGE_READ) */ {
        tlb_addr = tlbe->addr_read;
        if (!tlb_hit(tlb_addr, addr)) {
            if (!VICTIM_TLB_HIT(addr_write, addr)) {
                tlb_fill(env_cpu(env), addr, size,
                         MMU_DATA_LOAD, mmu_idx, retaddr);
                index = tlb_index(env, mmu_idx, addr);
                tlbe = tlb_entry(env, mmu_idx, addr);
            }
            tlb_addr = tlbe->addr_read & ~TLB_INVALID_MASK;
        }
    }

    /* Notice an IO access or a needs-MMU-lookup access */
    if (unlikely(tlb_addr & TLB_MMIO)) {
        /* There's really nothing that can be done to
           support this apart from stop-the-world.  */
        goto stop_the_world;
    }

    hostaddr = (void *)((uintptr_t)addr + tlbe->addend);

    if (unlikely(tlb_addr & TLB_NOTDIRTY)) {
        notdirty_write(env_cpu(env), addr, size,
                       &env_tlb(env)->d[mmu_idx].iotlb[index], retaddr);
    }

    return hostaddr;

 stop_the_world:
    cpu_loop_exit_atomic(env_cpu(env), retaddr);
}

/*
 * Verify that we have passed the correct MemOp to the correct function.
 *
 * In the case of the helper_*_mmu functions, we will have done this by
 * using the MemOp to look up the helper during code generation.
 *
 * In the case of the cpu_*_mmu functions, this is up to the caller.
 * We could present one function to target code, and dispatch based on
 * the MemOp, but so far we have worked hard to avoid an indirect function
 * call along the memory path.
 */
static void validate_memop(MemOpIdx oi, MemOp expected)
{
#ifdef CONFIG_DEBUG_TCG
    MemOp have = get_memop(oi) & (MO_SIZE | MO_BSWAP);
    assert(have == expected);
#endif
}

/*
 * Load Helpers
 *
 * We support two different access types. SOFTMMU_CODE_ACCESS is
 * specifically for reading instructions from system memory. It is
 * called by the translation loop and in some helpers where the code
 * is disassembled. It shouldn't be called directly by guest code.
 */

typedef uint64_t FullLoadHelper(CPUArchState *env, target_ulong addr,
                                MemOpIdx oi, uintptr_t retaddr);

static inline uint64_t QEMU_ALWAYS_INLINE
load_memop(const void *haddr, MemOp op)
{
    switch (op) {
    case MO_UB:
        return ldub_p(haddr);
    case MO_BEUW:
        return lduw_be_p(haddr);
    case MO_LEUW:
        return lduw_le_p(haddr);
    case MO_BEUL:
        return (uint32_t)ldl_be_p(haddr);
    case MO_LEUL:
        return (uint32_t)ldl_le_p(haddr);
    case MO_BEQ:
        return ldq_be_p(haddr);
    case MO_LEQ:
        return ldq_le_p(haddr);
    default:
#if defined(__SANITIZE_ADDRESS__) || __has_feature(address_sanitizer)
        // ASAN + -O1 doesn't always optimize out the default case.
        g_assert_not_reached();
#else
        qemu_build_not_reached();
#endif
    }
}

#ifdef TARGET_CHERI
#include "cheri-helper-utils.h"

static void check_address_space_wrap(CPUArchState *env, target_ulong addr,
                                     target_ulong size,
                                     MMUAccessType access_type,
                                     uintptr_t retaddr)
{
    if (access_type == MMU_INST_FETCH) {
        return;
    }
    /*
     * Check if access wraps around the address space, and was not prevented
     * by earlier checks. This can only happen if we have a full address
     * space DDC, since in all other cases bounds checks will be performed.
     * Ideally we would emit the TCG checks unconditionally (which would
     * allow not performing the check here), but omitting TGG bounds checks
     * for full-AS DDC results in a major speedup when booting a
     * non-CHERI/hybrid OS kernel.
     */
    target_ulong end_addr = 0;
    if (unlikely(__builtin_add_overflow(addr, size, &end_addr) &&
                 end_addr > 0)) {
        assert(cap_get_top_full(cheri_get_ddc(env)) == CAP_MAX_TOP &&
               cap_get_base(cheri_get_ddc(env)) == 0);
        check_cap(env, cheri_get_ddc(env), 0, addr, CHERI_EXC_REGNUM_DDC, size,
                  /*instavail=*/true, retaddr);
    }
}
#endif

static uint64_t full_ldub_mmu(CPUArchState *env, target_ulong addr,
                              MemOpIdx oi, uintptr_t retaddr);

static inline uint64_t QEMU_ALWAYS_INLINE
load_helper(CPUArchState *env, target_ulong addr, MemOpIdx oi,
            uintptr_t retaddr, MemOp op, bool code_read,
            FullLoadHelper *full_load)
{
    uintptr_t mmu_idx = get_mmuidx(oi);
    uintptr_t index = tlb_index(env, mmu_idx, addr);
    CPUTLBEntry *entry = tlb_entry(env, mmu_idx, addr);
    target_ulong tlb_addr = code_read ? entry->addr_code : entry->addr_read;
    const size_t tlb_off = code_read ?
        offsetof(CPUTLBEntry, addr_code) : offsetof(CPUTLBEntry, addr_read);
    const MMUAccessType access_type =
        code_read ? MMU_INST_FETCH : MMU_DATA_LOAD;
    unsigned a_bits = get_alignment_bits(get_memop(oi));
    void *haddr;
    uint64_t res;
    size_t size = memop_size(op);

    /* Handle CPU specific unaligned behaviour */
    if (addr & ((1 << a_bits) - 1)) {
        cpu_unaligned_access(env_cpu(env), addr, access_type,
                             mmu_idx, retaddr);
    }

    /* If the TLB entry is for a different page, reload and try again.  */
    if (!tlb_hit(tlb_addr, addr)) {
        if (!victim_tlb_hit(env, mmu_idx, index, tlb_off,
                            addr & TARGET_PAGE_MASK, false)) {
            tlb_fill(env_cpu(env), addr, size,
                     access_type, mmu_idx, retaddr);
            index = tlb_index(env, mmu_idx, addr);
            entry = tlb_entry(env, mmu_idx, addr);
        }
        tlb_addr = code_read ? entry->addr_code : entry->addr_read;
        tlb_addr &= ~TLB_INVALID_MASK;
    }

    /* Handle anything that isn't just a straight memory access.  */
    if (unlikely(tlb_addr & ~TARGET_PAGE_MASK)) {
        CPUIOTLBEntry *iotlbentry;
        bool need_swap;

        /* For anything that is unaligned, recurse through full_load.  */
        if ((addr & (size - 1)) != 0) {
            goto do_unaligned_access;
        }

        iotlbentry = &env_tlb(env)->d[mmu_idx].iotlb[index];

        /* Handle watchpoints.  */
        if (unlikely(tlb_addr & TLB_WATCHPOINT)) {
            /* On watchpoint hit, this will longjmp out.  */
            cpu_check_watchpoint(env_cpu(env), addr, size,
                                 iotlbentry->attrs, BP_MEM_READ, retaddr);
        }

        need_swap = size > 1 && (tlb_addr & TLB_BSWAP);

        /* Handle I/O access.  */
        if (likely(tlb_addr & TLB_MMIO)) {
            return io_readx(env, iotlbentry, mmu_idx, addr, retaddr,
                            access_type, op ^ (need_swap * MO_BSWAP));
        }

        haddr = (void *)((uintptr_t)addr + entry->addend);

        /*
         * Keep these two load_memop separate to ensure that the compiler
         * is able to fold the entire function to a single instruction.
         * There is a build-time assert inside to remind you of this.  ;-)
         */
        if (unlikely(need_swap)) {
            return load_memop(haddr, op ^ MO_BSWAP);
        }
        return load_memop(haddr, op);
    }

    /* Handle slow unaligned access (it spans two pages or IO).  */
    if (size > 1
        && unlikely((addr & ~TARGET_PAGE_MASK) + size - 1
                    >= TARGET_PAGE_SIZE)) {
        target_ulong addr1, addr2;
        uint64_t r1, r2;
        unsigned shift;
    do_unaligned_access:
        addr1 = addr & ~((target_ulong)size - 1);
        addr2 = addr1 + size;
#ifdef TARGET_CHERI
        check_address_space_wrap(env, addr, size, access_type, retaddr);
#endif
#if defined(TARGET_RISCV) && defined(CONFIG_RVFI_DII)
        /*
         * When using RVFI-DII, we inject an ignored byte load to ensure that
         * the tval value matches sail (which will be the unaligned address
         * rather than one of the aligned ones that are used to fetch the real
         * value). I believe QEMU's behaviour is legal according to the spec:
         * "If mtval is written with a nonzero value when a misaligned load or
         * store causes an access-fault or page-fault exception, then mtval
         * will contain the virtual address of the portion of the access that
         * caused the fault". However, we need to match sail to avoid diverging
         * traces when running TestRIG.
         */
        if (env->rvfi_dii_have_injected_insn) {
            (void)full_ldub_mmu(env, addr, make_memop_idx(MO_UB, mmu_idx),
                                retaddr);
        }
#endif

        r1 = full_load(env, addr1, oi, retaddr);
        r2 = full_load(env, addr2, oi, retaddr);
        shift = (addr & (size - 1)) * 8;

        if (memop_big_endian(op)) {
            /* Big-endian combine.  */
            res = (r1 << shift) | (r2 >> ((size * 8) - shift));
        } else {
            /* Little-endian combine.  */
            res = (r1 >> shift) | (r2 << ((size * 8) - shift));
        }
        return res & MAKE_64BIT_MASK(0, size * 8);
    }

    haddr = (void *)((uintptr_t)addr + entry->addend);
    return load_memop(haddr, op);
}

/*
 * For the benefit of TCG generated code, we want to avoid the
 * complication of ABI-specific return type promotion and always
 * return a value extended to the register size of the host. This is
 * tcg_target_long, except in the case of a 32-bit host and 64-bit
 * data, and for that we always have uint64_t.
 *
 * We don't bother with this widened value for SOFTMMU_CODE_ACCESS.
 */

static uint64_t full_ldub_mmu(CPUArchState *env, target_ulong addr,
                              MemOpIdx oi, uintptr_t retaddr)
{
    validate_memop(oi, MO_UB);
    return load_helper(env, addr, oi, retaddr, MO_UB, false, full_ldub_mmu);
}

tcg_target_ulong helper_ret_ldub_mmu(CPUArchState *env, target_ulong addr,
                                     MemOpIdx oi, uintptr_t retaddr)
{
    return full_ldub_mmu(env, addr, oi, retaddr);
}

static uint64_t full_le_lduw_mmu(CPUArchState *env, target_ulong addr,
                                 MemOpIdx oi, uintptr_t retaddr)
{
    validate_memop(oi, MO_LEUW);
    return load_helper(env, addr, oi, retaddr, MO_LEUW, false,
                       full_le_lduw_mmu);
}

tcg_target_ulong helper_le_lduw_mmu(CPUArchState *env, target_ulong addr,
                                    MemOpIdx oi, uintptr_t retaddr)
{
    return full_le_lduw_mmu(env, addr, oi, retaddr);
}

static uint64_t full_be_lduw_mmu(CPUArchState *env, target_ulong addr,
                                 MemOpIdx oi, uintptr_t retaddr)
{
    validate_memop(oi, MO_BEUW);
    return load_helper(env, addr, oi, retaddr, MO_BEUW, false,
                       full_be_lduw_mmu);
}

tcg_target_ulong helper_be_lduw_mmu(CPUArchState *env, target_ulong addr,
                                    MemOpIdx oi, uintptr_t retaddr)
{
    return full_be_lduw_mmu(env, addr, oi, retaddr);
}

static uint64_t full_le_ldul_mmu(CPUArchState *env, target_ulong addr,
                                 MemOpIdx oi, uintptr_t retaddr)
{
    validate_memop(oi, MO_LEUL);
    return load_helper(env, addr, oi, retaddr, MO_LEUL, false,
                       full_le_ldul_mmu);
}

tcg_target_ulong helper_le_ldul_mmu(CPUArchState *env, target_ulong addr,
                                    MemOpIdx oi, uintptr_t retaddr)
{
    return full_le_ldul_mmu(env, addr, oi, retaddr);
}

static uint64_t full_be_ldul_mmu(CPUArchState *env, target_ulong addr,
                                 MemOpIdx oi, uintptr_t retaddr)
{
    validate_memop(oi, MO_BEUL);
    return load_helper(env, addr, oi, retaddr, MO_BEUL, false,
                       full_be_ldul_mmu);
}

tcg_target_ulong helper_be_ldul_mmu(CPUArchState *env, target_ulong addr,
                                    MemOpIdx oi, uintptr_t retaddr)
{
    return full_be_ldul_mmu(env, addr, oi, retaddr);
}

uint64_t helper_le_ldq_mmu(CPUArchState *env, target_ulong addr,
                           MemOpIdx oi, uintptr_t retaddr)
{
    validate_memop(oi, MO_LEQ);
    return load_helper(env, addr, oi, retaddr, MO_LEQ, false,
                       helper_le_ldq_mmu);
}

uint64_t helper_be_ldq_mmu(CPUArchState *env, target_ulong addr,
                           MemOpIdx oi, uintptr_t retaddr)
{
    validate_memop(oi, MO_BEQ);
    return load_helper(env, addr, oi, retaddr, MO_BEQ, false,
                       helper_be_ldq_mmu);
}

/*
 * Provide signed versions of the load routines as well.  We can of course
 * avoid this for 64-bit data, or for 32-bit data on 32-bit host.
 */


tcg_target_ulong helper_ret_ldsb_mmu(CPUArchState *env, target_ulong addr,
                                     MemOpIdx oi, uintptr_t retaddr)
{
    return (int8_t)helper_ret_ldub_mmu(env, addr, oi, retaddr);
}

tcg_target_ulong helper_le_ldsw_mmu(CPUArchState *env, target_ulong addr,
                                    MemOpIdx oi, uintptr_t retaddr)
{
    return (int16_t)helper_le_lduw_mmu(env, addr, oi, retaddr);
}

tcg_target_ulong helper_be_ldsw_mmu(CPUArchState *env, target_ulong addr,
                                    MemOpIdx oi, uintptr_t retaddr)
{
    return (int16_t)helper_be_lduw_mmu(env, addr, oi, retaddr);
}

tcg_target_ulong helper_le_ldsl_mmu(CPUArchState *env, target_ulong addr,
                                    MemOpIdx oi, uintptr_t retaddr)
{
    return (int32_t)helper_le_ldul_mmu(env, addr, oi, retaddr);
}

tcg_target_ulong helper_be_ldsl_mmu(CPUArchState *env, target_ulong addr,
                                    MemOpIdx oi, uintptr_t retaddr)
{
    return (int32_t)helper_be_ldul_mmu(env, addr, oi, retaddr);
}

/*
 * Load helpers for cpu_ldst.h.
 */

<<<<<<< HEAD
#ifdef CONFIG_TCG_LOG_INSTR
/*
 * Log a target memory load via cpu_ldst.
 */
#define log_instr_load_int(env, addr, value, op)        \
    helper_qemu_log_instr_load64(env, addr, value, op)
#else
#define log_instr_load_int(env, addr, val, op) ((void)0)
#endif

static inline uint64_t cpu_load_helper_no_log(CPUArchState *env, abi_ptr addr,
                                              int mmu_idx, uintptr_t retaddr,
                                              MemOp op,
                                              FullLoadHelper *full_load)
=======
static inline uint64_t cpu_load_helper(CPUArchState *env, abi_ptr addr,
                                       MemOpIdx oi, uintptr_t retaddr,
                                       FullLoadHelper *full_load)
>>>>>>> e5b2333f
{
    uint64_t ret;

    trace_guest_ld_before_exec(env_cpu(env), addr, oi);
    ret = full_load(env, addr, oi, retaddr);
    qemu_plugin_vcpu_mem_cb(env_cpu(env), addr, oi, QEMU_PLUGIN_MEM_R);
    return ret;
}

<<<<<<< HEAD
static inline uint64_t cpu_load_helper(CPUArchState *env, abi_ptr addr,
                                       int mmu_idx, uintptr_t retaddr, MemOp op,
                                       FullLoadHelper *full_load)
{
    uint64_t ret =
        cpu_load_helper_no_log(env, addr, mmu_idx, retaddr, op, full_load);
    log_instr_load_int(env, addr, ret, op);
    return ret;
}

uint32_t cpu_ldub_mmuidx_ra(CPUArchState *env, abi_ptr addr,
                            int mmu_idx, uintptr_t ra)
{
    return cpu_load_helper(env, addr, mmu_idx, ra, MO_UB, full_ldub_mmu);
}

int cpu_ldsb_mmuidx_ra(CPUArchState *env, abi_ptr addr,
                       int mmu_idx, uintptr_t ra)
{
    return (int8_t)cpu_ldub_mmuidx_ra(env, addr, mmu_idx, ra);
}

uint32_t cpu_lduw_be_mmuidx_ra(CPUArchState *env, abi_ptr addr,
                               int mmu_idx, uintptr_t ra)
{
    return cpu_load_helper(env, addr, mmu_idx, ra, MO_BEUW, full_be_lduw_mmu);
}

int cpu_ldsw_be_mmuidx_ra(CPUArchState *env, abi_ptr addr,
                          int mmu_idx, uintptr_t ra)
{
    return (int16_t)cpu_lduw_be_mmuidx_ra(env, addr, mmu_idx, ra);
}

uint32_t cpu_ldl_be_mmuidx_ra(CPUArchState *env, abi_ptr addr,
                              int mmu_idx, uintptr_t ra)
{
    return cpu_load_helper(env, addr, mmu_idx, ra, MO_BEUL, full_be_ldul_mmu);
}

uint64_t cpu_ldq_be_mmuidx_ra(CPUArchState *env, abi_ptr addr,
                              int mmu_idx, uintptr_t ra)
{
    return cpu_load_helper(env, addr, mmu_idx, ra, MO_BEQ, helper_be_ldq_mmu);
}

uint32_t cpu_lduw_le_mmuidx_ra(CPUArchState *env, abi_ptr addr,
                               int mmu_idx, uintptr_t ra)
{
    return cpu_load_helper(env, addr, mmu_idx, ra, MO_LEUW, full_le_lduw_mmu);
}

int cpu_ldsw_le_mmuidx_ra(CPUArchState *env, abi_ptr addr,
                          int mmu_idx, uintptr_t ra)
{
    return (int16_t)cpu_lduw_le_mmuidx_ra(env, addr, mmu_idx, ra);
}

uint32_t cpu_ldl_le_mmuidx_ra(CPUArchState *env, abi_ptr addr,
                              int mmu_idx, uintptr_t ra)
{
    return cpu_load_helper(env, addr, mmu_idx, ra, MO_LEUL, full_le_ldul_mmu);
}

uint64_t cpu_ldq_le_mmuidx_ra(CPUArchState *env, abi_ptr addr,
                              int mmu_idx, uintptr_t ra)
=======
uint8_t cpu_ldb_mmu(CPUArchState *env, abi_ptr addr, MemOpIdx oi, uintptr_t ra)
>>>>>>> e5b2333f
{
    return cpu_load_helper(env, addr, oi, ra, full_ldub_mmu);
}

uint16_t cpu_ldw_be_mmu(CPUArchState *env, abi_ptr addr,
                        MemOpIdx oi, uintptr_t ra)
{
    return cpu_load_helper(env, addr, oi, ra, full_be_lduw_mmu);
}

uint32_t cpu_ldl_be_mmu(CPUArchState *env, abi_ptr addr,
                        MemOpIdx oi, uintptr_t ra)
{
    return cpu_load_helper(env, addr, oi, ra, full_be_ldul_mmu);
}

uint64_t cpu_ldq_be_mmu(CPUArchState *env, abi_ptr addr,
                        MemOpIdx oi, uintptr_t ra)
{
    return cpu_load_helper(env, addr, oi, MO_BEQ, helper_be_ldq_mmu);
}

uint16_t cpu_ldw_le_mmu(CPUArchState *env, abi_ptr addr,
                        MemOpIdx oi, uintptr_t ra)
{
    return cpu_load_helper(env, addr, oi, ra, full_le_lduw_mmu);
}

uint32_t cpu_ldl_le_mmu(CPUArchState *env, abi_ptr addr,
                        MemOpIdx oi, uintptr_t ra)
{
    return cpu_load_helper(env, addr, oi, ra, full_le_ldul_mmu);
}

uint64_t cpu_ldq_le_mmu(CPUArchState *env, abi_ptr addr,
                        MemOpIdx oi, uintptr_t ra)
{
<<<<<<< HEAD
    return cpu_ldq_be_mmuidx_ra(env, ptr, cpu_mmu_index(env, false), retaddr);
}

uint32_t cpu_lduw_le_data_ra(CPUArchState *env, target_ulong ptr,
                             uintptr_t retaddr)
{
    return cpu_lduw_le_mmuidx_ra(env, ptr, cpu_mmu_index(env, false), retaddr);
}

int cpu_ldsw_le_data_ra(CPUArchState *env, target_ulong ptr, uintptr_t retaddr)
{
    return cpu_ldsw_le_mmuidx_ra(env, ptr, cpu_mmu_index(env, false), retaddr);
}

uint32_t cpu_ldl_le_data_ra(CPUArchState *env, target_ulong ptr,
                            uintptr_t retaddr)
{
    return cpu_ldl_le_mmuidx_ra(env, ptr, cpu_mmu_index(env, false), retaddr);
}

uint64_t cpu_ldq_le_data_ra(CPUArchState *env, target_ulong ptr,
                            uintptr_t retaddr)
{
    return cpu_ldq_le_mmuidx_ra(env, ptr, cpu_mmu_index(env, false), retaddr);
}

#ifdef TARGET_CHERI
/*
 * TODO(am2419): Ugly hack to avoid logging memory accesses that load capability
 * components as normal memory accesses. The caller is responsible for logging.
 */
target_ulong cpu_ld_cap_word_ra(CPUArchState *env, target_ulong ptr,
                                uintptr_t retaddr)
{
    FullLoadHelper *full_load;
    MemOp op;
#if TARGET_LONG_BITS == 32
    op = MO_TEUW;
    full_load = MO_TE == MO_LE ? helper_le_lduw_mmu : helper_be_lduw_mmu;
#elif TARGET_LONG_BITS == 64
    op = MO_TEQ;
    full_load = MO_TE == MO_LE ? helper_le_ldq_mmu : helper_be_ldq_mmu;
#else
#error "Unhandled target long width"
#endif
    return cpu_load_helper_no_log(
        env, ptr, cpu_mmu_index(env, false), retaddr, MO_TEQ,
        MO_TE == MO_LE ? helper_le_ldq_mmu : helper_be_ldq_mmu);
}
#endif

uint32_t cpu_ldub_data(CPUArchState *env, target_ulong ptr)
{
    return cpu_ldub_data_ra(env, ptr, 0);
}

int cpu_ldsb_data(CPUArchState *env, target_ulong ptr)
{
    return cpu_ldsb_data_ra(env, ptr, 0);
}

uint32_t cpu_lduw_be_data(CPUArchState *env, target_ulong ptr)
{
    return cpu_lduw_be_data_ra(env, ptr, 0);
}

int cpu_ldsw_be_data(CPUArchState *env, target_ulong ptr)
{
    return cpu_ldsw_be_data_ra(env, ptr, 0);
}

uint32_t cpu_ldl_be_data(CPUArchState *env, target_ulong ptr)
{
    return cpu_ldl_be_data_ra(env, ptr, 0);
}

uint64_t cpu_ldq_be_data(CPUArchState *env, target_ulong ptr)
{
    return cpu_ldq_be_data_ra(env, ptr, 0);
}

uint32_t cpu_lduw_le_data(CPUArchState *env, target_ulong ptr)
{
    return cpu_lduw_le_data_ra(env, ptr, 0);
}

int cpu_ldsw_le_data(CPUArchState *env, target_ulong ptr)
{
    return cpu_ldsw_le_data_ra(env, ptr, 0);
}

uint32_t cpu_ldl_le_data(CPUArchState *env, target_ulong ptr)
{
    return cpu_ldl_le_data_ra(env, ptr, 0);
}

uint64_t cpu_ldq_le_data(CPUArchState *env, target_ulong ptr)
{
    return cpu_ldq_le_data_ra(env, ptr, 0);
=======
    return cpu_load_helper(env, addr, oi, ra, helper_le_ldq_mmu);
>>>>>>> e5b2333f
}

/*
 * Store Helpers
 */

static inline void QEMU_ALWAYS_INLINE
store_memop(void *haddr, uint64_t val, MemOp op)
{
    switch (op) {
    case MO_UB:
        stb_p(haddr, val);
        break;
    case MO_BEUW:
        stw_be_p(haddr, val);
        break;
    case MO_LEUW:
        stw_le_p(haddr, val);
        break;
    case MO_BEUL:
        stl_be_p(haddr, val);
        break;
    case MO_LEUL:
        stl_le_p(haddr, val);
        break;
    case MO_BEQ:
        stq_be_p(haddr, val);
        break;
    case MO_LEQ:
        stq_le_p(haddr, val);
        break;
    default:
#if defined(__SANITIZE_ADDRESS__) || __has_feature(address_sanitizer)
        // ASAN + -O1 doesn't always optimize out the default case.
        g_assert_not_reached();
#else
        qemu_build_not_reached();
#endif
    }
}

static void full_stb_mmu(CPUArchState *env, target_ulong addr, uint64_t val,
                         MemOpIdx oi, uintptr_t retaddr);

static void __attribute__((noinline))
store_helper_unaligned(CPUArchState *env, target_ulong addr, uint64_t val,
                       uintptr_t retaddr, size_t size, uintptr_t mmu_idx,
                       bool big_endian)
{
    const size_t tlb_off = offsetof(CPUTLBEntry, addr_write);
    uintptr_t index, index2;
    CPUTLBEntry *entry, *entry2;
    target_ulong page2, tlb_addr, tlb_addr2;
    MemOpIdx oi;
    size_t size2;
    int i;

    /*
     * Ensure the second page is in the TLB.  Note that the first page
     * is already guaranteed to be filled, and that the second page
     * cannot evict the first.
     */
    page2 = (addr + size) & TARGET_PAGE_MASK;
    size2 = (addr + size) & ~TARGET_PAGE_MASK;
    index2 = tlb_index(env, mmu_idx, page2);
    entry2 = tlb_entry(env, mmu_idx, page2);

    tlb_addr2 = tlb_addr_write(entry2);
    if (!tlb_hit_page(tlb_addr2, page2)) {
        if (!victim_tlb_hit(env, mmu_idx, index2, tlb_off, page2, false)) {
            tlb_fill(env_cpu(env), page2, size2, MMU_DATA_STORE,
                     mmu_idx, retaddr);
            index2 = tlb_index(env, mmu_idx, page2);
            entry2 = tlb_entry(env, mmu_idx, page2);
        }
        tlb_addr2 = tlb_addr_write(entry2);
    }

    index = tlb_index(env, mmu_idx, addr);
    entry = tlb_entry(env, mmu_idx, addr);
    tlb_addr = tlb_addr_write(entry);
#ifdef TARGET_CHERI
    check_address_space_wrap(env, addr, size, MMU_DATA_STORE, retaddr);
#endif

    /*
     * Handle watchpoints.  Since this may trap, all checks
     * must happen before any store.
     */
    if (unlikely(tlb_addr & TLB_WATCHPOINT)) {
        cpu_check_watchpoint(env_cpu(env), addr, size - size2,
                             env_tlb(env)->d[mmu_idx].iotlb[index].attrs,
                             BP_MEM_WRITE, retaddr);
    }
    if (unlikely(tlb_addr2 & TLB_WATCHPOINT)) {
        cpu_check_watchpoint(env_cpu(env), page2, size2,
                             env_tlb(env)->d[mmu_idx].iotlb[index2].attrs,
                             BP_MEM_WRITE, retaddr);
    }

    /*
     * XXX: not efficient, but simple.
     * This loop must go in the forward direction to avoid issues
     * with self-modifying code in Windows 64-bit.
     */
    oi = make_memop_idx(MO_UB, mmu_idx);
    if (big_endian) {
        for (i = 0; i < size; ++i) {
            /* Big-endian extract.  */
            uint8_t val8 = val >> (((size - 1) * 8) - (i * 8));
            full_stb_mmu(env, addr + i, val8, oi, retaddr);
        }
    } else {
        for (i = 0; i < size; ++i) {
            /* Little-endian extract.  */
            uint8_t val8 = val >> (i * 8);
            full_stb_mmu(env, addr + i, val8, oi, retaddr);
        }
    }
}

static inline void QEMU_ALWAYS_INLINE
store_helper(CPUArchState *env, target_ulong addr, uint64_t val,
             MemOpIdx oi, uintptr_t retaddr, MemOp op)
{
    uintptr_t mmu_idx = get_mmuidx(oi);
    uintptr_t index = tlb_index(env, mmu_idx, addr);
    CPUTLBEntry *entry = tlb_entry(env, mmu_idx, addr);
    target_ulong tlb_addr = tlb_addr_write(entry);
    const size_t tlb_off = offsetof(CPUTLBEntry, addr_write);
    unsigned a_bits = get_alignment_bits(get_memop(oi));
    void *haddr;
    size_t size = memop_size(op);

    /* Handle CPU specific unaligned behaviour */
    if (addr & ((1 << a_bits) - 1)) {
        cpu_unaligned_access(env_cpu(env), addr, MMU_DATA_STORE,
                             mmu_idx, retaddr);
    }

    /* If the TLB entry is for a different page, reload and try again.  */
    if (!tlb_hit(tlb_addr, addr)) {
        if (!victim_tlb_hit(env, mmu_idx, index, tlb_off,
                            addr & TARGET_PAGE_MASK, false)) {
            tlb_fill(env_cpu(env), addr, size, MMU_DATA_STORE,
                     mmu_idx, retaddr);
            index = tlb_index(env, mmu_idx, addr);
            entry = tlb_entry(env, mmu_idx, addr);
        }
        tlb_addr = tlb_addr_write(entry) & ~TLB_INVALID_MASK;
    }

    /* Handle anything that isn't just a straight memory access.  */
    if (unlikely(tlb_addr & ~TARGET_PAGE_MASK)) {
        CPUIOTLBEntry *iotlbentry;
        bool need_swap;

        /* For anything that is unaligned, recurse through byte stores.  */
        if ((addr & (size - 1)) != 0) {
            goto do_unaligned_access;
        }

        iotlbentry = &env_tlb(env)->d[mmu_idx].iotlb[index];

        /* Handle watchpoints.  */
        if (unlikely(tlb_addr & TLB_WATCHPOINT)) {
            /* On watchpoint hit, this will longjmp out.  */
            cpu_check_watchpoint(env_cpu(env), addr, size,
                                 iotlbentry->attrs, BP_MEM_WRITE, retaddr);
        }

        need_swap = size > 1 && (tlb_addr & TLB_BSWAP);

        /* Handle I/O access.  */
        if (tlb_addr & TLB_MMIO) {
            io_writex(env, iotlbentry, mmu_idx, val, addr, retaddr,
                      op ^ (need_swap * MO_BSWAP));
            return;
        }

        /* Ignore writes to ROM.  */
        if (unlikely(tlb_addr & TLB_DISCARD_WRITE)) {
            return;
        }

        /* Handle clean RAM pages.  */
        if (tlb_addr & TLB_NOTDIRTY) {
            notdirty_write(env_cpu(env), addr, size, iotlbentry, retaddr);
        }

        haddr = (void *)((uintptr_t)addr + entry->addend);

        /*
         * Keep these two store_memop separate to ensure that the compiler
         * is able to fold the entire function to a single instruction.
         * There is a build-time assert inside to remind you of this.  ;-)
         */
        if (unlikely(need_swap)) {
            store_memop(haddr, val, op ^ MO_BSWAP);
        } else {
            store_memop(haddr, val, op);
        }
        return;
    }

    /* Handle slow unaligned access (it spans two pages or IO).  */
    if (size > 1
        && unlikely((addr & ~TARGET_PAGE_MASK) + size - 1
                     >= TARGET_PAGE_SIZE)) {
    do_unaligned_access:
        store_helper_unaligned(env, addr, val, retaddr, size,
                               mmu_idx, memop_big_endian(op));
        return;
    }

    haddr = (void *)((uintptr_t)addr + entry->addend);
    store_memop(haddr, val, op);
}

static void __attribute__((noinline))
full_stb_mmu(CPUArchState *env, target_ulong addr, uint64_t val,
             MemOpIdx oi, uintptr_t retaddr)
{
    validate_memop(oi, MO_UB);
    store_helper(env, addr, val, oi, retaddr, MO_UB);
}

void helper_ret_stb_mmu(CPUArchState *env, target_ulong addr, uint8_t val,
                        MemOpIdx oi, uintptr_t retaddr)
{
    full_stb_mmu(env, addr, val, oi, retaddr);
}

static void full_le_stw_mmu(CPUArchState *env, target_ulong addr, uint64_t val,
                            MemOpIdx oi, uintptr_t retaddr)
{
    validate_memop(oi, MO_LEUW);
    store_helper(env, addr, val, oi, retaddr, MO_LEUW);
}

void helper_le_stw_mmu(CPUArchState *env, target_ulong addr, uint16_t val,
                       MemOpIdx oi, uintptr_t retaddr)
{
    full_le_stw_mmu(env, addr, val, oi, retaddr);
}

static void full_be_stw_mmu(CPUArchState *env, target_ulong addr, uint64_t val,
                            MemOpIdx oi, uintptr_t retaddr)
{
    validate_memop(oi, MO_BEUW);
    store_helper(env, addr, val, oi, retaddr, MO_BEUW);
}

void helper_be_stw_mmu(CPUArchState *env, target_ulong addr, uint16_t val,
                       MemOpIdx oi, uintptr_t retaddr)
{
    full_be_stw_mmu(env, addr, val, oi, retaddr);
}

static void full_le_stl_mmu(CPUArchState *env, target_ulong addr, uint64_t val,
                            MemOpIdx oi, uintptr_t retaddr)
{
    validate_memop(oi, MO_LEUL);
    store_helper(env, addr, val, oi, retaddr, MO_LEUL);
}

void helper_le_stl_mmu(CPUArchState *env, target_ulong addr, uint32_t val,
                       MemOpIdx oi, uintptr_t retaddr)
{
    full_le_stl_mmu(env, addr, val, oi, retaddr);
}

static void full_be_stl_mmu(CPUArchState *env, target_ulong addr, uint64_t val,
                            MemOpIdx oi, uintptr_t retaddr)
{
    validate_memop(oi, MO_BEUL);
    store_helper(env, addr, val, oi, retaddr, MO_BEUL);
}

void helper_be_stl_mmu(CPUArchState *env, target_ulong addr, uint32_t val,
                       MemOpIdx oi, uintptr_t retaddr)
{
    full_be_stl_mmu(env, addr, val, oi, retaddr);
}

void helper_le_stq_mmu(CPUArchState *env, target_ulong addr, uint64_t val,
                       MemOpIdx oi, uintptr_t retaddr)
{
    validate_memop(oi, MO_LEQ);
    store_helper(env, addr, val, oi, retaddr, MO_LEQ);
}

void helper_be_stq_mmu(CPUArchState *env, target_ulong addr, uint64_t val,
                       MemOpIdx oi, uintptr_t retaddr)
{
    validate_memop(oi, MO_BEQ);
    store_helper(env, addr, val, oi, retaddr, MO_BEQ);
}

/*
 * Store Helpers for cpu_ldst.h
 */

<<<<<<< HEAD
#ifdef CONFIG_TCG_LOG_INSTR
/*
 * Log a target memory store via cpu_ldst.
 */
#define log_instr_store_int(env, addr, value, op)       \
    helper_qemu_log_instr_store64(env, addr, value, op)
#else
#define log_instr_store_int(env, addr, val, op) ((void)0)
#endif

static inline void QEMU_ALWAYS_INLINE
cpu_store_helper_no_log(CPUArchState *env, target_ulong addr, uint64_t val,
                        int mmu_idx, uintptr_t retaddr, MemOp op)
{
    MemOpIdx oi = make_memop_idx(op, mmu_idx);
=======
typedef void FullStoreHelper(CPUArchState *env, target_ulong addr,
                             uint64_t val, MemOpIdx oi, uintptr_t retaddr);
>>>>>>> e5b2333f

static inline void cpu_store_helper(CPUArchState *env, target_ulong addr,
                                    uint64_t val, MemOpIdx oi, uintptr_t ra,
                                    FullStoreHelper *full_store)
{
    trace_guest_st_before_exec(env_cpu(env), addr, oi);
    full_store(env, addr, val, oi, ra);
    qemu_plugin_vcpu_mem_cb(env_cpu(env), addr, oi, QEMU_PLUGIN_MEM_W);
}

<<<<<<< HEAD
static inline void QEMU_ALWAYS_INLINE
cpu_store_helper(CPUArchState *env, target_ulong addr, uint64_t val,
                 int mmu_idx, uintptr_t retaddr, MemOp op)
{
    cpu_store_helper_no_log(env, addr, val, mmu_idx, retaddr, op);
    log_instr_store_int(env, addr, val, op);
}

void cpu_stb_mmuidx_ra(CPUArchState *env, target_ulong addr, uint32_t val,
                       int mmu_idx, uintptr_t retaddr)
=======
void cpu_stb_mmu(CPUArchState *env, target_ulong addr, uint8_t val,
                 MemOpIdx oi, uintptr_t retaddr)
>>>>>>> e5b2333f
{
    cpu_store_helper(env, addr, val, oi, retaddr, full_stb_mmu);
}

void cpu_stw_be_mmu(CPUArchState *env, target_ulong addr, uint16_t val,
                    MemOpIdx oi, uintptr_t retaddr)
{
    cpu_store_helper(env, addr, val, oi, retaddr, full_be_stw_mmu);
}

void cpu_stl_be_mmu(CPUArchState *env, target_ulong addr, uint32_t val,
                    MemOpIdx oi, uintptr_t retaddr)
{
    cpu_store_helper(env, addr, val, oi, retaddr, full_be_stl_mmu);
}

void cpu_stq_be_mmu(CPUArchState *env, target_ulong addr, uint64_t val,
                    MemOpIdx oi, uintptr_t retaddr)
{
    cpu_store_helper(env, addr, val, oi, retaddr, helper_be_stq_mmu);
}

void cpu_stw_le_mmu(CPUArchState *env, target_ulong addr, uint16_t val,
                    MemOpIdx oi, uintptr_t retaddr)
{
    cpu_store_helper(env, addr, val, oi, retaddr, full_le_stw_mmu);
}

void cpu_stl_le_mmu(CPUArchState *env, target_ulong addr, uint32_t val,
                    MemOpIdx oi, uintptr_t retaddr)
{
    cpu_store_helper(env, addr, val, oi, retaddr, full_le_stl_mmu);
}

void cpu_stq_le_mmu(CPUArchState *env, target_ulong addr, uint64_t val,
                    MemOpIdx oi, uintptr_t retaddr)
{
    cpu_store_helper(env, addr, val, oi, retaddr, helper_le_stq_mmu);
}

<<<<<<< HEAD
void cpu_stb_data_ra(CPUArchState *env, target_ulong ptr,
                     uint32_t val, uintptr_t retaddr)
{
    cpu_stb_mmuidx_ra(env, ptr, val, cpu_mmu_index(env, false), retaddr);
}

void cpu_stw_be_data_ra(CPUArchState *env, target_ulong ptr,
                        uint32_t val, uintptr_t retaddr)
{
    cpu_stw_be_mmuidx_ra(env, ptr, val, cpu_mmu_index(env, false), retaddr);
}

void cpu_stl_be_data_ra(CPUArchState *env, target_ulong ptr,
                        uint32_t val, uintptr_t retaddr)
{
    cpu_stl_be_mmuidx_ra(env, ptr, val, cpu_mmu_index(env, false), retaddr);
}

void cpu_stq_be_data_ra(CPUArchState *env, target_ulong ptr,
                        uint64_t val, uintptr_t retaddr)
{
    cpu_stq_be_mmuidx_ra(env, ptr, val, cpu_mmu_index(env, false), retaddr);
}

void cpu_stw_le_data_ra(CPUArchState *env, target_ulong ptr,
                        uint32_t val, uintptr_t retaddr)
{
    cpu_stw_le_mmuidx_ra(env, ptr, val, cpu_mmu_index(env, false), retaddr);
}

void cpu_stl_le_data_ra(CPUArchState *env, target_ulong ptr,
                        uint32_t val, uintptr_t retaddr)
{
    cpu_stl_le_mmuidx_ra(env, ptr, val, cpu_mmu_index(env, false), retaddr);
}

void cpu_stq_le_data_ra(CPUArchState *env, target_ulong ptr,
                        uint64_t val, uintptr_t retaddr)
{
    cpu_stq_le_mmuidx_ra(env, ptr, val, cpu_mmu_index(env, false), retaddr);
}

#ifdef TARGET_CHERI
/*
 * TODO(am2419): Ugly hack to avoid logging memory accesses that store capability
 * components as normal memory accesses. The caller is responsible for logging.
 */
void cpu_st_cap_word_ra(CPUArchState *env, target_ulong ptr,
                        target_ulong val, uintptr_t retaddr)
{
    MemOp op;
#if TARGET_LONG_BITS == 32
    op = MO_TEUW;
#elif TARGET_LONG_BITS == 64
    op = MO_TEQ;
#else
#error "Unhandled target long width"
#endif
    cpu_store_helper_no_log(env, ptr, val, cpu_mmu_index(env, false), retaddr, op);
}
#endif

void cpu_stb_data(CPUArchState *env, target_ulong ptr, uint32_t val)
{
    cpu_stb_data_ra(env, ptr, val, 0);
}

void cpu_stw_be_data(CPUArchState *env, target_ulong ptr, uint32_t val)
{
    cpu_stw_be_data_ra(env, ptr, val, 0);
}

void cpu_stl_be_data(CPUArchState *env, target_ulong ptr, uint32_t val)
{
    cpu_stl_be_data_ra(env, ptr, val, 0);
}

void cpu_stq_be_data(CPUArchState *env, target_ulong ptr, uint64_t val)
{
    cpu_stq_be_data_ra(env, ptr, val, 0);
}

void cpu_stw_le_data(CPUArchState *env, target_ulong ptr, uint32_t val)
{
    cpu_stw_le_data_ra(env, ptr, val, 0);
}

void cpu_stl_le_data(CPUArchState *env, target_ulong ptr, uint32_t val)
{
    cpu_stl_le_data_ra(env, ptr, val, 0);
}

void cpu_stq_le_data(CPUArchState *env, target_ulong ptr, uint64_t val)
{
    cpu_stq_le_data_ra(env, ptr, val, 0);
}
=======
#include "ldst_common.c.inc"
>>>>>>> e5b2333f

/*
 * First set of functions passes in OI and RETADDR.
 * This makes them callable from other helpers.
 */

#define ATOMIC_NAME(X) \
    glue(glue(glue(cpu_atomic_ ## X, SUFFIX), END), _mmu)

#define ATOMIC_MMU_CLEANUP
#define ATOMIC_MMU_IDX   get_mmuidx(oi)

#include "atomic_common.c.inc"

#define DATA_SIZE 1
#include "atomic_template.h"

#define DATA_SIZE 2
#include "atomic_template.h"

#define DATA_SIZE 4
#include "atomic_template.h"

#ifdef CONFIG_ATOMIC64
#define DATA_SIZE 8
#include "atomic_template.h"
#endif

#if HAVE_CMPXCHG128 || HAVE_ATOMIC128
#define DATA_SIZE 16
#include "atomic_template.h"
#endif

/* Code access functions.  */

static uint64_t full_ldub_code(CPUArchState *env, target_ulong addr,
                               MemOpIdx oi, uintptr_t retaddr)
{
    return load_helper(env, addr, oi, retaddr, MO_8, true, full_ldub_code);
}

uint32_t cpu_ldub_code(CPUArchState *env, abi_ptr addr)
{
    MemOpIdx oi = make_memop_idx(MO_UB, cpu_mmu_index(env, true));
    return full_ldub_code(env, addr, oi, 0);
}

static uint64_t full_lduw_code(CPUArchState *env, target_ulong addr,
                               MemOpIdx oi, uintptr_t retaddr)
{
    return load_helper(env, addr, oi, retaddr, MO_TEUW, true, full_lduw_code);
}

uint32_t cpu_lduw_code(CPUArchState *env, abi_ptr addr)
{
    MemOpIdx oi = make_memop_idx(MO_TEUW, cpu_mmu_index(env, true));
    return full_lduw_code(env, addr, oi, 0);
}

static uint64_t full_ldl_code(CPUArchState *env, target_ulong addr,
                              MemOpIdx oi, uintptr_t retaddr)
{
    return load_helper(env, addr, oi, retaddr, MO_TEUL, true, full_ldl_code);
}

uint32_t cpu_ldl_code(CPUArchState *env, abi_ptr addr)
{
    MemOpIdx oi = make_memop_idx(MO_TEUL, cpu_mmu_index(env, true));
    return full_ldl_code(env, addr, oi, 0);
}

static uint64_t full_ldq_code(CPUArchState *env, target_ulong addr,
                              MemOpIdx oi, uintptr_t retaddr)
{
    return load_helper(env, addr, oi, retaddr, MO_TEQ, true, full_ldq_code);
}

uint64_t cpu_ldq_code(CPUArchState *env, abi_ptr addr)
{
    MemOpIdx oi = make_memop_idx(MO_TEQ, cpu_mmu_index(env, true));
    return full_ldq_code(env, addr, oi, 0);
}<|MERGE_RESOLUTION|>--- conflicted
+++ resolved
@@ -2265,26 +2265,19 @@
  * Load helpers for cpu_ldst.h.
  */
 
-<<<<<<< HEAD
 #ifdef CONFIG_TCG_LOG_INSTR
 /*
  * Log a target memory load via cpu_ldst.
  */
-#define log_instr_load_int(env, addr, value, op)        \
-    helper_qemu_log_instr_load64(env, addr, value, op)
+#define log_instr_load_int(env, addr, value, oi)        \
+    helper_qemu_log_instr_load64(env, addr, value, oi)
 #else
-#define log_instr_load_int(env, addr, val, op) ((void)0)
+#define log_instr_load_int(env, addr, val, oi) ((void)0)
 #endif
 
 static inline uint64_t cpu_load_helper_no_log(CPUArchState *env, abi_ptr addr,
-                                              int mmu_idx, uintptr_t retaddr,
-                                              MemOp op,
+                                              MemOpIdx oi, uintptr_t retaddr,
                                               FullLoadHelper *full_load)
-=======
-static inline uint64_t cpu_load_helper(CPUArchState *env, abi_ptr addr,
-                                       MemOpIdx oi, uintptr_t retaddr,
-                                       FullLoadHelper *full_load)
->>>>>>> e5b2333f
 {
     uint64_t ret;
 
@@ -2294,76 +2287,16 @@
     return ret;
 }
 
-<<<<<<< HEAD
 static inline uint64_t cpu_load_helper(CPUArchState *env, abi_ptr addr,
-                                       int mmu_idx, uintptr_t retaddr, MemOp op,
+                                       MemOpIdx oi, uintptr_t retaddr,
                                        FullLoadHelper *full_load)
 {
-    uint64_t ret =
-        cpu_load_helper_no_log(env, addr, mmu_idx, retaddr, op, full_load);
-    log_instr_load_int(env, addr, ret, op);
+    uint64_t ret = cpu_load_helper_no_log(env, addr, oi, retaddr, full_load);
+    log_instr_load_int(env, addr, ret, oi);
     return ret;
 }
 
-uint32_t cpu_ldub_mmuidx_ra(CPUArchState *env, abi_ptr addr,
-                            int mmu_idx, uintptr_t ra)
-{
-    return cpu_load_helper(env, addr, mmu_idx, ra, MO_UB, full_ldub_mmu);
-}
-
-int cpu_ldsb_mmuidx_ra(CPUArchState *env, abi_ptr addr,
-                       int mmu_idx, uintptr_t ra)
-{
-    return (int8_t)cpu_ldub_mmuidx_ra(env, addr, mmu_idx, ra);
-}
-
-uint32_t cpu_lduw_be_mmuidx_ra(CPUArchState *env, abi_ptr addr,
-                               int mmu_idx, uintptr_t ra)
-{
-    return cpu_load_helper(env, addr, mmu_idx, ra, MO_BEUW, full_be_lduw_mmu);
-}
-
-int cpu_ldsw_be_mmuidx_ra(CPUArchState *env, abi_ptr addr,
-                          int mmu_idx, uintptr_t ra)
-{
-    return (int16_t)cpu_lduw_be_mmuidx_ra(env, addr, mmu_idx, ra);
-}
-
-uint32_t cpu_ldl_be_mmuidx_ra(CPUArchState *env, abi_ptr addr,
-                              int mmu_idx, uintptr_t ra)
-{
-    return cpu_load_helper(env, addr, mmu_idx, ra, MO_BEUL, full_be_ldul_mmu);
-}
-
-uint64_t cpu_ldq_be_mmuidx_ra(CPUArchState *env, abi_ptr addr,
-                              int mmu_idx, uintptr_t ra)
-{
-    return cpu_load_helper(env, addr, mmu_idx, ra, MO_BEQ, helper_be_ldq_mmu);
-}
-
-uint32_t cpu_lduw_le_mmuidx_ra(CPUArchState *env, abi_ptr addr,
-                               int mmu_idx, uintptr_t ra)
-{
-    return cpu_load_helper(env, addr, mmu_idx, ra, MO_LEUW, full_le_lduw_mmu);
-}
-
-int cpu_ldsw_le_mmuidx_ra(CPUArchState *env, abi_ptr addr,
-                          int mmu_idx, uintptr_t ra)
-{
-    return (int16_t)cpu_lduw_le_mmuidx_ra(env, addr, mmu_idx, ra);
-}
-
-uint32_t cpu_ldl_le_mmuidx_ra(CPUArchState *env, abi_ptr addr,
-                              int mmu_idx, uintptr_t ra)
-{
-    return cpu_load_helper(env, addr, mmu_idx, ra, MO_LEUL, full_le_ldul_mmu);
-}
-
-uint64_t cpu_ldq_le_mmuidx_ra(CPUArchState *env, abi_ptr addr,
-                              int mmu_idx, uintptr_t ra)
-=======
 uint8_t cpu_ldb_mmu(CPUArchState *env, abi_ptr addr, MemOpIdx oi, uintptr_t ra)
->>>>>>> e5b2333f
 {
     return cpu_load_helper(env, addr, oi, ra, full_ldub_mmu);
 }
@@ -2401,110 +2334,31 @@
 uint64_t cpu_ldq_le_mmu(CPUArchState *env, abi_ptr addr,
                         MemOpIdx oi, uintptr_t ra)
 {
-<<<<<<< HEAD
-    return cpu_ldq_be_mmuidx_ra(env, ptr, cpu_mmu_index(env, false), retaddr);
-}
-
-uint32_t cpu_lduw_le_data_ra(CPUArchState *env, target_ulong ptr,
-                             uintptr_t retaddr)
-{
-    return cpu_lduw_le_mmuidx_ra(env, ptr, cpu_mmu_index(env, false), retaddr);
-}
-
-int cpu_ldsw_le_data_ra(CPUArchState *env, target_ulong ptr, uintptr_t retaddr)
-{
-    return cpu_ldsw_le_mmuidx_ra(env, ptr, cpu_mmu_index(env, false), retaddr);
-}
-
-uint32_t cpu_ldl_le_data_ra(CPUArchState *env, target_ulong ptr,
-                            uintptr_t retaddr)
-{
-    return cpu_ldl_le_mmuidx_ra(env, ptr, cpu_mmu_index(env, false), retaddr);
-}
-
-uint64_t cpu_ldq_le_data_ra(CPUArchState *env, target_ulong ptr,
-                            uintptr_t retaddr)
-{
-    return cpu_ldq_le_mmuidx_ra(env, ptr, cpu_mmu_index(env, false), retaddr);
+    return cpu_load_helper(env, addr, oi, ra, helper_le_ldq_mmu);
 }
 
 #ifdef TARGET_CHERI
 /*
- * TODO(am2419): Ugly hack to avoid logging memory accesses that load capability
+ * Hack to avoid logging memory accesses that load capability
  * components as normal memory accesses. The caller is responsible for logging.
  */
-target_ulong cpu_ld_cap_word_ra(CPUArchState *env, target_ulong ptr,
+target_ulong cpu_ld_cap_word_ra(CPUArchState *env, abi_ptr ptr,
                                 uintptr_t retaddr)
 {
     FullLoadHelper *full_load;
-    MemOp op;
+    MemOpIdx oi;
 #if TARGET_LONG_BITS == 32
-    op = MO_TEUW;
+    oi = make_memop_idx(MO_TEUW, cpu_mmu_index(env, false));
     full_load = MO_TE == MO_LE ? helper_le_lduw_mmu : helper_be_lduw_mmu;
 #elif TARGET_LONG_BITS == 64
-    op = MO_TEQ;
+    oi = make_memop_idx(MO_TEQ, cpu_mmu_index(env, false));
     full_load = MO_TE == MO_LE ? helper_le_ldq_mmu : helper_be_ldq_mmu;
 #else
 #error "Unhandled target long width"
 #endif
-    return cpu_load_helper_no_log(
-        env, ptr, cpu_mmu_index(env, false), retaddr, MO_TEQ,
-        MO_TE == MO_LE ? helper_le_ldq_mmu : helper_be_ldq_mmu);
+    return cpu_load_helper_no_log(env, ptr, oi, retaddr, full_load);
 }
 #endif
-
-uint32_t cpu_ldub_data(CPUArchState *env, target_ulong ptr)
-{
-    return cpu_ldub_data_ra(env, ptr, 0);
-}
-
-int cpu_ldsb_data(CPUArchState *env, target_ulong ptr)
-{
-    return cpu_ldsb_data_ra(env, ptr, 0);
-}
-
-uint32_t cpu_lduw_be_data(CPUArchState *env, target_ulong ptr)
-{
-    return cpu_lduw_be_data_ra(env, ptr, 0);
-}
-
-int cpu_ldsw_be_data(CPUArchState *env, target_ulong ptr)
-{
-    return cpu_ldsw_be_data_ra(env, ptr, 0);
-}
-
-uint32_t cpu_ldl_be_data(CPUArchState *env, target_ulong ptr)
-{
-    return cpu_ldl_be_data_ra(env, ptr, 0);
-}
-
-uint64_t cpu_ldq_be_data(CPUArchState *env, target_ulong ptr)
-{
-    return cpu_ldq_be_data_ra(env, ptr, 0);
-}
-
-uint32_t cpu_lduw_le_data(CPUArchState *env, target_ulong ptr)
-{
-    return cpu_lduw_le_data_ra(env, ptr, 0);
-}
-
-int cpu_ldsw_le_data(CPUArchState *env, target_ulong ptr)
-{
-    return cpu_ldsw_le_data_ra(env, ptr, 0);
-}
-
-uint32_t cpu_ldl_le_data(CPUArchState *env, target_ulong ptr)
-{
-    return cpu_ldl_le_data_ra(env, ptr, 0);
-}
-
-uint64_t cpu_ldq_le_data(CPUArchState *env, target_ulong ptr)
-{
-    return cpu_ldq_le_data_ra(env, ptr, 0);
-=======
-    return cpu_load_helper(env, addr, oi, ra, helper_le_ldq_mmu);
->>>>>>> e5b2333f
-}
 
 /*
  * Store Helpers
@@ -2807,7 +2661,6 @@
  * Store Helpers for cpu_ldst.h
  */
 
-<<<<<<< HEAD
 #ifdef CONFIG_TCG_LOG_INSTR
 /*
  * Log a target memory store via cpu_ldst.
@@ -2818,40 +2671,29 @@
 #define log_instr_store_int(env, addr, val, op) ((void)0)
 #endif
 
-static inline void QEMU_ALWAYS_INLINE
-cpu_store_helper_no_log(CPUArchState *env, target_ulong addr, uint64_t val,
-                        int mmu_idx, uintptr_t retaddr, MemOp op)
-{
-    MemOpIdx oi = make_memop_idx(op, mmu_idx);
-=======
 typedef void FullStoreHelper(CPUArchState *env, target_ulong addr,
                              uint64_t val, MemOpIdx oi, uintptr_t retaddr);
->>>>>>> e5b2333f
+
+static inline void cpu_store_helper_no_log(CPUArchState *env, target_ulong addr,
+                                           uint64_t val, MemOpIdx oi,
+                                           uintptr_t ra,
+                                           FullStoreHelper *full_store)
+{
+    trace_guest_st_before_exec(env_cpu(env), addr, oi);
+    full_store(env, addr, val, oi, ra);
+    qemu_plugin_vcpu_mem_cb(env_cpu(env), addr, oi, QEMU_PLUGIN_MEM_W);
+}
 
 static inline void cpu_store_helper(CPUArchState *env, target_ulong addr,
                                     uint64_t val, MemOpIdx oi, uintptr_t ra,
                                     FullStoreHelper *full_store)
 {
-    trace_guest_st_before_exec(env_cpu(env), addr, oi);
-    full_store(env, addr, val, oi, ra);
-    qemu_plugin_vcpu_mem_cb(env_cpu(env), addr, oi, QEMU_PLUGIN_MEM_W);
-}
-
-<<<<<<< HEAD
-static inline void QEMU_ALWAYS_INLINE
-cpu_store_helper(CPUArchState *env, target_ulong addr, uint64_t val,
-                 int mmu_idx, uintptr_t retaddr, MemOp op)
-{
-    cpu_store_helper_no_log(env, addr, val, mmu_idx, retaddr, op);
-    log_instr_store_int(env, addr, val, op);
-}
-
-void cpu_stb_mmuidx_ra(CPUArchState *env, target_ulong addr, uint32_t val,
-                       int mmu_idx, uintptr_t retaddr)
-=======
+    cpu_store_helper_no_log(env, addr, val, oi, ra, full_store);
+    log_instr_store_int(env, addr, val, oi);
+}
+
 void cpu_stb_mmu(CPUArchState *env, target_ulong addr, uint8_t val,
                  MemOpIdx oi, uintptr_t retaddr)
->>>>>>> e5b2333f
 {
     cpu_store_helper(env, addr, val, oi, retaddr, full_stb_mmu);
 }
@@ -2892,106 +2734,30 @@
     cpu_store_helper(env, addr, val, oi, retaddr, helper_le_stq_mmu);
 }
 
-<<<<<<< HEAD
-void cpu_stb_data_ra(CPUArchState *env, target_ulong ptr,
-                     uint32_t val, uintptr_t retaddr)
-{
-    cpu_stb_mmuidx_ra(env, ptr, val, cpu_mmu_index(env, false), retaddr);
-}
-
-void cpu_stw_be_data_ra(CPUArchState *env, target_ulong ptr,
-                        uint32_t val, uintptr_t retaddr)
-{
-    cpu_stw_be_mmuidx_ra(env, ptr, val, cpu_mmu_index(env, false), retaddr);
-}
-
-void cpu_stl_be_data_ra(CPUArchState *env, target_ulong ptr,
-                        uint32_t val, uintptr_t retaddr)
-{
-    cpu_stl_be_mmuidx_ra(env, ptr, val, cpu_mmu_index(env, false), retaddr);
-}
-
-void cpu_stq_be_data_ra(CPUArchState *env, target_ulong ptr,
-                        uint64_t val, uintptr_t retaddr)
-{
-    cpu_stq_be_mmuidx_ra(env, ptr, val, cpu_mmu_index(env, false), retaddr);
-}
-
-void cpu_stw_le_data_ra(CPUArchState *env, target_ulong ptr,
-                        uint32_t val, uintptr_t retaddr)
-{
-    cpu_stw_le_mmuidx_ra(env, ptr, val, cpu_mmu_index(env, false), retaddr);
-}
-
-void cpu_stl_le_data_ra(CPUArchState *env, target_ulong ptr,
-                        uint32_t val, uintptr_t retaddr)
-{
-    cpu_stl_le_mmuidx_ra(env, ptr, val, cpu_mmu_index(env, false), retaddr);
-}
-
-void cpu_stq_le_data_ra(CPUArchState *env, target_ulong ptr,
-                        uint64_t val, uintptr_t retaddr)
-{
-    cpu_stq_le_mmuidx_ra(env, ptr, val, cpu_mmu_index(env, false), retaddr);
-}
-
 #ifdef TARGET_CHERI
 /*
- * TODO(am2419): Ugly hack to avoid logging memory accesses that store capability
+ * Hack to avoid logging memory accesses that store capability
  * components as normal memory accesses. The caller is responsible for logging.
  */
 void cpu_st_cap_word_ra(CPUArchState *env, target_ulong ptr,
                         target_ulong val, uintptr_t retaddr)
 {
-    MemOp op;
+    FullStoreHelper *full_store;
+    MemOpIdx oi;
 #if TARGET_LONG_BITS == 32
-    op = MO_TEUW;
+    oi = make_memop_idx(MO_TEUW, cpu_mmu_index(env, false));
+    full_store = MO_TE == MO_LE ? full_le_stw_mmu : full_be_stw_mmu;
 #elif TARGET_LONG_BITS == 64
-    op = MO_TEQ;
+    oi = make_memop_idx(MO_TEQ, cpu_mmu_index(env, false));
+    full_store = MO_TE == MO_LE ? helper_le_stq_mmu : helper_be_stq_mmu;
 #else
 #error "Unhandled target long width"
 #endif
-    cpu_store_helper_no_log(env, ptr, val, cpu_mmu_index(env, false), retaddr, op);
+    cpu_store_helper_no_log(env, ptr, val, oi, retaddr, full_store);
 }
 #endif
 
-void cpu_stb_data(CPUArchState *env, target_ulong ptr, uint32_t val)
-{
-    cpu_stb_data_ra(env, ptr, val, 0);
-}
-
-void cpu_stw_be_data(CPUArchState *env, target_ulong ptr, uint32_t val)
-{
-    cpu_stw_be_data_ra(env, ptr, val, 0);
-}
-
-void cpu_stl_be_data(CPUArchState *env, target_ulong ptr, uint32_t val)
-{
-    cpu_stl_be_data_ra(env, ptr, val, 0);
-}
-
-void cpu_stq_be_data(CPUArchState *env, target_ulong ptr, uint64_t val)
-{
-    cpu_stq_be_data_ra(env, ptr, val, 0);
-}
-
-void cpu_stw_le_data(CPUArchState *env, target_ulong ptr, uint32_t val)
-{
-    cpu_stw_le_data_ra(env, ptr, val, 0);
-}
-
-void cpu_stl_le_data(CPUArchState *env, target_ulong ptr, uint32_t val)
-{
-    cpu_stl_le_data_ra(env, ptr, val, 0);
-}
-
-void cpu_stq_le_data(CPUArchState *env, target_ulong ptr, uint64_t val)
-{
-    cpu_stq_le_data_ra(env, ptr, val, 0);
-}
-=======
 #include "ldst_common.c.inc"
->>>>>>> e5b2333f
 
 /*
  * First set of functions passes in OI and RETADDR.
