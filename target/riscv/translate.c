/*
 * RISC-V emulation for qemu: main translation routines.
 *
 * Copyright (c) 2016-2017 Sagar Karandikar, sagark@eecs.berkeley.edu
 *
 * This program is free software; you can redistribute it and/or modify it
 * under the terms and conditions of the GNU General Public License,
 * version 2 or later, as published by the Free Software Foundation.
 *
 * This program is distributed in the hope it will be useful, but WITHOUT
 * ANY WARRANTY; without even the implied warranty of MERCHANTABILITY or
 * FITNESS FOR A PARTICULAR PURPOSE.  See the GNU General Public License for
 * more details.
 *
 * You should have received a copy of the GNU General Public License along with
 * this program.  If not, see <http://www.gnu.org/licenses/>.
 */

#include "qemu/osdep.h"
#include "qemu/log.h"
#include "cpu.h"
#include "tcg/tcg-op.h"
#include "disas/disas.h"
#include "exec/cpu_ldst.h"
#include "exec/exec-all.h"
#include "exec/helper-proto.h"
#include "exec/helper-gen.h"

#include "exec/translator.h"
#include "exec/log.h"
#include "exec/log_instr.h"

#include "instmap.h"
#include "internals.h"

/* global register indices */
#ifdef TARGET_CHERI
#include "cheri-lazy-capregs.h"
static TCGv _cpu_cursors_do_not_access_directly[32];
static TCGv cpu_pc;  // Note: this is PCC.cursor
#else
static TCGv cpu_gpr[32], cpu_gprh[32], cpu_pc;
#endif
#ifdef CONFIG_RVFI_DII
TCGv_i32 cpu_rvfi_available_fields;
#endif
static TCGv cpu_vl, cpu_vstart;
static TCGv_i64 cpu_fpr[32]; /* assume F and D extensions */
static TCGv_cap_checked_ptr load_res;
static TCGv load_val;
/* globals for PM CSRs */
static TCGv pm_mask;
static TCGv pm_base;

#include "exec/gen-icount.h"

/*
 * If an operation is being performed on less than TARGET_LONG_BITS,
 * it may require the inputs to be sign- or zero-extended; which will
 * depend on the exact operation being performed.
 */
typedef enum {
    EXT_NONE,
    EXT_SIGN,
    EXT_ZERO,
} DisasExtend;

typedef struct DisasContext {
    DisasContextBase base;
    /* pc_succ_insn points to the instruction following base.pc_next */
    target_ulong pc_succ_insn;
    target_ulong priv_ver;
    RISCVMXL misa_mxl_max;
    RISCVMXL xl;
    uint32_t misa_ext;
    uint32_t opcode;
    uint32_t mstatus_fs;
    uint32_t mstatus_vs;
    uint32_t mstatus_hs_fs;
    uint32_t mstatus_hs_vs;
    uint32_t mem_idx;
    /* Remember the rounding mode encoded in the previous fp instruction,
       which we have already installed into env->fp_status.  Or -1 for
       no previous fp instruction.  Note that we exit the TB when writing
       to any system register, which includes CSR_FRM, so we do not have
       to reset this known value.  */
    int frm;
    RISCVMXL ol;
    bool virt_enabled;
    const RISCVCPUConfig *cfg_ptr;
    bool hlsx;
#ifdef TARGET_CHERI
    bool capmode;
    bool hybrid;
    bool cre;
#ifdef TARGET_CHERI_RISCV_V9
    bool cheri_v9_semantics;
#endif
#endif
    /* vector extension */
    bool vill;
    /*
     * Encode LMUL to lmul as follows:
     *     LMUL    vlmul    lmul
     *      1       000       0
     *      2       001       1
     *      4       010       2
     *      8       011       3
     *      -       100       -
     *     1/8      101      -3
     *     1/4      110      -2
     *     1/2      111      -1
     */
    int8_t lmul;
    uint8_t sew;
    target_ulong vstart;
    bool vl_eq_vlmax;
    uint8_t ntemp;
    CPUState *cs;
    TCGv zero;
    /* Space for 3 operands plus 1 extra for address computation. */
    TCGv temp[4];
    /* Space for 4 operands(1 dest and <=3 src) for float point computation */
    TCGv_i64 ftemp[4];
    uint8_t nftemp;
    /* PointerMasking extension */
    bool pm_mask_enabled;
    bool pm_base_enabled;
} DisasContext;

#ifdef CONFIG_DEBUG_TCG
#define gen_mark_pc_updated() tcg_gen_movi_tl(_pc_is_current, 1)
#else
#define gen_mark_pc_updated() ((void)0)
#endif

static inline bool has_ext(DisasContext *ctx, uint32_t ext)
{
    return ctx->misa_ext & ext;
}

static bool always_true_p(DisasContext *ctx  __attribute__((__unused__)))
{
    return true;
}

#define MATERIALISE_EXT_PREDICATE(ext)  \
    static bool has_ ## ext ## _p(DisasContext *ctx)    \
    { \
        return ctx->cfg_ptr->ext_ ## ext ; \
    }

MATERIALISE_EXT_PREDICATE(XVentanaCondOps);

#ifdef TARGET_RISCV32
#define get_xl(ctx)    MXL_RV32
#elif defined(CONFIG_USER_ONLY)
#define get_xl(ctx)    MXL_RV64
#else
#define get_xl(ctx)    ((ctx)->xl)
#endif

/* The word size for this machine mode. */
static inline int __attribute__((unused)) get_xlen(DisasContext *ctx)
{
    return 16 << get_xl(ctx);
}

/* The operation length, as opposed to the xlen. */
#ifdef TARGET_RISCV32
#define get_ol(ctx)    MXL_RV32
#else
#define get_ol(ctx)    ((ctx)->ol)
#endif

static inline int get_olen(DisasContext *ctx)
{
    return 16 << get_ol(ctx);
}

/* The maximum register length */
#ifdef TARGET_RISCV32
#define get_xl_max(ctx)    MXL_RV32
#else
#define get_xl_max(ctx)    ((ctx)->misa_mxl_max)
#endif

/*
 * RISC-V requires NaN-boxing of narrower width floating point values.
 * This applies when a 32-bit value is assigned to a 64-bit FP register.
 * For consistency and simplicity, we nanbox results even when the RVD
 * extension is not present.
 */
static void gen_nanbox_s(TCGv_i64 out, TCGv_i64 in)
{
    tcg_gen_ori_i64(out, in, MAKE_64BIT_MASK(32, 32));
}

static void gen_nanbox_h(TCGv_i64 out, TCGv_i64 in)
{
    tcg_gen_ori_i64(out, in, MAKE_64BIT_MASK(16, 48));
}

/*
 * A narrow n-bit operation, where n < FLEN, checks that input operands
 * are correctly Nan-boxed, i.e., all upper FLEN - n bits are 1.
 * If so, the least-significant bits of the input are used, otherwise the
 * input value is treated as an n-bit canonical NaN (v2.2 section 9.2).
 *
 * Here, the result is always nan-boxed, even the canonical nan.
 */
static void gen_check_nanbox_h(TCGv_i64 out, TCGv_i64 in)
{
    TCGv_i64 t_max = tcg_const_i64(0xffffffffffff0000ull);
    TCGv_i64 t_nan = tcg_const_i64(0xffffffffffff7e00ull);

    tcg_gen_movcond_i64(TCG_COND_GEU, out, in, t_max, in, t_nan);
    tcg_temp_free_i64(t_max);
    tcg_temp_free_i64(t_nan);
}

static void gen_check_nanbox_s(TCGv_i64 out, TCGv_i64 in)
{
    TCGv_i64 t_max = tcg_constant_i64(0xffffffff00000000ull);
    TCGv_i64 t_nan = tcg_constant_i64(0xffffffff7fc00000ull);

    tcg_gen_movcond_i64(TCG_COND_GEU, out, in, t_max, in, t_nan);
}

static void gen_set_pc_imm(DisasContext *ctx, target_ulong dest)
{
    if (get_xl(ctx) == MXL_RV32) {
        dest = (int32_t)dest;
    }
    tcg_gen_movi_tl(cpu_pc, dest);
    gen_mark_pc_updated();
}

static void gen_set_pc(DisasContext *ctx, TCGv dest)
{
    if (get_xl(ctx) == MXL_RV32) {
        tcg_gen_ext32s_tl(cpu_pc, dest);
    } else {
        tcg_gen_mov_tl(cpu_pc, dest);
    }
    gen_mark_pc_updated();
}

static void generate_exception(DisasContext *ctx, int excp)
{
    gen_set_pc_imm(ctx, ctx->base.pc_next);
    gen_helper_raise_exception(cpu_env, tcg_constant_i32(excp));
    ctx->base.is_jmp = DISAS_NORETURN;
}

static void generate_exception_mtval(DisasContext *ctx, int excp)
{
    gen_set_pc_imm(ctx, ctx->base.pc_next);
    tcg_gen_st_tl(cpu_pc, cpu_env, offsetof(CPURISCVState, badaddr));
    gen_helper_raise_exception(cpu_env, tcg_constant_i32(excp));
    ctx->base.is_jmp = DISAS_NORETURN;
}

static void gen_exception_illegal(DisasContext *ctx)
{
    tcg_gen_st_i32(tcg_constant_i32(ctx->opcode), cpu_env,
                   offsetof(CPURISCVState, bins));

    generate_exception(ctx, RISCV_EXCP_ILLEGAL_INST);
}

static void gen_exception_inst_addr_mis(DisasContext *ctx)
{
    generate_exception_mtval(ctx, RISCV_EXCP_INST_ADDR_MIS);
}

static void gen_check_branch_target(DisasContext *ctx, target_ulong dest);
static void gen_goto_tb(DisasContext *ctx, int n, target_ulong dest,
                        bool bounds_check)
{
    if (bounds_check)
        gen_check_branch_target(ctx, dest);

    if (translator_use_goto_tb(&ctx->base, dest)) {
        tcg_gen_goto_tb(n);
        gen_set_pc_imm(ctx, dest);
        tcg_gen_exit_tb(ctx->base.tb, n);
    } else {
        gen_set_pc_imm(ctx, dest);
        tcg_gen_lookup_and_goto_ptr();
    }
}

/*
 * Wrappers for getting reg values.
 *
 * The $zero register does not have cpu_gpr[0] allocated -- we supply the
 * constant zero as a source, and an uninitialized sink as destination.
 *
 * Further, we may provide an extension for word operations.
 */
static TCGv temp_new(DisasContext *ctx)
{
    assert(ctx->ntemp < ARRAY_SIZE(ctx->temp));
    return ctx->temp[ctx->ntemp++] = tcg_temp_new();
}

static TCGv get_gpr(DisasContext *ctx, int reg_num, DisasExtend ext)
{
    TCGv t;
#ifdef TARGET_CHERI
    TCGv *cpu_gpr_cursors = _cpu_cursors_do_not_access_directly;
#else
    TCGv *cpu_gpr_cursors = cpu_gpr;
#endif

    if (reg_num == 0) {
        return ctx->zero;
    }

    switch (get_ol(ctx)) {
    case MXL_RV32:
        switch (ext) {
        case EXT_NONE:
            break;
        case EXT_SIGN:
            t = temp_new(ctx);
            tcg_gen_ext32s_tl(t, cpu_gpr_cursors[reg_num]);
            return t;
        case EXT_ZERO:
            t = temp_new(ctx);
            tcg_gen_ext32u_tl(t, cpu_gpr_cursors[reg_num]);
            return t;
        default:
            g_assert_not_reached();
        }
        break;
    case MXL_RV64:
    case MXL_RV128:
        break;
    default:
        g_assert_not_reached();
    }
    return cpu_gpr_cursors[reg_num];
}

static void gen_get_gpr(DisasContext *ctx, TCGv t, int reg_num)
{
    tcg_gen_mov_tl(t, get_gpr(ctx, reg_num, EXT_NONE));
}

#ifndef TARGET_CHERI
static TCGv get_gprh(DisasContext *ctx, int reg_num)
{
    assert(get_xl(ctx) == MXL_RV128);
    if (reg_num == 0) {
        return ctx->zero;
    }
    return cpu_gprh[reg_num];
}
#endif

static TCGv dest_gpr(DisasContext *ctx, int reg_num)
{
    if (reg_num == 0 || get_olen(ctx) < TARGET_LONG_BITS) {
        return temp_new(ctx);
    }
#ifdef TARGET_CHERI
    return _cpu_cursors_do_not_access_directly[reg_num];
#else
    return cpu_gpr[reg_num];
#endif
}

#ifndef TARGET_CHERI
static TCGv dest_gprh(DisasContext *ctx, int reg_num)
{
    if (reg_num == 0) {
        return temp_new(ctx);
    }
    return cpu_gprh[reg_num];
}
#endif

#include "cheri-translate-utils.h"

static void _gen_set_gpr(DisasContext *ctx, int reg_num, TCGv t,
                        bool clear_pesbt)
{
    if (reg_num != 0) {
#ifdef TARGET_CHERI
        TCGv *dest_gpr = _cpu_cursors_do_not_access_directly;
        if (clear_pesbt) {
            // Reset the register type to int.
            gen_lazy_cap_set_int(ctx, reg_num);
        }
#else
        TCGv *dest_gpr = cpu_gpr;
#endif
        switch (get_ol(ctx)) {
        case MXL_RV32:
            tcg_gen_ext32s_tl(dest_gpr[reg_num], t);
            break;
        case MXL_RV64:
        case MXL_RV128:
            tcg_gen_mov_tl(dest_gpr[reg_num], t);
            break;
        default:
            g_assert_not_reached();
        }
#ifndef TARGET_CHERI
        if (get_xl_max(ctx) == MXL_RV128) {
            tcg_gen_sari_tl(cpu_gprh[reg_num], cpu_gpr[reg_num], 63);
        }
#endif
        gen_rvfi_dii_set_field_const_i8(INTEGER, rd_addr, reg_num);
        gen_rvfi_dii_set_field_zext_tl(INTEGER, rd_wdata, t);
#ifdef CONFIG_TCG_LOG_INSTR
        // Log GPR writes here
        if (qemu_ctx_logging_enabled(ctx)) {
            gen_helper_riscv_log_gpr_write(cpu_env, tcg_constant_i32(reg_num),
                                           t);
        }
#endif
    }
}

static void gen_set_gpri(DisasContext *ctx, int reg_num, target_long imm)
{
    if (reg_num != 0) {
#ifdef TARGET_CHERI
        TCGv *dest_gpr = _cpu_cursors_do_not_access_directly;
        /* Reset the register type to int. */
        gen_lazy_cap_set_int(ctx, reg_num);
#else
        TCGv *dest_gpr = cpu_gpr;
#endif
        switch (get_ol(ctx)) {
        case MXL_RV32:
            tcg_gen_movi_tl(dest_gpr[reg_num], (int32_t)imm);
            break;
        case MXL_RV64:
        case MXL_RV128:
            tcg_gen_movi_tl(dest_gpr[reg_num], imm);
            break;
        default:
            g_assert_not_reached();
        }
#ifndef TARGET_CHERI
        if (get_xl_max(ctx) == MXL_RV128) {
            tcg_gen_movi_tl(cpu_gprh[reg_num], -(imm < 0));
        }
#endif
    }
}

#define gen_set_gpr(ctx, reg_num_dst, t) _gen_set_gpr(ctx, reg_num_dst, t, true)
#define gen_set_gpr_const(ctx, reg_num_dst, t) gen_set_gpri(ctx, reg_num_dst, t)

#ifndef TARGET_CHERI
static void gen_set_gpr128(DisasContext *ctx, int reg_num, TCGv rl, TCGv rh)
{
    assert(get_ol(ctx) == MXL_RV128);
    if (reg_num != 0) {
        tcg_gen_mov_tl(cpu_gpr[reg_num], rl);
        tcg_gen_mov_tl(cpu_gprh[reg_num], rh);
    }
}
#endif

#ifdef CONFIG_TCG_LOG_INSTR
static inline void gen_riscv_log_instr(DisasContext *ctx, uint32_t opcode,
                                       int width)
{
    if (qemu_ctx_logging_enabled(ctx)) {
        TCGv tpc = tcg_const_tl(ctx->base.pc_next);
        TCGv_i32 topc = tcg_constant_i32(opcode);
        TCGv_i32 twidth = tcg_constant_i32(width);
        // TODO(am2419): bswap opcode if target byte-order != host byte-order
        gen_helper_riscv_log_instr(cpu_env, tpc, topc, twidth);
        tcg_temp_free(tpc);
    }
}

#else /* ! CONFIG_TCG_LOG_INSTR */
#define gen_riscv_log_instr(ctx, opcode, width) ((void)0)
#endif /* ! CONFIG_TCG_LOG_INSTR */

#define gen_riscv_log_instr16(ctx, opcode)              \
    gen_riscv_log_instr(ctx, opcode, sizeof(uint16_t))
#define gen_riscv_log_instr32(ctx, opcode)              \
    gen_riscv_log_instr(ctx, opcode, sizeof(uint32_t))


void cheri_tcg_save_pc(DisasContextBase *db)
{
    DisasContext *ctx = container_of(db, DisasContext, base);
    gen_set_pc_imm(ctx, db->pc_next);
}
// We have to call gen_set_pc_imm() before setting DISAS_NORETURN (see
// generate_exception())
void cheri_tcg_prepare_for_unconditional_exception(DisasContextBase *db)
{
    cheri_tcg_save_pc(db);
    db->is_jmp = DISAS_NORETURN;
}

static TCGv_i64 ftemp_new(DisasContext *ctx)
{
    assert(ctx->nftemp < ARRAY_SIZE(ctx->ftemp));
    return ctx->ftemp[ctx->nftemp++] = tcg_temp_new_i64();
}

static TCGv_i64 get_fpr_hs(DisasContext *ctx, int reg_num)
{
    if (!ctx->cfg_ptr->ext_zfinx) {
        return cpu_fpr[reg_num];
    }

    if (reg_num == 0) {
        return tcg_constant_i64(0);
    }
    switch (get_xl(ctx)) {
    case MXL_RV32:
#ifdef TARGET_RISCV32
    {
        TCGv_i64 t = ftemp_new(ctx);
        tcg_gen_ext_i32_i64(t, cpu_gpr[reg_num]);
        return t;
    }
#else
    /* fall through */
    case MXL_RV64:
        return cpu_gpr[reg_num];
#endif
    default:
        g_assert_not_reached();
    }
}

static TCGv_i64 get_fpr_d(DisasContext *ctx, int reg_num)
{
    if (!ctx->cfg_ptr->ext_zfinx) {
        return cpu_fpr[reg_num];
    }

    if (reg_num == 0) {
        return tcg_constant_i64(0);
    }
    switch (get_xl(ctx)) {
    case MXL_RV32:
    {
        TCGv_i64 t = ftemp_new(ctx);
        tcg_gen_concat_tl_i64(t, cpu_gpr[reg_num], cpu_gpr[reg_num + 1]);
        return t;
    }
#ifdef TARGET_RISCV64
    case MXL_RV64:
        return cpu_gpr[reg_num];
#endif
    default:
        g_assert_not_reached();
    }
}

static TCGv_i64 dest_fpr(DisasContext *ctx, int reg_num)
{
    if (!ctx->cfg_ptr->ext_zfinx) {
        return cpu_fpr[reg_num];
    }

    if (reg_num == 0) {
        return ftemp_new(ctx);
    }

    switch (get_xl(ctx)) {
    case MXL_RV32:
        return ftemp_new(ctx);
#ifdef TARGET_RISCV64
    case MXL_RV64:
        return cpu_gpr[reg_num];
#endif
    default:
        g_assert_not_reached();
    }
}

/* assume t is nanboxing (for normal) or sign-extended (for zfinx) */
static void gen_set_fpr_hs(DisasContext *ctx, int reg_num, TCGv_i64 t)
{
    if (!ctx->cfg_ptr->ext_zfinx) {
        tcg_gen_mov_i64(cpu_fpr[reg_num], t);
        return;
    }
    if (reg_num != 0) {
        switch (get_xl(ctx)) {
        case MXL_RV32:
#ifdef TARGET_RISCV32
            tcg_gen_extrl_i64_i32(cpu_gpr[reg_num], t);
            break;
#else
        /* fall through */
        case MXL_RV64:
            tcg_gen_mov_i64(cpu_gpr[reg_num], t);
            break;
#endif
        default:
            g_assert_not_reached();
        }
    }
}

static void gen_set_fpr_d(DisasContext *ctx, int reg_num, TCGv_i64 t)
{
    if (!ctx->cfg_ptr->ext_zfinx) {
        tcg_gen_mov_i64(cpu_fpr[reg_num], t);
        return;
    }

    if (reg_num != 0) {
        switch (get_xl(ctx)) {
        case MXL_RV32:
#ifdef TARGET_RISCV32
            tcg_gen_extr_i64_i32(cpu_gpr[reg_num], cpu_gpr[reg_num + 1], t);
            break;
#else
            tcg_gen_ext32s_i64(cpu_gpr[reg_num], t);
            tcg_gen_sari_i64(cpu_gpr[reg_num + 1], t, 32);
            break;
        case MXL_RV64:
            tcg_gen_mov_i64(cpu_gpr[reg_num], t);
            break;
#endif
        default:
            g_assert_not_reached();
        }
    }
}

static void gen_jal(DisasContext *ctx, int rd, target_ulong imm)
{
    target_ulong next_pc;

    /* check misaligned: */
    next_pc = ctx->base.pc_next + imm;
    gen_check_branch_target(ctx, next_pc);

    if (!has_ext(ctx, RVC)) {
        if ((next_pc & 0x3) != 0) {
            gen_exception_inst_addr_mis(ctx);
            return;
        }
    }
    /* For CHERI ISAv8 the result is an offset relative to PCC.base */
    gen_set_gpr_const(ctx, rd, ctx->pc_succ_insn - pcc_reloc(ctx));

    gen_goto_tb(ctx, 0, ctx->base.pc_next + imm, /*bounds_check=*/true); /* must use this for safety */
    ctx->base.is_jmp = DISAS_NORETURN;
}

static void gen_jalr(DisasContext *ctx, int rd, int rs1, target_ulong imm)
{
    /* no chaining with JALR */
    TCGLabel *misaligned = NULL;
    // Note: We need to use tcg_temp_local_new() for t0 since
    // gen_check_branch_target_dynamic() inserts branches.
    TCGv t0 = tcg_temp_local_new();

    gen_get_gpr(ctx, t0, rs1);
    /* For CHERI ISAv8 the destination is an offset relative to PCC.base. */
    tcg_gen_addi_tl(t0, t0, imm + pcc_reloc(ctx));
    tcg_gen_andi_tl(t0, t0, (target_ulong)-2);
    gen_check_branch_target_dynamic(ctx, t0);
    // Note: Only update cpu_pc after a successful bounds check to avoid
    // representability issues caused by directly modifying PCC.cursor.
    gen_set_pc(ctx, t0);

    if (!has_ext(ctx, RVC)) {
        misaligned = gen_new_label();
        tcg_gen_andi_tl(t0, cpu_pc, 0x2);
        tcg_gen_brcondi_tl(TCG_COND_NE, t0, 0x0, misaligned);
    }

    /* For CHERI ISAv8 the result is an offset relative to PCC.base */
    gen_set_gpri(ctx, rd, ctx->pc_succ_insn - pcc_reloc(ctx));
    /* No chaining with JALR. */
    tcg_gen_lookup_and_goto_ptr();

    if (misaligned) {
        gen_set_label(misaligned);
        gen_exception_inst_addr_mis(ctx);
    }
    ctx->base.is_jmp = DISAS_NORETURN;

    tcg_temp_free(t0);
}

/* Compute a canonical address from a register plus offset. */
static TCGv get_address(DisasContext *ctx, int rs1, int imm)
{
    TCGv addr = temp_new(ctx);
    TCGv src1 = get_gpr(ctx, rs1, EXT_NONE);

    tcg_gen_addi_tl(addr, src1, imm);
    if (ctx->pm_mask_enabled) {
        tcg_gen_and_tl(addr, addr, pm_mask);
    } else if (get_xl(ctx) == MXL_RV32) {
        tcg_gen_ext32u_tl(addr, addr);
    }
    if (ctx->pm_base_enabled) {
        tcg_gen_or_tl(addr, addr, pm_base);
    }
    return addr;
}

#ifndef CONFIG_USER_ONLY
/* The states of mstatus_fs are:
 * 0 = disabled, 1 = initial, 2 = clean, 3 = dirty
 * We will have already diagnosed disabled state,
 * and need to turn initial/clean into dirty.
 */
static void mark_fs_dirty(DisasContext *ctx)
{
    TCGv tmp;

    if (!has_ext(ctx, RVF)) {
        return;
    }

    if (ctx->mstatus_fs != MSTATUS_FS) {
        /* Remember the state change for the rest of the TB. */
        ctx->mstatus_fs = MSTATUS_FS;

        tmp = tcg_temp_new();
        tcg_gen_ld_tl(tmp, cpu_env, offsetof(CPURISCVState, mstatus));
        tcg_gen_ori_tl(tmp, tmp, MSTATUS_FS);
        tcg_gen_st_tl(tmp, cpu_env, offsetof(CPURISCVState, mstatus));
        tcg_temp_free(tmp);
    }

    if (ctx->virt_enabled && ctx->mstatus_hs_fs != MSTATUS_FS) {
        /* Remember the stage change for the rest of the TB. */
        ctx->mstatus_hs_fs = MSTATUS_FS;

        tmp = tcg_temp_new();
        tcg_gen_ld_tl(tmp, cpu_env, offsetof(CPURISCVState, mstatus_hs));
        tcg_gen_ori_tl(tmp, tmp, MSTATUS_FS);
        tcg_gen_st_tl(tmp, cpu_env, offsetof(CPURISCVState, mstatus_hs));
        tcg_temp_free(tmp);
    }
}
#else
static inline void mark_fs_dirty(DisasContext *ctx) { }
#endif

#ifndef CONFIG_USER_ONLY
/* The states of mstatus_vs are:
 * 0 = disabled, 1 = initial, 2 = clean, 3 = dirty
 * We will have already diagnosed disabled state,
 * and need to turn initial/clean into dirty.
 */
static void mark_vs_dirty(DisasContext *ctx)
{
    TCGv tmp;

    if (ctx->mstatus_vs != MSTATUS_VS) {
        /* Remember the state change for the rest of the TB.  */
        ctx->mstatus_vs = MSTATUS_VS;

        tmp = tcg_temp_new();
        tcg_gen_ld_tl(tmp, cpu_env, offsetof(CPURISCVState, mstatus));
        tcg_gen_ori_tl(tmp, tmp, MSTATUS_VS);
        tcg_gen_st_tl(tmp, cpu_env, offsetof(CPURISCVState, mstatus));
        tcg_temp_free(tmp);
    }

    if (ctx->virt_enabled && ctx->mstatus_hs_vs != MSTATUS_VS) {
        /* Remember the stage change for the rest of the TB. */
        ctx->mstatus_hs_vs = MSTATUS_VS;

        tmp = tcg_temp_new();
        tcg_gen_ld_tl(tmp, cpu_env, offsetof(CPURISCVState, mstatus_hs));
        tcg_gen_ori_tl(tmp, tmp, MSTATUS_VS);
        tcg_gen_st_tl(tmp, cpu_env, offsetof(CPURISCVState, mstatus_hs));
        tcg_temp_free(tmp);
    }
}
#else
static inline void mark_vs_dirty(DisasContext *ctx) { }
#endif

static void gen_set_rm(DisasContext *ctx, int rm)
{
    if (ctx->frm == rm) {
        return;
    }
    ctx->frm = rm;

    if (rm == RISCV_FRM_ROD) {
        gen_helper_set_rod_rounding_mode(cpu_env);
        return;
    }

    gen_helper_set_rounding_mode(cpu_env, tcg_constant_i32(rm));
}

static int ex_plus_1(DisasContext *ctx, int nf)
{
    return nf + 1;
}

#define EX_SH(amount) \
    static int ex_shift_##amount(DisasContext *ctx, int imm) \
    {                                         \
        return imm << amount;                 \
    }
EX_SH(1)
EX_SH(2)
EX_SH(3)
EX_SH(4)
EX_SH(12)

#define REQUIRE_EXT(ctx, ext) do { \
    if (!has_ext(ctx, ext)) {      \
        return false;              \
    }                              \
} while (0)

#define REQUIRE_32BIT(ctx) do {    \
    if (get_xl(ctx) != MXL_RV32) { \
        return false;              \
    }                              \
} while (0)

#define REQUIRE_64BIT(ctx) do {     \
    if (get_xl(ctx) != MXL_RV64) {  \
        return false;               \
    }                               \
} while (0)

#define REQUIRE_128BIT(ctx) do {    \
    if (get_xl(ctx) != MXL_RV128) { \
        return false;               \
    }                               \
} while (0)

#define REQUIRE_64_OR_128BIT(ctx) do { \
    if (get_xl(ctx) == MXL_RV32) {     \
        return false;                  \
    }                                  \
} while (0)

static int ex_rvc_register(DisasContext *ctx, int reg)
{
    return 8 + reg;
}

static int ex_rvc_shifti(DisasContext *ctx, int imm)
{
    /* For RV128 a shamt of 0 means a shift by 64. */
    return imm ? imm : 64;
}

static bool pred_capmode(DisasContext *ctx)
{
#ifdef TARGET_CHERI
    return ctx->capmode;
#else
    return false;
#endif
}

static bool pred_rv64_capmode(DisasContext *ctx)
{
    REQUIRE_64BIT(ctx);
    return pred_capmode(ctx);
}

static bool pred_xcheri(DisasContext *ctx)
{
#ifdef TARGET_CHERI_RISCV_V9
    return true;
#else
    return false;
#endif
}

static bool pred_xcheri_rv32(DisasContext *ctx)
{
    return pred_xcheri(ctx) && get_xl(ctx) == MXL_RV32;
}

#if defined(TARGET_CHERI)
static bool pred_hybrid(DisasContext *ctx)
{
    return ctx->hybrid;
}
#endif

#ifdef TARGET_CHERI_RISCV_STD
static bool pred_cre(DisasContext *ctx)
{
    return ctx->cre;
}
#endif

/* Include the auto-generated decoder for 32 bit insn */
#include "decode-insn32.c.inc"

static bool gen_logic_imm_fn(DisasContext *ctx, arg_i *a,
                             void (*func)(TCGv, TCGv, target_long))
{
    TCGv dest = dest_gpr(ctx, a->rd);
    TCGv src1 = get_gpr(ctx, a->rs1, EXT_NONE);

    func(dest, src1, a->imm);

    if (get_xl(ctx) == MXL_RV128) {
#ifdef TARGET_CHERI
        return false; /* RV128 not supported */
#else
        TCGv src1h = get_gprh(ctx, a->rs1);
        TCGv desth = dest_gprh(ctx, a->rd);

        func(desth, src1h, -(a->imm < 0));
        gen_set_gpr128(ctx, a->rd, dest, desth);
#endif
    } else {
        gen_set_gpr(ctx, a->rd, dest);
    }

    return true;
}

static bool gen_logic(DisasContext *ctx, arg_r *a,
                      void (*func)(TCGv, TCGv, TCGv))
{
    TCGv dest = dest_gpr(ctx, a->rd);
    TCGv src1 = get_gpr(ctx, a->rs1, EXT_NONE);
    TCGv src2 = get_gpr(ctx, a->rs2, EXT_NONE);

    func(dest, src1, src2);

    if (get_xl(ctx) == MXL_RV128) {
#ifdef TARGET_CHERI
        return false; /* RV128 not supported */
#else
        TCGv src1h = get_gprh(ctx, a->rs1);
        TCGv src2h = get_gprh(ctx, a->rs2);
        TCGv desth = dest_gprh(ctx, a->rd);

        func(desth, src1h, src2h);
        gen_set_gpr128(ctx, a->rd, dest, desth);
#endif
    } else {
        gen_set_gpr(ctx, a->rd, dest);
    }

    return true;
}

static bool gen_arith_imm_fn(DisasContext *ctx, arg_i *a, DisasExtend ext,
                             void (*func)(TCGv, TCGv, target_long),
                             void (*f128)(TCGv, TCGv, TCGv, TCGv, target_long))
{
    TCGv dest = dest_gpr(ctx, a->rd);
    TCGv src1 = get_gpr(ctx, a->rs1, ext);

    if (get_ol(ctx) < MXL_RV128) {
        func(dest, src1, a->imm);
        gen_set_gpr(ctx, a->rd, dest);
    } else {
        if (f128 == NULL) {
            return false;
        }
#ifdef TARGET_CHERI
        return false; /* RV128 not supported */
#else
        TCGv src1h = get_gprh(ctx, a->rs1);
        TCGv desth = dest_gprh(ctx, a->rd);

        f128(dest, desth, src1, src1h, a->imm);
        gen_set_gpr128(ctx, a->rd, dest, desth);
#endif
    }
    return true;
}

static bool gen_arith_imm_tl(DisasContext *ctx, arg_i *a, DisasExtend ext,
                             void (*func)(TCGv, TCGv, TCGv),
                             void (*f128)(TCGv, TCGv, TCGv, TCGv, TCGv, TCGv))
{
    TCGv dest = dest_gpr(ctx, a->rd);
    TCGv src1 = get_gpr(ctx, a->rs1, ext);
    TCGv src2 = tcg_constant_tl(a->imm);

    if (get_ol(ctx) < MXL_RV128) {
        func(dest, src1, src2);
        gen_set_gpr(ctx, a->rd, dest);
    } else {
        if (f128 == NULL) {
            return false;
        }
#ifdef TARGET_CHERI
        return false; /* RV128 not supported */
#else
        TCGv src1h = get_gprh(ctx, a->rs1);
        TCGv src2h = tcg_constant_tl(-(a->imm < 0));
        TCGv desth = dest_gprh(ctx, a->rd);

        f128(dest, desth, src1, src1h, src2, src2h);
        gen_set_gpr128(ctx, a->rd, dest, desth);
#endif
    }
    return true;
}

static bool gen_arith(DisasContext *ctx, arg_r *a, DisasExtend ext,
                      void (*func)(TCGv, TCGv, TCGv),
                      void (*f128)(TCGv, TCGv, TCGv, TCGv, TCGv, TCGv))
{
    TCGv dest = dest_gpr(ctx, a->rd);
    TCGv src1 = get_gpr(ctx, a->rs1, ext);
    TCGv src2 = get_gpr(ctx, a->rs2, ext);

    if (get_ol(ctx) < MXL_RV128) {
        func(dest, src1, src2);
        gen_set_gpr(ctx, a->rd, dest);
    } else {
        if (f128 == NULL) {
            return false;
        }
#ifdef TARGET_CHERI
        return false; /* RV128 not supported */
#else
        TCGv src1h = get_gprh(ctx, a->rs1);
        TCGv src2h = get_gprh(ctx, a->rs2);
        TCGv desth = dest_gprh(ctx, a->rd);

        f128(dest, desth, src1, src1h, src2, src2h);
        gen_set_gpr128(ctx, a->rd, dest, desth);
#endif
    }
    return true;
}

static bool gen_arith_per_ol(DisasContext *ctx, arg_r *a, DisasExtend ext,
                             void (*f_tl)(TCGv, TCGv, TCGv),
                             void (*f_32)(TCGv, TCGv, TCGv),
                             void (*f_128)(TCGv, TCGv, TCGv, TCGv, TCGv, TCGv))
{
    int olen = get_olen(ctx);

    if (olen != TARGET_LONG_BITS) {
        if (olen == 32) {
            f_tl = f_32;
        } else if (olen != 128) {
            g_assert_not_reached();
        }
    }
    return gen_arith(ctx, a, ext, f_tl, f_128);
}

static bool gen_shift_imm_fn(DisasContext *ctx, arg_shift *a, DisasExtend ext,
                             void (*func)(TCGv, TCGv, target_long),
                             void (*f128)(TCGv, TCGv, TCGv, TCGv, target_long))
{
    TCGv dest, src1;
    int max_len = get_olen(ctx);

    if (a->shamt >= max_len) {
        return false;
    }

    dest = dest_gpr(ctx, a->rd);
    src1 = get_gpr(ctx, a->rs1, ext);

    if (max_len < 128) {
        func(dest, src1, a->shamt);
        gen_set_gpr(ctx, a->rd, dest);
    } else {
#ifdef TARGET_CHERI
        return false; /* RV128 not supported */
#else
        TCGv src1h = get_gprh(ctx, a->rs1);
        TCGv desth = dest_gprh(ctx, a->rd);

        if (f128 == NULL) {
            return false;
        }
        f128(dest, desth, src1, src1h, a->shamt);
        gen_set_gpr128(ctx, a->rd, dest, desth);
#endif
    }
    return true;
}

static bool gen_shift_imm_fn_per_ol(DisasContext *ctx, arg_shift *a,
                                    DisasExtend ext,
                                    void (*f_tl)(TCGv, TCGv, target_long),
                                    void (*f_32)(TCGv, TCGv, target_long),
                                    void (*f_128)(TCGv, TCGv, TCGv, TCGv,
                                                  target_long))
{
    int olen = get_olen(ctx);
    if (olen != TARGET_LONG_BITS) {
        if (olen == 32) {
            f_tl = f_32;
        } else if (olen != 128) {
            g_assert_not_reached();
        }
    }
    return gen_shift_imm_fn(ctx, a, ext, f_tl, f_128);
}

static bool gen_shift_imm_tl(DisasContext *ctx, arg_shift *a, DisasExtend ext,
                             void (*func)(TCGv, TCGv, TCGv))
{
    TCGv dest, src1, src2;
    int max_len = get_olen(ctx);

    if (a->shamt >= max_len) {
        return false;
    }

    dest = dest_gpr(ctx, a->rd);
    src1 = get_gpr(ctx, a->rs1, ext);
    src2 = tcg_constant_tl(a->shamt);

    func(dest, src1, src2);

    gen_set_gpr(ctx, a->rd, dest);
    return true;
}

static bool gen_shift(DisasContext *ctx, arg_r *a, DisasExtend ext,
                      void (*func)(TCGv, TCGv, TCGv),
                      void (*f128)(TCGv, TCGv, TCGv, TCGv, TCGv))
{
    TCGv src2 = get_gpr(ctx, a->rs2, EXT_NONE);
    TCGv ext2 = tcg_temp_new();
    int max_len = get_olen(ctx);

    tcg_gen_andi_tl(ext2, src2, max_len - 1);

    TCGv dest = dest_gpr(ctx, a->rd);
    TCGv src1 = get_gpr(ctx, a->rs1, ext);

    if (max_len < 128) {
        func(dest, src1, ext2);
        gen_set_gpr(ctx, a->rd, dest);
    } else {
#ifdef TARGET_CHERI
        return false; /* RV128 not supported */
#else
        TCGv src1h = get_gprh(ctx, a->rs1);
        TCGv desth = dest_gprh(ctx, a->rd);

        if (f128 == NULL) {
            return false;
        }
        f128(dest, desth, src1, src1h, ext2);
        gen_set_gpr128(ctx, a->rd, dest, desth);
#endif
    }
    tcg_temp_free(ext2);
    return true;
}

static bool gen_shift_per_ol(DisasContext *ctx, arg_r *a, DisasExtend ext,
                             void (*f_tl)(TCGv, TCGv, TCGv),
                             void (*f_32)(TCGv, TCGv, TCGv),
                             void (*f_128)(TCGv, TCGv, TCGv, TCGv, TCGv))
{
    int olen = get_olen(ctx);
    if (olen != TARGET_LONG_BITS) {
        if (olen == 32) {
            f_tl = f_32;
        } else if (olen != 128) {
            g_assert_not_reached();
        }
    }
    return gen_shift(ctx, a, ext, f_tl, f_128);
}

static bool gen_unary(DisasContext *ctx, arg_r2 *a, DisasExtend ext,
                      void (*func)(TCGv, TCGv))
{
    TCGv dest = dest_gpr(ctx, a->rd);
    TCGv src1 = get_gpr(ctx, a->rs1, ext);

    func(dest, src1);

    gen_set_gpr(ctx, a->rd, dest);
    return true;
}

static bool gen_unary_per_ol(DisasContext *ctx, arg_r2 *a, DisasExtend ext,
                             void (*f_tl)(TCGv, TCGv),
                             void (*f_32)(TCGv, TCGv))
{
    int olen = get_olen(ctx);

    if (olen != TARGET_LONG_BITS) {
        if (olen == 32) {
            f_tl = f_32;
        } else {
            g_assert_not_reached();
        }
    }
    return gen_unary(ctx, a, ext, f_tl);
}

static uint32_t opcode_at(DisasContextBase *dcbase, target_ulong pc)
{
    DisasContext *ctx = container_of(dcbase, DisasContext, base);
    CPUState *cpu = ctx->cs;
    CPURISCVState *env = cpu->env_ptr;

    return cpu_ldl_code(env, pc);
}

/* Include insn module translation function */
#ifdef TARGET_CHERI
/* Must be included first since the helpers are used by trans_rvi.c.inc */
#include "insn_trans/trans_cheri.c.inc"
#endif

// Helpers to generate a virtual address that has been checked by the CHERI
// capability helpers: If ctx->capmode is set, the register number will be
// a capability and we check that capability, otherwise we treat the register
// as an offset relative to $ddc and check if that is in bounds.
// Note: the return value must be freed with tcg_temp_free_cap_checked()
static inline TCGv_cap_checked_ptr _get_capmode_dependent_addr(
    DisasContext *ctx, int reg_num, target_long regoffs,
#ifdef TARGET_CHERI
    void (*gen_check_cap)(TCGv_cap_checked_ptr, uint32_t, target_long, MemOp),
    void (*check_ddc)(TCGv_cap_checked_ptr, DisasContext *, TCGv, target_ulong),
#endif
    MemOp mop)

{
    TCGv_cap_checked_ptr result = tcg_temp_new_cap_checked();
#ifdef TARGET_CHERI
    // XXX-AM: Unsupported pointer masking extensions
    if (ctx->capmode) {
        gen_check_cap(result, reg_num, regoffs, mop);
    } else {
        generate_get_ddc_checked_gpr_plus_offset(result, ctx, reg_num, regoffs,
                                                 mop, check_ddc);
    }
#else
    TCGv tmp = get_address(ctx, reg_num, regoffs);
    tcg_gen_mov_cap_checked(result, (TCGv_cap_checked_ptr)tmp);
#endif
    return result;
}

static inline TCGv_cap_checked_ptr
get_capmode_dependent_load_addr(DisasContext *ctx, int reg_num,
                               target_long regoffs, MemOp mop)
{
    return _get_capmode_dependent_addr(ctx, reg_num, regoffs,
#ifdef TARGET_CHERI
                                       &generate_cap_load_check_imm,
                                       &generate_ddc_checked_load_ptr,
#endif
                                       mop);
}

static inline TCGv_cap_checked_ptr
get_capmode_dependent_store_addr(DisasContext *ctx, int reg_num,
                                target_long regoffs, MemOp mop)
{
    return _get_capmode_dependent_addr(ctx, reg_num, regoffs,
#ifdef TARGET_CHERI
                                       &generate_cap_store_check_imm,
                                       &generate_ddc_checked_store_ptr,
#endif
                                       mop);
}

static inline TCGv_cap_checked_ptr
get_capmode_dependent_rmw_addr(DisasContext *ctx, int reg_num,
                               target_long regoffs, MemOp mop)
{
    return _get_capmode_dependent_addr(ctx, reg_num, regoffs,
#ifdef TARGET_CHERI
                                       &generate_cap_rmw_check_imm,
                                       &generate_ddc_checked_rmw_ptr,
#endif
                                       mop);
}

#include "insn_trans/trans_rvi.c.inc"
#include "insn_trans/trans_rvm.c.inc"
#include "insn_trans/trans_rva.c.inc"
#include "insn_trans/trans_rvf.c.inc"
#include "insn_trans/trans_rvd.c.inc"
#include "insn_trans/trans_rvh.c.inc"
#include "insn_trans/trans_rvv.c.inc"
#include "insn_trans/trans_rvb.c.inc"
#include "insn_trans/trans_rvzicbo.c.inc"
#include "insn_trans/trans_rvzfh.c.inc"
#include "insn_trans/trans_privileged.c.inc"
#include "insn_trans/trans_svinval.c.inc"
#include "insn_trans/trans_xventanacondops.c.inc"

/* Include the auto-generated decoder for 16 bit insn */
#include "decode-insn16.c.inc"
/* Include decoders for factored-out extensions */
#include "decode-XVentanaCondOps.c.inc"

static bool trans_c_hint(DisasContext *ctx, arg_c_hint *a)
{
    return true;
}

#ifndef TARGET_CHERI

#define TRANS_STUB(instr)                                                      \
    static bool trans_##instr(DisasContext *ctx, arg_##instr *a)               \
    {                                                                          \
        g_assert_not_reached();                                                \
        return false;                                                          \
    }

/* Stubs needed for mode-dependent compressed instructions */
TRANS_STUB(lc)
TRANS_STUB(sc)
TRANS_STUB(caddi)
TRANS_STUB(cmv)
TRANS_STUB(lr_c)
TRANS_STUB(sc_c)
TRANS_STUB(amoswap_c)
#else
static bool trans_sq(DisasContext *ctx, arg_sq *a) { return false; }
#endif

static void decode_opc(CPURISCVState *env, DisasContext *ctx, uint16_t opcode)
{
    /*
     * A table with predicate (i.e., guard) functions and decoder functions
     * that are tested in-order until a decoder matches onto the opcode.
     */
    static const struct {
        bool (*guard_func)(DisasContext *);
        bool (*decode_func)(DisasContext *, uint32_t);
    } decoders[] = {
        { always_true_p,  decode_insn32 },
        { has_XVentanaCondOps_p,  decode_XVentanaCodeOps },
    };

    /* Check for compressed insn */
    if (extract16(opcode, 0, 2) != 3) {
        gen_riscv_log_instr16(ctx, opcode);
        gen_check_pcc_bounds_next_inst(ctx, 2);
        gen_rvfi_dii_set_field_const_i64(INST, insn, opcode);
        if (!has_ext(ctx, RVC)) {
            gen_exception_illegal(ctx);
        } else {
            ctx->opcode = opcode;
            ctx->pc_succ_insn = ctx->base.pc_next + 2;
            if (decode_insn16(ctx, opcode)) {
                return;
            }
        }
    } else {
#ifdef CONFIG_RVFI_DII
        // We have to avoid memory accesses for injected instructions since
        // the PC could point somewhere invalid.
        uint16_t next_16 = env->rvfi_dii_have_injected_insn
                          ? (env->rvfi_dii_injected_insn >> 16)
                          : translator_lduw(env, &ctx->base,
                                            ctx->base.pc_next + 2);
#else
        uint16_t next_16 = translator_lduw(env, &ctx->base,
                                           ctx->base.pc_next + 2);
#endif
        uint32_t opcode32 = opcode;
        opcode32 = deposit32(opcode32, 16, 16, next_16);
        gen_riscv_log_instr32(ctx, opcode32);
        gen_check_pcc_bounds_next_inst(ctx, 4);
        ctx->opcode = opcode32;
        ctx->pc_succ_insn = ctx->base.pc_next + 4;
        gen_rvfi_dii_set_field_const_i64(INST, insn, opcode32);

        for (size_t i = 0; i < ARRAY_SIZE(decoders); ++i) {
            if (decoders[i].guard_func(ctx) &&
                decoders[i].decode_func(ctx, opcode32)) {
                return;
            }
        }
    }

    gen_exception_illegal(ctx);
}

static void riscv_tr_init_disas_context(DisasContextBase *dcbase, CPUState *cs)
{
    DisasContext *ctx = container_of(dcbase, DisasContext, base);
    CPURISCVState *env = cs->env_ptr;
    RISCVCPU *cpu = RISCV_CPU(cs);
    uint32_t tb_flags = ctx->base.tb->flags;

    ctx->pc_succ_insn = ctx->base.pc_first;
    ctx->mem_idx = FIELD_EX32(tb_flags, TB_FLAGS, MEM_IDX);
    ctx->mstatus_fs = tb_flags & TB_FLAGS_MSTATUS_FS;
    ctx->mstatus_vs = tb_flags & TB_FLAGS_MSTATUS_VS;
#ifdef TARGET_CHERI
    ctx->capmode = tb_in_capmode(ctx->base.tb);
#ifdef TARGET_CHERI_RISCV_V9
    ctx->cheri_v9_semantics = cpu->cfg.ext_cheri_v9;
#endif
    ctx->hybrid = riscv_feature(env, RISCV_FEATURE_CHERI_HYBRID);
    ctx->cre = riscv_cpu_mode_cre(env);
#endif
    ctx->priv_ver = env->priv_ver;
#if !defined(CONFIG_USER_ONLY)
    if (riscv_has_ext(env, RVH)) {
        ctx->virt_enabled = riscv_cpu_virt_enabled(env);
    } else {
        ctx->virt_enabled = false;
    }
#else
    ctx->virt_enabled = false;
#endif
    ctx->misa_ext = env->misa_ext;
    ctx->frm = -1;  /* unknown rounding mode */
    ctx->cfg_ptr = &(cpu->cfg);
    ctx->mstatus_hs_fs = FIELD_EX32(tb_flags, TB_FLAGS, MSTATUS_HS_FS);
    ctx->mstatus_hs_vs = FIELD_EX32(tb_flags, TB_FLAGS, MSTATUS_HS_VS);
    ctx->hlsx = FIELD_EX32(tb_flags, TB_FLAGS, HLSX);
    ctx->vill = FIELD_EX32(tb_flags, TB_FLAGS, VILL);
    ctx->sew = FIELD_EX32(tb_flags, TB_FLAGS, SEW);
    ctx->lmul = sextract32(FIELD_EX32(tb_flags, TB_FLAGS, LMUL), 0, 3);
    ctx->vstart = env->vstart;
    ctx->vl_eq_vlmax = FIELD_EX32(tb_flags, TB_FLAGS, VL_EQ_VLMAX);
    ctx->misa_mxl_max = env->misa_mxl_max;
    ctx->xl = FIELD_EX32(tb_flags, TB_FLAGS, XL);
    ctx->cs = cs;
    ctx->ntemp = 0;
    memset(ctx->temp, 0, sizeof(ctx->temp));
    ctx->nftemp = 0;
    memset(ctx->ftemp, 0, sizeof(ctx->ftemp));
    ctx->pm_mask_enabled = FIELD_EX32(tb_flags, TB_FLAGS, PM_MASK_ENABLED);
    ctx->pm_base_enabled = FIELD_EX32(tb_flags, TB_FLAGS, PM_BASE_ENABLED);
    ctx->zero = tcg_constant_tl(0);
}

static void riscv_tr_tb_start(DisasContextBase *db, CPUState *cpu)
{
}

static void riscv_tr_insn_start(DisasContextBase *dcbase, CPUState *cpu)
{
    DisasContext *ctx = container_of(dcbase, DisasContext, base);

    tcg_gen_insn_start(ctx->base.pc_next);
}

static void riscv_tr_translate_insn(DisasContextBase *dcbase, CPUState *cpu)
{
    DisasContext *ctx = container_of(dcbase, DisasContext, base);
    CPURISCVState *env = cpu->env_ptr;
#ifdef CONFIG_RVFI_DII
    // We have to avoid memory accesses for injected instructions since
    // the PC could point somewhere invalid.
    uint16_t opcode16 = env->rvfi_dii_have_injected_insn
        ? env->rvfi_dii_injected_insn
        : translator_lduw(env, &ctx->base, ctx->base.pc_next);
    gen_rvfi_dii_set_field_const_i64(PC, pc_rdata, ctx->base.pc_next);
#else
    uint16_t opcode16 = translator_lduw(env, &ctx->base, ctx->base.pc_next);
<<<<<<< HEAD
#endif
=======
    int i;
>>>>>>> 5959ef7d

    ctx->ol = ctx->xl;
    decode_opc(env, ctx, opcode16);
    ctx->base.pc_next = ctx->pc_succ_insn;
    gen_rvfi_dii_set_field_const_i64(PC, pc_wdata, ctx->base.pc_next);

    for (i = ctx->ntemp - 1; i >= 0; --i) {
        tcg_temp_free(ctx->temp[i]);
        ctx->temp[i] = NULL;
    }
    ctx->ntemp = 0;
    for (i = ctx->nftemp - 1; i >= 0; --i) {
        tcg_temp_free_i64(ctx->ftemp[i]);
        ctx->ftemp[i] = NULL;
    }
    ctx->nftemp = 0;

    if (ctx->base.is_jmp == DISAS_NEXT) {
        target_ulong page_start;

        page_start = ctx->base.pc_first & TARGET_PAGE_MASK;
        if (ctx->base.pc_next - page_start >= TARGET_PAGE_SIZE) {
            ctx->base.is_jmp = DISAS_TOO_MANY;
        }
    }
}

static void riscv_tr_tb_stop(DisasContextBase *dcbase, CPUState *cpu)
{
    DisasContext *ctx = container_of(dcbase, DisasContext, base);

    switch (ctx->base.is_jmp) {
    case DISAS_TOO_MANY:
        /* CHERI PCC bounds check done on next ifetch. */
        gen_goto_tb(ctx, 0, ctx->base.pc_next, /*bounds_check=*/false);
        break;
    case DISAS_NORETURN:
        break;
    default:
        g_assert_not_reached();
    }
}

static void riscv_tr_disas_log(const DisasContextBase *dcbase, CPUState *cpu)
{
#ifndef CONFIG_USER_ONLY
    RISCVCPU *rvcpu = RISCV_CPU(cpu);
    CPURISCVState *env = &rvcpu->env;
#endif

#ifdef CONFIG_RVFI_DII
    if (env->rvfi_dii_have_injected_insn) {
        assert(dcbase->num_insns == 1);
        FILE *logfile = qemu_log_lock();
        uint32_t insn = env->rvfi_dii_injected_insn;
        if (logfile) {
            fprintf(logfile, "IN: %s\n", lookup_symbol(dcbase->pc_first));
            target_disas_buf(stderr, cpu, &insn, sizeof(insn), dcbase->pc_first, 1);
        }
        qemu_log_unlock(logfile);
    }
#else
    qemu_log("IN: %s\n", lookup_symbol(dcbase->pc_first));
#ifndef CONFIG_USER_ONLY
    qemu_log("Priv: "TARGET_FMT_ld"; Virt: "TARGET_FMT_ld"\n", env->priv, env->virt);
#endif
    log_target_disas(cpu, dcbase->pc_first, dcbase->tb->size);
#endif
}

static const TranslatorOps riscv_tr_ops = {
    .init_disas_context = riscv_tr_init_disas_context,
    .tb_start           = riscv_tr_tb_start,
    .insn_start         = riscv_tr_insn_start,
    .translate_insn     = riscv_tr_translate_insn,
    .tb_stop            = riscv_tr_tb_stop,
    .disas_log          = riscv_tr_disas_log,
};

void gen_intermediate_code(CPUState *cs, TranslationBlock *tb, int max_insns)
{
    DisasContext ctx;

    translator_loop(&riscv_tr_ops, &ctx.base, cs, tb, max_insns);
}

void riscv_translate_init(void)
{
    int i;

#ifndef TARGET_CHERI
    /*
     * cpu_gpr[0] is a placeholder for the zero register. Do not use it.
     * Use the gen_set_gpr and get_gpr helper functions when accessing regs,
     * unless you specifically block reads/writes to reg 0.
     */
    cpu_gpr[0] = NULL;

    for (i = 1; i < 32; i++) {
        cpu_gpr[i] = tcg_global_mem_new(cpu_env,
            offsetof(CPURISCVState, gpr[i]), riscv_int_regnames[i]);
        cpu_gprh[i] = tcg_global_mem_new(cpu_env,
            offsetof(CPURISCVState, gprh[i]), riscv_int_regnamesh[i]);
    }
#else
    /* CNULL cursor should never be written! */
    _cpu_cursors_do_not_access_directly[0] = NULL;
    /*
     * Provide fast access to integer part of capability registers using
     * gen_get_gpr() and get_set_gpr(). But don't expose the cpu_gprs TCGv
     * directly to avoid errors.
     */
    for (i = 1; i < 32; i++) {
        _cpu_cursors_do_not_access_directly[i] = tcg_global_mem_new(
            cpu_env,
            offsetof(CPURISCVState, gpcapregs.decompressed[i].cap._cr_cursor),
            riscv_int_regnames[i]);
    }
#endif
#ifdef CONFIG_RVFI_DII
    cpu_rvfi_available_fields = tcg_global_mem_new_i32(
        cpu_env, offsetof(CPURISCVState, rvfi_dii_trace.available_fields),
        "rvfi_available_fields");
#endif

    for (i = 0; i < 32; i++) {
        cpu_fpr[i] = tcg_global_mem_new_i64(cpu_env,
            offsetof(CPURISCVState, fpr[i]), riscv_fpr_regnames[i]);
    }

#ifdef TARGET_CHERI
    cpu_pc = tcg_global_mem_new(cpu_env,
                                offsetof(CPURISCVState, pcc._cr_cursor), "pc");
    /// XXXAR: We currently interpose using DDC.cursor and not DDC.base!
    ddc_interposition = tcg_global_mem_new(
        cpu_env, offsetof(CPURISCVState, ddc._cr_cursor), "ddc_interpose");
#else
    cpu_pc = tcg_global_mem_new(cpu_env, offsetof(CPURISCVState, pc), "pc");
#endif
    cpu_vl = tcg_global_mem_new(cpu_env, offsetof(CPURISCVState, vl), "vl");
    cpu_vstart = tcg_global_mem_new(cpu_env, offsetof(CPURISCVState, vstart),
                            "vstart");
#ifdef CONFIG_DEBUG_TCG
    _pc_is_current = tcg_global_mem_new(
        cpu_env, offsetof(CPURISCVState, _pc_is_current), "_pc_is_current");
#endif
    load_res = (TCGv_cap_checked_ptr)tcg_global_mem_new(
        cpu_env, offsetof(CPURISCVState, load_res), "load_res");
    load_val = tcg_global_mem_new(cpu_env, offsetof(CPURISCVState, load_val),
                             "load_val");
    /* Assign PM CSRs to tcg globals */
    pm_mask = tcg_global_mem_new(cpu_env, offsetof(CPURISCVState, cur_pmmask),
                                 "pmmask");
    pm_base = tcg_global_mem_new(cpu_env, offsetof(CPURISCVState, cur_pmbase),
                                 "pmbase");
}

void gen_cheri_break_loadlink(TCGv_cap_checked_ptr out_addr)
{
    // The SC implementation uses load_res directly, and apparently this helper
    // can be called from inside the addr==load_res check and the cmpxchg being
    // executed.
    // Until this is fixed, comment out the invalidation
    // tcg_gen_movi_tl((TCGv)load_res, -1);
}<|MERGE_RESOLUTION|>--- conflicted
+++ resolved
@@ -525,13 +525,13 @@
 #ifdef TARGET_RISCV32
     {
         TCGv_i64 t = ftemp_new(ctx);
-        tcg_gen_ext_i32_i64(t, cpu_gpr[reg_num]);
+        tcg_gen_ext_i32_i64(t, get_gpr(ctx, reg_num, EXT_NONE));
         return t;
     }
 #else
     /* fall through */
     case MXL_RV64:
-        return cpu_gpr[reg_num];
+        return get_gpr(ctx, reg_num, EXT_NONE);
 #endif
     default:
         g_assert_not_reached();
@@ -551,12 +551,13 @@
     case MXL_RV32:
     {
         TCGv_i64 t = ftemp_new(ctx);
-        tcg_gen_concat_tl_i64(t, cpu_gpr[reg_num], cpu_gpr[reg_num + 1]);
+        tcg_gen_concat_tl_i64(t, get_gpr(ctx, reg_num, EXT_NONE),
+                         get_gpr(ctx, reg_num + 1, EXT_NONE));
         return t;
     }
 #ifdef TARGET_RISCV64
     case MXL_RV64:
-        return cpu_gpr[reg_num];
+        return get_gpr(ctx, reg_num, EXT_NONE);
 #endif
     default:
         g_assert_not_reached();
@@ -578,7 +579,7 @@
         return ftemp_new(ctx);
 #ifdef TARGET_RISCV64
     case MXL_RV64:
-        return cpu_gpr[reg_num];
+        return dest_gpr(ctx, reg_num);
 #endif
     default:
         g_assert_not_reached();
@@ -596,12 +597,12 @@
         switch (get_xl(ctx)) {
         case MXL_RV32:
 #ifdef TARGET_RISCV32
-            tcg_gen_extrl_i64_i32(cpu_gpr[reg_num], t);
+            tcg_gen_extrl_i64_i32(dest_gpr(ctx, reg_num), t);
             break;
 #else
         /* fall through */
         case MXL_RV64:
-            tcg_gen_mov_i64(cpu_gpr[reg_num], t);
+            tcg_gen_mov_i64(dest_gpr(ctx, reg_num), t);
             break;
 #endif
         default:
@@ -621,14 +622,15 @@
         switch (get_xl(ctx)) {
         case MXL_RV32:
 #ifdef TARGET_RISCV32
-            tcg_gen_extr_i64_i32(cpu_gpr[reg_num], cpu_gpr[reg_num + 1], t);
+
+            tcg_gen_extr_i64_i32(dest_gpr(ctx, reg_num), dest_gpr(ctx, reg_num + 1), t);
             break;
 #else
-            tcg_gen_ext32s_i64(cpu_gpr[reg_num], t);
-            tcg_gen_sari_i64(cpu_gpr[reg_num + 1], t, 32);
+            tcg_gen_ext32s_i64(dest_gpr(ctx, reg_num), t);
+            tcg_gen_sari_i64(dest_gpr(ctx, reg_num + 1), t, 32);
             break;
         case MXL_RV64:
-            tcg_gen_mov_i64(cpu_gpr[reg_num], t);
+            tcg_gen_mov_i64(dest_gpr(ctx, reg_num), t);
             break;
 #endif
         default:
@@ -1472,11 +1474,8 @@
     gen_rvfi_dii_set_field_const_i64(PC, pc_rdata, ctx->base.pc_next);
 #else
     uint16_t opcode16 = translator_lduw(env, &ctx->base, ctx->base.pc_next);
-<<<<<<< HEAD
-#endif
-=======
+#endif
     int i;
->>>>>>> 5959ef7d
 
     ctx->ol = ctx->xl;
     decode_opc(env, ctx, opcode16);
