--- conflicted
+++ resolved
@@ -8,11 +8,8 @@
 #ifndef MIPS_INTERNAL_H
 #define MIPS_INTERNAL_H
 
-<<<<<<< HEAD
+#include "fpu/softfloat-helpers.h"
 #include "qemu/log.h"
-=======
-#include "fpu/softfloat-helpers.h"
->>>>>>> 39e28210
 
 /*
  * MMU types, the first four entries have the same layout as the
