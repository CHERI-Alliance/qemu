--- conflicted
+++ resolved
@@ -83,28 +83,18 @@
     CPUState *cs;
 } DisasContext;
 
-<<<<<<< HEAD
-#ifdef TARGET_RISCV64
-#define CASE_OP_32_64(X) case X: case glue(X, W)
-#else
-#define CASE_OP_32_64(X) case X
-#endif
-
 #ifdef CONFIG_DEBUG_TCG
 #define gen_mark_pc_updated() tcg_gen_movi_tl(_pc_is_current, 1)
 #else
 #define gen_mark_pc_updated() ((void)0)
 #endif
 
-
 static inline void gen_update_cpu_pc(target_ulong new_pc)
 {
     tcg_gen_movi_tl(cpu_pc, new_pc);
     gen_mark_pc_updated();
 }
 
-=======
->>>>>>> 3e9f48bc
 static inline bool has_ext(DisasContext *ctx, uint32_t ext)
 {
     return ctx->misa & ext;
@@ -640,6 +630,12 @@
 #endif
 }
 
+static bool pred_rv64_capmode(DisasContext *ctx)
+{
+    REQUIRE_64BIT(ctx);
+    return pred_capmode(ctx);
+}
+
 /* Include the auto-generated decoder for 32 bit insn */
 #include "decode-insn32.c.inc"
 
@@ -804,6 +800,27 @@
 
 typedef arg_i arg_cincoffsetimm;
 static inline bool trans_cincoffsetimm(DisasContext *ctx, arg_cincoffsetimm *a)
+{
+    g_assert_not_reached();
+    return false;
+}
+
+typedef arg_atomic arg_lr_c;
+static bool trans_lr_c(DisasContext *ctx, arg_lr_c *a)
+{
+    g_assert_not_reached();
+    return false;
+}
+
+typedef arg_atomic arg_sc_c;
+static bool trans_sc_c(DisasContext *ctx, arg_sc_c *a)
+{
+    g_assert_not_reached();
+    return false;
+}
+
+typedef arg_atomic arg_amoswap_c;
+static bool trans_amoswap_c(DisasContext *ctx, arg_amoswap_c *a)
 {
     g_assert_not_reached();
     return false;
