--- conflicted
+++ resolved
@@ -463,16 +463,12 @@
 typedef void CryptoTwoOpFn(TCGv_ptr, TCGv_ptr);
 typedef void CryptoThreeOpIntFn(TCGv_ptr, TCGv_ptr, TCGv_i32);
 typedef void CryptoThreeOpFn(TCGv_ptr, TCGv_ptr, TCGv_ptr);
-<<<<<<< HEAD
 typedef void AtomicThreeOpFn(TCGv_i64, TCGv_cap_checked_ptr, TCGv_i64, TCGArg,
                              MemOp);
-=======
-typedef void AtomicThreeOpFn(TCGv_i64, TCGv_i64, TCGv_i64, TCGArg, MemOp);
 typedef void WideShiftImmFn(TCGv_i64, TCGv_i64, int64_t shift);
 typedef void WideShiftFn(TCGv_i64, TCGv_ptr, TCGv_i64, TCGv_i32);
 typedef void ShiftImmFn(TCGv_i32, TCGv_i32, int32_t shift);
 typedef void ShiftFn(TCGv_i32, TCGv_ptr, TCGv_i32, TCGv_i32);
->>>>>>> 73c8bf4c
 
 /**
  * arm_tbflags_from_tb:
