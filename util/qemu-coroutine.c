/*
 * QEMU coroutines
 *
 * Copyright IBM, Corp. 2011
 *
 * Authors:
 *  Stefan Hajnoczi    <stefanha@linux.vnet.ibm.com>
 *  Kevin Wolf         <kwolf@redhat.com>
 *
 * This work is licensed under the terms of the GNU LGPL, version 2 or later.
 * See the COPYING.LIB file in the top-level directory.
 *
 */

#include "qemu/osdep.h"
#include "trace.h"
#include "qemu/thread.h"
#include "qemu/atomic.h"
#include "qemu/coroutine.h"
#include "qemu/coroutine_int.h"
#include "qemu/coroutine-tls.h"
#include "block/aio.h"

/** Initial batch size is 64, and is increased on demand */
enum {
    POOL_INITIAL_BATCH_SIZE = 64,
};

/** Free list to speed up creation */
static QSLIST_HEAD(, Coroutine) release_pool = QSLIST_HEAD_INITIALIZER(pool);
static unsigned int pool_batch_size = POOL_INITIAL_BATCH_SIZE;
static unsigned int release_pool_size;

typedef QSLIST_HEAD(, Coroutine) CoroutineQSList;
QEMU_DEFINE_STATIC_CO_TLS(CoroutineQSList, alloc_pool);
QEMU_DEFINE_STATIC_CO_TLS(unsigned int, alloc_pool_size);
QEMU_DEFINE_STATIC_CO_TLS(Notifier, coroutine_pool_cleanup_notifier);

static void coroutine_pool_cleanup(Notifier *n, void *value)
{
    Coroutine *co;
    Coroutine *tmp;
    CoroutineQSList *alloc_pool = get_ptr_alloc_pool();

    QSLIST_FOREACH_SAFE(co, alloc_pool, pool_next, tmp) {
        QSLIST_REMOVE_HEAD(alloc_pool, pool_next);
        qemu_coroutine_delete(co);
    }
}

Coroutine *qemu_coroutine_create(CoroutineEntry *entry, void *opaque)
{
    Coroutine *co = NULL;

    if (CONFIG_COROUTINE_POOL) {
        CoroutineQSList *alloc_pool = get_ptr_alloc_pool();

        co = QSLIST_FIRST(alloc_pool);
        if (!co) {
            if (release_pool_size > qatomic_read(&pool_batch_size)) {
                /* Slow path; a good place to register the destructor, too.  */
                Notifier *notifier = get_ptr_coroutine_pool_cleanup_notifier();
                if (!notifier->notify) {
                    notifier->notify = coroutine_pool_cleanup;
                    qemu_thread_atexit_add(notifier);
                }

                /* This is not exact; there could be a little skew between
                 * release_pool_size and the actual size of release_pool.  But
                 * it is just a heuristic, it does not need to be perfect.
                 */
                set_alloc_pool_size(qatomic_xchg(&release_pool_size, 0));
                QSLIST_MOVE_ATOMIC(alloc_pool, &release_pool);
                co = QSLIST_FIRST(alloc_pool);
            }
        }
        if (co) {
            QSLIST_REMOVE_HEAD(alloc_pool, pool_next);
            set_alloc_pool_size(get_alloc_pool_size() - 1);
        }
    }

    if (!co) {
        co = qemu_coroutine_new();
    }

    co->entry = entry;
    co->entry_arg = opaque;
    QSIMPLEQ_INIT(&co->co_queue_wakeup);
    return co;
}

static void coroutine_delete(Coroutine *co)
{
    co->caller = NULL;

    if (CONFIG_COROUTINE_POOL) {
        if (release_pool_size < qatomic_read(&pool_batch_size) * 2) {
            QSLIST_INSERT_HEAD_ATOMIC(&release_pool, co, pool_next);
            qatomic_inc(&release_pool_size);
            return;
        }
<<<<<<< HEAD
        if (get_alloc_pool_size() < POOL_BATCH_SIZE) {
            QSLIST_INSERT_HEAD(get_ptr_alloc_pool(), co, pool_next);
            set_alloc_pool_size(get_alloc_pool_size() + 1);
=======
        if (alloc_pool_size < qatomic_read(&pool_batch_size)) {
            QSLIST_INSERT_HEAD(&alloc_pool, co, pool_next);
            alloc_pool_size++;
>>>>>>> ad38520b
            return;
        }
    }

    qemu_coroutine_delete(co);
}

void qemu_aio_coroutine_enter(AioContext *ctx, Coroutine *co)
{
    QSIMPLEQ_HEAD(, Coroutine) pending = QSIMPLEQ_HEAD_INITIALIZER(pending);
    Coroutine *from = qemu_coroutine_self();

    QSIMPLEQ_INSERT_TAIL(&pending, co, co_queue_next);

    /* Run co and any queued coroutines */
    while (!QSIMPLEQ_EMPTY(&pending)) {
        Coroutine *to = QSIMPLEQ_FIRST(&pending);
        CoroutineAction ret;

        /* Cannot rely on the read barrier for to in aio_co_wake(), as there are
         * callers outside of aio_co_wake() */
        const char *scheduled = qatomic_mb_read(&to->scheduled);

        QSIMPLEQ_REMOVE_HEAD(&pending, co_queue_next);

        trace_qemu_aio_coroutine_enter(ctx, from, to, to->entry_arg);

        /* if the Coroutine has already been scheduled, entering it again will
         * cause us to enter it twice, potentially even after the coroutine has
         * been deleted */
        if (scheduled) {
            fprintf(stderr,
                    "%s: Co-routine was already scheduled in '%s'\n",
                    __func__, scheduled);
            abort();
        }

        if (to->caller) {
            fprintf(stderr, "Co-routine re-entered recursively\n");
            abort();
        }

        to->caller = from;
        to->ctx = ctx;

        /* Store to->ctx before anything that stores to.  Matches
         * barrier in aio_co_wake and qemu_co_mutex_wake.
         */
        smp_wmb();

        ret = qemu_coroutine_switch(from, to, COROUTINE_ENTER);

        /* Queued coroutines are run depth-first; previously pending coroutines
         * run after those queued more recently.
         */
        QSIMPLEQ_PREPEND(&pending, &to->co_queue_wakeup);

        switch (ret) {
        case COROUTINE_YIELD:
            break;
        case COROUTINE_TERMINATE:
            assert(!to->locks_held);
            trace_qemu_coroutine_terminate(to);
            coroutine_delete(to);
            break;
        default:
            abort();
        }
    }
}

void qemu_coroutine_enter(Coroutine *co)
{
    qemu_aio_coroutine_enter(qemu_get_current_aio_context(), co);
}

void qemu_coroutine_enter_if_inactive(Coroutine *co)
{
    if (!qemu_coroutine_entered(co)) {
        qemu_coroutine_enter(co);
    }
}

void coroutine_fn qemu_coroutine_yield(void)
{
    Coroutine *self = qemu_coroutine_self();
    Coroutine *to = self->caller;

    trace_qemu_coroutine_yield(self, to);

    if (!to) {
        fprintf(stderr, "Co-routine is yielding to no one\n");
        abort();
    }

    self->caller = NULL;
    qemu_coroutine_switch(self, to, COROUTINE_YIELD);
}

bool qemu_coroutine_entered(Coroutine *co)
{
    return co->caller;
}

AioContext *coroutine_fn qemu_coroutine_get_aio_context(Coroutine *co)
{
    return co->ctx;
}

void qemu_coroutine_increase_pool_batch_size(unsigned int additional_pool_size)
{
    qatomic_add(&pool_batch_size, additional_pool_size);
}

void qemu_coroutine_decrease_pool_batch_size(unsigned int removing_pool_size)
{
    qatomic_sub(&pool_batch_size, removing_pool_size);
}<|MERGE_RESOLUTION|>--- conflicted
+++ resolved
@@ -100,15 +100,9 @@
             qatomic_inc(&release_pool_size);
             return;
         }
-<<<<<<< HEAD
-        if (get_alloc_pool_size() < POOL_BATCH_SIZE) {
+        if (get_alloc_pool_size() < qatomic_read(&pool_batch_size)) {
             QSLIST_INSERT_HEAD(get_ptr_alloc_pool(), co, pool_next);
             set_alloc_pool_size(get_alloc_pool_size() + 1);
-=======
-        if (alloc_pool_size < qatomic_read(&pool_batch_size)) {
-            QSLIST_INSERT_HEAD(&alloc_pool, co, pool_next);
-            alloc_pool_size++;
->>>>>>> ad38520b
             return;
         }
     }
