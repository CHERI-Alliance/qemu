--- conflicted
+++ resolved
@@ -778,20 +778,12 @@
 }
 #endif
 
-<<<<<<< HEAD
-int riscv_csrrw(CPURISCVState *env, int csrno, target_ulong *ret_value,
-                target_ulong new_value, target_ulong write_mask, uintptr_t retpc);
-int riscv_csrrw_debug(CPURISCVState *env, int csrno, target_ulong *ret_value,
-                      target_ulong new_value, target_ulong write_mask);
-=======
-RISCVException riscv_csrrw(CPURISCVState *env, int csrno,
-                           target_ulong *ret_value,
-                           target_ulong new_value, target_ulong write_mask);
-RISCVException riscv_csrrw_debug(CPURISCVState *env, int csrno,
-                                 target_ulong *ret_value,
-                                 target_ulong new_value,
-                                 target_ulong write_mask);
->>>>>>> 3e9f48bc
+
+RISCVException riscv_csrrw(CPURISCVState *env, int csrno, target_ulong *ret_value,
+                           target_ulong new_value, target_ulong write_mask,
+                           uintptr_t retpc);
+RISCVException riscv_csrrw_debug(CPURISCVState *env, int csrno, target_ulong *ret_value,
+                                 target_ulong new_value, target_ulong write_mask);
 
 static inline void riscv_csr_write(CPURISCVState *env, int csrno,
                                    target_ulong val, uintptr_t retpc)
@@ -806,17 +798,6 @@
     return val;
 }
 
-<<<<<<< HEAD
-typedef int (*riscv_csr_predicate_fn)(CPURISCVState *env, int csrno);
-typedef int (*riscv_csr_read_fn)(CPURISCVState *env, int csrno,
-    target_ulong *ret_value);
-typedef int (*riscv_csr_write_fn)(CPURISCVState *env, int csrno,
-    target_ulong new_value);
-typedef int (*riscv_csr_op_fn)(CPURISCVState *env, int csrno,
-    target_ulong *ret_value, target_ulong new_value, target_ulong write_mask);
-typedef void (*riscv_csr_log_update_fn)(CPURISCVState *env, int csrno,
-                                        target_ulong new_value);
-=======
 typedef RISCVException (*riscv_csr_predicate_fn)(CPURISCVState *env,
                                                  int csrno);
 typedef RISCVException (*riscv_csr_read_fn)(CPURISCVState *env, int csrno,
@@ -827,7 +808,8 @@
                                           target_ulong *ret_value,
                                           target_ulong new_value,
                                           target_ulong write_mask);
->>>>>>> 3e9f48bc
+typedef void (*riscv_csr_log_update_fn)(CPURISCVState *env, int csrno,
+                                        target_ulong new_value);
 
 typedef struct {
     const char *name;
