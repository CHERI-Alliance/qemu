/*
 *  Host code generation
 *
 *  Copyright (c) 2003 Fabrice Bellard
 *
 * This library is free software; you can redistribute it and/or
 * modify it under the terms of the GNU Lesser General Public
 * License as published by the Free Software Foundation; either
 * version 2.1 of the License, or (at your option) any later version.
 *
 * This library is distributed in the hope that it will be useful,
 * but WITHOUT ANY WARRANTY; without even the implied warranty of
 * MERCHANTABILITY or FITNESS FOR A PARTICULAR PURPOSE.  See the GNU
 * Lesser General Public License for more details.
 *
 * You should have received a copy of the GNU Lesser General Public
 * License along with this library; if not, see <http://www.gnu.org/licenses/>.
 */

#include "qemu/osdep.h"
#include "qemu/units.h"
#include "qemu-common.h"

#define NO_CPU_IO_DEFS
#include "cpu.h"
#include "trace.h"
#include "disas/disas.h"
#include "exec/exec-all.h"
#include "tcg/tcg.h"
#if defined(CONFIG_USER_ONLY)
#include "qemu.h"
#if defined(__FreeBSD__) || defined(__FreeBSD_kernel__)
#include <sys/param.h>
#if __FreeBSD_version >= 700104
#define HAVE_KINFO_GETVMMAP
#define sigqueue sigqueue_freebsd  /* avoid redefinition */
#include <sys/proc.h>
#include <machine/profile.h>
#define _KERNEL
#include <sys/user.h>
#undef _KERNEL
#undef sigqueue
#include <libutil.h>
#endif
#endif
#else
#include "exec/ram_addr.h"
#endif

#include "exec/cputlb.h"
#include "exec/tb-hash.h"
#include "exec/translate-all.h"
#include "qemu/bitmap.h"
#include "qemu/error-report.h"
#include "qemu/qemu-print.h"
#include "qemu/timer.h"
#include "qemu/main-loop.h"
#include "exec/log.h"
#include "sysemu/cpus.h"
#include "sysemu/cpu-timers.h"
#include "sysemu/tcg.h"
#include "qapi/error.h"
#include "hw/core/tcg-cpu-ops.h"
#include "internal.h"

/* #define DEBUG_TB_INVALIDATE */
/* #define DEBUG_TB_FLUSH */
/* make various TB consistency checks */
/* #define DEBUG_TB_CHECK */

#ifdef DEBUG_TB_INVALIDATE
#define DEBUG_TB_INVALIDATE_GATE 1
#else
#define DEBUG_TB_INVALIDATE_GATE 0
#endif

#ifdef DEBUG_TB_FLUSH
#define DEBUG_TB_FLUSH_GATE 1
#else
#define DEBUG_TB_FLUSH_GATE 0
#endif

#if !defined(CONFIG_USER_ONLY)
/* TB consistency checks only implemented for usermode emulation.  */
#undef DEBUG_TB_CHECK
#endif

#ifdef DEBUG_TB_CHECK
#define DEBUG_TB_CHECK_GATE 1
#else
#define DEBUG_TB_CHECK_GATE 0
#endif

/* Access to the various translations structures need to be serialised via locks
 * for consistency.
 * In user-mode emulation access to the memory related structures are protected
 * with mmap_lock.
 * In !user-mode we use per-page locks.
 */
#ifdef CONFIG_SOFTMMU
#define assert_memory_lock()
#else
#define assert_memory_lock() tcg_debug_assert(have_mmap_lock())
#endif

#define SMC_BITMAP_USE_THRESHOLD 10

typedef struct PageDesc {
    /* list of TBs intersecting this ram page */
    uintptr_t first_tb;
#ifdef CONFIG_SOFTMMU
    /* in order to optimize self modifying code, we count the number
       of lookups we do to a given page to use a bitmap */
    unsigned long *code_bitmap;
    unsigned int code_write_count;
#else
    unsigned long flags;
    void *target_data;
#endif
#ifndef CONFIG_USER_ONLY
    QemuSpin lock;
#endif
} PageDesc;

/**
 * struct page_entry - page descriptor entry
 * @pd:     pointer to the &struct PageDesc of the page this entry represents
 * @index:  page index of the page
 * @locked: whether the page is locked
 *
 * This struct helps us keep track of the locked state of a page, without
 * bloating &struct PageDesc.
 *
 * A page lock protects accesses to all fields of &struct PageDesc.
 *
 * See also: &struct page_collection.
 */
struct page_entry {
    PageDesc *pd;
    tb_page_addr_t index;
    bool locked;
};

/**
 * struct page_collection - tracks a set of pages (i.e. &struct page_entry's)
 * @tree:   Binary search tree (BST) of the pages, with key == page index
 * @max:    Pointer to the page in @tree with the highest page index
 *
 * To avoid deadlock we lock pages in ascending order of page index.
 * When operating on a set of pages, we need to keep track of them so that
 * we can lock them in order and also unlock them later. For this we collect
 * pages (i.e. &struct page_entry's) in a binary search @tree. Given that the
 * @tree implementation we use does not provide an O(1) operation to obtain the
 * highest-ranked element, we use @max to keep track of the inserted page
 * with the highest index. This is valuable because if a page is not in
 * the tree and its index is higher than @max's, then we can lock it
 * without breaking the locking order rule.
 *
 * Note on naming: 'struct page_set' would be shorter, but we already have a few
 * page_set_*() helpers, so page_collection is used instead to avoid confusion.
 *
 * See also: page_collection_lock().
 */
struct page_collection {
    GTree *tree;
    struct page_entry *max;
};

/* list iterators for lists of tagged pointers in TranslationBlock */
#define TB_FOR_EACH_TAGGED(head, tb, n, field)                          \
    for (n = (head) & 1, tb = (TranslationBlock *)((head) & ~1);        \
         tb; tb = (TranslationBlock *)tb->field[n], n = (uintptr_t)tb & 1, \
             tb = (TranslationBlock *)((uintptr_t)tb & ~1))

#define PAGE_FOR_EACH_TB(pagedesc, tb, n)                       \
    TB_FOR_EACH_TAGGED((pagedesc)->first_tb, tb, n, page_next)

#define TB_FOR_EACH_JMP(head_tb, tb, n)                                 \
    TB_FOR_EACH_TAGGED((head_tb)->jmp_list_head, tb, n, jmp_list_next)

/*
 * In system mode we want L1_MAP to be based on ram offsets,
 * while in user mode we want it to be based on virtual addresses.
 *
 * TODO: For user mode, see the caveat re host vs guest virtual
 * address spaces near GUEST_ADDR_MAX.
 */
#if !defined(CONFIG_USER_ONLY)
#if HOST_LONG_BITS < TARGET_PHYS_ADDR_SPACE_BITS
# define L1_MAP_ADDR_SPACE_BITS  HOST_LONG_BITS
#else
# define L1_MAP_ADDR_SPACE_BITS  TARGET_PHYS_ADDR_SPACE_BITS
#endif
#else
# define L1_MAP_ADDR_SPACE_BITS  MIN(HOST_LONG_BITS, TARGET_ABI_BITS)
#endif

/* Size of the L2 (and L3, etc) page tables.  */
#define V_L2_BITS 10
#define V_L2_SIZE (1 << V_L2_BITS)

/* Make sure all possible CPU event bits fit in tb->trace_vcpu_dstate */
QEMU_BUILD_BUG_ON(CPU_TRACE_DSTATE_MAX_EVENTS >
                  sizeof_field(TranslationBlock, trace_vcpu_dstate)
                  * BITS_PER_BYTE);

/*
 * L1 Mapping properties
 */
static int v_l1_size;
static int v_l1_shift;
static int v_l2_levels;

/* The bottom level has pointers to PageDesc, and is indexed by
 * anything from 4 to (V_L2_BITS + 3) bits, depending on target page size.
 */
#define V_L1_MIN_BITS 4
#define V_L1_MAX_BITS (V_L2_BITS + 3)
#define V_L1_MAX_SIZE (1 << V_L1_MAX_BITS)

static void *l1_map[V_L1_MAX_SIZE];

/* code generation context */
TCGContext tcg_init_ctx;
__thread TCGContext *tcg_ctx;
TBContext tb_ctx;
bool parallel_cpus;

static void page_table_config_init(void)
{
    uint32_t v_l1_bits;

    assert(TARGET_PAGE_BITS);
    /* The bits remaining after N lower levels of page tables.  */
    v_l1_bits = (L1_MAP_ADDR_SPACE_BITS - TARGET_PAGE_BITS) % V_L2_BITS;
    if (v_l1_bits < V_L1_MIN_BITS) {
        v_l1_bits += V_L2_BITS;
    }

    v_l1_size = 1 << v_l1_bits;
    v_l1_shift = L1_MAP_ADDR_SPACE_BITS - TARGET_PAGE_BITS - v_l1_bits;
    v_l2_levels = v_l1_shift / V_L2_BITS - 1;

    assert(v_l1_bits <= V_L1_MAX_BITS);
    assert(v_l1_shift % V_L2_BITS == 0);
    assert(v_l2_levels >= 0);
}

static void cpu_gen_init(void)
{
    tcg_context_init(&tcg_init_ctx);
}

/* Encode VAL as a signed leb128 sequence at P.
   Return P incremented past the encoded value.  */
static uint8_t *encode_sleb128(uint8_t *p, target_long val)
{
    int more, byte;

    do {
        byte = val & 0x7f;
        val >>= 7;
        more = !((val == 0 && (byte & 0x40) == 0)
                 || (val == -1 && (byte & 0x40) != 0));
        if (more) {
            byte |= 0x80;
        }
        *p++ = byte;
    } while (more);

    return p;
}

/* Decode a signed leb128 sequence at *PP; increment *PP past the
   decoded value.  Return the decoded value.  */
static target_long decode_sleb128(const uint8_t **pp)
{
    const uint8_t *p = *pp;
    target_long val = 0;
    int byte, shift = 0;

    do {
        byte = *p++;
        val |= (target_ulong)(byte & 0x7f) << shift;
        shift += 7;
    } while (byte & 0x80);
    if (shift < TARGET_LONG_BITS && (byte & 0x40)) {
        val |= -(target_ulong)1 << shift;
    }

    *pp = p;
    return val;
}

/* Encode the data collected about the instructions while compiling TB.
   Place the data at BLOCK, and return the number of bytes consumed.

   The logical table consists of TARGET_INSN_START_WORDS target_ulong's,
   which come from the target's insn_start data, followed by a uintptr_t
   which comes from the host pc of the end of the code implementing the insn.

   Each line of the table is encoded as sleb128 deltas from the previous
   line.  The seed for the first line is { tb->pc, 0..., tb->tc.ptr }.
   That is, the first column is seeded with the guest pc, the last column
   with the host pc, and the middle columns with zeros.  */

static int encode_search(TranslationBlock *tb, uint8_t *block)
{
    uint8_t *highwater = tcg_ctx->code_gen_highwater;
    uint8_t *p = block;
    int i, j, n;

    for (i = 0, n = tb->icount; i < n; ++i) {
        target_ulong prev;

        for (j = 0; j < TARGET_INSN_START_WORDS; ++j) {
            if (i == 0) {
                prev = (j == 0 ? tb->pc : 0);
            } else {
                prev = tcg_ctx->gen_insn_data[i - 1][j];
            }
            p = encode_sleb128(p, tcg_ctx->gen_insn_data[i][j] - prev);
        }
        prev = (i == 0 ? 0 : tcg_ctx->gen_insn_end_off[i - 1]);
        p = encode_sleb128(p, tcg_ctx->gen_insn_end_off[i] - prev);

        /* Test for (pending) buffer overflow.  The assumption is that any
           one row beginning below the high water mark cannot overrun
           the buffer completely.  Thus we can test for overflow after
           encoding a row without having to check during encoding.  */
        if (unlikely(p > highwater)) {
            return -1;
        }
    }

    return p - block;
}

/* The cpu state corresponding to 'searched_pc' is restored.
 * When reset_icount is true, current TB will be interrupted and
 * icount should be recalculated.
 */
static int cpu_restore_state_from_tb(CPUState *cpu, TranslationBlock *tb,
                                     uintptr_t searched_pc, bool reset_icount)
{
    target_ulong data[TARGET_INSN_START_WORDS] = { tb->pc };
    uintptr_t host_pc = (uintptr_t)tb->tc.ptr;
    CPUArchState *env = cpu->env_ptr;
    const uint8_t *p = tb->tc.ptr + tb->tc.size;
    int i, j, num_insns = tb->icount;
#ifdef CONFIG_PROFILER
    TCGProfile *prof = &tcg_ctx->prof;
    int64_t ti = profile_getclock();
#endif

    searched_pc -= GETPC_ADJ;

    if (searched_pc < host_pc) {
        return -1;
    }

    /* Reconstruct the stored insn data while looking for the point at
       which the end of the insn exceeds the searched_pc.  */
    for (i = 0; i < num_insns; ++i) {
        for (j = 0; j < TARGET_INSN_START_WORDS; ++j) {
            data[j] += decode_sleb128(&p);
        }
        host_pc += decode_sleb128(&p);
        if (host_pc > searched_pc) {
            goto found;
        }
    }
    return -1;

 found:
    if (reset_icount && (tb_cflags(tb) & CF_USE_ICOUNT)) {
        assert(icount_enabled());
        /* Reset the cycle counter to the start of the block
           and shift if to the number of actually executed instructions */
        cpu_neg(cpu)->icount_decr.u16.low += num_insns - i;
    }
    restore_state_to_opc(env, tb, data);

#ifdef CONFIG_PROFILER
    qatomic_set(&prof->restore_time,
                prof->restore_time + profile_getclock() - ti);
    qatomic_set(&prof->restore_count, prof->restore_count + 1);
#endif
    return 0;
}

void tb_destroy(TranslationBlock *tb)
{
    qemu_spin_destroy(&tb->jmp_lock);
}

bool cpu_restore_state(CPUState *cpu, uintptr_t host_pc, bool will_exit)
{
    /*
     * The host_pc has to be in the rx region of the code buffer.
     * If it is not we will not be able to resolve it here.
     * The two cases where host_pc will not be correct are:
     *
     *  - fault during translation (instruction fetch)
     *  - fault from helper (not using GETPC() macro)
     *
     * Either way we need return early as we can't resolve it here.
     */
    if (in_code_gen_buffer((const void *)(host_pc - tcg_splitwx_diff))) {
        TranslationBlock *tb = tcg_tb_lookup(host_pc);
        if (tb) {
            cpu_restore_state_from_tb(cpu, tb, host_pc, will_exit);
            return true;
        }
    }
    return false;
}

static void page_init(void)
{
    page_size_init();
    page_table_config_init();

#if defined(CONFIG_BSD) && defined(CONFIG_USER_ONLY)
    {
#ifdef HAVE_KINFO_GETVMMAP
        struct kinfo_vmentry *freep;
        int i, cnt;

        freep = kinfo_getvmmap(getpid(), &cnt);
        if (freep) {
            mmap_lock();
            for (i = 0; i < cnt; i++) {
                unsigned long startaddr, endaddr;

                startaddr = freep[i].kve_start;
                endaddr = freep[i].kve_end;
                if (h2g_valid(startaddr)) {
                    startaddr = h2g(startaddr) & TARGET_PAGE_MASK;

                    if (h2g_valid(endaddr)) {
                        endaddr = h2g(endaddr);
                        page_set_flags(startaddr, endaddr, PAGE_RESERVED);
                    } else {
#if TARGET_ABI_BITS <= L1_MAP_ADDR_SPACE_BITS
                        endaddr = ~0ul;
                        page_set_flags(startaddr, endaddr, PAGE_RESERVED);
#endif
                    }
                }
            }
            free(freep);
            mmap_unlock();
        }
#else
        FILE *f;

        last_brk = (unsigned long)sbrk(0);

        f = fopen("/compat/linux/proc/self/maps", "r");
        if (f) {
            mmap_lock();

            do {
                unsigned long startaddr, endaddr;
                int n;

                n = fscanf(f, "%lx-%lx %*[^\n]\n", &startaddr, &endaddr);

                if (n == 2 && h2g_valid(startaddr)) {
                    startaddr = h2g(startaddr) & TARGET_PAGE_MASK;

                    if (h2g_valid(endaddr)) {
                        endaddr = h2g(endaddr);
                    } else {
                        endaddr = ~0ul;
                    }
                    page_set_flags(startaddr, endaddr, PAGE_RESERVED);
                }
            } while (!feof(f));

            fclose(f);
            mmap_unlock();
        }
#endif
    }
#endif
}

static PageDesc *page_find_alloc(tb_page_addr_t index, int alloc)
{
    PageDesc *pd;
    void **lp;
    int i;

    /* Level 1.  Always allocated.  */
    lp = l1_map + ((index >> v_l1_shift) & (v_l1_size - 1));

    /* Level 2..N-1.  */
    for (i = v_l2_levels; i > 0; i--) {
        void **p = qatomic_rcu_read(lp);

        if (p == NULL) {
            void *existing;

            if (!alloc) {
                return NULL;
            }
            p = g_new0(void *, V_L2_SIZE);
            existing = qatomic_cmpxchg(lp, NULL, p);
            if (unlikely(existing)) {
                g_free(p);
                p = existing;
            }
        }

        lp = p + ((index >> (i * V_L2_BITS)) & (V_L2_SIZE - 1));
    }

    pd = qatomic_rcu_read(lp);
    if (pd == NULL) {
        void *existing;

        if (!alloc) {
            return NULL;
        }
        pd = g_new0(PageDesc, V_L2_SIZE);
#ifndef CONFIG_USER_ONLY
        {
            int i;

            for (i = 0; i < V_L2_SIZE; i++) {
                qemu_spin_init(&pd[i].lock);
            }
        }
#endif
        existing = qatomic_cmpxchg(lp, NULL, pd);
        if (unlikely(existing)) {
#ifndef CONFIG_USER_ONLY
            {
                int i;

                for (i = 0; i < V_L2_SIZE; i++) {
                    qemu_spin_destroy(&pd[i].lock);
                }
            }
#endif
            g_free(pd);
            pd = existing;
        }
    }

    return pd + (index & (V_L2_SIZE - 1));
}

static inline PageDesc *page_find(tb_page_addr_t index)
{
    return page_find_alloc(index, 0);
}

static void page_lock_pair(PageDesc **ret_p1, tb_page_addr_t phys1,
                           PageDesc **ret_p2, tb_page_addr_t phys2, int alloc);

/* In user-mode page locks aren't used; mmap_lock is enough */
#ifdef CONFIG_USER_ONLY

#define assert_page_locked(pd) tcg_debug_assert(have_mmap_lock())

static inline void page_lock(PageDesc *pd)
{ }

static inline void page_unlock(PageDesc *pd)
{ }

static inline void page_lock_tb(const TranslationBlock *tb)
{ }

static inline void page_unlock_tb(const TranslationBlock *tb)
{ }

struct page_collection *
page_collection_lock(tb_page_addr_t start, tb_page_addr_t end)
{
    return NULL;
}

void page_collection_unlock(struct page_collection *set)
{ }
#else /* !CONFIG_USER_ONLY */

#ifdef CONFIG_DEBUG_TCG

static __thread GHashTable *ht_pages_locked_debug;

static void ht_pages_locked_debug_init(void)
{
    if (ht_pages_locked_debug) {
        return;
    }
    ht_pages_locked_debug = g_hash_table_new(NULL, NULL);
}

static bool page_is_locked(const PageDesc *pd)
{
    PageDesc *found;

    ht_pages_locked_debug_init();
    found = g_hash_table_lookup(ht_pages_locked_debug, pd);
    return !!found;
}

static void page_lock__debug(PageDesc *pd)
{
    ht_pages_locked_debug_init();
    g_assert(!page_is_locked(pd));
    g_hash_table_insert(ht_pages_locked_debug, pd, pd);
}

static void page_unlock__debug(const PageDesc *pd)
{
    bool removed;

    ht_pages_locked_debug_init();
    g_assert(page_is_locked(pd));
    removed = g_hash_table_remove(ht_pages_locked_debug, pd);
    g_assert(removed);
}

static void
do_assert_page_locked(const PageDesc *pd, const char *file, int line)
{
    if (unlikely(!page_is_locked(pd))) {
        error_report("assert_page_lock: PageDesc %p not locked @ %s:%d",
                     pd, file, line);
        abort();
    }
}

#define assert_page_locked(pd) do_assert_page_locked(pd, __FILE__, __LINE__)

void assert_no_pages_locked(void)
{
    ht_pages_locked_debug_init();
    g_assert(g_hash_table_size(ht_pages_locked_debug) == 0);
}

#else /* !CONFIG_DEBUG_TCG */

#define assert_page_locked(pd)

static inline void page_lock__debug(const PageDesc *pd)
{
}

static inline void page_unlock__debug(const PageDesc *pd)
{
}

#endif /* CONFIG_DEBUG_TCG */

static inline void page_lock(PageDesc *pd)
{
    page_lock__debug(pd);
    qemu_spin_lock(&pd->lock);
}

static inline void page_unlock(PageDesc *pd)
{
    qemu_spin_unlock(&pd->lock);
    page_unlock__debug(pd);
}

/* lock the page(s) of a TB in the correct acquisition order */
static inline void page_lock_tb(const TranslationBlock *tb)
{
    page_lock_pair(NULL, tb->page_addr[0], NULL, tb->page_addr[1], 0);
}

static inline void page_unlock_tb(const TranslationBlock *tb)
{
    PageDesc *p1 = page_find(tb->page_addr[0] >> TARGET_PAGE_BITS);

    page_unlock(p1);
    if (unlikely(tb->page_addr[1] != -1)) {
        PageDesc *p2 = page_find(tb->page_addr[1] >> TARGET_PAGE_BITS);

        if (p2 != p1) {
            page_unlock(p2);
        }
    }
}

static inline struct page_entry *
page_entry_new(PageDesc *pd, tb_page_addr_t index)
{
    struct page_entry *pe = g_malloc(sizeof(*pe));

    pe->index = index;
    pe->pd = pd;
    pe->locked = false;
    return pe;
}

static void page_entry_destroy(gpointer p)
{
    struct page_entry *pe = p;

    g_assert(pe->locked);
    page_unlock(pe->pd);
    g_free(pe);
}

/* returns false on success */
static bool page_entry_trylock(struct page_entry *pe)
{
    bool busy;

    busy = qemu_spin_trylock(&pe->pd->lock);
    if (!busy) {
        g_assert(!pe->locked);
        pe->locked = true;
        page_lock__debug(pe->pd);
    }
    return busy;
}

static void do_page_entry_lock(struct page_entry *pe)
{
    page_lock(pe->pd);
    g_assert(!pe->locked);
    pe->locked = true;
}

static gboolean page_entry_lock(gpointer key, gpointer value, gpointer data)
{
    struct page_entry *pe = value;

    do_page_entry_lock(pe);
    return FALSE;
}

static gboolean page_entry_unlock(gpointer key, gpointer value, gpointer data)
{
    struct page_entry *pe = value;

    if (pe->locked) {
        pe->locked = false;
        page_unlock(pe->pd);
    }
    return FALSE;
}

/*
 * Trylock a page, and if successful, add the page to a collection.
 * Returns true ("busy") if the page could not be locked; false otherwise.
 */
static bool page_trylock_add(struct page_collection *set, tb_page_addr_t addr)
{
    tb_page_addr_t index = addr >> TARGET_PAGE_BITS;
    struct page_entry *pe;
    PageDesc *pd;

    pe = g_tree_lookup(set->tree, &index);
    if (pe) {
        return false;
    }

    pd = page_find(index);
    if (pd == NULL) {
        return false;
    }

    pe = page_entry_new(pd, index);
    g_tree_insert(set->tree, &pe->index, pe);

    /*
     * If this is either (1) the first insertion or (2) a page whose index
     * is higher than any other so far, just lock the page and move on.
     */
    if (set->max == NULL || pe->index > set->max->index) {
        set->max = pe;
        do_page_entry_lock(pe);
        return false;
    }
    /*
     * Try to acquire out-of-order lock; if busy, return busy so that we acquire
     * locks in order.
     */
    return page_entry_trylock(pe);
}

static gint tb_page_addr_cmp(gconstpointer ap, gconstpointer bp, gpointer udata)
{
    tb_page_addr_t a = *(const tb_page_addr_t *)ap;
    tb_page_addr_t b = *(const tb_page_addr_t *)bp;

    if (a == b) {
        return 0;
    } else if (a < b) {
        return -1;
    }
    return 1;
}

/*
 * Lock a range of pages ([@start,@end[) as well as the pages of all
 * intersecting TBs.
 * Locking order: acquire locks in ascending order of page index.
 */
struct page_collection *
page_collection_lock(tb_page_addr_t start, tb_page_addr_t end)
{
    struct page_collection *set = g_malloc(sizeof(*set));
    tb_page_addr_t index;
    PageDesc *pd;

    start >>= TARGET_PAGE_BITS;
    end   >>= TARGET_PAGE_BITS;
    g_assert(start <= end);

    set->tree = g_tree_new_full(tb_page_addr_cmp, NULL, NULL,
                                page_entry_destroy);
    set->max = NULL;
    assert_no_pages_locked();

 retry:
    g_tree_foreach(set->tree, page_entry_lock, NULL);

    for (index = start; index <= end; index++) {
        TranslationBlock *tb;
        int n;

        pd = page_find(index);
        if (pd == NULL) {
            continue;
        }
        if (page_trylock_add(set, index << TARGET_PAGE_BITS)) {
            g_tree_foreach(set->tree, page_entry_unlock, NULL);
            goto retry;
        }
        assert_page_locked(pd);
        PAGE_FOR_EACH_TB(pd, tb, n) {
            if (page_trylock_add(set, tb->page_addr[0]) ||
                (tb->page_addr[1] != -1 &&
                 page_trylock_add(set, tb->page_addr[1]))) {
                /* drop all locks, and reacquire in order */
                g_tree_foreach(set->tree, page_entry_unlock, NULL);
                goto retry;
            }
        }
    }
    return set;
}

void page_collection_unlock(struct page_collection *set)
{
    /* entries are unlocked and freed via page_entry_destroy */
    g_tree_destroy(set->tree);
    g_free(set);
}

#endif /* !CONFIG_USER_ONLY */

static void page_lock_pair(PageDesc **ret_p1, tb_page_addr_t phys1,
                           PageDesc **ret_p2, tb_page_addr_t phys2, int alloc)
{
    PageDesc *p1, *p2;
    tb_page_addr_t page1;
    tb_page_addr_t page2;

    assert_memory_lock();
    g_assert(phys1 != -1);

    page1 = phys1 >> TARGET_PAGE_BITS;
    page2 = phys2 >> TARGET_PAGE_BITS;

    p1 = page_find_alloc(page1, alloc);
    if (ret_p1) {
        *ret_p1 = p1;
    }
    if (likely(phys2 == -1)) {
        page_lock(p1);
        return;
    } else if (page1 == page2) {
        page_lock(p1);
        if (ret_p2) {
            *ret_p2 = p1;
        }
        return;
    }
    p2 = page_find_alloc(page2, alloc);
    if (ret_p2) {
        *ret_p2 = p2;
    }
    if (page1 < page2) {
        page_lock(p1);
        page_lock(p2);
    } else {
        page_lock(p2);
        page_lock(p1);
    }
}

/* Minimum size of the code gen buffer.  This number is randomly chosen,
   but not so small that we can't have a fair number of TB's live.  */
#define MIN_CODE_GEN_BUFFER_SIZE     (1 * MiB)

/* Maximum size of the code gen buffer we'd like to use.  Unless otherwise
   indicated, this is constrained by the range of direct branches on the
   host cpu, as used by the TCG implementation of goto_tb.  */
#if defined(__x86_64__)
# define MAX_CODE_GEN_BUFFER_SIZE  (2 * GiB)
#elif defined(__sparc__)
# define MAX_CODE_GEN_BUFFER_SIZE  (2 * GiB)
#elif defined(__powerpc64__)
# define MAX_CODE_GEN_BUFFER_SIZE  (2 * GiB)
#elif defined(__powerpc__)
# define MAX_CODE_GEN_BUFFER_SIZE  (32 * MiB)
#elif defined(__aarch64__)
# define MAX_CODE_GEN_BUFFER_SIZE  (2 * GiB)
#elif defined(__s390x__)
  /* We have a +- 4GB range on the branches; leave some slop.  */
# define MAX_CODE_GEN_BUFFER_SIZE  (3 * GiB)
#elif defined(__mips__)
  /* We have a 256MB branch region, but leave room to make sure the
     main executable is also within that region.  */
# define MAX_CODE_GEN_BUFFER_SIZE  (128 * MiB)
#else
# define MAX_CODE_GEN_BUFFER_SIZE  ((size_t)-1)
#endif

#if TCG_TARGET_REG_BITS == 32
#define DEFAULT_CODE_GEN_BUFFER_SIZE_1 (32 * MiB)
#ifdef CONFIG_USER_ONLY
/*
 * For user mode on smaller 32 bit systems we may run into trouble
 * allocating big chunks of data in the right place. On these systems
 * we utilise a static code generation buffer directly in the binary.
 */
#define USE_STATIC_CODE_GEN_BUFFER
#endif
#else /* TCG_TARGET_REG_BITS == 64 */
#ifdef CONFIG_USER_ONLY
/*
 * As user-mode emulation typically means running multiple instances
 * of the translator don't go too nuts with our default code gen
 * buffer lest we make things too hard for the OS.
 */
#define DEFAULT_CODE_GEN_BUFFER_SIZE_1 (128 * MiB)
#else
/*
 * We expect most system emulation to run one or two guests per host.
 * Users running large scale system emulation may want to tweak their
 * runtime setup via the tb-size control on the command line.
 */
#define DEFAULT_CODE_GEN_BUFFER_SIZE_1 (1 * GiB)
#endif
#endif

#define DEFAULT_CODE_GEN_BUFFER_SIZE \
  (DEFAULT_CODE_GEN_BUFFER_SIZE_1 < MAX_CODE_GEN_BUFFER_SIZE \
   ? DEFAULT_CODE_GEN_BUFFER_SIZE_1 : MAX_CODE_GEN_BUFFER_SIZE)

static size_t size_code_gen_buffer(size_t tb_size)
{
    /* Size the buffer.  */
    if (tb_size == 0) {
        size_t phys_mem = qemu_get_host_physmem();
        if (phys_mem == 0) {
            tb_size = DEFAULT_CODE_GEN_BUFFER_SIZE;
        } else {
            tb_size = MIN(DEFAULT_CODE_GEN_BUFFER_SIZE, phys_mem / 8);
        }
    }
    if (tb_size < MIN_CODE_GEN_BUFFER_SIZE) {
        tb_size = MIN_CODE_GEN_BUFFER_SIZE;
    }
    if (tb_size > MAX_CODE_GEN_BUFFER_SIZE) {
        tb_size = MAX_CODE_GEN_BUFFER_SIZE;
    }
    return tb_size;
}

#ifdef __mips__
/* In order to use J and JAL within the code_gen_buffer, we require
   that the buffer not cross a 256MB boundary.  */
static inline bool cross_256mb(void *addr, size_t size)
{
    return ((uintptr_t)addr ^ ((uintptr_t)addr + size)) & ~0x0ffffffful;
}

/* We weren't able to allocate a buffer without crossing that boundary,
   so make do with the larger portion of the buffer that doesn't cross.
   Returns the new base of the buffer, and adjusts code_gen_buffer_size.  */
static inline void *split_cross_256mb(void *buf1, size_t size1)
{
    void *buf2 = (void *)(((uintptr_t)buf1 + size1) & ~0x0ffffffful);
    size_t size2 = buf1 + size1 - buf2;

    size1 = buf2 - buf1;
    if (size1 < size2) {
        size1 = size2;
        buf1 = buf2;
    }

    tcg_ctx->code_gen_buffer_size = size1;
    return buf1;
}
#endif

#ifdef USE_STATIC_CODE_GEN_BUFFER
static uint8_t static_code_gen_buffer[DEFAULT_CODE_GEN_BUFFER_SIZE]
    __attribute__((aligned(CODE_GEN_ALIGN)));

static bool alloc_code_gen_buffer(size_t tb_size, int splitwx, Error **errp)
{
    void *buf, *end;
    size_t size;

    if (splitwx > 0) {
        error_setg(errp, "jit split-wx not supported");
        return false;
    }

    /* page-align the beginning and end of the buffer */
    buf = static_code_gen_buffer;
    end = static_code_gen_buffer + sizeof(static_code_gen_buffer);
    buf = QEMU_ALIGN_PTR_UP(buf, qemu_real_host_page_size);
    end = QEMU_ALIGN_PTR_DOWN(end, qemu_real_host_page_size);

    size = end - buf;

    /* Honor a command-line option limiting the size of the buffer.  */
    if (size > tb_size) {
        size = QEMU_ALIGN_DOWN(tb_size, qemu_real_host_page_size);
    }
    tcg_ctx->code_gen_buffer_size = size;

#ifdef __mips__
    if (cross_256mb(buf, size)) {
        buf = split_cross_256mb(buf, size);
        size = tcg_ctx->code_gen_buffer_size;
    }
#endif

    if (qemu_mprotect_rwx(buf, size)) {
        error_setg_errno(errp, errno, "mprotect of jit buffer");
        return false;
    }
    qemu_madvise(buf, size, QEMU_MADV_HUGEPAGE);

    tcg_ctx->code_gen_buffer = buf;
    return true;
}
#elif defined(_WIN32)
static bool alloc_code_gen_buffer(size_t size, int splitwx, Error **errp)
{
    void *buf;

    if (splitwx > 0) {
        error_setg(errp, "jit split-wx not supported");
        return false;
    }

    buf = VirtualAlloc(NULL, size, MEM_RESERVE | MEM_COMMIT,
                             PAGE_EXECUTE_READWRITE);
    if (buf == NULL) {
        error_setg_win32(errp, GetLastError(),
                         "allocate %zu bytes for jit buffer", size);
        return false;
    }

    tcg_ctx->code_gen_buffer = buf;
    tcg_ctx->code_gen_buffer_size = size;
    return true;
}
#else
static bool alloc_code_gen_buffer_anon(size_t size, int prot,
                                       int flags, Error **errp)
{
    void *buf;

    buf = mmap(NULL, size, prot, flags, -1, 0);
    if (buf == MAP_FAILED) {
        error_setg_errno(errp, errno,
                         "allocate %zu bytes for jit buffer", size);
        return false;
    }
    tcg_ctx->code_gen_buffer_size = size;

#ifdef __mips__
    if (cross_256mb(buf, size)) {
        /*
         * Try again, with the original still mapped, to avoid re-acquiring
         * the same 256mb crossing.
         */
        size_t size2;
        void *buf2 = mmap(NULL, size, prot, flags, -1, 0);
        switch ((int)(buf2 != MAP_FAILED)) {
        case 1:
            if (!cross_256mb(buf2, size)) {
                /* Success!  Use the new buffer.  */
                munmap(buf, size);
                break;
            }
            /* Failure.  Work with what we had.  */
            munmap(buf2, size);
            /* fallthru */
        default:
            /* Split the original buffer.  Free the smaller half.  */
            buf2 = split_cross_256mb(buf, size);
            size2 = tcg_ctx->code_gen_buffer_size;
            if (buf == buf2) {
                munmap(buf + size2, size - size2);
            } else {
                munmap(buf, size - size2);
            }
            size = size2;
            break;
        }
        buf = buf2;
    }
#endif

    /* Request large pages for the buffer.  */
    qemu_madvise(buf, size, QEMU_MADV_HUGEPAGE);

    tcg_ctx->code_gen_buffer = buf;
    return true;
}

#ifndef CONFIG_TCG_INTERPRETER
#ifdef CONFIG_POSIX
#include "qemu/memfd.h"

static bool alloc_code_gen_buffer_splitwx_memfd(size_t size, Error **errp)
{
    void *buf_rw = NULL, *buf_rx = MAP_FAILED;
    int fd = -1;

#ifdef __mips__
    /* Find space for the RX mapping, vs the 256MiB regions. */
    if (!alloc_code_gen_buffer_anon(size, PROT_NONE,
                                    MAP_PRIVATE | MAP_ANONYMOUS |
                                    MAP_NORESERVE, errp)) {
        return false;
    }
    /* The size of the mapping may have been adjusted. */
    size = tcg_ctx->code_gen_buffer_size;
    buf_rx = tcg_ctx->code_gen_buffer;
#endif

    buf_rw = qemu_memfd_alloc("tcg-jit", size, 0, &fd, errp);
    if (buf_rw == NULL) {
        goto fail;
    }

#ifdef __mips__
    void *tmp = mmap(buf_rx, size, PROT_READ | PROT_EXEC,
                     MAP_SHARED | MAP_FIXED, fd, 0);
    if (tmp != buf_rx) {
        goto fail_rx;
    }
#else
    buf_rx = mmap(NULL, size, PROT_READ | PROT_EXEC, MAP_SHARED, fd, 0);
    if (buf_rx == MAP_FAILED) {
        goto fail_rx;
    }
#endif

    close(fd);
    tcg_ctx->code_gen_buffer = buf_rw;
    tcg_ctx->code_gen_buffer_size = size;
    tcg_splitwx_diff = buf_rx - buf_rw;

    /* Request large pages for the buffer and the splitwx.  */
    qemu_madvise(buf_rw, size, QEMU_MADV_HUGEPAGE);
    qemu_madvise(buf_rx, size, QEMU_MADV_HUGEPAGE);
    return true;

 fail_rx:
    error_setg_errno(errp, errno, "failed to map shared memory for execute");
 fail:
    if (buf_rx != MAP_FAILED) {
        munmap(buf_rx, size);
    }
    if (buf_rw) {
        munmap(buf_rw, size);
    }
    if (fd >= 0) {
        close(fd);
    }
    return false;
}
#endif /* CONFIG_POSIX */

#ifdef CONFIG_DARWIN
#include <mach/mach.h>

extern kern_return_t mach_vm_remap(vm_map_t target_task,
                                   mach_vm_address_t *target_address,
                                   mach_vm_size_t size,
                                   mach_vm_offset_t mask,
                                   int flags,
                                   vm_map_t src_task,
                                   mach_vm_address_t src_address,
                                   boolean_t copy,
                                   vm_prot_t *cur_protection,
                                   vm_prot_t *max_protection,
                                   vm_inherit_t inheritance);

static bool alloc_code_gen_buffer_splitwx_vmremap(size_t size, Error **errp)
{
    kern_return_t ret;
    mach_vm_address_t buf_rw, buf_rx;
    vm_prot_t cur_prot, max_prot;

    /* Map the read-write portion via normal anon memory. */
    if (!alloc_code_gen_buffer_anon(size, PROT_READ | PROT_WRITE,
                                    MAP_PRIVATE | MAP_ANONYMOUS, errp)) {
        return false;
    }

    buf_rw = (mach_vm_address_t)tcg_ctx->code_gen_buffer;
    buf_rx = 0;
    ret = mach_vm_remap(mach_task_self(),
                        &buf_rx,
                        size,
                        0,
                        VM_FLAGS_ANYWHERE,
                        mach_task_self(),
                        buf_rw,
                        false,
                        &cur_prot,
                        &max_prot,
                        VM_INHERIT_NONE);
    if (ret != KERN_SUCCESS) {
        /* TODO: Convert "ret" to a human readable error message. */
        error_setg(errp, "vm_remap for jit splitwx failed");
        munmap((void *)buf_rw, size);
        return false;
    }

    if (mprotect((void *)buf_rx, size, PROT_READ | PROT_EXEC) != 0) {
        error_setg_errno(errp, errno, "mprotect for jit splitwx");
        munmap((void *)buf_rx, size);
        munmap((void *)buf_rw, size);
        return false;
    }

    tcg_splitwx_diff = buf_rx - buf_rw;
    return true;
}
#endif /* CONFIG_DARWIN */
#endif /* CONFIG_TCG_INTERPRETER */

static bool alloc_code_gen_buffer_splitwx(size_t size, Error **errp)
{
#ifndef CONFIG_TCG_INTERPRETER
# ifdef CONFIG_DARWIN
    return alloc_code_gen_buffer_splitwx_vmremap(size, errp);
# endif
# ifdef CONFIG_POSIX
    return alloc_code_gen_buffer_splitwx_memfd(size, errp);
# endif
#endif
    error_setg(errp, "jit split-wx not supported");
    return false;
}

static bool alloc_code_gen_buffer(size_t size, int splitwx, Error **errp)
{
    ERRP_GUARD();
    int prot, flags;

    if (splitwx) {
        if (alloc_code_gen_buffer_splitwx(size, errp)) {
            return true;
        }
        /*
         * If splitwx force-on (1), fail;
         * if splitwx default-on (-1), fall through to splitwx off.
         */
        if (splitwx > 0) {
            return false;
        }
        error_free_or_abort(errp);
    }

    prot = PROT_READ | PROT_WRITE | PROT_EXEC;
    flags = MAP_PRIVATE | MAP_ANONYMOUS;
#ifdef CONFIG_TCG_INTERPRETER
    /* The tcg interpreter does not need execute permission. */
    prot = PROT_READ | PROT_WRITE;
#elif defined(CONFIG_DARWIN)
    /* Applicable to both iOS and macOS (Apple Silicon). */
    if (!splitwx) {
        flags |= MAP_JIT;
    }
#endif

    return alloc_code_gen_buffer_anon(size, prot, flags, errp);
}
#endif /* USE_STATIC_CODE_GEN_BUFFER, WIN32, POSIX */

static bool tb_cmp(const void *ap, const void *bp)
{
    const TranslationBlock *a = ap;
    const TranslationBlock *b = bp;

    return a->pc == b->pc && a->cs_base == b->cs_base &&
           a->cs_top == b->cs_top && a->cheri_flags == b->cheri_flags &&
           a->flags == b->flags &&
           (tb_cflags(a) & CF_HASH_MASK) == (tb_cflags(b) & CF_HASH_MASK) &&
           a->trace_vcpu_dstate == b->trace_vcpu_dstate &&
           a->page_addr[0] == b->page_addr[0] &&
           a->page_addr[1] == b->page_addr[1];
}

static void tb_htable_init(void)
{
    unsigned int mode = QHT_MODE_AUTO_RESIZE;

    qht_init(&tb_ctx.htable, tb_cmp, CODE_GEN_HTABLE_SIZE, mode);
}

/* Must be called before using the QEMU cpus. 'tb_size' is the size
   (in bytes) allocated to the translation buffer. Zero means default
   size. */
void tcg_exec_init(unsigned long tb_size, int splitwx)
{
    bool ok;

    tcg_allowed = true;
    cpu_gen_init();
    page_init();
    tb_htable_init();

    ok = alloc_code_gen_buffer(size_code_gen_buffer(tb_size),
                               splitwx, &error_fatal);
    assert(ok);

#if defined(CONFIG_SOFTMMU)
    /* There's no guest base to take into account, so go ahead and
       initialize the prologue now.  */
    tcg_prologue_init(tcg_ctx);
#endif
}

/* call with @p->lock held */
static inline void invalidate_page_bitmap(PageDesc *p)
{
    assert_page_locked(p);
#ifdef CONFIG_SOFTMMU
    g_free(p->code_bitmap);
    p->code_bitmap = NULL;
    p->code_write_count = 0;
#endif
}

/* Set to NULL all the 'first_tb' fields in all PageDescs. */
static void page_flush_tb_1(int level, void **lp)
{
    int i;

    if (*lp == NULL) {
        return;
    }
    if (level == 0) {
        PageDesc *pd = *lp;

        for (i = 0; i < V_L2_SIZE; ++i) {
            page_lock(&pd[i]);
            pd[i].first_tb = (uintptr_t)NULL;
            invalidate_page_bitmap(pd + i);
            page_unlock(&pd[i]);
        }
    } else {
        void **pp = *lp;

        for (i = 0; i < V_L2_SIZE; ++i) {
            page_flush_tb_1(level - 1, pp + i);
        }
    }
}

static void page_flush_tb(void)
{
    int i, l1_sz = v_l1_size;

    for (i = 0; i < l1_sz; i++) {
        page_flush_tb_1(v_l2_levels, l1_map + i);
    }
}

static gboolean tb_host_size_iter(gpointer key, gpointer value, gpointer data)
{
    const TranslationBlock *tb = value;
    size_t *size = data;

    *size += tb->tc.size;
    return false;
}

/* flush all the translation blocks */
static void do_tb_flush(CPUState *cpu, run_on_cpu_data tb_flush_count)
{
    bool did_flush = false;

    mmap_lock();
    /* If it is already been done on request of another CPU,
     * just retry.
     */
    if (tb_ctx.tb_flush_count != tb_flush_count.host_int) {
        goto done;
    }
    did_flush = true;

    if (DEBUG_TB_FLUSH_GATE) {
        size_t nb_tbs = tcg_nb_tbs();
        size_t host_size = 0;

        tcg_tb_foreach(tb_host_size_iter, &host_size);
        printf("qemu: flush code_size=%zu nb_tbs=%zu avg_tb_size=%zu\n",
               tcg_code_size(), nb_tbs, nb_tbs > 0 ? host_size / nb_tbs : 0);
    }

    CPU_FOREACH(cpu) {
        cpu_tb_jmp_cache_clear(cpu);
    }

    qht_reset_size(&tb_ctx.htable, CODE_GEN_HTABLE_SIZE);
    page_flush_tb();

    tcg_region_reset_all();
    /* XXX: flush processor icache at this point if cache flush is
       expensive */
    qatomic_mb_set(&tb_ctx.tb_flush_count, tb_ctx.tb_flush_count + 1);

done:
    mmap_unlock();
    if (did_flush) {
        qemu_plugin_flush_cb();
    }
}

void tb_flush(CPUState *cpu)
{
    if (tcg_enabled()) {
        unsigned tb_flush_count = qatomic_mb_read(&tb_ctx.tb_flush_count);

        if (cpu_in_exclusive_context(cpu)) {
            do_tb_flush(cpu, RUN_ON_CPU_HOST_INT(tb_flush_count));
        } else {
            async_safe_run_on_cpu(cpu, do_tb_flush,
                                  RUN_ON_CPU_HOST_INT(tb_flush_count));
        }
    }
}

/*
 * Formerly ifdef DEBUG_TB_CHECK. These debug functions are user-mode-only,
 * so in order to prevent bit rot we compile them unconditionally in user-mode,
 * and let the optimizer get rid of them by wrapping their user-only callers
 * with if (DEBUG_TB_CHECK_GATE).
 */
#ifdef CONFIG_USER_ONLY

static void do_tb_invalidate_check(void *p, uint32_t hash, void *userp)
{
    TranslationBlock *tb = p;
    target_ulong addr = *(target_ulong *)userp;

    if (!(addr + TARGET_PAGE_SIZE <= tb->pc || addr >= tb->pc + tb->size)) {
        printf("ERROR invalidate: address=" TARGET_FMT_lx
               " PC=%08lx size=%04x\n", addr, (long)tb->pc, tb->size);
    }
}

/* verify that all the pages have correct rights for code
 *
 * Called with mmap_lock held.
 */
static void tb_invalidate_check(target_ulong address)
{
    address &= TARGET_PAGE_MASK;
    qht_iter(&tb_ctx.htable, do_tb_invalidate_check, &address);
}

static void do_tb_page_check(void *p, uint32_t hash, void *userp)
{
    TranslationBlock *tb = p;
    int flags1, flags2;

    flags1 = page_get_flags(tb->pc);
    flags2 = page_get_flags(tb->pc + tb->size - 1);
    if ((flags1 & PAGE_WRITE) || (flags2 & PAGE_WRITE)) {
        printf("ERROR page flags: PC=%08lx size=%04x f1=%x f2=%x\n",
               (long)tb->pc, tb->size, flags1, flags2);
    }
}

/* verify that all the pages have correct rights for code */
static void tb_page_check(void)
{
    qht_iter(&tb_ctx.htable, do_tb_page_check, NULL);
}

#endif /* CONFIG_USER_ONLY */

/*
 * user-mode: call with mmap_lock held
 * !user-mode: call with @pd->lock held
 */
static inline void tb_page_remove(PageDesc *pd, TranslationBlock *tb)
{
    TranslationBlock *tb1;
    uintptr_t *pprev;
    unsigned int n1;

    assert_page_locked(pd);
    pprev = &pd->first_tb;
    PAGE_FOR_EACH_TB(pd, tb1, n1) {
        if (tb1 == tb) {
            *pprev = tb1->page_next[n1];
            return;
        }
        pprev = &tb1->page_next[n1];
    }
    g_assert_not_reached();
}

/* remove @orig from its @n_orig-th jump list */
static inline void tb_remove_from_jmp_list(TranslationBlock *orig, int n_orig)
{
    uintptr_t ptr, ptr_locked;
    TranslationBlock *dest;
    TranslationBlock *tb;
    uintptr_t *pprev;
    int n;

    /* mark the LSB of jmp_dest[] so that no further jumps can be inserted */
    ptr = qatomic_or_fetch(&orig->jmp_dest[n_orig], 1);
    dest = (TranslationBlock *)(ptr & ~1);
    if (dest == NULL) {
        return;
    }

    qemu_spin_lock(&dest->jmp_lock);
    /*
     * While acquiring the lock, the jump might have been removed if the
     * destination TB was invalidated; check again.
     */
    ptr_locked = qatomic_read(&orig->jmp_dest[n_orig]);
    if (ptr_locked != ptr) {
        qemu_spin_unlock(&dest->jmp_lock);
        /*
         * The only possibility is that the jump was unlinked via
         * tb_jump_unlink(dest). Seeing here another destination would be a bug,
         * because we set the LSB above.
         */
        g_assert(ptr_locked == 1 && dest->cflags & CF_INVALID);
        return;
    }
    /*
     * We first acquired the lock, and since the destination pointer matches,
     * we know for sure that @orig is in the jmp list.
     */
    pprev = &dest->jmp_list_head;
    TB_FOR_EACH_JMP(dest, tb, n) {
        if (tb == orig && n == n_orig) {
            *pprev = tb->jmp_list_next[n];
            /* no need to set orig->jmp_dest[n]; setting the LSB was enough */
            qemu_spin_unlock(&dest->jmp_lock);
            return;
        }
        pprev = &tb->jmp_list_next[n];
    }
    g_assert_not_reached();
}

/* reset the jump entry 'n' of a TB so that it is not chained to
   another TB */
static inline void tb_reset_jump(TranslationBlock *tb, int n)
{
    uintptr_t addr = (uintptr_t)(tb->tc.ptr + tb->jmp_reset_offset[n]);
    tb_set_jmp_target(tb, n, addr);
}

/* remove any jumps to the TB */
static inline void tb_jmp_unlink(TranslationBlock *dest)
{
    TranslationBlock *tb;
    int n;

    qemu_spin_lock(&dest->jmp_lock);

    TB_FOR_EACH_JMP(dest, tb, n) {
        tb_reset_jump(tb, n);
        qatomic_and(&tb->jmp_dest[n], (uintptr_t)NULL | 1);
        /* No need to clear the list entry; setting the dest ptr is enough */
    }
    dest->jmp_list_head = (uintptr_t)NULL;

    qemu_spin_unlock(&dest->jmp_lock);
}

/*
 * In user-mode, call with mmap_lock held.
 * In !user-mode, if @rm_from_page_list is set, call with the TB's pages'
 * locks held.
 */
static void do_tb_phys_invalidate(TranslationBlock *tb, bool rm_from_page_list)
{
    CPUState *cpu;
    PageDesc *p;
    uint32_t h;
    tb_page_addr_t phys_pc;

    assert_memory_lock();

    /* make sure no further incoming jumps will be chained to this TB */
    qemu_spin_lock(&tb->jmp_lock);
    qatomic_set(&tb->cflags, tb->cflags | CF_INVALID);
    qemu_spin_unlock(&tb->jmp_lock);

    /* remove the TB from the hash list */
    phys_pc = tb->page_addr[0] + (tb->pc & ~TARGET_PAGE_MASK);
    h = tb_hash_func(phys_pc, tb->pc, tb->flags, tb_cflags(tb) & CF_HASH_MASK,
                     tb->trace_vcpu_dstate);
    if (!qht_remove(&tb_ctx.htable, tb, h)) {
        return;
    }

    /* remove the TB from the page list */
    if (rm_from_page_list) {
        p = page_find(tb->page_addr[0] >> TARGET_PAGE_BITS);
        tb_page_remove(p, tb);
        invalidate_page_bitmap(p);
        if (tb->page_addr[1] != -1) {
            p = page_find(tb->page_addr[1] >> TARGET_PAGE_BITS);
            tb_page_remove(p, tb);
            invalidate_page_bitmap(p);
        }
    }

    /* remove the TB from the hash list */
    h = tb_jmp_cache_hash_func(tb->pc);
    CPU_FOREACH(cpu) {
        if (qatomic_read(&cpu->tb_jmp_cache[h]) == tb) {
            qatomic_set(&cpu->tb_jmp_cache[h], NULL);
        }
    }

    /* suppress this TB from the two jump lists */
    tb_remove_from_jmp_list(tb, 0);
    tb_remove_from_jmp_list(tb, 1);

    /* suppress any remaining jumps to this TB */
    tb_jmp_unlink(tb);

    qatomic_set(&tcg_ctx->tb_phys_invalidate_count,
               tcg_ctx->tb_phys_invalidate_count + 1);
}

static void tb_phys_invalidate__locked(TranslationBlock *tb)
{
    qemu_thread_jit_write();
    do_tb_phys_invalidate(tb, true);
    qemu_thread_jit_execute();
}

/* invalidate one TB
 *
 * Called with mmap_lock held in user-mode.
 */
void tb_phys_invalidate(TranslationBlock *tb, tb_page_addr_t page_addr)
{
    if (page_addr == -1 && tb->page_addr[0] != -1) {
        page_lock_tb(tb);
        do_tb_phys_invalidate(tb, true);
        page_unlock_tb(tb);
    } else {
        do_tb_phys_invalidate(tb, false);
    }
}

#ifdef CONFIG_SOFTMMU
/* call with @p->lock held */
static void build_page_bitmap(PageDesc *p)
{
    int n, tb_start, tb_end;
    TranslationBlock *tb;

    assert_page_locked(p);
    p->code_bitmap = bitmap_new(TARGET_PAGE_SIZE);

    PAGE_FOR_EACH_TB(p, tb, n) {
        /* NOTE: this is subtle as a TB may span two physical pages */
        if (n == 0) {
            /* NOTE: tb_end may be after the end of the page, but
               it is not a problem */
            tb_start = tb->pc & ~TARGET_PAGE_MASK;
            tb_end = tb_start + tb->size;
            if (tb_end > TARGET_PAGE_SIZE) {
                tb_end = TARGET_PAGE_SIZE;
             }
        } else {
            tb_start = 0;
            tb_end = ((tb->pc + tb->size) & ~TARGET_PAGE_MASK);
        }
        bitmap_set(p->code_bitmap, tb_start, tb_end - tb_start);
    }
}
#endif

/* add the tb in the target page and protect it if necessary
 *
 * Called with mmap_lock held for user-mode emulation.
 * Called with @p->lock held in !user-mode.
 */
static inline void tb_page_add(PageDesc *p, TranslationBlock *tb,
                               unsigned int n, tb_page_addr_t page_addr)
{
#ifndef CONFIG_USER_ONLY
    bool page_already_protected;
#endif

    assert_page_locked(p);

    tb->page_addr[n] = page_addr;
    tb->page_next[n] = p->first_tb;
#ifndef CONFIG_USER_ONLY
    page_already_protected = p->first_tb != (uintptr_t)NULL;
#endif
    p->first_tb = (uintptr_t)tb | n;
    invalidate_page_bitmap(p);

#if defined(CONFIG_USER_ONLY)
    if (p->flags & PAGE_WRITE) {
        target_ulong addr;
        PageDesc *p2;
        int prot;

        /* force the host page as non writable (writes will have a
           page fault + mprotect overhead) */
        page_addr &= qemu_host_page_mask;
        prot = 0;
        for (addr = page_addr; addr < page_addr + qemu_host_page_size;
            addr += TARGET_PAGE_SIZE) {

            p2 = page_find(addr >> TARGET_PAGE_BITS);
            if (!p2) {
                continue;
            }
            prot |= p2->flags;
            p2->flags &= ~PAGE_WRITE;
          }
        mprotect(g2h_untagged(page_addr), qemu_host_page_size,
                 (prot & PAGE_BITS) & ~PAGE_WRITE);
        if (DEBUG_TB_INVALIDATE_GATE) {
            printf("protecting code page: 0x" TB_PAGE_ADDR_FMT "\n", page_addr);
        }
    }
#else
    /* if some code is already present, then the pages are already
       protected. So we handle the case where only the first TB is
       allocated in a physical page */
    if (!page_already_protected) {
        tlb_protect_code(page_addr);
    }
#endif
}

/*
 * Add a new TB and link it to the physical page tables. phys_page2 is
 * (-1) to indicate that only one page contains the TB.
 *
 * Called with mmap_lock held for user-mode emulation.
 *
 * Returns a pointer @tb, or a pointer to an existing TB that matches @tb.
 * Note that in !user-mode, another thread might have already added a TB
 * for the same block of guest code that @tb corresponds to. In that case,
 * the caller should discard the original @tb, and use instead the returned TB.
 */
static TranslationBlock *
tb_link_page(TranslationBlock *tb, tb_page_addr_t phys_pc,
             tb_page_addr_t phys_page2)
{
    PageDesc *p;
    PageDesc *p2 = NULL;
    void *existing_tb = NULL;
    uint32_t h;

    assert_memory_lock();

    /*
     * Add the TB to the page list, acquiring first the pages's locks.
     * We keep the locks held until after inserting the TB in the hash table,
     * so that if the insertion fails we know for sure that the TBs are still
     * in the page descriptors.
     * Note that inserting into the hash table first isn't an option, since
     * we can only insert TBs that are fully initialized.
     */
    page_lock_pair(&p, phys_pc, &p2, phys_page2, 1);
    tb_page_add(p, tb, 0, phys_pc & TARGET_PAGE_MASK);
    if (p2) {
        tb_page_add(p2, tb, 1, phys_page2);
    } else {
        tb->page_addr[1] = -1;
    }

    /* add in the hash table */
    h = tb_hash_func(phys_pc, tb->pc, tb->flags, tb->cflags & CF_HASH_MASK,
                     tb->trace_vcpu_dstate);
    qht_insert(&tb_ctx.htable, tb, h, &existing_tb);

    /* remove TB from the page(s) if we couldn't insert it */
    if (unlikely(existing_tb)) {
        tb_page_remove(p, tb);
        invalidate_page_bitmap(p);
        if (p2) {
            tb_page_remove(p2, tb);
            invalidate_page_bitmap(p2);
        }
        tb = existing_tb;
    }

    if (p2 && p2 != p) {
        page_unlock(p2);
    }
    page_unlock(p);

#ifdef CONFIG_USER_ONLY
    if (DEBUG_TB_CHECK_GATE) {
        tb_page_check();
    }
#endif
    return tb;
}

/* Called with mmap_lock held for user mode emulation.  */
TranslationBlock *tb_gen_code(CPUState *cpu, target_ulong pc,
                              target_ulong cs_base, target_ulong cs_top,
                              uint32_t cheri_flags, uint32_t flags, int cflags)
{
    CPUArchState *env = cpu->env_ptr;
    TranslationBlock *tb, *existing_tb;
    tb_page_addr_t phys_pc, phys_page2;
    target_ulong virt_page2;
    tcg_insn_unit *gen_code_buf;
    int gen_code_size, search_size, max_insns;
#ifdef CONFIG_PROFILER
    TCGProfile *prof = &tcg_ctx->prof;
    int64_t ti;
#endif

    assert_memory_lock();
    qemu_thread_jit_write();

    phys_pc = get_page_addr_code(env, pc);

    if (phys_pc == -1) {
        /* Generate a one-shot TB with 1 insn in it */
        cflags = (cflags & ~CF_COUNT_MASK) | 1;
    }

    cflags &= ~CF_CLUSTER_MASK;
    cflags |= cpu->cluster_index << CF_CLUSTER_SHIFT;

    max_insns = cflags & CF_COUNT_MASK;
    if (max_insns == 0) {
        max_insns = CF_COUNT_MASK;
    }
    if (max_insns > TCG_MAX_INSNS) {
        max_insns = TCG_MAX_INSNS;
    }
    if (cpu->singlestep_enabled || singlestep) {
        max_insns = 1;
    }

 buffer_overflow:
    tb = tcg_tb_alloc(tcg_ctx);
    if (unlikely(!tb)) {
        /* flush must be done */
        tb_flush(cpu);
        mmap_unlock();
        /* Make the execution loop process the flush as soon as possible.  */
        cpu->exception_index = EXCP_INTERRUPT;
        cpu_loop_exit(cpu);
    }

    gen_code_buf = tcg_ctx->code_gen_ptr;
    tb->tc.ptr = tcg_splitwx_to_rx(gen_code_buf);
    tb->pc = pc;
    tb->cs_base = cs_base;
    tb->cs_top = cs_top;
    tb->cheri_flags = cheri_flags;
    tb->flags = flags;
    tb->cflags = cflags;
    tb->trace_vcpu_dstate = *cpu->trace_dstate;
    tcg_ctx->tb_cflags = cflags;
 tb_overflow:

#ifdef CONFIG_PROFILER
    /* includes aborted translations because of exceptions */
    qatomic_set(&prof->tb_count1, prof->tb_count1 + 1);
    ti = profile_getclock();
#endif

    gen_code_size = sigsetjmp(tcg_ctx->jmp_trans, 0);
    if (unlikely(gen_code_size != 0)) {
        goto error_return;
    }

    tcg_func_start(tcg_ctx);

    tcg_ctx->cpu = env_cpu(env);
    gen_intermediate_code(cpu, tb, max_insns);
    tcg_ctx->cpu = NULL;
    max_insns = tb->icount;

    trace_translate_block(tb, tb->pc, tb->tc.ptr);

    /* generate machine code */
    tb->jmp_reset_offset[0] = TB_JMP_RESET_OFFSET_INVALID;
    tb->jmp_reset_offset[1] = TB_JMP_RESET_OFFSET_INVALID;
    tcg_ctx->tb_jmp_reset_offset = tb->jmp_reset_offset;
    if (TCG_TARGET_HAS_direct_jump) {
        tcg_ctx->tb_jmp_insn_offset = tb->jmp_target_arg;
        tcg_ctx->tb_jmp_target_addr = NULL;
    } else {
        tcg_ctx->tb_jmp_insn_offset = NULL;
        tcg_ctx->tb_jmp_target_addr = tb->jmp_target_arg;
    }

#ifdef CONFIG_PROFILER
    qatomic_set(&prof->tb_count, prof->tb_count + 1);
    qatomic_set(&prof->interm_time,
                prof->interm_time + profile_getclock() - ti);
    ti = profile_getclock();
#endif

    gen_code_size = tcg_gen_code(tcg_ctx, tb);
    if (unlikely(gen_code_size < 0)) {
 error_return:
        switch (gen_code_size) {
        case -1:
            /*
             * Overflow of code_gen_buffer, or the current slice of it.
             *
             * TODO: We don't need to re-do gen_intermediate_code, nor
             * should we re-do the tcg optimization currently hidden
             * inside tcg_gen_code.  All that should be required is to
             * flush the TBs, allocate a new TB, re-initialize it per
             * above, and re-do the actual code generation.
             */
            qemu_log_mask(CPU_LOG_TB_OP | CPU_LOG_TB_OP_OPT,
                          "Restarting code generation for "
                          "code_gen_buffer overflow\n");
            goto buffer_overflow;

        case -2:
            /*
             * The code generated for the TranslationBlock is too large.
             * The maximum size allowed by the unwind info is 64k.
             * There may be stricter constraints from relocations
             * in the tcg backend.
             *
             * Try again with half as many insns as we attempted this time.
             * If a single insn overflows, there's a bug somewhere...
             */
            assert(max_insns > 1);
            max_insns /= 2;
            qemu_log_mask(CPU_LOG_TB_OP | CPU_LOG_TB_OP_OPT,
                          "Restarting code generation with "
                          "smaller translation block (max %d insns)\n",
                          max_insns);
            goto tb_overflow;

        default:
            g_assert_not_reached();
        }
    }
    search_size = encode_search(tb, (void *)gen_code_buf + gen_code_size);
    if (unlikely(search_size < 0)) {
        goto buffer_overflow;
    }
    tb->tc.size = gen_code_size;

#ifdef CONFIG_PROFILER
    qatomic_set(&prof->code_time, prof->code_time + profile_getclock() - ti);
    qatomic_set(&prof->code_in_len, prof->code_in_len + tb->size);
    qatomic_set(&prof->code_out_len, prof->code_out_len + gen_code_size);
    qatomic_set(&prof->search_out_len, prof->search_out_len + search_size);
#endif

#ifdef DEBUG_DISAS
    if (qemu_loglevel_mask(CPU_LOG_TB_OUT_ASM) &&
        qemu_log_in_addr_range(tb->pc)) {
        FILE *logfile = qemu_log_lock();
        int code_size, data_size;
        const tcg_target_ulong *rx_data_gen_ptr;
        size_t chunk_start;
        int insn = 0;

        if (tcg_ctx->data_gen_ptr) {
            rx_data_gen_ptr = tcg_splitwx_to_rx(tcg_ctx->data_gen_ptr);
            code_size = (const void *)rx_data_gen_ptr - tb->tc.ptr;
            data_size = gen_code_size - code_size;
        } else {
            rx_data_gen_ptr = 0;
            code_size = gen_code_size;
            data_size = 0;
        }

        /* Dump header and the first instruction */
        qemu_log("OUT: [size=%d]\n", gen_code_size);
        qemu_log("  -- guest addr 0x" TARGET_FMT_lx " + tb prologue\n",
                 tcg_ctx->gen_insn_data[insn][0]);
        chunk_start = tcg_ctx->gen_insn_end_off[insn];
        log_disas(tb->tc.ptr, chunk_start);

        /*
         * Dump each instruction chunk, wrapping up empty chunks into
         * the next instruction. The whole array is offset so the
         * first entry is the beginning of the 2nd instruction.
         */
        while (insn < tb->icount) {
            size_t chunk_end = tcg_ctx->gen_insn_end_off[insn];
            if (chunk_end > chunk_start) {
                qemu_log("  -- guest addr 0x" TARGET_FMT_lx "\n",
                         tcg_ctx->gen_insn_data[insn][0]);
                log_disas(tb->tc.ptr + chunk_start, chunk_end - chunk_start);
                chunk_start = chunk_end;
            }
            insn++;
        }

        if (chunk_start < code_size) {
            qemu_log("  -- tb slow paths + alignment\n");
            log_disas(tb->tc.ptr + chunk_start, code_size - chunk_start);
        }

        /* Finally dump any data we may have after the block */
        if (data_size) {
            int i;
            qemu_log("  data: [size=%d]\n", data_size);
            for (i = 0; i < data_size / sizeof(tcg_target_ulong); i++) {
                qemu_log("0x%08" PRIxPTR ":  .quad  0x%" TCG_PRIlx "\n",
                         (uintptr_t)&rx_data_gen_ptr[i], rx_data_gen_ptr[i]);
            }
        }
        qemu_log("\n");
        qemu_log_flush();
        qemu_log_unlock(logfile);
    }
#endif

    qatomic_set(&tcg_ctx->code_gen_ptr, (void *)
        ROUND_UP((uintptr_t)gen_code_buf + gen_code_size + search_size,
                 CODE_GEN_ALIGN));

    /* init jump list */
    qemu_spin_init(&tb->jmp_lock);
    tb->jmp_list_head = (uintptr_t)NULL;
    tb->jmp_list_next[0] = (uintptr_t)NULL;
    tb->jmp_list_next[1] = (uintptr_t)NULL;
    tb->jmp_dest[0] = (uintptr_t)NULL;
    tb->jmp_dest[1] = (uintptr_t)NULL;

    /* init original jump addresses which have been set during tcg_gen_code() */
    if (tb->jmp_reset_offset[0] != TB_JMP_RESET_OFFSET_INVALID) {
        tb_reset_jump(tb, 0);
    }
    if (tb->jmp_reset_offset[1] != TB_JMP_RESET_OFFSET_INVALID) {
        tb_reset_jump(tb, 1);
    }

    /*
     * If the TB is not associated with a physical RAM page then
     * it must be a temporary one-insn TB, and we have nothing to do
     * except fill in the page_addr[] fields. Return early before
     * attempting to link to other TBs or add to the lookup table.
     */
    if (phys_pc == -1) {
        tb->page_addr[0] = tb->page_addr[1] = -1;
        return tb;
    }

    /* check next page if needed */
    virt_page2 = (pc + tb->size - 1) & TARGET_PAGE_MASK;
    phys_page2 = -1;
    if ((pc & TARGET_PAGE_MASK) != virt_page2) {
        phys_page2 = get_page_addr_code(env, virt_page2);
    }
    /*
     * No explicit memory barrier is required -- tb_link_page() makes the
     * TB visible in a consistent state.
     */
    existing_tb = tb_link_page(tb, phys_pc, phys_page2);
    /* if the TB already exists, discard what we just translated */
    if (unlikely(existing_tb != tb)) {
        uintptr_t orig_aligned = (uintptr_t)gen_code_buf;

        orig_aligned -= ROUND_UP(sizeof(*tb), qemu_icache_linesize);
        qatomic_set(&tcg_ctx->code_gen_ptr, (void *)orig_aligned);
        tb_destroy(tb);
        return existing_tb;
    }
    tcg_tb_insert(tb);
    return tb;
}

/*
 * @p must be non-NULL.
 * user-mode: call with mmap_lock held.
 * !user-mode: call with all @pages locked.
 */
static void
tb_invalidate_phys_page_range__locked(struct page_collection *pages,
                                      PageDesc *p, tb_page_addr_t start,
                                      tb_page_addr_t end,
                                      uintptr_t retaddr)
{
    TranslationBlock *tb;
    tb_page_addr_t tb_start, tb_end;
    int n;
#ifdef TARGET_HAS_PRECISE_SMC
    CPUState *cpu = current_cpu;
    CPUArchState *env = NULL;
    bool current_tb_not_found = retaddr != 0;
    bool current_tb_modified = false;
    TranslationBlock *current_tb = NULL;
    target_ulong current_pc = 0;
    target_ulong current_cs_base = 0;
    target_ulong current_cs_top = 0;
    uint32_t current_cheri_flags = 0;
    uint32_t current_flags = 0;
#endif /* TARGET_HAS_PRECISE_SMC */

    assert_page_locked(p);

#if defined(TARGET_HAS_PRECISE_SMC)
    if (cpu != NULL) {
        env = cpu->env_ptr;
    }
#endif

    /* we remove all the TBs in the range [start, end[ */
    /* XXX: see if in some cases it could be faster to invalidate all
       the code */
    PAGE_FOR_EACH_TB(p, tb, n) {
        assert_page_locked(p);
        /* NOTE: this is subtle as a TB may span two physical pages */
        if (n == 0) {
            /* NOTE: tb_end may be after the end of the page, but
               it is not a problem */
            tb_start = tb->page_addr[0] + (tb->pc & ~TARGET_PAGE_MASK);
            tb_end = tb_start + tb->size;
        } else {
            tb_start = tb->page_addr[1];
            tb_end = tb_start + ((tb->pc + tb->size) & ~TARGET_PAGE_MASK);
        }
        if (!(tb_end <= start || tb_start >= end)) {
#ifdef TARGET_HAS_PRECISE_SMC
            if (current_tb_not_found) {
                current_tb_not_found = false;
                /* now we have a real cpu fault */
                current_tb = tcg_tb_lookup(retaddr);
            }
            if (current_tb == tb &&
                (tb_cflags(current_tb) & CF_COUNT_MASK) != 1) {
                /*
                 * If we are modifying the current TB, we must stop
                 * its execution. We could be more precise by checking
                 * that the modification is after the current PC, but it
                 * would require a specialized function to partially
                 * restore the CPU state.
                 */
                current_tb_modified = true;
                cpu_restore_state_from_tb(cpu, current_tb, retaddr, true);
                cpu_get_tb_cpu_state_6(env, &current_pc, &current_cs_base,
                                     &current_cs_top, &current_cheri_flags,
                                     &current_flags);
            }
#endif /* TARGET_HAS_PRECISE_SMC */
            tb_phys_invalidate__locked(tb);
        }
    }
#if !defined(CONFIG_USER_ONLY)
    /* if no code remaining, no need to continue to use slow writes */
    if (!p->first_tb) {
        invalidate_page_bitmap(p);
        tlb_unprotect_code(start);
    }
#endif
#ifdef TARGET_HAS_PRECISE_SMC
    if (current_tb_modified) {
        page_collection_unlock(pages);
        /* Force execution of one insn next time.  */
        cpu->cflags_next_tb = 1 | curr_cflags(cpu);
        mmap_unlock();
        cpu_loop_exit_noexc(cpu);
    }
#endif
}

/*
 * Invalidate all TBs which intersect with the target physical address range
 * [start;end[. NOTE: start and end must refer to the *same* physical page.
 * 'is_cpu_write_access' should be true if called from a real cpu write
 * access: the virtual CPU will exit the current TB if code is modified inside
 * this TB.
 *
 * Called with mmap_lock held for user-mode emulation
 */
void tb_invalidate_phys_page_range(tb_page_addr_t start, tb_page_addr_t end)
{
    struct page_collection *pages;
    PageDesc *p;

    assert_memory_lock();

    p = page_find(start >> TARGET_PAGE_BITS);
    if (p == NULL) {
        return;
    }
    pages = page_collection_lock(start, end);
    tb_invalidate_phys_page_range__locked(pages, p, start, end, 0);
    page_collection_unlock(pages);
}

/*
 * Invalidate all TBs which intersect with the target physical address range
 * [start;end[. NOTE: start and end may refer to *different* physical pages.
 * 'is_cpu_write_access' should be true if called from a real cpu write
 * access: the virtual CPU will exit the current TB if code is modified inside
 * this TB.
 *
 * Called with mmap_lock held for user-mode emulation.
 */
#ifdef CONFIG_SOFTMMU
void tb_invalidate_phys_range(ram_addr_t start, ram_addr_t end)
#else
void tb_invalidate_phys_range(target_ulong start, target_ulong end)
#endif
{
    struct page_collection *pages;
    tb_page_addr_t next;

    assert_memory_lock();

    pages = page_collection_lock(start, end);
    for (next = (start & TARGET_PAGE_MASK) + TARGET_PAGE_SIZE;
         start < end;
         start = next, next += TARGET_PAGE_SIZE) {
        PageDesc *pd = page_find(start >> TARGET_PAGE_BITS);
        tb_page_addr_t bound = MIN(next, end);

        if (pd == NULL) {
            continue;
        }
        tb_invalidate_phys_page_range__locked(pages, pd, start, bound, 0);
    }
    page_collection_unlock(pages);
}

#ifdef CONFIG_SOFTMMU
/* len must be <= 8 and start must be a multiple of len.
 * Called via softmmu_template.h when code areas are written to with
 * iothread mutex not held.
 *
 * Call with all @pages in the range [@start, @start + len[ locked.
 */
void tb_invalidate_phys_page_fast(struct page_collection *pages,
                                  tb_page_addr_t start, int len,
                                  uintptr_t retaddr)
{
    PageDesc *p;

    assert_memory_lock();

    p = page_find(start >> TARGET_PAGE_BITS);
    if (!p) {
        return;
    }

    assert_page_locked(p);
    if (!p->code_bitmap &&
        ++p->code_write_count >= SMC_BITMAP_USE_THRESHOLD) {
        build_page_bitmap(p);
    }
    if (p->code_bitmap) {
        unsigned int nr;
        unsigned long b;

        nr = start & ~TARGET_PAGE_MASK;
        b = p->code_bitmap[BIT_WORD(nr)] >> (nr & (BITS_PER_LONG - 1));
        if (b & ((1 << len) - 1)) {
            goto do_invalidate;
        }
    } else {
    do_invalidate:
        tb_invalidate_phys_page_range__locked(pages, p, start, start + len,
                                              retaddr);
    }
}
#else
/* Called with mmap_lock held. If pc is not 0 then it indicates the
 * host PC of the faulting store instruction that caused this invalidate.
 * Returns true if the caller needs to abort execution of the current
 * TB (because it was modified by this store and the guest CPU has
 * precise-SMC semantics).
 */
static bool tb_invalidate_phys_page(tb_page_addr_t addr, uintptr_t pc)
{
    TranslationBlock *tb;
    PageDesc *p;
    int n;
#ifdef TARGET_HAS_PRECISE_SMC
    TranslationBlock *current_tb = NULL;
    CPUState *cpu = current_cpu;
    CPUArchState *env = NULL;
    int current_tb_modified = 0;
    target_ulong current_pc = 0;
    target_ulong current_cs_base = 0;
    target_ulong current_cs_top = 0;
    target_ulong current_ds_base = 0;
    uint32_t current_cheri_flags = 0;
    uint32_t current_flags = 0;
#endif

    assert_memory_lock();

    addr &= TARGET_PAGE_MASK;
    p = page_find(addr >> TARGET_PAGE_BITS);
    if (!p) {
        return false;
    }

#ifdef TARGET_HAS_PRECISE_SMC
    if (p->first_tb && pc != 0) {
        current_tb = tcg_tb_lookup(pc);
    }
    if (cpu != NULL) {
        env = cpu->env_ptr;
    }
#endif
    assert_page_locked(p);
    PAGE_FOR_EACH_TB(p, tb, n) {
#ifdef TARGET_HAS_PRECISE_SMC
        if (current_tb == tb &&
            (tb_cflags(current_tb) & CF_COUNT_MASK) != 1) {
                /* If we are modifying the current TB, we must stop
                   its execution. We could be more precise by checking
                   that the modification is after the current PC, but it
                   would require a specialized function to partially
                   restore the CPU state */

            current_tb_modified = 1;
            cpu_restore_state_from_tb(cpu, current_tb, pc, true);
            cpu_get_tb_cpu_state_6(env, &current_pc, &current_cs_base,
                                 &current_cs_top, &current_cheri_flags,
                                 &current_flags);
        }
#endif /* TARGET_HAS_PRECISE_SMC */
        tb_phys_invalidate(tb, addr);
    }
    p->first_tb = (uintptr_t)NULL;
#ifdef TARGET_HAS_PRECISE_SMC
    if (current_tb_modified) {
        /* Force execution of one insn next time.  */
        cpu->cflags_next_tb = 1 | curr_cflags(cpu);
        return true;
    }
#endif

    return false;
}
#endif

/* user-mode: call with mmap_lock held */
void tb_check_watchpoint(CPUState *cpu, uintptr_t retaddr)
{
    TranslationBlock *tb;

    assert_memory_lock();

    tb = tcg_tb_lookup(retaddr);
    if (tb) {
        /* We can use retranslation to find the PC.  */
        cpu_restore_state_from_tb(cpu, tb, retaddr, true);
        tb_phys_invalidate(tb, -1);
    } else {
        /* The exception probably happened in a helper.  The CPU state should
           have been saved before calling it. Fetch the PC from there.  */
        CPUArchState *env = cpu->env_ptr;
        target_ulong pc, cs_base, cs_top = 0;
        uint32_t cheri_flags = 0;
        tb_page_addr_t addr;
        uint32_t flags;

        cpu_get_tb_cpu_state_6(env, &pc, &cs_base, &cs_top, &cheri_flags, &flags);
        addr = get_page_addr_code(env, pc);
        if (addr != -1) {
            tb_invalidate_phys_range(addr, addr + 1);
        }
    }
}

#ifndef CONFIG_USER_ONLY
/*
 * In deterministic execution mode, instructions doing device I/Os
 * must be at the end of the TB.
 *
 * Called by softmmu_template.h, with iothread mutex not held.
 */
void cpu_io_recompile(CPUState *cpu, uintptr_t retaddr)
{
    TranslationBlock *tb;
    CPUClass *cc;
    uint32_t n;

    tb = tcg_tb_lookup(retaddr);
    if (!tb) {
        cpu_abort(cpu, "cpu_io_recompile: could not find TB for pc=%p",
                  (void *)retaddr);
    }
    cpu_restore_state_from_tb(cpu, tb, retaddr, true);

    /*
     * Some guests must re-execute the branch when re-executing a delay
     * slot instruction.  When this is the case, adjust icount and N
     * to account for the re-execution of the branch.
     */
    n = 1;
<<<<<<< HEAD
#if defined(TARGET_MIPS)
    if ((env->hflags & MIPS_HFLAG_BMASK) != 0
        && PC_ADDR(env) != tb->pc) {
#ifdef TARGET_CHERI
        env->active_tc.PCC._cr_cursor -=
#else
        env->active_tc.PC -=
#endif
            (env->hflags & MIPS_HFLAG_B16 ? 2 : 4);
        cpu_neg(cpu)->icount_decr.u16.low++;
        env->hflags &= ~MIPS_HFLAG_BMASK;
        n = 2;
    }
#elif defined(TARGET_SH4)
    if ((env->flags & ((DELAY_SLOT | DELAY_SLOT_CONDITIONAL))) != 0
        && env->pc != tb->pc) {
        env->pc -= 2;
=======
    cc = CPU_GET_CLASS(cpu);
    if (cc->tcg_ops->io_recompile_replay_branch &&
        cc->tcg_ops->io_recompile_replay_branch(cpu, tb)) {
>>>>>>> 91416a42
        cpu_neg(cpu)->icount_decr.u16.low++;
        n = 2;
    }

<<<<<<< HEAD
    /* Generate a new TB executing the I/O insn.  */
    cpu->cflags_next_tb = curr_cflags(cpu) | CF_LAST_IO | n;

    if (tb_cflags(tb) & CF_NOCACHE) {
        if (tb->orig_tb) {
            /* Invalidate original TB if this TB was generated in
             * cpu_exec_nocache() */
            tb_phys_invalidate(tb->orig_tb, -1);
        }
        tcg_tb_remove(tb);
        tb_destroy(tb);
    }
=======
    /*
     * Exit the loop and potentially generate a new TB executing the
     * just the I/O insns. We also limit instrumentation to memory
     * operations only (which execute after completion) so we don't
     * double instrument the instruction.
     */
    cpu->cflags_next_tb = curr_cflags() | CF_MEMI_ONLY | CF_LAST_IO | n;
>>>>>>> 91416a42

    qemu_log_mask_and_addr(CPU_LOG_EXEC, tb->pc,
                           "cpu_io_recompile: rewound execution of TB to "
                           TARGET_FMT_lx "\n", tb->pc);

    cpu_loop_exit_noexc(cpu);
}

static void print_qht_statistics(struct qht_stats hst)
{
    uint32_t hgram_opts;
    size_t hgram_bins;
    char *hgram;

    if (!hst.head_buckets) {
        return;
    }
    qemu_printf("TB hash buckets     %zu/%zu (%0.2f%% head buckets used)\n",
                hst.used_head_buckets, hst.head_buckets,
                (double)hst.used_head_buckets / hst.head_buckets * 100);

    hgram_opts =  QDIST_PR_BORDER | QDIST_PR_LABELS;
    hgram_opts |= QDIST_PR_100X   | QDIST_PR_PERCENT;
    if (qdist_xmax(&hst.occupancy) - qdist_xmin(&hst.occupancy) == 1) {
        hgram_opts |= QDIST_PR_NODECIMAL;
    }
    hgram = qdist_pr(&hst.occupancy, 10, hgram_opts);
    qemu_printf("TB hash occupancy   %0.2f%% avg chain occ. Histogram: %s\n",
                qdist_avg(&hst.occupancy) * 100, hgram);
    g_free(hgram);

    hgram_opts = QDIST_PR_BORDER | QDIST_PR_LABELS;
    hgram_bins = qdist_xmax(&hst.chain) - qdist_xmin(&hst.chain);
    if (hgram_bins > 10) {
        hgram_bins = 10;
    } else {
        hgram_bins = 0;
        hgram_opts |= QDIST_PR_NODECIMAL | QDIST_PR_NOBINRANGE;
    }
    hgram = qdist_pr(&hst.chain, hgram_bins, hgram_opts);
    qemu_printf("TB hash avg chain   %0.3f buckets. Histogram: %s\n",
                qdist_avg(&hst.chain), hgram);
    g_free(hgram);
}

struct tb_tree_stats {
    size_t nb_tbs;
    size_t host_size;
    size_t target_size;
    size_t max_target_size;
    size_t direct_jmp_count;
    size_t direct_jmp2_count;
    size_t cross_page;
};

static gboolean tb_tree_stats_iter(gpointer key, gpointer value, gpointer data)
{
    const TranslationBlock *tb = value;
    struct tb_tree_stats *tst = data;

    tst->nb_tbs++;
    tst->host_size += tb->tc.size;
    tst->target_size += tb->size;
    if (tb->size > tst->max_target_size) {
        tst->max_target_size = tb->size;
    }
    if (tb->page_addr[1] != -1) {
        tst->cross_page++;
    }
    if (tb->jmp_reset_offset[0] != TB_JMP_RESET_OFFSET_INVALID) {
        tst->direct_jmp_count++;
        if (tb->jmp_reset_offset[1] != TB_JMP_RESET_OFFSET_INVALID) {
            tst->direct_jmp2_count++;
        }
    }
    return false;
}

void dump_exec_info(void)
{
    struct tb_tree_stats tst = {};
    struct qht_stats hst;
    size_t nb_tbs, flush_full, flush_part, flush_elide;

    tcg_tb_foreach(tb_tree_stats_iter, &tst);
    nb_tbs = tst.nb_tbs;
    /* XXX: avoid using doubles ? */
    qemu_printf("Translation buffer state:\n");
    /*
     * Report total code size including the padding and TB structs;
     * otherwise users might think "-accel tcg,tb-size" is not honoured.
     * For avg host size we use the precise numbers from tb_tree_stats though.
     */
    qemu_printf("gen code size       %zu/%zu\n",
                tcg_code_size(), tcg_code_capacity());
    qemu_printf("TB count            %zu\n", nb_tbs);
    qemu_printf("TB avg target size  %zu max=%zu bytes\n",
                nb_tbs ? tst.target_size / nb_tbs : 0,
                tst.max_target_size);
    qemu_printf("TB avg host size    %zu bytes (expansion ratio: %0.1f)\n",
                nb_tbs ? tst.host_size / nb_tbs : 0,
                tst.target_size ? (double)tst.host_size / tst.target_size : 0);
    qemu_printf("cross page TB count %zu (%zu%%)\n", tst.cross_page,
                nb_tbs ? (tst.cross_page * 100) / nb_tbs : 0);
    qemu_printf("direct jump count   %zu (%zu%%) (2 jumps=%zu %zu%%)\n",
                tst.direct_jmp_count,
                nb_tbs ? (tst.direct_jmp_count * 100) / nb_tbs : 0,
                tst.direct_jmp2_count,
                nb_tbs ? (tst.direct_jmp2_count * 100) / nb_tbs : 0);

    qht_statistics_init(&tb_ctx.htable, &hst);
    print_qht_statistics(hst);
    qht_statistics_destroy(&hst);

    qemu_printf("\nStatistics:\n");
    qemu_printf("TB flush count      %u\n",
                qatomic_read(&tb_ctx.tb_flush_count));
    qemu_printf("TB invalidate count %zu\n",
                tcg_tb_phys_invalidate_count());

    tlb_flush_counts(&flush_full, &flush_part, &flush_elide);
    qemu_printf("TLB full flushes    %zu\n", flush_full);
    qemu_printf("TLB partial flushes %zu\n", flush_part);
    qemu_printf("TLB elided flushes  %zu\n", flush_elide);
    tcg_dump_info();
}

void dump_opcount_info(void)
{
    tcg_dump_op_count();
}

#else /* CONFIG_USER_ONLY */

void cpu_interrupt(CPUState *cpu, int mask)
{
    g_assert(qemu_mutex_iothread_locked());
    cpu->interrupt_request |= mask;
    qatomic_set(&cpu_neg(cpu)->icount_decr.u16.high, -1);
}

/*
 * Walks guest process memory "regions" one by one
 * and calls callback function 'fn' for each region.
 */
struct walk_memory_regions_data {
    walk_memory_regions_fn fn;
    void *priv;
    target_ulong start;
    int prot;
};

static int walk_memory_regions_end(struct walk_memory_regions_data *data,
                                   target_ulong end, int new_prot)
{
    if (data->start != -1u) {
        int rc = data->fn(data->priv, data->start, end, data->prot);
        if (rc != 0) {
            return rc;
        }
    }

    data->start = (new_prot ? end : -1u);
    data->prot = new_prot;

    return 0;
}

static int walk_memory_regions_1(struct walk_memory_regions_data *data,
                                 target_ulong base, int level, void **lp)
{
    target_ulong pa;
    int i, rc;

    if (*lp == NULL) {
        return walk_memory_regions_end(data, base, 0);
    }

    if (level == 0) {
        PageDesc *pd = *lp;

        for (i = 0; i < V_L2_SIZE; ++i) {
            int prot = pd[i].flags;

            pa = base | (i << TARGET_PAGE_BITS);
            if (prot != data->prot) {
                rc = walk_memory_regions_end(data, pa, prot);
                if (rc != 0) {
                    return rc;
                }
            }
        }
    } else {
        void **pp = *lp;

        for (i = 0; i < V_L2_SIZE; ++i) {
            pa = base | ((target_ulong)i <<
                (TARGET_PAGE_BITS + V_L2_BITS * level));
            rc = walk_memory_regions_1(data, pa, level - 1, pp + i);
            if (rc != 0) {
                return rc;
            }
        }
    }

    return 0;
}

int walk_memory_regions(void *priv, walk_memory_regions_fn fn)
{
    struct walk_memory_regions_data data;
    uintptr_t i, l1_sz = v_l1_size;

    data.fn = fn;
    data.priv = priv;
    data.start = -1u;
    data.prot = 0;

    for (i = 0; i < l1_sz; i++) {
        target_ulong base = i << (v_l1_shift + TARGET_PAGE_BITS);
        int rc = walk_memory_regions_1(&data, base, v_l2_levels, l1_map + i);
        if (rc != 0) {
            return rc;
        }
    }

    return walk_memory_regions_end(&data, 0, 0);
}

static int dump_region(void *priv, target_ulong start,
    target_ulong end, unsigned long prot)
{
    FILE *f = (FILE *)priv;

    (void) fprintf(f, TARGET_FMT_lx"-"TARGET_FMT_lx
        " "TARGET_FMT_lx" %c%c%c\n",
        start, end, end - start,
        ((prot & PAGE_READ) ? 'r' : '-'),
        ((prot & PAGE_WRITE) ? 'w' : '-'),
        ((prot & PAGE_EXEC) ? 'x' : '-'));

    return 0;
}

/* dump memory mappings */
void page_dump(FILE *f)
{
    const int length = sizeof(target_ulong) * 2;
    (void) fprintf(f, "%-*s %-*s %-*s %s\n",
            length, "start", length, "end", length, "size", "prot");
    walk_memory_regions(f, dump_region);
}

int page_get_flags(target_ulong address)
{
    PageDesc *p;

    p = page_find(address >> TARGET_PAGE_BITS);
    if (!p) {
        return 0;
    }
    return p->flags;
}

/* Modify the flags of a page and invalidate the code if necessary.
   The flag PAGE_WRITE_ORG is positioned automatically depending
   on PAGE_WRITE.  The mmap_lock should already be held.  */
void page_set_flags(target_ulong start, target_ulong end, int flags)
{
    target_ulong addr, len;
    bool reset_target_data;

    /* This function should never be called with addresses outside the
       guest address space.  If this assert fires, it probably indicates
       a missing call to h2g_valid.  */
    assert(end - 1 <= GUEST_ADDR_MAX);
    assert(start < end);
    assert_memory_lock();

    start = start & TARGET_PAGE_MASK;
    end = TARGET_PAGE_ALIGN(end);

    if (flags & PAGE_WRITE) {
        flags |= PAGE_WRITE_ORG;
    }
    reset_target_data = !(flags & PAGE_VALID) || (flags & PAGE_RESET);
    flags &= ~PAGE_RESET;

    for (addr = start, len = end - start;
         len != 0;
         len -= TARGET_PAGE_SIZE, addr += TARGET_PAGE_SIZE) {
        PageDesc *p = page_find_alloc(addr >> TARGET_PAGE_BITS, 1);

        /* If the write protection bit is set, then we invalidate
           the code inside.  */
        if (!(p->flags & PAGE_WRITE) &&
            (flags & PAGE_WRITE) &&
            p->first_tb) {
            tb_invalidate_phys_page(addr, 0);
        }
        if (reset_target_data && p->target_data) {
            g_free(p->target_data);
            p->target_data = NULL;
        }
        p->flags = flags;
    }
}

void *page_get_target_data(target_ulong address)
{
    PageDesc *p = page_find(address >> TARGET_PAGE_BITS);
    return p ? p->target_data : NULL;
}

void *page_alloc_target_data(target_ulong address, size_t size)
{
    PageDesc *p = page_find(address >> TARGET_PAGE_BITS);
    void *ret = NULL;

    if (p->flags & PAGE_VALID) {
        ret = p->target_data;
        if (!ret) {
            p->target_data = ret = g_malloc0(size);
        }
    }
    return ret;
}

int page_check_range(target_ulong start, target_ulong len, int flags)
{
    PageDesc *p;
    target_ulong end;
    target_ulong addr;

    /* This function should never be called with addresses outside the
       guest address space.  If this assert fires, it probably indicates
       a missing call to h2g_valid.  */
    if (TARGET_ABI_BITS > L1_MAP_ADDR_SPACE_BITS) {
        assert(start < ((target_ulong)1 << L1_MAP_ADDR_SPACE_BITS));
    }

    if (len == 0) {
        return 0;
    }
    if (start + len - 1 < start) {
        /* We've wrapped around.  */
        return -1;
    }

    /* must do before we loose bits in the next step */
    end = TARGET_PAGE_ALIGN(start + len);
    start = start & TARGET_PAGE_MASK;

    for (addr = start, len = end - start;
         len != 0;
         len -= TARGET_PAGE_SIZE, addr += TARGET_PAGE_SIZE) {
        p = page_find(addr >> TARGET_PAGE_BITS);
        if (!p) {
            return -1;
        }
        if (!(p->flags & PAGE_VALID)) {
            return -1;
        }

        if ((flags & PAGE_READ) && !(p->flags & PAGE_READ)) {
            return -1;
        }
        if (flags & PAGE_WRITE) {
            if (!(p->flags & PAGE_WRITE_ORG)) {
                return -1;
            }
            /* unprotect the page if it was put read-only because it
               contains translated code */
            if (!(p->flags & PAGE_WRITE)) {
                if (!page_unprotect(addr, 0)) {
                    return -1;
                }
            }
        }
    }
    return 0;
}

/* called from signal handler: invalidate the code and unprotect the
 * page. Return 0 if the fault was not handled, 1 if it was handled,
 * and 2 if it was handled but the caller must cause the TB to be
 * immediately exited. (We can only return 2 if the 'pc' argument is
 * non-zero.)
 */
int page_unprotect(target_ulong address, uintptr_t pc)
{
    unsigned int prot;
    bool current_tb_invalidated;
    PageDesc *p;
    target_ulong host_start, host_end, addr;

    /* Technically this isn't safe inside a signal handler.  However we
       know this only ever happens in a synchronous SEGV handler, so in
       practice it seems to be ok.  */
    mmap_lock();

    p = page_find(address >> TARGET_PAGE_BITS);
    if (!p) {
        mmap_unlock();
        return 0;
    }

    /* if the page was really writable, then we change its
       protection back to writable */
    if (p->flags & PAGE_WRITE_ORG) {
        current_tb_invalidated = false;
        if (p->flags & PAGE_WRITE) {
            /* If the page is actually marked WRITE then assume this is because
             * this thread raced with another one which got here first and
             * set the page to PAGE_WRITE and did the TB invalidate for us.
             */
#ifdef TARGET_HAS_PRECISE_SMC
            TranslationBlock *current_tb = tcg_tb_lookup(pc);
            if (current_tb) {
                current_tb_invalidated = tb_cflags(current_tb) & CF_INVALID;
            }
#endif
        } else {
            host_start = address & qemu_host_page_mask;
            host_end = host_start + qemu_host_page_size;

            prot = 0;
            for (addr = host_start; addr < host_end; addr += TARGET_PAGE_SIZE) {
                p = page_find(addr >> TARGET_PAGE_BITS);
                p->flags |= PAGE_WRITE;
                prot |= p->flags;

                /* and since the content will be modified, we must invalidate
                   the corresponding translated code. */
                current_tb_invalidated |= tb_invalidate_phys_page(addr, pc);
#ifdef CONFIG_USER_ONLY
                if (DEBUG_TB_CHECK_GATE) {
                    tb_invalidate_check(addr);
                }
#endif
            }
            mprotect((void *)g2h_untagged(host_start), qemu_host_page_size,
                     prot & PAGE_BITS);
        }
        mmap_unlock();
        /* If current TB was invalidated return to main loop */
        return current_tb_invalidated ? 2 : 1;
    }
    mmap_unlock();
    return 0;
}
#endif /* CONFIG_USER_ONLY */

/* This is a wrapper for common code that can not use CONFIG_SOFTMMU */
void tcg_flush_softmmu_tlb(CPUState *cs)
{
#ifdef CONFIG_SOFTMMU
    tlb_flush(cs);
#endif
}<|MERGE_RESOLUTION|>--- conflicted
+++ resolved
@@ -2435,55 +2435,20 @@
      * to account for the re-execution of the branch.
      */
     n = 1;
-<<<<<<< HEAD
-#if defined(TARGET_MIPS)
-    if ((env->hflags & MIPS_HFLAG_BMASK) != 0
-        && PC_ADDR(env) != tb->pc) {
-#ifdef TARGET_CHERI
-        env->active_tc.PCC._cr_cursor -=
-#else
-        env->active_tc.PC -=
-#endif
-            (env->hflags & MIPS_HFLAG_B16 ? 2 : 4);
-        cpu_neg(cpu)->icount_decr.u16.low++;
-        env->hflags &= ~MIPS_HFLAG_BMASK;
-        n = 2;
-    }
-#elif defined(TARGET_SH4)
-    if ((env->flags & ((DELAY_SLOT | DELAY_SLOT_CONDITIONAL))) != 0
-        && env->pc != tb->pc) {
-        env->pc -= 2;
-=======
     cc = CPU_GET_CLASS(cpu);
     if (cc->tcg_ops->io_recompile_replay_branch &&
         cc->tcg_ops->io_recompile_replay_branch(cpu, tb)) {
->>>>>>> 91416a42
         cpu_neg(cpu)->icount_decr.u16.low++;
         n = 2;
     }
 
-<<<<<<< HEAD
-    /* Generate a new TB executing the I/O insn.  */
-    cpu->cflags_next_tb = curr_cflags(cpu) | CF_LAST_IO | n;
-
-    if (tb_cflags(tb) & CF_NOCACHE) {
-        if (tb->orig_tb) {
-            /* Invalidate original TB if this TB was generated in
-             * cpu_exec_nocache() */
-            tb_phys_invalidate(tb->orig_tb, -1);
-        }
-        tcg_tb_remove(tb);
-        tb_destroy(tb);
-    }
-=======
     /*
      * Exit the loop and potentially generate a new TB executing the
      * just the I/O insns. We also limit instrumentation to memory
      * operations only (which execute after completion) so we don't
      * double instrument the instruction.
      */
-    cpu->cflags_next_tb = curr_cflags() | CF_MEMI_ONLY | CF_LAST_IO | n;
->>>>>>> 91416a42
+    cpu->cflags_next_tb = curr_cflags(cpu) | CF_MEMI_ONLY | CF_LAST_IO | n;
 
     qemu_log_mask_and_addr(CPU_LOG_EXEC, tb->pc,
                            "cpu_io_recompile: rewound execution of TB to "
