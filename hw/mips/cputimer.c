/*
 * QEMU MIPS timer support
 *
 * Permission is hereby granted, free of charge, to any person obtaining a copy
 * of this software and associated documentation files (the "Software"), to deal
 * in the Software without restriction, including without limitation the rights
 * to use, copy, modify, merge, publish, distribute, sublicense, and/or sell
 * copies of the Software, and to permit persons to whom the Software is
 * furnished to do so, subject to the following conditions:
 *
 * The above copyright notice and this permission notice shall be included in
 * all copies or substantial portions of the Software.
 *
 * THE SOFTWARE IS PROVIDED "AS IS", WITHOUT WARRANTY OF ANY KIND, EXPRESS OR
 * IMPLIED, INCLUDING BUT NOT LIMITED TO THE WARRANTIES OF MERCHANTABILITY,
 * FITNESS FOR A PARTICULAR PURPOSE AND NONINFRINGEMENT. IN NO EVENT SHALL
 * THE AUTHORS OR COPYRIGHT HOLDERS BE LIABLE FOR ANY CLAIM, DAMAGES OR OTHER
 * LIABILITY, WHETHER IN AN ACTION OF CONTRACT, TORT OR OTHERWISE, ARISING FROM,
 * OUT OF OR IN CONNECTION WITH THE SOFTWARE OR THE USE OR OTHER DEALINGS IN
 * THE SOFTWARE.
 */

#include "hw/hw.h"
#include "hw/mips/cpudevs.h"
#include "qemu/timer.h"
#include "sysemu/kvm.h"

<<<<<<< HEAD
#define CLOCK_PERIOD    10 /* 10 ns period for 100 Mhz frequency */
#define CYCLES_PER_CNT  2
#define TIMER_PERIOD    (CYCLES_PER_CNT * CLOCK_PERIOD)
=======
#define TIMER_PERIOD 10 /* 10 ns period for 100 Mhz frequency */
>>>>>>> a8c40fa2

/* XXX: do not use a global */
uint32_t cpu_mips_get_random (CPUMIPSState *env)
{
    static uint32_t seed = 1;
    static uint32_t prev_idx = 0;
    uint32_t idx;
    uint32_t nb_rand_tlb = env->tlb->nb_tlb - env->CP0_Wired;

    if (nb_rand_tlb == 1) {
        return env->tlb->nb_tlb - 1;
    }

    /* Don't return same value twice, so get another value */
    do {
        /* Use a simple algorithm of Linear Congruential Generator
         * from ISO/IEC 9899 standard. */
        seed = 1103515245 * seed + 12345;
        idx = (seed >> 16) % nb_rand_tlb + env->CP0_Wired;
    } while (idx == prev_idx);
    prev_idx = idx;
    return idx;
}

/* MIPS R4K timer */
static void cpu_mips_timer_update(CPUMIPSState *env)
{
    uint64_t now, next;
    uint32_t wait;

    now = qemu_clock_get_ns(QEMU_CLOCK_VIRTUAL);
    wait = env->CP0_Compare - env->CP0_Count - (uint32_t)(now / TIMER_PERIOD);
<<<<<<< HEAD
    next = now + (uint64_t)wait * CLOCK_PERIOD;
=======
    next = now + (uint64_t)wait * TIMER_PERIOD;
>>>>>>> a8c40fa2
    timer_mod(env->timer, next);
}

/* Expire the timer.  */
static void cpu_mips_timer_expire(CPUMIPSState *env)
{
    cpu_mips_timer_update(env);
    if (env->insn_flags & ISA_MIPS32R2) {
        env->CP0_Cause |= 1 << CP0Ca_TI;
    }
    qemu_irq_raise(env->irq[(env->CP0_IntCtl >> CP0IntCtl_IPTI) & 0x7]);
}

uint32_t cpu_mips_get_count (CPUMIPSState *env)
{
    if (env->CP0_Cause & (1 << CP0Ca_DC)) {
        return env->CP0_Count;
    } else {
        uint64_t now;

        now = qemu_clock_get_ns(QEMU_CLOCK_VIRTUAL);
        if (timer_pending(env->timer)
            && timer_expired(env->timer, now)) {
            /* The timer has already expired.  */
            cpu_mips_timer_expire(env);
        }
<<<<<<< HEAD
=======

>>>>>>> a8c40fa2
        return env->CP0_Count + (uint32_t)(now / TIMER_PERIOD);
    }
}

void cpu_mips_store_count (CPUMIPSState *env, uint32_t count)
{
    /*
     * This gets called from cpu_state_reset(), potentially before timer init.
     * So env->timer may be NULL, which is also the case with KVM enabled so
     * treat timer as disabled in that case.
     */
    if (env->CP0_Cause & (1 << CP0Ca_DC) || !env->timer)
        env->CP0_Count = count;
    else {
        /* Store new count register */
        env->CP0_Count = count -
<<<<<<< HEAD
            (uint32_t)(qemu_clock_get_ns(QEMU_CLOCK_VIRTUAL) / TIMER_PERIOD);
=======
               (uint32_t)(qemu_clock_get_ns(QEMU_CLOCK_VIRTUAL) / TIMER_PERIOD);
>>>>>>> a8c40fa2
        /* Update timer timer */
        cpu_mips_timer_update(env);
    }
}

void cpu_mips_store_compare (CPUMIPSState *env, uint32_t value)
{
    env->CP0_Compare = value;
    if (!(env->CP0_Cause & (1 << CP0Ca_DC)))
        cpu_mips_timer_update(env);
    if (env->insn_flags & ISA_MIPS32R2)
        env->CP0_Cause &= ~(1 << CP0Ca_TI);
    qemu_irq_lower(env->irq[(env->CP0_IntCtl >> CP0IntCtl_IPTI) & 0x7]);
}

void cpu_mips_start_count(CPUMIPSState *env)
{
    cpu_mips_store_count(env, env->CP0_Count);
}

void cpu_mips_stop_count(CPUMIPSState *env)
{
    /* Store the current value */
    env->CP0_Count += (uint32_t)(qemu_clock_get_ns(QEMU_CLOCK_VIRTUAL) /
                                 TIMER_PERIOD);
}

static void mips_timer_cb (void *opaque)
{
    CPUMIPSState *env;

    env = opaque;
#if 0
    qemu_log("%s\n", __func__);
#endif

    if (env->CP0_Cause & (1 << CP0Ca_DC))
        return;

    /* ??? This callback should occur when the counter is exactly equal to
       the comparator value.  Offset the count by one to avoid immediately
       retriggering the callback before any virtual time has passed.  */
    env->CP0_Count++;
    cpu_mips_timer_expire(env);
    env->CP0_Count--;
}

void cpu_mips_clock_init (CPUMIPSState *env)
{
    /*
     * If we're in KVM mode, don't create the periodic timer, that is handled in
     * kernel.
     */
    if (!kvm_enabled()) {
        env->timer = timer_new_ns(QEMU_CLOCK_VIRTUAL, &mips_timer_cb, env);
    }
}

#ifdef TARGET_CHERI
static int64_t rtc_clock_adj = 0l;

uint64_t cpu_mips_get_rtc64 (CPUMIPSState *env)
{
    int64_t now = qemu_clock_get_ns(QEMU_CLOCK_HOST);

    return (uint64_t)(now + rtc_clock_adj);
}

void cpu_mips_set_rtc64 (CPUMIPSState *env, uint64_t time)
{

    rtc_clock_adj = time - qemu_clock_get_ns(QEMU_CLOCK_HOST);
}
#endif /* TARGET_CHERI */<|MERGE_RESOLUTION|>--- conflicted
+++ resolved
@@ -25,13 +25,9 @@
 #include "qemu/timer.h"
 #include "sysemu/kvm.h"
 
-<<<<<<< HEAD
-#define CLOCK_PERIOD    10 /* 10 ns period for 100 Mhz frequency */
+#define CLOCK_PERIOD 10 /* 10 ns period for 100 Mhz frequency */
 #define CYCLES_PER_CNT  2
 #define TIMER_PERIOD    (CYCLES_PER_CNT * CLOCK_PERIOD)
-=======
-#define TIMER_PERIOD 10 /* 10 ns period for 100 Mhz frequency */
->>>>>>> a8c40fa2
 
 /* XXX: do not use a global */
 uint32_t cpu_mips_get_random (CPUMIPSState *env)
@@ -64,11 +60,7 @@
 
     now = qemu_clock_get_ns(QEMU_CLOCK_VIRTUAL);
     wait = env->CP0_Compare - env->CP0_Count - (uint32_t)(now / TIMER_PERIOD);
-<<<<<<< HEAD
     next = now + (uint64_t)wait * CLOCK_PERIOD;
-=======
-    next = now + (uint64_t)wait * TIMER_PERIOD;
->>>>>>> a8c40fa2
     timer_mod(env->timer, next);
 }
 
@@ -95,10 +87,6 @@
             /* The timer has already expired.  */
             cpu_mips_timer_expire(env);
         }
-<<<<<<< HEAD
-=======
-
->>>>>>> a8c40fa2
         return env->CP0_Count + (uint32_t)(now / TIMER_PERIOD);
     }
 }
@@ -115,11 +103,7 @@
     else {
         /* Store new count register */
         env->CP0_Count = count -
-<<<<<<< HEAD
-            (uint32_t)(qemu_clock_get_ns(QEMU_CLOCK_VIRTUAL) / TIMER_PERIOD);
-=======
                (uint32_t)(qemu_clock_get_ns(QEMU_CLOCK_VIRTUAL) / TIMER_PERIOD);
->>>>>>> a8c40fa2
         /* Update timer timer */
         cpu_mips_timer_update(env);
     }
