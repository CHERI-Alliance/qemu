--- conflicted
+++ resolved
@@ -332,15 +332,6 @@
     env->active_tc.gpr[ 6] = frame_addr
                              + offsetof(struct target_rt_sigframe, rs_uc);
     env->active_tc.gpr[29] = frame_addr;
-<<<<<<< HEAD
-    env->active_tc.gpr[31] = frame_addr
-                             + offsetof(struct target_rt_sigframe, rs_code);
-    /* The original kernel code sets CP0_EPC to the handler
-    * since it returns to userland using eret
-    * we cannot do this here, and we must set PC directly */
-    env->active_tc.gpr[25] = ka->_sa_handler;
-    mips_update_pc(env, ka->_sa_handler, /*can_be_unrepresentable=*/false);
-=======
     env->active_tc.gpr[31] = default_rt_sigreturn;
 
     /*
@@ -348,8 +339,8 @@
      * since it returns to userland using eret
      * we cannot do this here, and we must set PC directly
      */
-    env->active_tc.PC = env->active_tc.gpr[25] = ka->_sa_handler;
->>>>>>> e7ab6584
+    env->active_tc.gpr[25] = ka->_sa_handler;
+    mips_update_pc(env, ka->_sa_handler, /*can_be_unrepresentable=*/false);
     mips_set_hflags_isa_mode_from_pc(env);
     unlock_user_struct(frame, frame_addr, 1);
     return;
