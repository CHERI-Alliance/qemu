--- conflicted
+++ resolved
@@ -45,19 +45,16 @@
 /* LOG_TRACE (1 << 15) is defined in log-for-trace.h */
 #define CPU_LOG_TB_OP_IND  (1 << 16)
 #define CPU_LOG_TB_FPU     (1 << 17)
-<<<<<<< HEAD
-#define CPU_LOG_INSTR      (1 << 18)
-#define CPU_LOG_CVTRACE    (1 << 19)
+#define CPU_LOG_PLUGIN     (1 << 18)
+#define CPU_LOG_INSTR      (1 << 19)
+#define CPU_LOG_CVTRACE    (1 << 20)
 /*
  * The CPU_LOG_USER_ONLY flag only exists so that temporarily suspending the
  * instruction tracing does not cause QEMU to close and reopen the logfile.
  */
-#define CPU_LOG_USER_ONLY  (1 << 20)
-#define CPU_LOG_CHERI_BOUNDS (1 << 21)
-#define CPU_LOG_GUEST_DEBUG_MSG (1 << 22)
-=======
-#define CPU_LOG_PLUGIN     (1 << 18)
->>>>>>> 39e28210
+#define CPU_LOG_USER_ONLY  (1 << 21)
+#define CPU_LOG_CHERI_BOUNDS (1 << 22)
+#define CPU_LOG_GUEST_DEBUG_MSG (1 << 23)
 
 /* Lock output for a series of related logs.  Since this is not needed
  * for a single qemu_log / qemu_log_mask / qemu_log_mask_and_addr, we
