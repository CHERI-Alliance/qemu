/*
 * QEMU System Emulator
 *
 * Copyright (c) 2003-2008 Fabrice Bellard
 *
 * Permission is hereby granted, free of charge, to any person obtaining a copy
 * of this software and associated documentation files (the "Software"), to deal
 * in the Software without restriction, including without limitation the rights
 * to use, copy, modify, merge, publish, distribute, sublicense, and/or sell
 * copies of the Software, and to permit persons to whom the Software is
 * furnished to do so, subject to the following conditions:
 *
 * The above copyright notice and this permission notice shall be included in
 * all copies or substantial portions of the Software.
 *
 * THE SOFTWARE IS PROVIDED "AS IS", WITHOUT WARRANTY OF ANY KIND, EXPRESS OR
 * IMPLIED, INCLUDING BUT NOT LIMITED TO THE WARRANTIES OF MERCHANTABILITY,
 * FITNESS FOR A PARTICULAR PURPOSE AND NONINFRINGEMENT. IN NO EVENT SHALL
 * THE AUTHORS OR COPYRIGHT HOLDERS BE LIABLE FOR ANY CLAIM, DAMAGES OR OTHER
 * LIABILITY, WHETHER IN AN ACTION OF CONTRACT, TORT OR OTHERWISE, ARISING FROM,
 * OUT OF OR IN CONNECTION WITH THE SOFTWARE OR THE USE OR OTHER DEALINGS IN
 * THE SOFTWARE.
 */
#include "qemu/osdep.h"
#include "qemu-version.h"
#include "qemu/cutils.h"
#include "qemu/help_option.h"

#ifdef CONFIG_SECCOMP
#include "sysemu/seccomp.h"
#endif

#if defined(CONFIG_VDE)
#include <libvdeplug.h>
#endif

#ifdef CONFIG_SDL
#if defined(__APPLE__) || defined(main)
#include <SDL.h>
int qemu_main(int argc, char **argv, char **envp);
int main(int argc, char **argv)
{
    return qemu_main(argc, argv, NULL);
}
#undef main
#define main qemu_main
#endif
#endif /* CONFIG_SDL */

#ifdef CONFIG_COCOA
#undef main
#define main qemu_main
#endif /* CONFIG_COCOA */


#include "qemu/error-report.h"
#include "qemu/sockets.h"
#include "hw/hw.h"
#include "hw/boards.h"
#include "sysemu/accel.h"
#include "hw/usb.h"
#include "hw/i386/pc.h"
#include "hw/isa/isa.h"
#include "hw/bt.h"
#include "sysemu/watchdog.h"
#include "hw/smbios/smbios.h"
#include "hw/xen/xen.h"
#include "hw/qdev.h"
#include "hw/loader.h"
#include "monitor/qdev.h"
#include "sysemu/bt.h"
#include "net/net.h"
#include "net/slirp.h"
#include "monitor/monitor.h"
#include "ui/console.h"
#include "ui/input.h"
#include "sysemu/sysemu.h"
#include "sysemu/numa.h"
#include "exec/gdbstub.h"
#include "qemu/timer.h"
#include "sysemu/char.h"
#include "qemu/bitmap.h"
#include "qemu/log.h"
#include "sysemu/blockdev.h"
#include "hw/block/block.h"
#include "migration/block.h"
#include "sysemu/tpm.h"
#include "sysemu/dma.h"
#include "audio/audio.h"
#include "migration/migration.h"
#include "sysemu/cpus.h"
#include "sysemu/kvm.h"
#include "qapi/qmp/qjson.h"
#include "qemu/option.h"
#include "qemu/config-file.h"
#include "qemu-options.h"
#include "qmp-commands.h"
#include "qemu/main-loop.h"
#ifdef CONFIG_VIRTFS
#include "fsdev/qemu-fsdev.h"
#endif
#include "sysemu/qtest.h"

#include "disas/disas.h"


#include "slirp/libslirp.h"

#include "trace.h"
#include "trace/control.h"
#include "qemu/queue.h"
#include "sysemu/cpus.h"
#include "sysemu/arch_init.h"

#include "ui/qemu-spice.h"
#include "qapi/string-input-visitor.h"
#include "qapi/opts-visitor.h"
#include "qom/object_interfaces.h"
#include "qapi-event.h"
#include "exec/semihost.h"
#include "crypto/init.h"
#include "sysemu/replay.h"
#include "qapi/qmp/qerror.h"

#define MAX_VIRTIO_CONSOLES 1
#define MAX_SCLP_CONSOLES 1

static const char *data_dir[16];
static int data_dir_idx;
const char *bios_name = NULL;
enum vga_retrace_method vga_retrace_method = VGA_RETRACE_DUMB;
int request_opengl = -1;
int display_opengl;
const char* keyboard_layout = NULL;
ram_addr_t ram_size;
const char *mem_path = NULL;
int mem_prealloc = 0; /* force preallocation of physical target memory */
bool enable_mlock = false;
int nb_nics;
NICInfo nd_table[MAX_NICS];
int autostart;
static int rtc_utc = 1;
static int rtc_date_offset = -1; /* -1 means no change */
QEMUClockType rtc_clock;
int vga_interface_type = VGA_NONE;
static int full_screen = 0;
static int no_frame = 0;
int no_quit = 0;
static bool grab_on_hover;
CharDriverState *serial_hds[MAX_SERIAL_PORTS];
CharDriverState *parallel_hds[MAX_PARALLEL_PORTS];
CharDriverState *virtcon_hds[MAX_VIRTIO_CONSOLES];
CharDriverState *sclp_hds[MAX_SCLP_CONSOLES];
int win2k_install_hack = 0;
int singlestep = 0;
int smp_cpus = 1;
int max_cpus = 1;
int smp_cores = 1;
int smp_threads = 1;
int acpi_enabled = 1;
int no_hpet = 0;
int fd_bootchk = 1;
static int no_reboot;
int no_shutdown = 0;
int cursor_hide = 1;
int graphic_rotate = 0;
const char *watchdog;
QEMUOptionRom option_rom[MAX_OPTION_ROMS];
int nb_option_roms;
int old_param = 0;
const char *qemu_name;
int alt_grab = 0;
int ctrl_grab = 0;
unsigned int nb_prom_envs = 0;
const char *prom_envs[MAX_PROM_ENVS];
int boot_menu;
bool boot_strict;
uint8_t *boot_splash_filedata;
size_t boot_splash_filedata_size;
uint8_t qemu_extra_params_fw[2];

int icount_align_option;

#ifdef CONFIG_CHERI
#ifdef CHERI_DEFAULT_CVTRACE
    int cl_default_trace_format = CPU_LOG_CVTRACE;
#else
    int cl_default_trace_format = CPU_LOG_INSTR;
#endif
bool cheri_c2e_on_unrepresentable = false;
#endif

/* The bytes in qemu_uuid[] are in the order specified by RFC4122, _not_ in the
 * little-endian "wire format" described in the SMBIOS 2.6 specification.
 */
uint8_t qemu_uuid[16];
bool qemu_uuid_set;

static NotifierList exit_notifiers =
    NOTIFIER_LIST_INITIALIZER(exit_notifiers);

static NotifierList machine_init_done_notifiers =
    NOTIFIER_LIST_INITIALIZER(machine_init_done_notifiers);

bool xen_allowed;
uint32_t xen_domid;
enum xen_mode xen_mode = XEN_EMULATE;

static int has_defaults = 1;
static int default_serial = 1;
static int default_parallel = 1;
static int default_virtcon = 1;
static int default_sclp = 1;
static int default_monitor = 1;
static int default_floppy = 1;
static int default_cdrom = 1;
static int default_sdcard = 1;
static int default_vga = 1;
static int default_net = 1;

static struct {
    const char *driver;
    int *flag;
} default_list[] = {
    { .driver = "isa-serial",           .flag = &default_serial    },
    { .driver = "isa-parallel",         .flag = &default_parallel  },
    { .driver = "isa-fdc",              .flag = &default_floppy    },
    { .driver = "ide-cd",               .flag = &default_cdrom     },
    { .driver = "ide-hd",               .flag = &default_cdrom     },
    { .driver = "ide-drive",            .flag = &default_cdrom     },
    { .driver = "scsi-cd",              .flag = &default_cdrom     },
    { .driver = "virtio-serial-pci",    .flag = &default_virtcon   },
    { .driver = "virtio-serial",        .flag = &default_virtcon   },
    { .driver = "VGA",                  .flag = &default_vga       },
    { .driver = "isa-vga",              .flag = &default_vga       },
    { .driver = "cirrus-vga",           .flag = &default_vga       },
    { .driver = "isa-cirrus-vga",       .flag = &default_vga       },
    { .driver = "vmware-svga",          .flag = &default_vga       },
    { .driver = "qxl-vga",              .flag = &default_vga       },
    { .driver = "virtio-vga",           .flag = &default_vga       },
};

static QemuOptsList qemu_rtc_opts = {
    .name = "rtc",
    .head = QTAILQ_HEAD_INITIALIZER(qemu_rtc_opts.head),
    .desc = {
        {
            .name = "base",
            .type = QEMU_OPT_STRING,
        },{
            .name = "clock",
            .type = QEMU_OPT_STRING,
        },{
            .name = "driftfix",
            .type = QEMU_OPT_STRING,
        },
        { /* end of list */ }
    },
};

static QemuOptsList qemu_sandbox_opts = {
    .name = "sandbox",
    .implied_opt_name = "enable",
    .head = QTAILQ_HEAD_INITIALIZER(qemu_sandbox_opts.head),
    .desc = {
        {
            .name = "enable",
            .type = QEMU_OPT_BOOL,
        },
        { /* end of list */ }
    },
};

static QemuOptsList qemu_option_rom_opts = {
    .name = "option-rom",
    .implied_opt_name = "romfile",
    .head = QTAILQ_HEAD_INITIALIZER(qemu_option_rom_opts.head),
    .desc = {
        {
            .name = "bootindex",
            .type = QEMU_OPT_NUMBER,
        }, {
            .name = "romfile",
            .type = QEMU_OPT_STRING,
        },
        { /* end of list */ }
    },
};

static QemuOptsList qemu_machine_opts = {
    .name = "machine",
    .implied_opt_name = "type",
    .merge_lists = true,
    .head = QTAILQ_HEAD_INITIALIZER(qemu_machine_opts.head),
    .desc = {
        /*
         * no elements => accept any
         * sanity checking will happen later
         * when setting machine properties
         */
        { }
    },
};

static QemuOptsList qemu_boot_opts = {
    .name = "boot-opts",
    .implied_opt_name = "order",
    .merge_lists = true,
    .head = QTAILQ_HEAD_INITIALIZER(qemu_boot_opts.head),
    .desc = {
        {
            .name = "order",
            .type = QEMU_OPT_STRING,
        }, {
            .name = "once",
            .type = QEMU_OPT_STRING,
        }, {
            .name = "menu",
            .type = QEMU_OPT_BOOL,
        }, {
            .name = "splash",
            .type = QEMU_OPT_STRING,
        }, {
            .name = "splash-time",
            .type = QEMU_OPT_STRING,
        }, {
            .name = "reboot-timeout",
            .type = QEMU_OPT_STRING,
        }, {
            .name = "strict",
            .type = QEMU_OPT_BOOL,
        },
        { /*End of list */ }
    },
};

static QemuOptsList qemu_add_fd_opts = {
    .name = "add-fd",
    .head = QTAILQ_HEAD_INITIALIZER(qemu_add_fd_opts.head),
    .desc = {
        {
            .name = "fd",
            .type = QEMU_OPT_NUMBER,
            .help = "file descriptor of which a duplicate is added to fd set",
        },{
            .name = "set",
            .type = QEMU_OPT_NUMBER,
            .help = "ID of the fd set to add fd to",
        },{
            .name = "opaque",
            .type = QEMU_OPT_STRING,
            .help = "free-form string used to describe fd",
        },
        { /* end of list */ }
    },
};

static QemuOptsList qemu_object_opts = {
    .name = "object",
    .implied_opt_name = "qom-type",
    .head = QTAILQ_HEAD_INITIALIZER(qemu_object_opts.head),
    .desc = {
        { }
    },
};

static QemuOptsList qemu_tpmdev_opts = {
    .name = "tpmdev",
    .implied_opt_name = "type",
    .head = QTAILQ_HEAD_INITIALIZER(qemu_tpmdev_opts.head),
    .desc = {
        /* options are defined in the TPM backends */
        { /* end of list */ }
    },
};

static QemuOptsList qemu_realtime_opts = {
    .name = "realtime",
    .head = QTAILQ_HEAD_INITIALIZER(qemu_realtime_opts.head),
    .desc = {
        {
            .name = "mlock",
            .type = QEMU_OPT_BOOL,
        },
        { /* end of list */ }
    },
};

static QemuOptsList qemu_msg_opts = {
    .name = "msg",
    .head = QTAILQ_HEAD_INITIALIZER(qemu_msg_opts.head),
    .desc = {
        {
            .name = "timestamp",
            .type = QEMU_OPT_BOOL,
        },
        { /* end of list */ }
    },
};

static QemuOptsList qemu_name_opts = {
    .name = "name",
    .implied_opt_name = "guest",
    .merge_lists = true,
    .head = QTAILQ_HEAD_INITIALIZER(qemu_name_opts.head),
    .desc = {
        {
            .name = "guest",
            .type = QEMU_OPT_STRING,
            .help = "Sets the name of the guest.\n"
                    "This name will be displayed in the SDL window caption.\n"
                    "The name will also be used for the VNC server",
        }, {
            .name = "process",
            .type = QEMU_OPT_STRING,
            .help = "Sets the name of the QEMU process, as shown in top etc",
        }, {
            .name = "debug-threads",
            .type = QEMU_OPT_BOOL,
            .help = "When enabled, name the individual threads; defaults off.\n"
                    "NOTE: The thread names are for debugging and not a\n"
                    "stable API.",
        },
        { /* End of list */ }
    },
};

static QemuOptsList qemu_mem_opts = {
    .name = "memory",
    .implied_opt_name = "size",
    .head = QTAILQ_HEAD_INITIALIZER(qemu_mem_opts.head),
    .merge_lists = true,
    .desc = {
        {
            .name = "size",
            .type = QEMU_OPT_SIZE,
        },
        {
            .name = "slots",
            .type = QEMU_OPT_NUMBER,
        },
        {
            .name = "maxmem",
            .type = QEMU_OPT_SIZE,
        },
        { /* end of list */ }
    },
};

static QemuOptsList qemu_icount_opts = {
    .name = "icount",
    .implied_opt_name = "shift",
    .merge_lists = true,
    .head = QTAILQ_HEAD_INITIALIZER(qemu_icount_opts.head),
    .desc = {
        {
            .name = "shift",
            .type = QEMU_OPT_STRING,
        }, {
            .name = "align",
            .type = QEMU_OPT_BOOL,
        }, {
            .name = "sleep",
            .type = QEMU_OPT_BOOL,
        }, {
            .name = "rr",
            .type = QEMU_OPT_STRING,
        }, {
            .name = "rrfile",
            .type = QEMU_OPT_STRING,
        },
        { /* end of list */ }
    },
};

static QemuOptsList qemu_semihosting_config_opts = {
    .name = "semihosting-config",
    .implied_opt_name = "enable",
    .head = QTAILQ_HEAD_INITIALIZER(qemu_semihosting_config_opts.head),
    .desc = {
        {
            .name = "enable",
            .type = QEMU_OPT_BOOL,
        }, {
            .name = "target",
            .type = QEMU_OPT_STRING,
        }, {
            .name = "arg",
            .type = QEMU_OPT_STRING,
        },
        { /* end of list */ }
    },
};

static QemuOptsList qemu_fw_cfg_opts = {
    .name = "fw_cfg",
    .implied_opt_name = "name",
    .head = QTAILQ_HEAD_INITIALIZER(qemu_fw_cfg_opts.head),
    .desc = {
        {
            .name = "name",
            .type = QEMU_OPT_STRING,
            .help = "Sets the fw_cfg name of the blob to be inserted",
        }, {
            .name = "file",
            .type = QEMU_OPT_STRING,
            .help = "Sets the name of the file from which\n"
                    "the fw_cfg blob will be loaded",
        }, {
            .name = "string",
            .type = QEMU_OPT_STRING,
            .help = "Sets content of the blob to be inserted from a string",
        },
        { /* end of list */ }
    },
};

/**
 * Get machine options
 *
 * Returns: machine options (never null).
 */
QemuOpts *qemu_get_machine_opts(void)
{
    return qemu_find_opts_singleton("machine");
}

const char *qemu_get_vm_name(void)
{
    return qemu_name;
}

static void res_free(void)
{
    g_free(boot_splash_filedata);
    boot_splash_filedata = NULL;
}

static int default_driver_check(void *opaque, QemuOpts *opts, Error **errp)
{
    const char *driver = qemu_opt_get(opts, "driver");
    int i;

    if (!driver)
        return 0;
    for (i = 0; i < ARRAY_SIZE(default_list); i++) {
        if (strcmp(default_list[i].driver, driver) != 0)
            continue;
        *(default_list[i].flag) = 0;
    }
    return 0;
}

/***********************************************************/
/* QEMU state */

static RunState current_run_state = RUN_STATE_PRELAUNCH;

/* We use RUN_STATE__MAX but any invalid value will do */
static RunState vmstop_requested = RUN_STATE__MAX;
static QemuMutex vmstop_lock;

typedef struct {
    RunState from;
    RunState to;
} RunStateTransition;

static const RunStateTransition runstate_transitions_def[] = {
    /*     from      ->     to      */
    { RUN_STATE_DEBUG, RUN_STATE_RUNNING },
    { RUN_STATE_DEBUG, RUN_STATE_FINISH_MIGRATE },
    { RUN_STATE_DEBUG, RUN_STATE_PRELAUNCH },

    { RUN_STATE_INMIGRATE, RUN_STATE_INTERNAL_ERROR },
    { RUN_STATE_INMIGRATE, RUN_STATE_IO_ERROR },
    { RUN_STATE_INMIGRATE, RUN_STATE_PAUSED },
    { RUN_STATE_INMIGRATE, RUN_STATE_RUNNING },
    { RUN_STATE_INMIGRATE, RUN_STATE_SHUTDOWN },
    { RUN_STATE_INMIGRATE, RUN_STATE_SUSPENDED },
    { RUN_STATE_INMIGRATE, RUN_STATE_WATCHDOG },
    { RUN_STATE_INMIGRATE, RUN_STATE_GUEST_PANICKED },
    { RUN_STATE_INMIGRATE, RUN_STATE_FINISH_MIGRATE },
    { RUN_STATE_INMIGRATE, RUN_STATE_PRELAUNCH },
    { RUN_STATE_INMIGRATE, RUN_STATE_POSTMIGRATE },

    { RUN_STATE_INTERNAL_ERROR, RUN_STATE_PAUSED },
    { RUN_STATE_INTERNAL_ERROR, RUN_STATE_FINISH_MIGRATE },
    { RUN_STATE_INTERNAL_ERROR, RUN_STATE_PRELAUNCH },

    { RUN_STATE_IO_ERROR, RUN_STATE_RUNNING },
    { RUN_STATE_IO_ERROR, RUN_STATE_FINISH_MIGRATE },
    { RUN_STATE_IO_ERROR, RUN_STATE_PRELAUNCH },

    { RUN_STATE_PAUSED, RUN_STATE_RUNNING },
    { RUN_STATE_PAUSED, RUN_STATE_FINISH_MIGRATE },
    { RUN_STATE_PAUSED, RUN_STATE_PRELAUNCH },

    { RUN_STATE_POSTMIGRATE, RUN_STATE_RUNNING },
    { RUN_STATE_POSTMIGRATE, RUN_STATE_FINISH_MIGRATE },
    { RUN_STATE_POSTMIGRATE, RUN_STATE_PRELAUNCH },

    { RUN_STATE_PRELAUNCH, RUN_STATE_RUNNING },
    { RUN_STATE_PRELAUNCH, RUN_STATE_FINISH_MIGRATE },
    { RUN_STATE_PRELAUNCH, RUN_STATE_INMIGRATE },

    { RUN_STATE_FINISH_MIGRATE, RUN_STATE_RUNNING },
    { RUN_STATE_FINISH_MIGRATE, RUN_STATE_POSTMIGRATE },
    { RUN_STATE_FINISH_MIGRATE, RUN_STATE_PRELAUNCH },

    { RUN_STATE_RESTORE_VM, RUN_STATE_RUNNING },
    { RUN_STATE_RESTORE_VM, RUN_STATE_PRELAUNCH },

    { RUN_STATE_RUNNING, RUN_STATE_DEBUG },
    { RUN_STATE_RUNNING, RUN_STATE_INTERNAL_ERROR },
    { RUN_STATE_RUNNING, RUN_STATE_IO_ERROR },
    { RUN_STATE_RUNNING, RUN_STATE_PAUSED },
    { RUN_STATE_RUNNING, RUN_STATE_FINISH_MIGRATE },
    { RUN_STATE_RUNNING, RUN_STATE_RESTORE_VM },
    { RUN_STATE_RUNNING, RUN_STATE_SAVE_VM },
    { RUN_STATE_RUNNING, RUN_STATE_SHUTDOWN },
    { RUN_STATE_RUNNING, RUN_STATE_WATCHDOG },
    { RUN_STATE_RUNNING, RUN_STATE_GUEST_PANICKED },

    { RUN_STATE_SAVE_VM, RUN_STATE_RUNNING },

    { RUN_STATE_SHUTDOWN, RUN_STATE_PAUSED },
    { RUN_STATE_SHUTDOWN, RUN_STATE_FINISH_MIGRATE },
    { RUN_STATE_SHUTDOWN, RUN_STATE_PRELAUNCH },

    { RUN_STATE_DEBUG, RUN_STATE_SUSPENDED },
    { RUN_STATE_RUNNING, RUN_STATE_SUSPENDED },
    { RUN_STATE_SUSPENDED, RUN_STATE_RUNNING },
    { RUN_STATE_SUSPENDED, RUN_STATE_FINISH_MIGRATE },
    { RUN_STATE_SUSPENDED, RUN_STATE_PRELAUNCH },

    { RUN_STATE_WATCHDOG, RUN_STATE_RUNNING },
    { RUN_STATE_WATCHDOG, RUN_STATE_FINISH_MIGRATE },
    { RUN_STATE_WATCHDOG, RUN_STATE_PRELAUNCH },

    { RUN_STATE_GUEST_PANICKED, RUN_STATE_RUNNING },
    { RUN_STATE_GUEST_PANICKED, RUN_STATE_FINISH_MIGRATE },
    { RUN_STATE_GUEST_PANICKED, RUN_STATE_PRELAUNCH },

    { RUN_STATE__MAX, RUN_STATE__MAX },
};

static bool runstate_valid_transitions[RUN_STATE__MAX][RUN_STATE__MAX];

bool runstate_check(RunState state)
{
    return current_run_state == state;
}

bool runstate_store(char *str, size_t size)
{
    const char *state = RunState_lookup[current_run_state];
    size_t len = strlen(state) + 1;

    if (len > size) {
        return false;
    }
    memcpy(str, state, len);
    return true;
}

static void runstate_init(void)
{
    const RunStateTransition *p;

    memset(&runstate_valid_transitions, 0, sizeof(runstate_valid_transitions));
    for (p = &runstate_transitions_def[0]; p->from != RUN_STATE__MAX; p++) {
        runstate_valid_transitions[p->from][p->to] = true;
    }

    qemu_mutex_init(&vmstop_lock);
}

/* This function will abort() on invalid state transitions */
void runstate_set(RunState new_state)
{
    assert(new_state < RUN_STATE__MAX);

    if (current_run_state == new_state) {
        return;
    }

    if (!runstate_valid_transitions[current_run_state][new_state]) {
        error_report("invalid runstate transition: '%s' -> '%s'",
                     RunState_lookup[current_run_state],
                     RunState_lookup[new_state]);
        abort();
    }
    trace_runstate_set(new_state);
    current_run_state = new_state;
}

int runstate_is_running(void)
{
    return runstate_check(RUN_STATE_RUNNING);
}

bool runstate_needs_reset(void)
{
    return runstate_check(RUN_STATE_INTERNAL_ERROR) ||
        runstate_check(RUN_STATE_SHUTDOWN);
}

StatusInfo *qmp_query_status(Error **errp)
{
    StatusInfo *info = g_malloc0(sizeof(*info));

    info->running = runstate_is_running();
    info->singlestep = singlestep;
    info->status = current_run_state;

    return info;
}

static bool qemu_vmstop_requested(RunState *r)
{
    qemu_mutex_lock(&vmstop_lock);
    *r = vmstop_requested;
    vmstop_requested = RUN_STATE__MAX;
    qemu_mutex_unlock(&vmstop_lock);
    return *r < RUN_STATE__MAX;
}

void qemu_system_vmstop_request_prepare(void)
{
    qemu_mutex_lock(&vmstop_lock);
}

void qemu_system_vmstop_request(RunState state)
{
    vmstop_requested = state;
    qemu_mutex_unlock(&vmstop_lock);
    qemu_notify_event();
}

void vm_start(void)
{
    RunState requested;

    qemu_vmstop_requested(&requested);
    if (runstate_is_running() && requested == RUN_STATE__MAX) {
        return;
    }

    /* Ensure that a STOP/RESUME pair of events is emitted if a
     * vmstop request was pending.  The BLOCK_IO_ERROR event, for
     * example, according to documentation is always followed by
     * the STOP event.
     */
    if (runstate_is_running()) {
        qapi_event_send_stop(&error_abort);
    } else {
        cpu_enable_ticks();
        runstate_set(RUN_STATE_RUNNING);
        vm_state_notify(1, RUN_STATE_RUNNING);
        resume_all_vcpus();
    }

    qapi_event_send_resume(&error_abort);
}


/***********************************************************/
/* real time host monotonic timer */

static time_t qemu_time(void)
{
    return qemu_clock_get_ms(QEMU_CLOCK_HOST) / 1000;
}

/***********************************************************/
/* host time/date access */
void qemu_get_timedate(struct tm *tm, int offset)
{
    time_t ti = qemu_time();

    ti += offset;
    if (rtc_date_offset == -1) {
        if (rtc_utc)
            gmtime_r(&ti, tm);
        else
            localtime_r(&ti, tm);
    } else {
        ti -= rtc_date_offset;
        gmtime_r(&ti, tm);
    }
}

int qemu_timedate_diff(struct tm *tm)
{
    time_t seconds;

    if (rtc_date_offset == -1)
        if (rtc_utc)
            seconds = mktimegm(tm);
        else {
            struct tm tmp = *tm;
            tmp.tm_isdst = -1; /* use timezone to figure it out */
            seconds = mktime(&tmp);
	}
    else
        seconds = mktimegm(tm) + rtc_date_offset;

    return seconds - qemu_time();
}

static void configure_rtc_date_offset(const char *startdate, int legacy)
{
    time_t rtc_start_date;
    struct tm tm;

    if (!strcmp(startdate, "now") && legacy) {
        rtc_date_offset = -1;
    } else {
        if (sscanf(startdate, "%d-%d-%dT%d:%d:%d",
                   &tm.tm_year,
                   &tm.tm_mon,
                   &tm.tm_mday,
                   &tm.tm_hour,
                   &tm.tm_min,
                   &tm.tm_sec) == 6) {
            /* OK */
        } else if (sscanf(startdate, "%d-%d-%d",
                          &tm.tm_year,
                          &tm.tm_mon,
                          &tm.tm_mday) == 3) {
            tm.tm_hour = 0;
            tm.tm_min = 0;
            tm.tm_sec = 0;
        } else {
            goto date_fail;
        }
        tm.tm_year -= 1900;
        tm.tm_mon--;
        rtc_start_date = mktimegm(&tm);
        if (rtc_start_date == -1) {
        date_fail:
            error_report("invalid date format");
            error_printf("valid formats: "
                         "'2006-06-17T16:01:21' or '2006-06-17'\n");
            exit(1);
        }
        rtc_date_offset = qemu_time() - rtc_start_date;
    }
}

static void configure_rtc(QemuOpts *opts)
{
    const char *value;

    value = qemu_opt_get(opts, "base");
    if (value) {
        if (!strcmp(value, "utc")) {
            rtc_utc = 1;
        } else if (!strcmp(value, "localtime")) {
            Error *blocker = NULL;
            rtc_utc = 0;
            error_setg(&blocker, QERR_REPLAY_NOT_SUPPORTED,
                      "-rtc base=localtime");
            replay_add_blocker(blocker);
        } else {
            configure_rtc_date_offset(value, 0);
        }
    }
    value = qemu_opt_get(opts, "clock");
    if (value) {
        if (!strcmp(value, "host")) {
            rtc_clock = QEMU_CLOCK_HOST;
        } else if (!strcmp(value, "rt")) {
            rtc_clock = QEMU_CLOCK_REALTIME;
        } else if (!strcmp(value, "vm")) {
            rtc_clock = QEMU_CLOCK_VIRTUAL;
        } else {
            error_report("invalid option value '%s'", value);
            exit(1);
        }
    }
    value = qemu_opt_get(opts, "driftfix");
    if (value) {
        if (!strcmp(value, "slew")) {
            static GlobalProperty slew_lost_ticks = {
                .driver   = "mc146818rtc",
                .property = "lost_tick_policy",
                .value    = "slew",
            };

            qdev_prop_register_global(&slew_lost_ticks);
        } else if (!strcmp(value, "none")) {
            /* discard is default */
        } else {
            error_report("invalid option value '%s'", value);
            exit(1);
        }
    }
}

/***********************************************************/
/* Bluetooth support */
static int nb_hcis;
static int cur_hci;
static struct HCIInfo *hci_table[MAX_NICS];

struct HCIInfo *qemu_next_hci(void)
{
    if (cur_hci == nb_hcis)
        return &null_hci;

    return hci_table[cur_hci++];
}

static int bt_hci_parse(const char *str)
{
    struct HCIInfo *hci;
    bdaddr_t bdaddr;

    if (nb_hcis >= MAX_NICS) {
        error_report("too many bluetooth HCIs (max %i)", MAX_NICS);
        return -1;
    }

    hci = hci_init(str);
    if (!hci)
        return -1;

    bdaddr.b[0] = 0x52;
    bdaddr.b[1] = 0x54;
    bdaddr.b[2] = 0x00;
    bdaddr.b[3] = 0x12;
    bdaddr.b[4] = 0x34;
    bdaddr.b[5] = 0x56 + nb_hcis;
    hci->bdaddr_set(hci, bdaddr.b);

    hci_table[nb_hcis++] = hci;

    return 0;
}

static void bt_vhci_add(int vlan_id)
{
    struct bt_scatternet_s *vlan = qemu_find_bt_vlan(vlan_id);

    if (!vlan->slave)
        error_report("warning: adding a VHCI to an empty scatternet %i",
                     vlan_id);

    bt_vhci_init(bt_new_hci(vlan));
}

static struct bt_device_s *bt_device_add(const char *opt)
{
    struct bt_scatternet_s *vlan;
    int vlan_id = 0;
    char *endp = strstr(opt, ",vlan=");
    int len = (endp ? endp - opt : strlen(opt)) + 1;
    char devname[10];

    pstrcpy(devname, MIN(sizeof(devname), len), opt);

    if (endp) {
        vlan_id = strtol(endp + 6, &endp, 0);
        if (*endp) {
            error_report("unrecognised bluetooth vlan Id");
            return 0;
        }
    }

    vlan = qemu_find_bt_vlan(vlan_id);

    if (!vlan->slave)
        error_report("warning: adding a slave device to an empty scatternet %i",
                     vlan_id);

    if (!strcmp(devname, "keyboard"))
        return bt_keyboard_init(vlan);

    error_report("unsupported bluetooth device '%s'", devname);
    return 0;
}

static int bt_parse(const char *opt)
{
    const char *endp, *p;
    int vlan;

    if (strstart(opt, "hci", &endp)) {
        if (!*endp || *endp == ',') {
            if (*endp)
                if (!strstart(endp, ",vlan=", 0))
                    opt = endp + 1;

            return bt_hci_parse(opt);
       }
    } else if (strstart(opt, "vhci", &endp)) {
        if (!*endp || *endp == ',') {
            if (*endp) {
                if (strstart(endp, ",vlan=", &p)) {
                    vlan = strtol(p, (char **) &endp, 0);
                    if (*endp) {
                        error_report("bad scatternet '%s'", p);
                        return 1;
                    }
                } else {
                    error_report("bad parameter '%s'", endp + 1);
                    return 1;
                }
            } else
                vlan = 0;

            bt_vhci_add(vlan);
            return 0;
        }
    } else if (strstart(opt, "device:", &endp))
        return !bt_device_add(endp);

    error_report("bad bluetooth parameter '%s'", opt);
    return 1;
}

static int parse_sandbox(void *opaque, QemuOpts *opts, Error **errp)
{
    /* FIXME: change this to true for 1.3 */
    if (qemu_opt_get_bool(opts, "enable", false)) {
#ifdef CONFIG_SECCOMP
        if (seccomp_start() < 0) {
            error_report("failed to install seccomp syscall filter "
                         "in the kernel");
            return -1;
        }
#else
        error_report("seccomp support is disabled");
        return -1;
#endif
    }

    return 0;
}

static int parse_name(void *opaque, QemuOpts *opts, Error **errp)
{
    const char *proc_name;

    if (qemu_opt_get(opts, "debug-threads")) {
        qemu_thread_naming(qemu_opt_get_bool(opts, "debug-threads", false));
    }
    qemu_name = qemu_opt_get(opts, "guest");

    proc_name = qemu_opt_get(opts, "process");
    if (proc_name) {
        os_set_proc_name(proc_name);
    }

    return 0;
}

bool defaults_enabled(void)
{
    return has_defaults;
}

#ifndef _WIN32
static int parse_add_fd(void *opaque, QemuOpts *opts, Error **errp)
{
    int fd, dupfd, flags;
    int64_t fdset_id;
    const char *fd_opaque = NULL;
    AddfdInfo *fdinfo;

    fd = qemu_opt_get_number(opts, "fd", -1);
    fdset_id = qemu_opt_get_number(opts, "set", -1);
    fd_opaque = qemu_opt_get(opts, "opaque");

    if (fd < 0) {
        error_report("fd option is required and must be non-negative");
        return -1;
    }

    if (fd <= STDERR_FILENO) {
        error_report("fd cannot be a standard I/O stream");
        return -1;
    }

    /*
     * All fds inherited across exec() necessarily have FD_CLOEXEC
     * clear, while qemu sets FD_CLOEXEC on all other fds used internally.
     */
    flags = fcntl(fd, F_GETFD);
    if (flags == -1 || (flags & FD_CLOEXEC)) {
        error_report("fd is not valid or already in use");
        return -1;
    }

    if (fdset_id < 0) {
        error_report("set option is required and must be non-negative");
        return -1;
    }

#ifdef F_DUPFD_CLOEXEC
    dupfd = fcntl(fd, F_DUPFD_CLOEXEC, 0);
#else
    dupfd = dup(fd);
    if (dupfd != -1) {
        qemu_set_cloexec(dupfd);
    }
#endif
    if (dupfd == -1) {
        error_report("error duplicating fd: %s", strerror(errno));
        return -1;
    }

    /* add the duplicate fd, and optionally the opaque string, to the fd set */
    fdinfo = monitor_fdset_add_fd(dupfd, true, fdset_id, !!fd_opaque, fd_opaque,
                                  &error_abort);
    g_free(fdinfo);

    return 0;
}

static int cleanup_add_fd(void *opaque, QemuOpts *opts, Error **errp)
{
    int fd;

    fd = qemu_opt_get_number(opts, "fd", -1);
    close(fd);

    return 0;
}
#endif

/***********************************************************/
/* QEMU Block devices */

#define HD_OPTS "media=disk"
#define CDROM_OPTS "media=cdrom"
#define FD_OPTS ""
#define PFLASH_OPTS ""
#define MTD_OPTS ""
#define SD_OPTS ""

static int drive_init_func(void *opaque, QemuOpts *opts, Error **errp)
{
    BlockInterfaceType *block_default_type = opaque;

    return drive_new(opts, *block_default_type) == NULL;
}

static int drive_enable_snapshot(void *opaque, QemuOpts *opts, Error **errp)
{
    if (qemu_opt_get(opts, "snapshot") == NULL) {
        qemu_opt_set(opts, "snapshot", "on", &error_abort);
    }
    return 0;
}

static void default_drive(int enable, int snapshot, BlockInterfaceType type,
                          int index, const char *optstr)
{
    QemuOpts *opts;
    DriveInfo *dinfo;

    if (!enable || drive_get_by_index(type, index)) {
        return;
    }

    opts = drive_add(type, index, NULL, optstr);
    if (snapshot) {
        drive_enable_snapshot(NULL, opts, NULL);
    }

    dinfo = drive_new(opts, type);
    if (!dinfo) {
        exit(1);
    }
    dinfo->is_default = true;

}

static QemuOptsList qemu_smp_opts = {
    .name = "smp-opts",
    .implied_opt_name = "cpus",
    .merge_lists = true,
    .head = QTAILQ_HEAD_INITIALIZER(qemu_smp_opts.head),
    .desc = {
        {
            .name = "cpus",
            .type = QEMU_OPT_NUMBER,
        }, {
            .name = "sockets",
            .type = QEMU_OPT_NUMBER,
        }, {
            .name = "cores",
            .type = QEMU_OPT_NUMBER,
        }, {
            .name = "threads",
            .type = QEMU_OPT_NUMBER,
        }, {
            .name = "maxcpus",
            .type = QEMU_OPT_NUMBER,
        },
        { /*End of list */ }
    },
};

static void smp_parse(QemuOpts *opts)
{
    if (opts) {
        unsigned cpus    = qemu_opt_get_number(opts, "cpus", 0);
        unsigned sockets = qemu_opt_get_number(opts, "sockets", 0);
        unsigned cores   = qemu_opt_get_number(opts, "cores", 0);
        unsigned threads = qemu_opt_get_number(opts, "threads", 0);

        /* compute missing values, prefer sockets over cores over threads */
        if (cpus == 0 || sockets == 0) {
            sockets = sockets > 0 ? sockets : 1;
            cores = cores > 0 ? cores : 1;
            threads = threads > 0 ? threads : 1;
            if (cpus == 0) {
                cpus = cores * threads * sockets;
            }
        } else if (cores == 0) {
            threads = threads > 0 ? threads : 1;
            cores = cpus / (sockets * threads);
            cores = cores > 0 ? cores : 1;
        } else if (threads == 0) {
            threads = cpus / (cores * sockets);
            threads = threads > 0 ? threads : 1;
        } else if (sockets * cores * threads < cpus) {
            error_report("cpu topology: "
                         "sockets (%u) * cores (%u) * threads (%u) < "
                         "smp_cpus (%u)",
                         sockets, cores, threads, cpus);
            exit(1);
        }

        max_cpus = qemu_opt_get_number(opts, "maxcpus", cpus);

        if (max_cpus > MAX_CPUMASK_BITS) {
            error_report("unsupported number of maxcpus");
            exit(1);
        }

        if (max_cpus < cpus) {
            error_report("maxcpus must be equal to or greater than smp");
            exit(1);
        }

        if (sockets * cores * threads > max_cpus) {
            error_report("cpu topology: "
                         "sockets (%u) * cores (%u) * threads (%u) > "
                         "maxcpus (%u)",
                         sockets, cores, threads, max_cpus);
            exit(1);
        }

        smp_cpus = cpus;
        smp_cores = cores;
        smp_threads = threads;
    }

    if (smp_cpus > 1) {
        Error *blocker = NULL;
        error_setg(&blocker, QERR_REPLAY_NOT_SUPPORTED, "smp");
        replay_add_blocker(blocker);
    }
}

static void realtime_init(void)
{
    if (enable_mlock) {
        if (os_mlock() < 0) {
            error_report("locking memory failed");
            exit(1);
        }
    }
}


static void configure_msg(QemuOpts *opts)
{
    enable_timestamp_msg = qemu_opt_get_bool(opts, "timestamp", true);
}

/***********************************************************/
/* Semihosting */

typedef struct SemihostingConfig {
    bool enabled;
    SemihostingTarget target;
    const char **argv;
    int argc;
    const char *cmdline; /* concatenated argv */
} SemihostingConfig;

static SemihostingConfig semihosting;

bool semihosting_enabled(void)
{
    return semihosting.enabled;
}

SemihostingTarget semihosting_get_target(void)
{
    return semihosting.target;
}

const char *semihosting_get_arg(int i)
{
    if (i >= semihosting.argc) {
        return NULL;
    }
    return semihosting.argv[i];
}

int semihosting_get_argc(void)
{
    return semihosting.argc;
}

const char *semihosting_get_cmdline(void)
{
    if (semihosting.cmdline == NULL && semihosting.argc > 0) {
        semihosting.cmdline = g_strjoinv(" ", (gchar **)semihosting.argv);
    }
    return semihosting.cmdline;
}

static int add_semihosting_arg(void *opaque,
                               const char *name, const char *val,
                               Error **errp)
{
    SemihostingConfig *s = opaque;
    if (strcmp(name, "arg") == 0) {
        s->argc++;
        /* one extra element as g_strjoinv() expects NULL-terminated array */
        s->argv = g_realloc(s->argv, (s->argc + 1) * sizeof(void *));
        s->argv[s->argc - 1] = val;
        s->argv[s->argc] = NULL;
    }
    return 0;
}

/* Use strings passed via -kernel/-append to initialize semihosting.argv[] */
static inline void semihosting_arg_fallback(const char *file, const char *cmd)
{
    char *cmd_token;

    /* argv[0] */
    add_semihosting_arg(&semihosting, "arg", file, NULL);

    /* split -append and initialize argv[1..n] */
    cmd_token = strtok(g_strdup(cmd), " ");
    while (cmd_token) {
        add_semihosting_arg(&semihosting, "arg", cmd_token, NULL);
        cmd_token = strtok(NULL, " ");
    }
}

/* Now we still need this for compatibility with XEN. */
bool has_igd_gfx_passthru;
static void igd_gfx_passthru(void)
{
    has_igd_gfx_passthru = current_machine->igd_gfx_passthru;
}

/***********************************************************/
/* USB devices */

static int usb_device_add(const char *devname)
{
    USBDevice *dev = NULL;
#ifndef CONFIG_LINUX
    const char *p;
#endif

    if (!machine_usb(current_machine)) {
        return -1;
    }

    /* drivers with .usbdevice_name entry in USBDeviceInfo */
    dev = usbdevice_create(devname);
    if (dev)
        goto done;

    /* the other ones */
#ifndef CONFIG_LINUX
    /* only the linux version is qdev-ified, usb-bsd still needs this */
    if (strstart(devname, "host:", &p)) {
        dev = usb_host_device_open(usb_bus_find(-1), p);
    }
#endif
    if (!dev)
        return -1;

done:
    return 0;
}

static int usb_device_del(const char *devname)
{
    int bus_num, addr;
    const char *p;

    if (strstart(devname, "host:", &p)) {
        return -1;
    }

    if (!machine_usb(current_machine)) {
        return -1;
    }

    p = strchr(devname, '.');
    if (!p)
        return -1;
    bus_num = strtoul(devname, NULL, 0);
    addr = strtoul(p + 1, NULL, 0);

    return usb_device_delete_addr(bus_num, addr);
}

static int usb_parse(const char *cmdline)
{
    int r;
    r = usb_device_add(cmdline);
    if (r < 0) {
        error_report("could not add USB device '%s'", cmdline);
    }
    return r;
}

void hmp_usb_add(Monitor *mon, const QDict *qdict)
{
    const char *devname = qdict_get_str(qdict, "devname");
    if (usb_device_add(devname) < 0) {
        error_report("could not add USB device '%s'", devname);
    }
}

void hmp_usb_del(Monitor *mon, const QDict *qdict)
{
    const char *devname = qdict_get_str(qdict, "devname");
    if (usb_device_del(devname) < 0) {
        error_report("could not delete USB device '%s'", devname);
    }
}

/***********************************************************/
/* machine registration */

MachineState *current_machine;

static MachineClass *find_machine(const char *name)
{
    GSList *el, *machines = object_class_get_list(TYPE_MACHINE, false);
    MachineClass *mc = NULL;

    for (el = machines; el; el = el->next) {
        MachineClass *temp = el->data;

        if (!strcmp(temp->name, name)) {
            mc = temp;
            break;
        }
        if (temp->alias &&
            !strcmp(temp->alias, name)) {
            mc = temp;
            break;
        }
    }

    g_slist_free(machines);
    return mc;
}

MachineClass *find_default_machine(void)
{
    GSList *el, *machines = object_class_get_list(TYPE_MACHINE, false);
    MachineClass *mc = NULL;

    for (el = machines; el; el = el->next) {
        MachineClass *temp = el->data;

        if (temp->is_default) {
            mc = temp;
            break;
        }
    }

    g_slist_free(machines);
    return mc;
}

MachineInfoList *qmp_query_machines(Error **errp)
{
    GSList *el, *machines = object_class_get_list(TYPE_MACHINE, false);
    MachineInfoList *mach_list = NULL;

    for (el = machines; el; el = el->next) {
        MachineClass *mc = el->data;
        MachineInfoList *entry;
        MachineInfo *info;

        info = g_malloc0(sizeof(*info));
        if (mc->is_default) {
            info->has_is_default = true;
            info->is_default = true;
        }

        if (mc->alias) {
            info->has_alias = true;
            info->alias = g_strdup(mc->alias);
        }

        info->name = g_strdup(mc->name);
        info->cpu_max = !mc->max_cpus ? 1 : mc->max_cpus;
        info->hotpluggable_cpus = !!mc->query_hotpluggable_cpus;

        entry = g_malloc0(sizeof(*entry));
        entry->value = info;
        entry->next = mach_list;
        mach_list = entry;
    }

    g_slist_free(machines);
    return mach_list;
}

static int machine_help_func(QemuOpts *opts, MachineState *machine)
{
    ObjectProperty *prop;
    ObjectPropertyIterator iter;

    if (!qemu_opt_has_help_opt(opts)) {
        return 0;
    }

    object_property_iter_init(&iter, OBJECT(machine));
    while ((prop = object_property_iter_next(&iter))) {
        if (!prop->set) {
            continue;
        }

        error_printf("%s.%s=%s", MACHINE_GET_CLASS(machine)->name,
                     prop->name, prop->type);
        if (prop->description) {
            error_printf(" (%s)\n", prop->description);
        } else {
            error_printf("\n");
        }
    }

    return 1;
}

/***********************************************************/
/* main execution loop */

struct vm_change_state_entry {
    VMChangeStateHandler *cb;
    void *opaque;
    QLIST_ENTRY (vm_change_state_entry) entries;
};

static QLIST_HEAD(vm_change_state_head, vm_change_state_entry) vm_change_state_head;

VMChangeStateEntry *qemu_add_vm_change_state_handler(VMChangeStateHandler *cb,
                                                     void *opaque)
{
    VMChangeStateEntry *e;

    e = g_malloc0(sizeof (*e));

    e->cb = cb;
    e->opaque = opaque;
    QLIST_INSERT_HEAD(&vm_change_state_head, e, entries);
    return e;
}

void qemu_del_vm_change_state_handler(VMChangeStateEntry *e)
{
    QLIST_REMOVE (e, entries);
    g_free (e);
}

void vm_state_notify(int running, RunState state)
{
    VMChangeStateEntry *e, *next;

    trace_vm_state_notify(running, state);

    QLIST_FOREACH_SAFE(e, &vm_change_state_head, entries, next) {
        e->cb(e->opaque, running, state);
    }
}

/* reset/shutdown handler */

typedef struct QEMUResetEntry {
    QTAILQ_ENTRY(QEMUResetEntry) entry;
    QEMUResetHandler *func;
    void *opaque;
} QEMUResetEntry;

static QTAILQ_HEAD(reset_handlers, QEMUResetEntry) reset_handlers =
    QTAILQ_HEAD_INITIALIZER(reset_handlers);
static int reset_requested;
static int shutdown_requested, shutdown_signal = -1;
static pid_t shutdown_pid;
static int powerdown_requested;
static int debug_requested;
static int suspend_requested;
static WakeupReason wakeup_reason;
static NotifierList powerdown_notifiers =
    NOTIFIER_LIST_INITIALIZER(powerdown_notifiers);
static NotifierList suspend_notifiers =
    NOTIFIER_LIST_INITIALIZER(suspend_notifiers);
static NotifierList wakeup_notifiers =
    NOTIFIER_LIST_INITIALIZER(wakeup_notifiers);
static uint32_t wakeup_reason_mask = ~(1 << QEMU_WAKEUP_REASON_NONE);

int qemu_shutdown_requested_get(void)
{
    return shutdown_requested;
}

int qemu_reset_requested_get(void)
{
    return reset_requested;
}

static int qemu_shutdown_requested(void)
{
    return atomic_xchg(&shutdown_requested, 0);
}

static void qemu_kill_report(void)
{
    if (!qtest_driver() && shutdown_signal != -1) {
        if (shutdown_pid == 0) {
            /* This happens for eg ^C at the terminal, so it's worth
             * avoiding printing an odd message in that case.
             */
            error_report("terminating on signal %d", shutdown_signal);
        } else {
            error_report("terminating on signal %d from pid " FMT_pid,
                         shutdown_signal, shutdown_pid);
        }
        shutdown_signal = -1;
    }
}

static int qemu_reset_requested(void)
{
    int r = reset_requested;
    if (r && replay_checkpoint(CHECKPOINT_RESET_REQUESTED)) {
        reset_requested = 0;
        return r;
    }
    return false;
}

static int qemu_suspend_requested(void)
{
    int r = suspend_requested;
    if (r && replay_checkpoint(CHECKPOINT_SUSPEND_REQUESTED)) {
        suspend_requested = 0;
        return r;
    }
    return false;
}

static WakeupReason qemu_wakeup_requested(void)
{
    return wakeup_reason;
}

static int qemu_powerdown_requested(void)
{
    int r = powerdown_requested;
    powerdown_requested = 0;
    return r;
}

static int qemu_debug_requested(void)
{
    int r = debug_requested;
    debug_requested = 0;
    return r;
}

void qemu_register_reset(QEMUResetHandler *func, void *opaque)
{
    QEMUResetEntry *re = g_malloc0(sizeof(QEMUResetEntry));

    re->func = func;
    re->opaque = opaque;
    QTAILQ_INSERT_TAIL(&reset_handlers, re, entry);
}

void qemu_unregister_reset(QEMUResetHandler *func, void *opaque)
{
    QEMUResetEntry *re;

    QTAILQ_FOREACH(re, &reset_handlers, entry) {
        if (re->func == func && re->opaque == opaque) {
            QTAILQ_REMOVE(&reset_handlers, re, entry);
            g_free(re);
            return;
        }
    }
}

void qemu_devices_reset(void)
{
    QEMUResetEntry *re, *nre;

    /* reset all devices */
    QTAILQ_FOREACH_SAFE(re, &reset_handlers, entry, nre) {
        re->func(re->opaque);
    }
}

void qemu_system_reset(bool report)
{
    MachineClass *mc;

    mc = current_machine ? MACHINE_GET_CLASS(current_machine) : NULL;

    cpu_synchronize_all_states();

    if (mc && mc->reset) {
        mc->reset();
    } else {
        qemu_devices_reset();
    }
    if (report) {
        qapi_event_send_reset(&error_abort);
    }
    cpu_synchronize_all_post_reset();
}

void qemu_system_guest_panicked(void)
{
    if (current_cpu) {
        current_cpu->crash_occurred = true;
    }
    qapi_event_send_guest_panicked(GUEST_PANIC_ACTION_PAUSE, &error_abort);
    vm_stop(RUN_STATE_GUEST_PANICKED);
}

void qemu_system_reset_request(void)
{
    if (no_reboot) {
        shutdown_requested = 1;
    } else {
        reset_requested = 1;
    }
    cpu_stop_current();
    qemu_notify_event();
}

static void qemu_system_suspend(void)
{
    pause_all_vcpus();
    notifier_list_notify(&suspend_notifiers, NULL);
    runstate_set(RUN_STATE_SUSPENDED);
    qapi_event_send_suspend(&error_abort);
}

void qemu_system_suspend_request(void)
{
    if (runstate_check(RUN_STATE_SUSPENDED)) {
        return;
    }
    suspend_requested = 1;
    cpu_stop_current();
    qemu_notify_event();
}

void qemu_register_suspend_notifier(Notifier *notifier)
{
    notifier_list_add(&suspend_notifiers, notifier);
}

void qemu_system_wakeup_request(WakeupReason reason)
{
    trace_system_wakeup_request(reason);

    if (!runstate_check(RUN_STATE_SUSPENDED)) {
        return;
    }
    if (!(wakeup_reason_mask & (1 << reason))) {
        return;
    }
    runstate_set(RUN_STATE_RUNNING);
    wakeup_reason = reason;
    qemu_notify_event();
}

void qemu_system_wakeup_enable(WakeupReason reason, bool enabled)
{
    if (enabled) {
        wakeup_reason_mask |= (1 << reason);
    } else {
        wakeup_reason_mask &= ~(1 << reason);
    }
}

void qemu_register_wakeup_notifier(Notifier *notifier)
{
    notifier_list_add(&wakeup_notifiers, notifier);
}

void qemu_system_killed(int signal, pid_t pid)
{
    shutdown_signal = signal;
    shutdown_pid = pid;
    no_shutdown = 0;

    /* Cannot call qemu_system_shutdown_request directly because
     * we are in a signal handler.
     */
    shutdown_requested = 1;
    qemu_notify_event();
}

void qemu_system_shutdown_request(void)
{
    trace_qemu_system_shutdown_request();
    replay_shutdown_request();
    shutdown_requested = 1;
    qemu_notify_event();
}

static void qemu_system_powerdown(void)
{
    qapi_event_send_powerdown(&error_abort);
    notifier_list_notify(&powerdown_notifiers, NULL);
}

void qemu_system_powerdown_request(void)
{
    trace_qemu_system_powerdown_request();
    powerdown_requested = 1;
    qemu_notify_event();
}

void qemu_register_powerdown_notifier(Notifier *notifier)
{
    notifier_list_add(&powerdown_notifiers, notifier);
}

void qemu_system_debug_request(void)
{
    debug_requested = 1;
    qemu_notify_event();
}

static bool main_loop_should_exit(void)
{
    RunState r;
    if (qemu_debug_requested()) {
        vm_stop(RUN_STATE_DEBUG);
    }
    if (qemu_suspend_requested()) {
        qemu_system_suspend();
    }
    if (qemu_shutdown_requested()) {
        qemu_kill_report();
        qapi_event_send_shutdown(&error_abort);
        if (no_shutdown) {
            vm_stop(RUN_STATE_SHUTDOWN);
        } else {
            return true;
        }
    }
    if (qemu_reset_requested()) {
        pause_all_vcpus();
        qemu_system_reset(VMRESET_REPORT);
        resume_all_vcpus();
        if (!runstate_check(RUN_STATE_RUNNING) &&
                !runstate_check(RUN_STATE_INMIGRATE)) {
            runstate_set(RUN_STATE_PRELAUNCH);
        }
    }
    if (qemu_wakeup_requested()) {
        pause_all_vcpus();
        qemu_system_reset(VMRESET_SILENT);
        notifier_list_notify(&wakeup_notifiers, &wakeup_reason);
        wakeup_reason = QEMU_WAKEUP_REASON_NONE;
        resume_all_vcpus();
        qapi_event_send_wakeup(&error_abort);
    }
    if (qemu_powerdown_requested()) {
        qemu_system_powerdown();
    }
    if (qemu_vmstop_requested(&r)) {
        vm_stop(r);
    }
    return false;
}

static void main_loop(void)
{
    bool nonblocking;
    int last_io = 0;
#ifdef CONFIG_PROFILER
    int64_t ti;
#endif
    do {
        nonblocking = !kvm_enabled() && !xen_enabled() && last_io > 0;
#ifdef CONFIG_PROFILER
        ti = profile_getclock();
#endif
        last_io = main_loop_wait(nonblocking);
#ifdef CONFIG_PROFILER
        dev_time += profile_getclock() - ti;
#endif
    } while (!main_loop_should_exit());
}

static void version(void)
{
    printf("QEMU emulator version " QEMU_VERSION QEMU_PKGVERSION ", "
           QEMU_COPYRIGHT "\n");
}

static void help(int exitcode)
{
    version();
    printf("usage: %s [options] [disk_image]\n\n"
           "'disk_image' is a raw hard disk image for IDE hard disk 0\n\n",
            error_get_progname());

#define QEMU_OPTIONS_GENERATE_HELP
#include "qemu-options-wrapper.h"

    printf("\nDuring emulation, the following keys are useful:\n"
           "ctrl-alt-f      toggle full screen\n"
           "ctrl-alt-n      switch to virtual console 'n'\n"
           "ctrl-alt        toggle mouse and keyboard grab\n"
           "\n"
           "When using -nographic, press 'ctrl-a h' to get some help.\n");

    exit(exitcode);
}

#define HAS_ARG 0x0001

typedef struct QEMUOption {
    const char *name;
    int flags;
    int index;
    uint32_t arch_mask;
} QEMUOption;

static const QEMUOption qemu_options[] = {
    { "h", 0, QEMU_OPTION_h, QEMU_ARCH_ALL },
#define QEMU_OPTIONS_GENERATE_OPTIONS
#include "qemu-options-wrapper.h"
    { NULL },
};

typedef struct VGAInterfaceInfo {
    const char *opt_name;    /* option name */
    const char *name;        /* human-readable name */
    /* Class names indicating that support is available.
     * If no class is specified, the interface is always available */
    const char *class_names[2];
} VGAInterfaceInfo;

static VGAInterfaceInfo vga_interfaces[VGA_TYPE_MAX] = {
    [VGA_NONE] = {
        .opt_name = "none",
    },
    [VGA_STD] = {
        .opt_name = "std",
        .name = "standard VGA",
        .class_names = { "VGA", "isa-vga" },
    },
    [VGA_CIRRUS] = {
        .opt_name = "cirrus",
        .name = "Cirrus VGA",
        .class_names = { "cirrus-vga", "isa-cirrus-vga" },
    },
    [VGA_VMWARE] = {
        .opt_name = "vmware",
        .name = "VMWare SVGA",
        .class_names = { "vmware-svga" },
    },
    [VGA_VIRTIO] = {
        .opt_name = "virtio",
        .name = "Virtio VGA",
        .class_names = { "virtio-vga" },
    },
    [VGA_QXL] = {
        .opt_name = "qxl",
        .name = "QXL VGA",
        .class_names = { "qxl-vga" },
    },
    [VGA_TCX] = {
        .opt_name = "tcx",
        .name = "TCX framebuffer",
        .class_names = { "SUNW,tcx" },
    },
    [VGA_CG3] = {
        .opt_name = "cg3",
        .name = "CG3 framebuffer",
        .class_names = { "cgthree" },
    },
    [VGA_XENFB] = {
        .opt_name = "xenfb",
    },
};

static bool vga_interface_available(VGAInterfaceType t)
{
    VGAInterfaceInfo *ti = &vga_interfaces[t];

    assert(t < VGA_TYPE_MAX);
    return !ti->class_names[0] ||
           object_class_by_name(ti->class_names[0]) ||
           object_class_by_name(ti->class_names[1]);
}

static void select_vgahw(const char *p)
{
    const char *opts;
    int t;

    assert(vga_interface_type == VGA_NONE);
    for (t = 0; t < VGA_TYPE_MAX; t++) {
        VGAInterfaceInfo *ti = &vga_interfaces[t];
        if (ti->opt_name && strstart(p, ti->opt_name, &opts)) {
            if (!vga_interface_available(t)) {
                error_report("%s not available", ti->name);
                exit(1);
            }
            vga_interface_type = t;
            break;
        }
    }
    if (t == VGA_TYPE_MAX) {
    invalid_vga:
        error_report("unknown vga type: %s", p);
        exit(1);
    }
    while (*opts) {
        const char *nextopt;

        if (strstart(opts, ",retrace=", &nextopt)) {
            opts = nextopt;
            if (strstart(opts, "dumb", &nextopt))
                vga_retrace_method = VGA_RETRACE_DUMB;
            else if (strstart(opts, "precise", &nextopt))
                vga_retrace_method = VGA_RETRACE_PRECISE;
            else goto invalid_vga;
        } else goto invalid_vga;
        opts = nextopt;
    }
}

typedef enum DisplayType {
    DT_DEFAULT,
    DT_CURSES,
    DT_SDL,
    DT_COCOA,
    DT_GTK,
    DT_NONE,
} DisplayType;

static DisplayType select_display(const char *p)
{
    const char *opts;
    DisplayType display = DT_DEFAULT;

    if (strstart(p, "sdl", &opts)) {
#ifdef CONFIG_SDL
        display = DT_SDL;
        while (*opts) {
            const char *nextopt;

            if (strstart(opts, ",frame=", &nextopt)) {
                opts = nextopt;
                if (strstart(opts, "on", &nextopt)) {
                    no_frame = 0;
                } else if (strstart(opts, "off", &nextopt)) {
                    no_frame = 1;
                } else {
                    goto invalid_sdl_args;
                }
            } else if (strstart(opts, ",alt_grab=", &nextopt)) {
                opts = nextopt;
                if (strstart(opts, "on", &nextopt)) {
                    alt_grab = 1;
                } else if (strstart(opts, "off", &nextopt)) {
                    alt_grab = 0;
                } else {
                    goto invalid_sdl_args;
                }
            } else if (strstart(opts, ",ctrl_grab=", &nextopt)) {
                opts = nextopt;
                if (strstart(opts, "on", &nextopt)) {
                    ctrl_grab = 1;
                } else if (strstart(opts, "off", &nextopt)) {
                    ctrl_grab = 0;
                } else {
                    goto invalid_sdl_args;
                }
            } else if (strstart(opts, ",window_close=", &nextopt)) {
                opts = nextopt;
                if (strstart(opts, "on", &nextopt)) {
                    no_quit = 0;
                } else if (strstart(opts, "off", &nextopt)) {
                    no_quit = 1;
                } else {
                    goto invalid_sdl_args;
                }
            } else if (strstart(opts, ",gl=", &nextopt)) {
                opts = nextopt;
                if (strstart(opts, "on", &nextopt)) {
                    request_opengl = 1;
                } else if (strstart(opts, "off", &nextopt)) {
                    request_opengl = 0;
                } else {
                    goto invalid_sdl_args;
                }
            } else {
            invalid_sdl_args:
                error_report("invalid SDL option string");
                exit(1);
            }
            opts = nextopt;
        }
#else
        error_report("SDL support is disabled");
        exit(1);
#endif
    } else if (strstart(p, "vnc", &opts)) {
        if (*opts == '=') {
            vnc_parse(opts + 1, &error_fatal);
        } else {
            error_report("VNC requires a display argument vnc=<display>");
            exit(1);
        }
    } else if (strstart(p, "curses", &opts)) {
#ifdef CONFIG_CURSES
        display = DT_CURSES;
#else
        error_report("curses support is disabled");
        exit(1);
#endif
    } else if (strstart(p, "gtk", &opts)) {
#ifdef CONFIG_GTK
        display = DT_GTK;
        while (*opts) {
            const char *nextopt;

            if (strstart(opts, ",grab_on_hover=", &nextopt)) {
                opts = nextopt;
                if (strstart(opts, "on", &nextopt)) {
                    grab_on_hover = true;
                } else if (strstart(opts, "off", &nextopt)) {
                    grab_on_hover = false;
                } else {
                    goto invalid_gtk_args;
                }
            } else if (strstart(opts, ",gl=", &nextopt)) {
                opts = nextopt;
                if (strstart(opts, "on", &nextopt)) {
                    request_opengl = 1;
                } else if (strstart(opts, "off", &nextopt)) {
                    request_opengl = 0;
                } else {
                    goto invalid_gtk_args;
                }
            } else {
            invalid_gtk_args:
                error_report("invalid GTK option string");
                exit(1);
            }
            opts = nextopt;
        }
#else
        error_report("GTK support is disabled");
        exit(1);
#endif
    } else if (strstart(p, "none", &opts)) {
        display = DT_NONE;
    } else {
        error_report("unknown display type");
        exit(1);
    }

    return display;
}

static int balloon_parse(const char *arg)
{
    QemuOpts *opts;

    if (strcmp(arg, "none") == 0) {
        return 0;
    }

    if (!strncmp(arg, "virtio", 6)) {
        if (arg[6] == ',') {
            /* have params -> parse them */
            opts = qemu_opts_parse_noisily(qemu_find_opts("device"), arg + 7,
                                           false);
            if (!opts)
                return  -1;
        } else {
            /* create empty opts */
            opts = qemu_opts_create(qemu_find_opts("device"), NULL, 0,
                                    &error_abort);
        }
        qemu_opt_set(opts, "driver", "virtio-balloon", &error_abort);
        return 0;
    }

    return -1;
}

char *qemu_find_file(int type, const char *name)
{
    int i;
    const char *subdir;
    char *buf;

    /* Try the name as a straight path first */
    if (access(name, R_OK) == 0) {
        trace_load_file(name, name);
        return g_strdup(name);
    }

    switch (type) {
    case QEMU_FILE_TYPE_BIOS:
        subdir = "";
        break;
    case QEMU_FILE_TYPE_KEYMAP:
        subdir = "keymaps/";
        break;
    default:
        abort();
    }

    for (i = 0; i < data_dir_idx; i++) {
        buf = g_strdup_printf("%s/%s%s", data_dir[i], subdir, name);
        if (access(buf, R_OK) == 0) {
            trace_load_file(name, buf);
            return buf;
        }
        g_free(buf);
    }
    return NULL;
}

static inline bool nonempty_str(const char *str)
{
    return str && *str;
}

static int parse_fw_cfg(void *opaque, QemuOpts *opts, Error **errp)
{
    gchar *buf;
    size_t size;
    const char *name, *file, *str;
    FWCfgState *fw_cfg = (FWCfgState *) opaque;

    if (fw_cfg == NULL) {
        error_report("fw_cfg device not available");
        return -1;
    }
    name = qemu_opt_get(opts, "name");
    file = qemu_opt_get(opts, "file");
    str = qemu_opt_get(opts, "string");

    /* we need name and either a file or the content string */
    if (!(nonempty_str(name) && (nonempty_str(file) || nonempty_str(str)))) {
        error_report("invalid argument(s)");
        return -1;
    }
    if (nonempty_str(file) && nonempty_str(str)) {
        error_report("file and string are mutually exclusive");
        return -1;
    }
    if (strlen(name) > FW_CFG_MAX_FILE_PATH - 1) {
        error_report("name too long (max. %d char)", FW_CFG_MAX_FILE_PATH - 1);
        return -1;
    }
    if (strncmp(name, "opt/", 4) != 0) {
        error_report("warning: externally provided fw_cfg item names "
                     "should be prefixed with \"opt/\"");
    }
    if (nonempty_str(str)) {
        size = strlen(str); /* NUL terminator NOT included in fw_cfg blob */
        buf = g_memdup(str, size);
    } else {
        if (!g_file_get_contents(file, &buf, &size, NULL)) {
            error_report("can't load %s", file);
            return -1;
        }
    }
    /* For legacy, keep user files in a specific global order. */
    fw_cfg_set_order_override(fw_cfg, FW_CFG_ORDER_OVERRIDE_USER);
    fw_cfg_add_file(fw_cfg, name, buf, size);
    fw_cfg_reset_order_override(fw_cfg);
    return 0;
}

static int device_help_func(void *opaque, QemuOpts *opts, Error **errp)
{
    return qdev_device_help(opts);
}

static int device_init_func(void *opaque, QemuOpts *opts, Error **errp)
{
    Error *err = NULL;
    DeviceState *dev;

    dev = qdev_device_add(opts, &err);
    if (!dev) {
        error_report_err(err);
        return -1;
    }
    object_unref(OBJECT(dev));
    return 0;
}

static int chardev_init_func(void *opaque, QemuOpts *opts, Error **errp)
{
    Error *local_err = NULL;

    qemu_chr_new_from_opts(opts, NULL, &local_err);
    if (local_err) {
        error_report_err(local_err);
        return -1;
    }
    return 0;
}

#ifdef CONFIG_VIRTFS
static int fsdev_init_func(void *opaque, QemuOpts *opts, Error **errp)
{
    return qemu_fsdev_add(opts);
}
#endif

static int mon_init_func(void *opaque, QemuOpts *opts, Error **errp)
{
    CharDriverState *chr;
    const char *chardev;
    const char *mode;
    int flags;

    mode = qemu_opt_get(opts, "mode");
    if (mode == NULL) {
        mode = "readline";
    }
    if (strcmp(mode, "readline") == 0) {
        flags = MONITOR_USE_READLINE;
    } else if (strcmp(mode, "control") == 0) {
        flags = MONITOR_USE_CONTROL;
    } else {
        error_report("unknown monitor mode \"%s\"", mode);
        exit(1);
    }

    if (qemu_opt_get_bool(opts, "pretty", 0))
        flags |= MONITOR_USE_PRETTY;

    if (qemu_opt_get_bool(opts, "default", 0))
        flags |= MONITOR_IS_DEFAULT;

    chardev = qemu_opt_get(opts, "chardev");
    chr = qemu_chr_find(chardev);
    if (chr == NULL) {
        error_report("chardev \"%s\" not found", chardev);
        exit(1);
    }

    qemu_chr_fe_claim_no_fail(chr);
    monitor_init(chr, flags);
    return 0;
}

static void monitor_parse(const char *optarg, const char *mode, bool pretty)
{
    static int monitor_device_index = 0;
    QemuOpts *opts;
    const char *p;
    char label[32];
    int def = 0;

    if (strstart(optarg, "chardev:", &p)) {
        snprintf(label, sizeof(label), "%s", p);
    } else {
        snprintf(label, sizeof(label), "compat_monitor%d",
                 monitor_device_index);
        if (monitor_device_index == 0) {
            def = 1;
        }
        opts = qemu_chr_parse_compat(label, optarg);
        if (!opts) {
            error_report("parse error: %s", optarg);
            exit(1);
        }
    }

    opts = qemu_opts_create(qemu_find_opts("mon"), label, 1, &error_fatal);
    qemu_opt_set(opts, "mode", mode, &error_abort);
    qemu_opt_set(opts, "chardev", label, &error_abort);
    qemu_opt_set_bool(opts, "pretty", pretty, &error_abort);
    if (def)
        qemu_opt_set(opts, "default", "on", &error_abort);
    monitor_device_index++;
}

struct device_config {
    enum {
        DEV_USB,       /* -usbdevice     */
        DEV_BT,        /* -bt            */
        DEV_SERIAL,    /* -serial        */
        DEV_PARALLEL,  /* -parallel      */
        DEV_VIRTCON,   /* -virtioconsole */
        DEV_DEBUGCON,  /* -debugcon */
        DEV_GDB,       /* -gdb, -s */
        DEV_SCLP,      /* s390 sclp */
    } type;
    const char *cmdline;
    Location loc;
    QTAILQ_ENTRY(device_config) next;
};

static QTAILQ_HEAD(, device_config) device_configs =
    QTAILQ_HEAD_INITIALIZER(device_configs);

static void add_device_config(int type, const char *cmdline)
{
    struct device_config *conf;

    conf = g_malloc0(sizeof(*conf));
    conf->type = type;
    conf->cmdline = cmdline;
    loc_save(&conf->loc);
    QTAILQ_INSERT_TAIL(&device_configs, conf, next);
}

static int foreach_device_config(int type, int (*func)(const char *cmdline))
{
    struct device_config *conf;
    int rc;

    QTAILQ_FOREACH(conf, &device_configs, next) {
        if (conf->type != type)
            continue;
        loc_push_restore(&conf->loc);
        rc = func(conf->cmdline);
        loc_pop(&conf->loc);
        if (rc) {
            return rc;
        }
    }
    return 0;
}

static int serial_parse(const char *devname)
{
    static int index = 0;
    char label[32];

    if (strcmp(devname, "none") == 0)
        return 0;
    if (index == MAX_SERIAL_PORTS) {
        error_report("too many serial ports");
        exit(1);
    }
    snprintf(label, sizeof(label), "serial%d", index);
    serial_hds[index] = qemu_chr_new(label, devname, NULL);
    if (!serial_hds[index]) {
        error_report("could not connect serial device"
                     " to character backend '%s'", devname);
        return -1;
    }
    index++;
    return 0;
}

static int parallel_parse(const char *devname)
{
    static int index = 0;
    char label[32];

    if (strcmp(devname, "none") == 0)
        return 0;
    if (index == MAX_PARALLEL_PORTS) {
        error_report("too many parallel ports");
        exit(1);
    }
    snprintf(label, sizeof(label), "parallel%d", index);
    parallel_hds[index] = qemu_chr_new(label, devname, NULL);
    if (!parallel_hds[index]) {
        error_report("could not connect parallel device"
                     " to character backend '%s'", devname);
        return -1;
    }
    index++;
    return 0;
}

static int virtcon_parse(const char *devname)
{
    QemuOptsList *device = qemu_find_opts("device");
    static int index = 0;
    char label[32];
    QemuOpts *bus_opts, *dev_opts;

    if (strcmp(devname, "none") == 0)
        return 0;
    if (index == MAX_VIRTIO_CONSOLES) {
        error_report("too many virtio consoles");
        exit(1);
    }

    bus_opts = qemu_opts_create(device, NULL, 0, &error_abort);
    qemu_opt_set(bus_opts, "driver", "virtio-serial", &error_abort);

    dev_opts = qemu_opts_create(device, NULL, 0, &error_abort);
    qemu_opt_set(dev_opts, "driver", "virtconsole", &error_abort);

    snprintf(label, sizeof(label), "virtcon%d", index);
    virtcon_hds[index] = qemu_chr_new(label, devname, NULL);
    if (!virtcon_hds[index]) {
        error_report("could not connect virtio console"
                     " to character backend '%s'", devname);
        return -1;
    }
    qemu_opt_set(dev_opts, "chardev", label, &error_abort);

    index++;
    return 0;
}

static int sclp_parse(const char *devname)
{
    QemuOptsList *device = qemu_find_opts("device");
    static int index = 0;
    char label[32];
    QemuOpts *dev_opts;

    if (strcmp(devname, "none") == 0) {
        return 0;
    }
    if (index == MAX_SCLP_CONSOLES) {
        error_report("too many sclp consoles");
        exit(1);
    }

    assert(arch_type == QEMU_ARCH_S390X);

    dev_opts = qemu_opts_create(device, NULL, 0, NULL);
    qemu_opt_set(dev_opts, "driver", "sclpconsole", &error_abort);

    snprintf(label, sizeof(label), "sclpcon%d", index);
    sclp_hds[index] = qemu_chr_new(label, devname, NULL);
    if (!sclp_hds[index]) {
        error_report("could not connect sclp console"
                     " to character backend '%s'", devname);
        return -1;
    }
    qemu_opt_set(dev_opts, "chardev", label, &error_abort);

    index++;
    return 0;
}

static int debugcon_parse(const char *devname)
{
    QemuOpts *opts;

    if (!qemu_chr_new("debugcon", devname, NULL)) {
        exit(1);
    }
    opts = qemu_opts_create(qemu_find_opts("device"), "debugcon", 1, NULL);
    if (!opts) {
        error_report("already have a debugcon device");
        exit(1);
    }
    qemu_opt_set(opts, "driver", "isa-debugcon", &error_abort);
    qemu_opt_set(opts, "chardev", "debugcon", &error_abort);
    return 0;
}

static gint machine_class_cmp(gconstpointer a, gconstpointer b)
{
    const MachineClass *mc1 = a, *mc2 = b;
    int res;

    if (mc1->family == NULL) {
        if (mc2->family == NULL) {
            /* Compare standalone machine types against each other; they sort
             * in increasing order.
             */
            return strcmp(object_class_get_name(OBJECT_CLASS(mc1)),
                          object_class_get_name(OBJECT_CLASS(mc2)));
        }

        /* Standalone machine types sort after families. */
        return 1;
    }

    if (mc2->family == NULL) {
        /* Families sort before standalone machine types. */
        return -1;
    }

    /* Families sort between each other alphabetically increasingly. */
    res = strcmp(mc1->family, mc2->family);
    if (res != 0) {
        return res;
    }

    /* Within the same family, machine types sort in decreasing order. */
    return strcmp(object_class_get_name(OBJECT_CLASS(mc2)),
                  object_class_get_name(OBJECT_CLASS(mc1)));
}

 static MachineClass *machine_parse(const char *name)
{
    MachineClass *mc = NULL;
    GSList *el, *machines = object_class_get_list(TYPE_MACHINE, false);

    if (name) {
        mc = find_machine(name);
    }
    if (mc) {
        g_slist_free(machines);
        return mc;
    }
    if (name && !is_help_option(name)) {
        error_report("unsupported machine type");
        error_printf("Use -machine help to list supported machines\n");
    } else {
        printf("Supported machines are:\n");
        machines = g_slist_sort(machines, machine_class_cmp);
        for (el = machines; el; el = el->next) {
            MachineClass *mc = el->data;
            if (mc->alias) {
                printf("%-20s %s (alias of %s)\n", mc->alias, mc->desc, mc->name);
            }
            printf("%-20s %s%s\n", mc->name, mc->desc,
                   mc->is_default ? " (default)" : "");
        }
    }

    g_slist_free(machines);
    exit(!name || !is_help_option(name));
}

void qemu_add_exit_notifier(Notifier *notify)
{
    notifier_list_add(&exit_notifiers, notify);
}

void qemu_remove_exit_notifier(Notifier *notify)
{
    notifier_remove(notify);
}

static void qemu_run_exit_notifiers(void)
{
    notifier_list_notify(&exit_notifiers, NULL);
}

static bool machine_init_done;

void qemu_add_machine_init_done_notifier(Notifier *notify)
{
    notifier_list_add(&machine_init_done_notifiers, notify);
    if (machine_init_done) {
        notify->notify(notify, NULL);
    }
}

void qemu_remove_machine_init_done_notifier(Notifier *notify)
{
    notifier_remove(notify);
}

static void qemu_run_machine_init_done_notifiers(void)
{
    notifier_list_notify(&machine_init_done_notifiers, NULL);
    machine_init_done = true;
}

static const QEMUOption *lookup_opt(int argc, char **argv,
                                    const char **poptarg, int *poptind)
{
    const QEMUOption *popt;
    int optind = *poptind;
    char *r = argv[optind];
    const char *optarg;

    loc_set_cmdline(argv, optind, 1);
    optind++;
    /* Treat --foo the same as -foo.  */
    if (r[1] == '-')
        r++;
    popt = qemu_options;
    for(;;) {
        if (!popt->name) {
            error_report("invalid option");
            exit(1);
        }
        if (!strcmp(popt->name, r + 1))
            break;
        popt++;
    }
    if (popt->flags & HAS_ARG) {
        if (optind >= argc) {
            error_report("requires an argument");
            exit(1);
        }
        optarg = argv[optind++];
        loc_set_cmdline(argv, optind - 2, 2);
    } else {
        optarg = NULL;
    }

    *poptarg = optarg;
    *poptind = optind;

    return popt;
}

static MachineClass *select_machine(void)
{
    MachineClass *machine_class = find_default_machine();
    const char *optarg;
    QemuOpts *opts;
    Location loc;

    loc_push_none(&loc);

    opts = qemu_get_machine_opts();
    qemu_opts_loc_restore(opts);

    optarg = qemu_opt_get(opts, "type");
    if (optarg) {
        machine_class = machine_parse(optarg);
    }

    if (!machine_class) {
        error_report("No machine specified, and there is no default");
        error_printf("Use -machine help to list supported machines\n");
        exit(1);
    }

    loc_pop(&loc);
    return machine_class;
}

static int machine_set_property(void *opaque,
                                const char *name, const char *value,
                                Error **errp)
{
    Object *obj = OBJECT(opaque);
    Error *local_err = NULL;
    char *c, *qom_name;

    if (strcmp(name, "type") == 0) {
        return 0;
    }

    qom_name = g_strdup(name);
    c = qom_name;
    while (*c++) {
        if (*c == '_') {
            *c = '-';
        }
    }

    object_property_parse(obj, value, qom_name, &local_err);
    g_free(qom_name);

    if (local_err) {
        error_report_err(local_err);
        return -1;
    }

    return 0;
}


/*
 * Initial object creation happens before all other
 * QEMU data types are created. The majority of objects
 * can be created at this point. The rng-egd object
 * cannot be created here, as it depends on the chardev
 * already existing.
 */
static bool object_create_initial(const char *type)
{
    if (g_str_equal(type, "rng-egd")) {
        return false;
    }

    /*
     * return false for concrete netfilters since
     * they depend on netdevs already existing
     */
    if (g_str_equal(type, "filter-buffer") ||
        g_str_equal(type, "filter-dump") ||
        g_str_equal(type, "filter-mirror") ||
        g_str_equal(type, "filter-redirector")) {
        return false;
    }

    return true;
}


/*
 * The remainder of object creation happens after the
 * creation of chardev, fsdev, net clients and device data types.
 */
static bool object_create_delayed(const char *type)
{
    return !object_create_initial(type);
}


static void set_memory_options(uint64_t *ram_slots, ram_addr_t *maxram_size,
                               MachineClass *mc)
{
    uint64_t sz;
    const char *mem_str;
    const char *maxmem_str, *slots_str;
    const ram_addr_t default_ram_size = mc->default_ram_size;
    QemuOpts *opts = qemu_find_opts_singleton("memory");
    Location loc;

    loc_push_none(&loc);
    qemu_opts_loc_restore(opts);

    sz = 0;
    mem_str = qemu_opt_get(opts, "size");
    if (mem_str) {
        if (!*mem_str) {
            error_report("missing 'size' option value");
            exit(EXIT_FAILURE);
        }

        sz = qemu_opt_get_size(opts, "size", ram_size);

        /* Fix up legacy suffix-less format */
        if (g_ascii_isdigit(mem_str[strlen(mem_str) - 1])) {
            uint64_t overflow_check = sz;

            sz <<= 20;
            if ((sz >> 20) != overflow_check) {
                error_report("too large 'size' option value");
                exit(EXIT_FAILURE);
            }
        }
    }

    /* backward compatibility behaviour for case "-m 0" */
    if (sz == 0) {
        sz = default_ram_size;
    }

    sz = QEMU_ALIGN_UP(sz, 8192);
    ram_size = sz;
    if (ram_size != sz) {
        error_report("ram size too large");
        exit(EXIT_FAILURE);
    }

    /* store value for the future use */
    qemu_opt_set_number(opts, "size", ram_size, &error_abort);
    *maxram_size = ram_size;

    maxmem_str = qemu_opt_get(opts, "maxmem");
    slots_str = qemu_opt_get(opts, "slots");
    if (maxmem_str && slots_str) {
        uint64_t slots;

        sz = qemu_opt_get_size(opts, "maxmem", 0);
        slots = qemu_opt_get_number(opts, "slots", 0);
        if (sz < ram_size) {
            error_report("invalid value of -m option maxmem: "
                         "maximum memory size (0x%" PRIx64 ") must be at least "
                         "the initial memory size (0x" RAM_ADDR_FMT ")",
                         sz, ram_size);
            exit(EXIT_FAILURE);
        } else if (sz > ram_size) {
            if (!slots) {
                error_report("invalid value of -m option: maxmem was "
                             "specified, but no hotplug slots were specified");
                exit(EXIT_FAILURE);
            }
        } else if (slots) {
            error_report("invalid value of -m option maxmem: "
                         "memory slots were specified but maximum memory size "
                         "(0x%" PRIx64 ") is equal to the initial memory size "
                         "(0x" RAM_ADDR_FMT ")", sz, ram_size);
            exit(EXIT_FAILURE);
        }

        *maxram_size = sz;
        *ram_slots = slots;
    } else if ((!maxmem_str && slots_str) ||
            (maxmem_str && !slots_str)) {
        error_report("invalid -m option value: missing "
                "'%s' option", slots_str ? "maxmem" : "slots");
        exit(EXIT_FAILURE);
    }

    loc_pop(&loc);
}

static int global_init_func(void *opaque, QemuOpts *opts, Error **errp)
{
    GlobalProperty *g;

    g = g_malloc0(sizeof(*g));
    g->driver   = qemu_opt_get(opts, "driver");
    g->property = qemu_opt_get(opts, "property");
    g->value    = qemu_opt_get(opts, "value");
    g->user_provided = true;
    g->errp = &error_fatal;
    qdev_prop_register_global(g);
    return 0;
}

int main(int argc, char **argv, char **envp)
{
    int i;
    int snapshot, linux_boot;
    const char *initrd_filename;
    const char *kernel_filename, *kernel_cmdline;
    const char *boot_order = NULL;
    const char *boot_once = NULL;
    DisplayState *ds;
    int cyls, heads, secs, translation;
    QemuOpts *hda_opts = NULL, *opts, *machine_opts, *icount_opts = NULL;
    QemuOptsList *olist;
    int optind;
    const char *optarg;
    const char *loadvm = NULL;
    MachineClass *machine_class;
    const char *cpu_model;
    const char *vga_model = NULL;
    const char *qtest_chrdev = NULL;
    const char *qtest_log = NULL;
    const char *pid_file = NULL;
    const char *incoming = NULL;
    bool defconfig = true;
    bool userconfig = true;
    bool nographic = false;
    DisplayType display_type = DT_DEFAULT;
    int display_remote = 0;
    const char *log_mask = NULL;
    const char *log_file = NULL;
    char *trace_file = NULL;
    ram_addr_t maxram_size;
    uint64_t ram_slots = 0;
    FILE *vmstate_dump_file = NULL;
    Error *main_loop_err = NULL;
    Error *err = NULL;
<<<<<<< HEAD
#if defined(CONFIG_CHERI)
    uint64_t cl_breakpoint = 0L;
    uint64_t cl_breakcount = 0L;
#endif
=======
    bool list_data_dirs = false;
>>>>>>> 1dc33ed9

    qemu_init_cpu_loop();
    qemu_mutex_lock_iothread();

    atexit(qemu_run_exit_notifiers);
    error_set_progname(argv[0]);
    qemu_init_exec_dir(argv[0]);

    module_call_init(MODULE_INIT_QOM);

    qemu_add_opts(&qemu_drive_opts);
    qemu_add_drive_opts(&qemu_legacy_drive_opts);
    qemu_add_drive_opts(&qemu_common_drive_opts);
    qemu_add_drive_opts(&qemu_drive_opts);
    qemu_add_opts(&qemu_chardev_opts);
    qemu_add_opts(&qemu_device_opts);
    qemu_add_opts(&qemu_netdev_opts);
    qemu_add_opts(&qemu_net_opts);
    qemu_add_opts(&qemu_rtc_opts);
    qemu_add_opts(&qemu_global_opts);
    qemu_add_opts(&qemu_mon_opts);
    qemu_add_opts(&qemu_trace_opts);
    qemu_add_opts(&qemu_option_rom_opts);
    qemu_add_opts(&qemu_machine_opts);
    qemu_add_opts(&qemu_mem_opts);
    qemu_add_opts(&qemu_smp_opts);
    qemu_add_opts(&qemu_boot_opts);
    qemu_add_opts(&qemu_sandbox_opts);
    qemu_add_opts(&qemu_add_fd_opts);
    qemu_add_opts(&qemu_object_opts);
    qemu_add_opts(&qemu_tpmdev_opts);
    qemu_add_opts(&qemu_realtime_opts);
    qemu_add_opts(&qemu_msg_opts);
    qemu_add_opts(&qemu_name_opts);
    qemu_add_opts(&qemu_numa_opts);
    qemu_add_opts(&qemu_icount_opts);
    qemu_add_opts(&qemu_semihosting_config_opts);
    qemu_add_opts(&qemu_fw_cfg_opts);
    module_call_init(MODULE_INIT_OPTS);

    runstate_init();

    if (qcrypto_init(&err) < 0) {
        error_reportf_err(err, "cannot initialize crypto: ");
        exit(1);
    }
    rtc_clock = QEMU_CLOCK_HOST;

    QLIST_INIT (&vm_change_state_head);
    os_setup_early_signal_handling();

    cpu_model = NULL;
    snapshot = 0;
    cyls = heads = secs = 0;
    translation = BIOS_ATA_TRANSLATION_AUTO;

    nb_nics = 0;

    bdrv_init_with_whitelist();

    autostart = 1;

    /* first pass of option parsing */
    optind = 1;
    while (optind < argc) {
        if (argv[optind][0] != '-') {
            /* disk image */
            optind++;
        } else {
            const QEMUOption *popt;

            popt = lookup_opt(argc, argv, &optarg, &optind);
            switch (popt->index) {
            case QEMU_OPTION_nodefconfig:
                defconfig = false;
                break;
            case QEMU_OPTION_nouserconfig:
                userconfig = false;
                break;
            }
        }
    }

    if (defconfig) {
        int ret;
        ret = qemu_read_default_config_files(userconfig);
        if (ret < 0) {
            exit(1);
        }
    }

    /* second pass of option parsing */
    optind = 1;
    for(;;) {
        if (optind >= argc)
            break;
        if (argv[optind][0] != '-') {
            hda_opts = drive_add(IF_DEFAULT, 0, argv[optind++], HD_OPTS);
        } else {
            const QEMUOption *popt;

            popt = lookup_opt(argc, argv, &optarg, &optind);
            if (!(popt->arch_mask & arch_type)) {
                error_report("Option not supported for this target");
                exit(1);
            }
            switch(popt->index) {
            case QEMU_OPTION_no_kvm_irqchip: {
                olist = qemu_find_opts("machine");
                qemu_opts_parse_noisily(olist, "kernel_irqchip=off", false);
                break;
            }
            case QEMU_OPTION_cpu:
                /* hw initialization will check this */
                cpu_model = optarg;
                break;
            case QEMU_OPTION_hda:
                {
                    char buf[256];
                    if (cyls == 0)
                        snprintf(buf, sizeof(buf), "%s", HD_OPTS);
                    else
                        snprintf(buf, sizeof(buf),
                                 "%s,cyls=%d,heads=%d,secs=%d%s",
                                 HD_OPTS , cyls, heads, secs,
                                 translation == BIOS_ATA_TRANSLATION_LBA ?
                                 ",trans=lba" :
                                 translation == BIOS_ATA_TRANSLATION_NONE ?
                                 ",trans=none" : "");
                    drive_add(IF_DEFAULT, 0, optarg, buf);
                    break;
                }
            case QEMU_OPTION_hdb:
            case QEMU_OPTION_hdc:
            case QEMU_OPTION_hdd:
                drive_add(IF_DEFAULT, popt->index - QEMU_OPTION_hda, optarg,
                          HD_OPTS);
                break;
            case QEMU_OPTION_drive:
                if (drive_def(optarg) == NULL) {
                    exit(1);
                }
                break;
            case QEMU_OPTION_set:
                if (qemu_set_option(optarg) != 0)
                    exit(1);
                break;
            case QEMU_OPTION_global:
                if (qemu_global_option(optarg) != 0)
                    exit(1);
                break;
            case QEMU_OPTION_mtdblock:
                drive_add(IF_MTD, -1, optarg, MTD_OPTS);
                break;
            case QEMU_OPTION_sd:
                drive_add(IF_SD, -1, optarg, SD_OPTS);
                break;
            case QEMU_OPTION_pflash:
                drive_add(IF_PFLASH, -1, optarg, PFLASH_OPTS);
                break;
            case QEMU_OPTION_snapshot:
                snapshot = 1;
                break;
            case QEMU_OPTION_hdachs:
                {
                    const char *p;
                    p = optarg;
                    cyls = strtol(p, (char **)&p, 0);
                    if (cyls < 1 || cyls > 16383)
                        goto chs_fail;
                    if (*p != ',')
                        goto chs_fail;
                    p++;
                    heads = strtol(p, (char **)&p, 0);
                    if (heads < 1 || heads > 16)
                        goto chs_fail;
                    if (*p != ',')
                        goto chs_fail;
                    p++;
                    secs = strtol(p, (char **)&p, 0);
                    if (secs < 1 || secs > 63)
                        goto chs_fail;
                    if (*p == ',') {
                        p++;
                        if (!strcmp(p, "large")) {
                            translation = BIOS_ATA_TRANSLATION_LARGE;
                        } else if (!strcmp(p, "rechs")) {
                            translation = BIOS_ATA_TRANSLATION_RECHS;
                        } else if (!strcmp(p, "none")) {
                            translation = BIOS_ATA_TRANSLATION_NONE;
                        } else if (!strcmp(p, "lba")) {
                            translation = BIOS_ATA_TRANSLATION_LBA;
                        } else if (!strcmp(p, "auto")) {
                            translation = BIOS_ATA_TRANSLATION_AUTO;
                        } else {
                            goto chs_fail;
                        }
                    } else if (*p != '\0') {
                    chs_fail:
                        error_report("invalid physical CHS format");
                        exit(1);
                    }
                    if (hda_opts != NULL) {
                        qemu_opt_set_number(hda_opts, "cyls", cyls,
                                            &error_abort);
                        qemu_opt_set_number(hda_opts, "heads", heads,
                                            &error_abort);
                        qemu_opt_set_number(hda_opts, "secs", secs,
                                            &error_abort);
                        if (translation == BIOS_ATA_TRANSLATION_LARGE) {
                            qemu_opt_set(hda_opts, "trans", "large",
                                         &error_abort);
                        } else if (translation == BIOS_ATA_TRANSLATION_RECHS) {
                            qemu_opt_set(hda_opts, "trans", "rechs",
                                         &error_abort);
                        } else if (translation == BIOS_ATA_TRANSLATION_LBA) {
                            qemu_opt_set(hda_opts, "trans", "lba",
                                         &error_abort);
                        } else if (translation == BIOS_ATA_TRANSLATION_NONE) {
                            qemu_opt_set(hda_opts, "trans", "none",
                                         &error_abort);
                        }
                    }
                }
                break;
            case QEMU_OPTION_numa:
                opts = qemu_opts_parse_noisily(qemu_find_opts("numa"),
                                               optarg, true);
                if (!opts) {
                    exit(1);
                }
                break;
            case QEMU_OPTION_display:
                display_type = select_display(optarg);
                break;
            case QEMU_OPTION_nographic:
                olist = qemu_find_opts("machine");
                qemu_opts_parse_noisily(olist, "graphics=off", false);
                nographic = true;
                display_type = DT_NONE;
                break;
            case QEMU_OPTION_curses:
#ifdef CONFIG_CURSES
                display_type = DT_CURSES;
#else
                error_report("curses support is disabled");
                exit(1);
#endif
                break;
            case QEMU_OPTION_portrait:
                graphic_rotate = 90;
                break;
            case QEMU_OPTION_rotate:
                graphic_rotate = strtol(optarg, (char **) &optarg, 10);
                if (graphic_rotate != 0 && graphic_rotate != 90 &&
                    graphic_rotate != 180 && graphic_rotate != 270) {
                    error_report("only 90, 180, 270 deg rotation is available");
                    exit(1);
                }
                break;
            case QEMU_OPTION_kernel:
                qemu_opts_set(qemu_find_opts("machine"), 0, "kernel", optarg,
                              &error_abort);
                break;
            case QEMU_OPTION_initrd:
                qemu_opts_set(qemu_find_opts("machine"), 0, "initrd", optarg,
                              &error_abort);
                break;
            case QEMU_OPTION_append:
                qemu_opts_set(qemu_find_opts("machine"), 0, "append", optarg,
                              &error_abort);
                break;
            case QEMU_OPTION_dtb:
                qemu_opts_set(qemu_find_opts("machine"), 0, "dtb", optarg,
                              &error_abort);
                break;
            case QEMU_OPTION_cdrom:
                drive_add(IF_DEFAULT, 2, optarg, CDROM_OPTS);
                break;
            case QEMU_OPTION_boot:
                opts = qemu_opts_parse_noisily(qemu_find_opts("boot-opts"),
                                               optarg, true);
                if (!opts) {
                    exit(1);
                }
                break;
            case QEMU_OPTION_fda:
            case QEMU_OPTION_fdb:
                drive_add(IF_FLOPPY, popt->index - QEMU_OPTION_fda,
                          optarg, FD_OPTS);
                break;
            case QEMU_OPTION_no_fd_bootchk:
                fd_bootchk = 0;
                break;
            case QEMU_OPTION_netdev:
                default_net = 0;
                if (net_client_parse(qemu_find_opts("netdev"), optarg) == -1) {
                    exit(1);
                }
                break;
            case QEMU_OPTION_net:
                default_net = 0;
                if (net_client_parse(qemu_find_opts("net"), optarg) == -1) {
                    exit(1);
                }
                break;
#ifdef CONFIG_LIBISCSI
            case QEMU_OPTION_iscsi:
                opts = qemu_opts_parse_noisily(qemu_find_opts("iscsi"),
                                               optarg, false);
                if (!opts) {
                    exit(1);
                }
                break;
#endif
#ifdef CONFIG_SLIRP
            case QEMU_OPTION_tftp:
                error_report("The -tftp option is deprecated. "
                             "Please use '-netdev user,tftp=...' instead.");
                legacy_tftp_prefix = optarg;
                break;
            case QEMU_OPTION_bootp:
                error_report("The -bootp option is deprecated. "
                             "Please use '-netdev user,bootfile=...' instead.");
                legacy_bootp_filename = optarg;
                break;
            case QEMU_OPTION_redir:
                error_report("The -redir option is deprecated. "
                             "Please use '-netdev user,hostfwd=...' instead.");
                if (net_slirp_redir(optarg) < 0)
                    exit(1);
                break;
#endif
            case QEMU_OPTION_bt:
                add_device_config(DEV_BT, optarg);
                break;
            case QEMU_OPTION_audio_help:
                AUD_help ();
                exit (0);
                break;
            case QEMU_OPTION_soundhw:
                select_soundhw (optarg);
                break;
            case QEMU_OPTION_h:
                help(0);
                break;
            case QEMU_OPTION_version:
                version();
                exit(0);
                break;
            case QEMU_OPTION_m:
                opts = qemu_opts_parse_noisily(qemu_find_opts("memory"),
                                               optarg, true);
                if (!opts) {
                    exit(EXIT_FAILURE);
                }
                break;
#ifdef CONFIG_TPM
            case QEMU_OPTION_tpmdev:
                if (tpm_config_parse(qemu_find_opts("tpmdev"), optarg) < 0) {
                    exit(1);
                }
                break;
#endif
            case QEMU_OPTION_mempath:
                mem_path = optarg;
                break;
            case QEMU_OPTION_mem_prealloc:
                mem_prealloc = 1;
                break;
            case QEMU_OPTION_d:
                log_mask = optarg;
                break;
            case QEMU_OPTION_D:
                log_file = optarg;
                break;
            case QEMU_OPTION_DFILTER:
                qemu_set_dfilter_ranges(optarg, &error_fatal);
                break;
            case QEMU_OPTION_s:
                add_device_config(DEV_GDB, "tcp::" DEFAULT_GDBSTUB_PORT);
                break;
            case QEMU_OPTION_gdb:
                add_device_config(DEV_GDB, optarg);
                break;
            case QEMU_OPTION_L:
                if (is_help_option(optarg)) {
                    list_data_dirs = true;
                } else if (data_dir_idx < ARRAY_SIZE(data_dir)) {
                    data_dir[data_dir_idx++] = optarg;
                }
                break;
            case QEMU_OPTION_bios:
                qemu_opts_set(qemu_find_opts("machine"), 0, "firmware", optarg,
                              &error_abort);
                break;
            case QEMU_OPTION_singlestep:
                singlestep = 1;
                break;
            case QEMU_OPTION_S:
                autostart = 0;
                break;
            case QEMU_OPTION_k:
                keyboard_layout = optarg;
                break;
            case QEMU_OPTION_localtime:
                rtc_utc = 0;
                break;
            case QEMU_OPTION_vga:
                vga_model = optarg;
                default_vga = 0;
                break;
            case QEMU_OPTION_g:
                {
                    const char *p;
                    int w, h, depth;
                    p = optarg;
                    w = strtol(p, (char **)&p, 10);
                    if (w <= 0) {
                    graphic_error:
                        error_report("invalid resolution or depth");
                        exit(1);
                    }
                    if (*p != 'x')
                        goto graphic_error;
                    p++;
                    h = strtol(p, (char **)&p, 10);
                    if (h <= 0)
                        goto graphic_error;
                    if (*p == 'x') {
                        p++;
                        depth = strtol(p, (char **)&p, 10);
                        if (depth != 8 && depth != 15 && depth != 16 &&
                            depth != 24 && depth != 32)
                            goto graphic_error;
                    } else if (*p == '\0') {
                        depth = graphic_depth;
                    } else {
                        goto graphic_error;
                    }

                    graphic_width = w;
                    graphic_height = h;
                    graphic_depth = depth;
                }
                break;
            case QEMU_OPTION_echr:
                {
                    char *r;
                    term_escape_char = strtol(optarg, &r, 0);
                    if (r == optarg)
                        printf("Bad argument to echr\n");
                    break;
                }
            case QEMU_OPTION_monitor:
                default_monitor = 0;
                if (strncmp(optarg, "none", 4)) {
                    monitor_parse(optarg, "readline", false);
                }
                break;
            case QEMU_OPTION_qmp:
                monitor_parse(optarg, "control", false);
                default_monitor = 0;
                break;
            case QEMU_OPTION_qmp_pretty:
                monitor_parse(optarg, "control", true);
                default_monitor = 0;
                break;
            case QEMU_OPTION_mon:
                opts = qemu_opts_parse_noisily(qemu_find_opts("mon"), optarg,
                                               true);
                if (!opts) {
                    exit(1);
                }
                default_monitor = 0;
                break;
            case QEMU_OPTION_chardev:
                opts = qemu_opts_parse_noisily(qemu_find_opts("chardev"),
                                               optarg, true);
                if (!opts) {
                    exit(1);
                }
                break;
            case QEMU_OPTION_fsdev:
                olist = qemu_find_opts("fsdev");
                if (!olist) {
                    error_report("fsdev support is disabled");
                    exit(1);
                }
                opts = qemu_opts_parse_noisily(olist, optarg, true);
                if (!opts) {
                    exit(1);
                }
                break;
            case QEMU_OPTION_virtfs: {
                QemuOpts *fsdev;
                QemuOpts *device;
                const char *writeout, *sock_fd, *socket;

                olist = qemu_find_opts("virtfs");
                if (!olist) {
                    error_report("virtfs support is disabled");
                    exit(1);
                }
                opts = qemu_opts_parse_noisily(olist, optarg, true);
                if (!opts) {
                    exit(1);
                }

                if (qemu_opt_get(opts, "fsdriver") == NULL ||
                    qemu_opt_get(opts, "mount_tag") == NULL) {
                    error_report("Usage: -virtfs fsdriver,mount_tag=tag");
                    exit(1);
                }
                fsdev = qemu_opts_create(qemu_find_opts("fsdev"),
                                         qemu_opt_get(opts, "mount_tag"),
                                         1, NULL);
                if (!fsdev) {
                    error_report("duplicate fsdev id: %s",
                                 qemu_opt_get(opts, "mount_tag"));
                    exit(1);
                }

                writeout = qemu_opt_get(opts, "writeout");
                if (writeout) {
#ifdef CONFIG_SYNC_FILE_RANGE
                    qemu_opt_set(fsdev, "writeout", writeout, &error_abort);
#else
                    error_report("writeout=immediate not supported "
                                 "on this platform");
                    exit(1);
#endif
                }
                qemu_opt_set(fsdev, "fsdriver",
                             qemu_opt_get(opts, "fsdriver"), &error_abort);
                qemu_opt_set(fsdev, "path", qemu_opt_get(opts, "path"),
                             &error_abort);
                qemu_opt_set(fsdev, "security_model",
                             qemu_opt_get(opts, "security_model"),
                             &error_abort);
                socket = qemu_opt_get(opts, "socket");
                if (socket) {
                    qemu_opt_set(fsdev, "socket", socket, &error_abort);
                }
                sock_fd = qemu_opt_get(opts, "sock_fd");
                if (sock_fd) {
                    qemu_opt_set(fsdev, "sock_fd", sock_fd, &error_abort);
                }

                qemu_opt_set_bool(fsdev, "readonly",
                                  qemu_opt_get_bool(opts, "readonly", 0),
                                  &error_abort);
                device = qemu_opts_create(qemu_find_opts("device"), NULL, 0,
                                          &error_abort);
                qemu_opt_set(device, "driver", "virtio-9p-pci", &error_abort);
                qemu_opt_set(device, "fsdev",
                             qemu_opt_get(opts, "mount_tag"), &error_abort);
                qemu_opt_set(device, "mount_tag",
                             qemu_opt_get(opts, "mount_tag"), &error_abort);
                break;
            }
            case QEMU_OPTION_virtfs_synth: {
                QemuOpts *fsdev;
                QemuOpts *device;

                fsdev = qemu_opts_create(qemu_find_opts("fsdev"), "v_synth",
                                         1, NULL);
                if (!fsdev) {
                    error_report("duplicate option: %s", "virtfs_synth");
                    exit(1);
                }
                qemu_opt_set(fsdev, "fsdriver", "synth", &error_abort);

                device = qemu_opts_create(qemu_find_opts("device"), NULL, 0,
                                          &error_abort);
                qemu_opt_set(device, "driver", "virtio-9p-pci", &error_abort);
                qemu_opt_set(device, "fsdev", "v_synth", &error_abort);
                qemu_opt_set(device, "mount_tag", "v_synth", &error_abort);
                break;
            }
            case QEMU_OPTION_serial:
                add_device_config(DEV_SERIAL, optarg);
                default_serial = 0;
                if (strncmp(optarg, "mon:", 4) == 0) {
                    default_monitor = 0;
                }
                break;
            case QEMU_OPTION_watchdog:
                if (watchdog) {
                    error_report("only one watchdog option may be given");
                    return 1;
                }
                watchdog = optarg;
                break;
            case QEMU_OPTION_watchdog_action:
                if (select_watchdog_action(optarg) == -1) {
                    error_report("unknown -watchdog-action parameter");
                    exit(1);
                }
                break;
            case QEMU_OPTION_virtiocon:
                add_device_config(DEV_VIRTCON, optarg);
                default_virtcon = 0;
                if (strncmp(optarg, "mon:", 4) == 0) {
                    default_monitor = 0;
                }
                break;
            case QEMU_OPTION_parallel:
                add_device_config(DEV_PARALLEL, optarg);
                default_parallel = 0;
                if (strncmp(optarg, "mon:", 4) == 0) {
                    default_monitor = 0;
                }
                break;
            case QEMU_OPTION_debugcon:
                add_device_config(DEV_DEBUGCON, optarg);
                break;
            case QEMU_OPTION_loadvm:
                loadvm = optarg;
                break;
            case QEMU_OPTION_full_screen:
                full_screen = 1;
                break;
            case QEMU_OPTION_no_frame:
                no_frame = 1;
                break;
            case QEMU_OPTION_alt_grab:
                alt_grab = 1;
                break;
            case QEMU_OPTION_ctrl_grab:
                ctrl_grab = 1;
                break;
            case QEMU_OPTION_no_quit:
                no_quit = 1;
                break;
            case QEMU_OPTION_sdl:
#ifdef CONFIG_SDL
                display_type = DT_SDL;
                break;
#else
                error_report("SDL support is disabled");
                exit(1);
#endif
            case QEMU_OPTION_pidfile:
                pid_file = optarg;
                break;
            case QEMU_OPTION_win2k_hack:
                win2k_install_hack = 1;
                break;
            case QEMU_OPTION_rtc_td_hack: {
                static GlobalProperty slew_lost_ticks = {
                    .driver   = "mc146818rtc",
                    .property = "lost_tick_policy",
                    .value    = "slew",
                };

                qdev_prop_register_global(&slew_lost_ticks);
                break;
            }
            case QEMU_OPTION_acpitable:
                opts = qemu_opts_parse_noisily(qemu_find_opts("acpi"),
                                               optarg, true);
                if (!opts) {
                    exit(1);
                }
                do_acpitable_option(opts);
                break;
            case QEMU_OPTION_smbios:
                opts = qemu_opts_parse_noisily(qemu_find_opts("smbios"),
                                               optarg, false);
                if (!opts) {
                    exit(1);
                }
                do_smbios_option(opts);
                break;
            case QEMU_OPTION_fwcfg:
                opts = qemu_opts_parse_noisily(qemu_find_opts("fw_cfg"),
                                               optarg, true);
                if (opts == NULL) {
                    exit(1);
                }
                break;
            case QEMU_OPTION_enable_kvm:
                olist = qemu_find_opts("machine");
                qemu_opts_parse_noisily(olist, "accel=kvm", false);
                break;
            case QEMU_OPTION_M:
            case QEMU_OPTION_machine:
                olist = qemu_find_opts("machine");
                opts = qemu_opts_parse_noisily(olist, optarg, true);
                if (!opts) {
                    exit(1);
                }
                break;
             case QEMU_OPTION_no_kvm:
                olist = qemu_find_opts("machine");
                qemu_opts_parse_noisily(olist, "accel=tcg", false);
                break;
            case QEMU_OPTION_no_kvm_pit: {
                error_report("warning: ignoring deprecated option");
                break;
            }
            case QEMU_OPTION_no_kvm_pit_reinjection: {
                static GlobalProperty kvm_pit_lost_tick_policy = {
                    .driver   = "kvm-pit",
                    .property = "lost_tick_policy",
                    .value    = "discard",
                };

                error_report("warning: deprecated, replaced by "
                             "-global kvm-pit.lost_tick_policy=discard");
                qdev_prop_register_global(&kvm_pit_lost_tick_policy);
                break;
            }
            case QEMU_OPTION_usb:
                olist = qemu_find_opts("machine");
                qemu_opts_parse_noisily(olist, "usb=on", false);
                break;
            case QEMU_OPTION_usbdevice:
                olist = qemu_find_opts("machine");
                qemu_opts_parse_noisily(olist, "usb=on", false);
                add_device_config(DEV_USB, optarg);
                break;
            case QEMU_OPTION_device:
                if (!qemu_opts_parse_noisily(qemu_find_opts("device"),
                                             optarg, true)) {
                    exit(1);
                }
                break;
            case QEMU_OPTION_smp:
                if (!qemu_opts_parse_noisily(qemu_find_opts("smp-opts"),
                                             optarg, true)) {
                    exit(1);
                }
                break;
            case QEMU_OPTION_vnc:
                vnc_parse(optarg, &error_fatal);
                break;
            case QEMU_OPTION_no_acpi:
                acpi_enabled = 0;
                break;
            case QEMU_OPTION_no_hpet:
                no_hpet = 1;
                break;
            case QEMU_OPTION_balloon:
                if (balloon_parse(optarg) < 0) {
                    error_report("unknown -balloon argument %s", optarg);
                    exit(1);
                }
                break;
            case QEMU_OPTION_no_reboot:
                no_reboot = 1;
                break;
            case QEMU_OPTION_no_shutdown:
                no_shutdown = 1;
                break;
            case QEMU_OPTION_show_cursor:
                cursor_hide = 0;
                break;
            case QEMU_OPTION_uuid:
                if(qemu_uuid_parse(optarg, qemu_uuid) < 0) {
                    error_report("failed to parse UUID string: wrong format");
                    exit(1);
                }
                qemu_uuid_set = true;
                break;
            case QEMU_OPTION_option_rom:
                if (nb_option_roms >= MAX_OPTION_ROMS) {
                    error_report("too many option ROMs");
                    exit(1);
                }
                opts = qemu_opts_parse_noisily(qemu_find_opts("option-rom"),
                                               optarg, true);
                if (!opts) {
                    exit(1);
                }
                option_rom[nb_option_roms].name = qemu_opt_get(opts, "romfile");
                option_rom[nb_option_roms].bootindex =
                    qemu_opt_get_number(opts, "bootindex", -1);
                if (!option_rom[nb_option_roms].name) {
                    error_report("Option ROM file is not specified");
                    exit(1);
                }
                nb_option_roms++;
                break;
            case QEMU_OPTION_semihosting:
                semihosting.enabled = true;
                semihosting.target = SEMIHOSTING_TARGET_AUTO;
                break;
            case QEMU_OPTION_semihosting_config:
                semihosting.enabled = true;
                opts = qemu_opts_parse_noisily(qemu_find_opts("semihosting-config"),
                                               optarg, false);
                if (opts != NULL) {
                    semihosting.enabled = qemu_opt_get_bool(opts, "enable",
                                                            true);
                    const char *target = qemu_opt_get(opts, "target");
                    if (target != NULL) {
                        if (strcmp("native", target) == 0) {
                            semihosting.target = SEMIHOSTING_TARGET_NATIVE;
                        } else if (strcmp("gdb", target) == 0) {
                            semihosting.target = SEMIHOSTING_TARGET_GDB;
                        } else  if (strcmp("auto", target) == 0) {
                            semihosting.target = SEMIHOSTING_TARGET_AUTO;
                        } else {
                            error_report("unsupported semihosting-config %s",
                                         optarg);
                            exit(1);
                        }
                    } else {
                        semihosting.target = SEMIHOSTING_TARGET_AUTO;
                    }
                    /* Set semihosting argument count and vector */
                    qemu_opt_foreach(opts, add_semihosting_arg,
                                     &semihosting, NULL);
                } else {
                    error_report("unsupported semihosting-config %s", optarg);
                    exit(1);
                }
                break;
            case QEMU_OPTION_tdf:
                error_report("warning: ignoring deprecated option");
                break;
            case QEMU_OPTION_name:
                opts = qemu_opts_parse_noisily(qemu_find_opts("name"),
                                               optarg, true);
                if (!opts) {
                    exit(1);
                }
                break;
            case QEMU_OPTION_prom_env:
                if (nb_prom_envs >= MAX_PROM_ENVS) {
                    error_report("too many prom variables");
                    exit(1);
                }
                prom_envs[nb_prom_envs] = optarg;
                nb_prom_envs++;
                break;
            case QEMU_OPTION_old_param:
                old_param = 1;
                break;
            case QEMU_OPTION_clock:
                /* Clock options no longer exist.  Keep this option for
                 * backward compatibility.
                 */
                break;
            case QEMU_OPTION_startdate:
                configure_rtc_date_offset(optarg, 1);
                break;
            case QEMU_OPTION_rtc:
                opts = qemu_opts_parse_noisily(qemu_find_opts("rtc"), optarg,
                                               false);
                if (!opts) {
                    exit(1);
                }
                configure_rtc(opts);
                break;
            case QEMU_OPTION_tb_size:
                tcg_tb_size = strtol(optarg, NULL, 0);
                if (tcg_tb_size < 0) {
                    tcg_tb_size = 0;
                }
                break;
#if defined(CONFIG_CHERI)
            case QEMU_OPTION_breakpoint:
                cl_breakpoint = strtoull(optarg, NULL, 0);
                break;
            case QEMU_OPTION_cheri_trace_format:
                if (strcmp(optarg, "text") == 0)
                    cl_default_trace_format = CPU_LOG_INSTR;
                else if (strcmp(optarg, "cvtrace") == 0)
                    cl_default_trace_format = CPU_LOG_CVTRACE;
                else {
                    printf("Invalid choice for cheri-trace-format: '%s'\n", optarg);
                    exit(1);
                }
                break;
            case QEMU_OPTION_breakcount:
                cl_breakcount = strtoull(optarg, NULL, 0);
                break;
            case QEMU_OPTION_cheri_c2e_on_unrepresentable:
                cheri_c2e_on_unrepresentable = true;
                break;
#endif /* CONFIG_CHERI */
            case QEMU_OPTION_icount:
                icount_opts = qemu_opts_parse_noisily(qemu_find_opts("icount"),
                                                      optarg, true);
                if (!icount_opts) {
                    exit(1);
                }
                break;
            case QEMU_OPTION_incoming:
                if (!incoming) {
                    runstate_set(RUN_STATE_INMIGRATE);
                }
                incoming = optarg;
                break;
            case QEMU_OPTION_nodefaults:
                has_defaults = 0;
                break;
            case QEMU_OPTION_xen_domid:
                if (!(xen_available())) {
                    error_report("Option not supported for this target");
                    exit(1);
                }
                xen_domid = atoi(optarg);
                break;
            case QEMU_OPTION_xen_create:
                if (!(xen_available())) {
                    error_report("Option not supported for this target");
                    exit(1);
                }
                xen_mode = XEN_CREATE;
                break;
            case QEMU_OPTION_xen_attach:
                if (!(xen_available())) {
                    error_report("Option not supported for this target");
                    exit(1);
                }
                xen_mode = XEN_ATTACH;
                break;
            case QEMU_OPTION_trace:
                g_free(trace_file);
                trace_file = trace_opt_parse(optarg);
                break;
            case QEMU_OPTION_readconfig:
                {
                    int ret = qemu_read_config_file(optarg);
                    if (ret < 0) {
                        error_report("read config %s: %s", optarg,
                                     strerror(-ret));
                        exit(1);
                    }
                    break;
                }
            case QEMU_OPTION_spice:
                olist = qemu_find_opts("spice");
                if (!olist) {
                    error_report("spice support is disabled");
                    exit(1);
                }
                opts = qemu_opts_parse_noisily(olist, optarg, false);
                if (!opts) {
                    exit(1);
                }
                display_remote++;
                break;
            case QEMU_OPTION_writeconfig:
                {
                    FILE *fp;
                    if (strcmp(optarg, "-") == 0) {
                        fp = stdout;
                    } else {
                        fp = fopen(optarg, "w");
                        if (fp == NULL) {
                            error_report("open %s: %s", optarg,
                                         strerror(errno));
                            exit(1);
                        }
                    }
                    qemu_config_write(fp);
                    if (fp != stdout) {
                        fclose(fp);
                    }
                    break;
                }
            case QEMU_OPTION_qtest:
                qtest_chrdev = optarg;
                break;
            case QEMU_OPTION_qtest_log:
                qtest_log = optarg;
                break;
            case QEMU_OPTION_sandbox:
                opts = qemu_opts_parse_noisily(qemu_find_opts("sandbox"),
                                               optarg, true);
                if (!opts) {
                    exit(1);
                }
                break;
            case QEMU_OPTION_add_fd:
#ifndef _WIN32
                opts = qemu_opts_parse_noisily(qemu_find_opts("add-fd"),
                                               optarg, false);
                if (!opts) {
                    exit(1);
                }
#else
                error_report("File descriptor passing is disabled on this "
                             "platform");
                exit(1);
#endif
                break;
            case QEMU_OPTION_object:
                opts = qemu_opts_parse_noisily(qemu_find_opts("object"),
                                               optarg, true);
                if (!opts) {
                    exit(1);
                }
                break;
            case QEMU_OPTION_realtime:
                opts = qemu_opts_parse_noisily(qemu_find_opts("realtime"),
                                               optarg, false);
                if (!opts) {
                    exit(1);
                }
                enable_mlock = qemu_opt_get_bool(opts, "mlock", true);
                break;
            case QEMU_OPTION_msg:
                opts = qemu_opts_parse_noisily(qemu_find_opts("msg"), optarg,
                                               false);
                if (!opts) {
                    exit(1);
                }
                configure_msg(opts);
                break;
            case QEMU_OPTION_dump_vmstate:
                if (vmstate_dump_file) {
                    error_report("only one '-dump-vmstate' "
                                 "option may be given");
                    exit(1);
                }
                vmstate_dump_file = fopen(optarg, "w");
                if (vmstate_dump_file == NULL) {
                    error_report("open %s: %s", optarg, strerror(errno));
                    exit(1);
                }
                break;
            default:
                os_parse_cmd_args(popt->index, optarg);
            }
        }
    }
    /*
     * Clear error location left behind by the loop.
     * Best done right after the loop.  Do not insert code here!
     */
    loc_set_none();

    replay_configure(icount_opts);

    machine_class = select_machine();

    set_memory_options(&ram_slots, &maxram_size, machine_class);

    os_daemonize();

    if (qemu_init_main_loop(&main_loop_err)) {
        error_report_err(main_loop_err);
        exit(1);
    }

    if (qemu_opts_foreach(qemu_find_opts("sandbox"),
                          parse_sandbox, NULL, NULL)) {
        exit(1);
    }

    if (qemu_opts_foreach(qemu_find_opts("name"),
                          parse_name, NULL, NULL)) {
        exit(1);
    }

#ifndef _WIN32
    if (qemu_opts_foreach(qemu_find_opts("add-fd"),
                          parse_add_fd, NULL, NULL)) {
        exit(1);
    }

    if (qemu_opts_foreach(qemu_find_opts("add-fd"),
                          cleanup_add_fd, NULL, NULL)) {
        exit(1);
    }
#endif

    current_machine = MACHINE(object_new(object_class_get_name(
                          OBJECT_CLASS(machine_class))));
    if (machine_help_func(qemu_get_machine_opts(), current_machine)) {
        exit(0);
    }
    object_property_add_child(object_get_root(), "machine",
                              OBJECT(current_machine), &error_abort);
    cpu_exec_init_all();

    if (machine_class->hw_version) {
        qemu_set_hw_version(machine_class->hw_version);
    }

    if (cpu_model && is_help_option(cpu_model)) {
        list_cpus(stdout, &fprintf, cpu_model);
        exit(0);
    }

    if (!trace_init_backends()) {
        exit(1);
    }
    trace_init_file(trace_file);

    /* Open the logfile at this point and set the log mask if necessary.
     */
    if (log_file) {
        qemu_set_log_filename(log_file, &error_fatal);
    }

    if (log_mask) {
        int mask;
        mask = qemu_str_to_log_mask(log_mask);
        if (!mask) {
            qemu_print_log_usage(stdout);
            exit(1);
        }
        /* Special case for cvtrace, can't be used with any other flag. */
        if (mask & CPU_LOG_CVTRACE && mask != CPU_LOG_CVTRACE) {
            qemu_print_log_usage(stdout);
            exit(1);
        }
        qemu_set_log(mask);
    } else {
        qemu_set_log(0);
    }

    /* If no data_dir is specified then try to find it relative to the
       executable path.  */
    if (data_dir_idx < ARRAY_SIZE(data_dir)) {
        data_dir[data_dir_idx] = os_find_datadir();
        if (data_dir[data_dir_idx] != NULL) {
            data_dir_idx++;
        }
    }
    /* If all else fails use the install path specified when building. */
    if (data_dir_idx < ARRAY_SIZE(data_dir)) {
        data_dir[data_dir_idx++] = CONFIG_QEMU_DATADIR;
    }

    /* -L help lists the data directories and exits. */
    if (list_data_dirs) {
        for (i = 0; i < data_dir_idx; i++) {
            printf("%s\n", data_dir[i]);
        }
        exit(0);
    }

    smp_parse(qemu_opts_find(qemu_find_opts("smp-opts"), NULL));

    machine_class->max_cpus = machine_class->max_cpus ?: 1; /* Default to UP */
    if (max_cpus > machine_class->max_cpus) {
        error_report("Number of SMP CPUs requested (%d) exceeds max CPUs "
                     "supported by machine '%s' (%d)", max_cpus,
                     machine_class->name, machine_class->max_cpus);
        exit(1);
    }

    /*
     * Get the default machine options from the machine if it is not already
     * specified either by the configuration file or by the command line.
     */
    if (machine_class->default_machine_opts) {
        qemu_opts_set_defaults(qemu_find_opts("machine"),
                               machine_class->default_machine_opts, 0);
    }

    qemu_opts_foreach(qemu_find_opts("device"),
                      default_driver_check, NULL, NULL);
    qemu_opts_foreach(qemu_find_opts("global"),
                      default_driver_check, NULL, NULL);

    if (!vga_model && !default_vga) {
        vga_interface_type = VGA_DEVICE;
    }
    if (!has_defaults || machine_class->no_serial) {
        default_serial = 0;
    }
    if (!has_defaults || machine_class->no_parallel) {
        default_parallel = 0;
    }
    if (!has_defaults || !machine_class->use_virtcon) {
        default_virtcon = 0;
    }
    if (!has_defaults || !machine_class->use_sclp) {
        default_sclp = 0;
    }
    if (!has_defaults || machine_class->no_floppy) {
        default_floppy = 0;
    }
    if (!has_defaults || machine_class->no_cdrom) {
        default_cdrom = 0;
    }
    if (!has_defaults || machine_class->no_sdcard) {
        default_sdcard = 0;
    }
    if (!has_defaults) {
        default_monitor = 0;
        default_net = 0;
        default_vga = 0;
    }

    if (is_daemonized()) {
        /* According to documentation and historically, -nographic redirects
         * serial port, parallel port and monitor to stdio, which does not work
         * with -daemonize.  We can redirect these to null instead, but since
         * -nographic is legacy, let's just error out.
         * We disallow -nographic only if all other ports are not redirected
         * explicitly, to not break existing legacy setups which uses
         * -nographic _and_ redirects all ports explicitly - this is valid
         * usage, -nographic is just a no-op in this case.
         */
        if (nographic
            && (default_parallel || default_serial
                || default_monitor || default_virtcon)) {
            error_report("-nographic cannot be used with -daemonize");
            exit(1);
        }
#ifdef CONFIG_CURSES
        if (display_type == DT_CURSES) {
            error_report("curses display cannot be used with -daemonize");
            exit(1);
        }
#endif
    }

    if (nographic) {
        if (default_parallel)
            add_device_config(DEV_PARALLEL, "null");
        if (default_serial && default_monitor) {
            add_device_config(DEV_SERIAL, "mon:stdio");
        } else if (default_virtcon && default_monitor) {
            add_device_config(DEV_VIRTCON, "mon:stdio");
        } else if (default_sclp && default_monitor) {
            add_device_config(DEV_SCLP, "mon:stdio");
        } else {
            if (default_serial)
                add_device_config(DEV_SERIAL, "stdio");
            if (default_virtcon)
                add_device_config(DEV_VIRTCON, "stdio");
            if (default_sclp) {
                add_device_config(DEV_SCLP, "stdio");
            }
            if (default_monitor)
                monitor_parse("stdio", "readline", false);
        }
    } else {
        if (default_serial)
            add_device_config(DEV_SERIAL, "vc:80Cx24C");
        if (default_parallel)
            add_device_config(DEV_PARALLEL, "vc:80Cx24C");
        if (default_monitor)
            monitor_parse("vc:80Cx24C", "readline", false);
        if (default_virtcon)
            add_device_config(DEV_VIRTCON, "vc:80Cx24C");
        if (default_sclp) {
            add_device_config(DEV_SCLP, "vc:80Cx24C");
        }
    }

#if defined(CONFIG_VNC)
    if (!QTAILQ_EMPTY(&(qemu_find_opts("vnc")->head))) {
        display_remote++;
    }
#endif
    if (display_type == DT_DEFAULT && !display_remote) {
#if defined(CONFIG_GTK)
        display_type = DT_GTK;
#elif defined(CONFIG_SDL)
        display_type = DT_SDL;
#elif defined(CONFIG_COCOA)
        display_type = DT_COCOA;
#elif defined(CONFIG_VNC)
        vnc_parse("localhost:0,to=99,id=default", &error_abort);
#else
        display_type = DT_NONE;
#endif
    }

    if ((no_frame || alt_grab || ctrl_grab) && display_type != DT_SDL) {
        error_report("-no-frame, -alt-grab and -ctrl-grab are only valid "
                     "for SDL, ignoring option");
    }
    if (no_quit && (display_type != DT_GTK && display_type != DT_SDL)) {
        error_report("-no-quit is only valid for GTK and SDL, "
                     "ignoring option");
    }

    if (display_type == DT_GTK) {
        early_gtk_display_init(request_opengl);
    }

    if (display_type == DT_SDL) {
        sdl_display_early_init(request_opengl);
    }

    if (request_opengl == 1 && display_opengl == 0) {
#if defined(CONFIG_OPENGL)
        error_report("OpenGL is not supported by the display");
#else
        error_report("OpenGL support is disabled");
#endif
        exit(1);
    }

    page_size_init();
    socket_init();

    if (qemu_opts_foreach(qemu_find_opts("object"),
                          user_creatable_add_opts_foreach,
                          object_create_initial, NULL)) {
        exit(1);
    }

    if (qemu_opts_foreach(qemu_find_opts("chardev"),
                          chardev_init_func, NULL, NULL)) {
        exit(1);
    }

#ifdef CONFIG_VIRTFS
    if (qemu_opts_foreach(qemu_find_opts("fsdev"),
                          fsdev_init_func, NULL, NULL)) {
        exit(1);
    }
#endif

    if (pid_file && qemu_create_pidfile(pid_file) != 0) {
        error_report("could not acquire pid file: %s", strerror(errno));
        exit(1);
    }

    if (qemu_opts_foreach(qemu_find_opts("device"),
                          device_help_func, NULL, NULL)) {
        exit(0);
    }

    machine_opts = qemu_get_machine_opts();
    if (qemu_opt_foreach(machine_opts, machine_set_property, current_machine,
                         NULL)) {
        object_unref(OBJECT(current_machine));
        exit(1);
    }

    configure_accelerator(current_machine);

    if (qtest_chrdev) {
        qtest_init(qtest_chrdev, qtest_log, &error_fatal);
    }

    machine_opts = qemu_get_machine_opts();
    kernel_filename = qemu_opt_get(machine_opts, "kernel");
    initrd_filename = qemu_opt_get(machine_opts, "initrd");
    kernel_cmdline = qemu_opt_get(machine_opts, "append");
    bios_name = qemu_opt_get(machine_opts, "firmware");

    opts = qemu_opts_find(qemu_find_opts("boot-opts"), NULL);
    if (opts) {
        boot_order = qemu_opt_get(opts, "order");
        if (boot_order) {
            validate_bootdevices(boot_order, &error_fatal);
        }

        boot_once = qemu_opt_get(opts, "once");
        if (boot_once) {
            validate_bootdevices(boot_once, &error_fatal);
        }

        boot_menu = qemu_opt_get_bool(opts, "menu", boot_menu);
        boot_strict = qemu_opt_get_bool(opts, "strict", false);
    }

    if (!boot_order) {
        boot_order = machine_class->default_boot_order;
    }

    if (!kernel_cmdline) {
        kernel_cmdline = "";
        current_machine->kernel_cmdline = (char *)kernel_cmdline;
    }

    linux_boot = (kernel_filename != NULL);

    if (!linux_boot && *kernel_cmdline != '\0') {
        error_report("-append only allowed with -kernel option");
        exit(1);
    }

    if (!linux_boot && initrd_filename != NULL) {
        error_report("-initrd only allowed with -kernel option");
        exit(1);
    }

    if (!linux_boot && qemu_opt_get(machine_opts, "dtb")) {
        error_report("-dtb only allowed with -kernel option");
        exit(1);
    }

    if (semihosting_enabled() && !semihosting_get_argc() && kernel_filename) {
        /* fall back to the -kernel/-append */
        semihosting_arg_fallback(kernel_filename, kernel_cmdline);
    }

    os_set_line_buffering();

    /* spice needs the timers to be initialized by this point */
    qemu_spice_init();

    cpu_ticks_init();
    if (icount_opts) {
        if (kvm_enabled() || xen_enabled()) {
            error_report("-icount is not allowed with kvm or xen");
            exit(1);
        }
        configure_icount(icount_opts, &error_abort);
        qemu_opts_del(icount_opts);
    }

    if (default_net) {
        QemuOptsList *net = qemu_find_opts("net");
        qemu_opts_set(net, NULL, "type", "nic", &error_abort);
#ifdef CONFIG_SLIRP
        qemu_opts_set(net, NULL, "type", "user", &error_abort);
#endif
    }

    if (net_init_clients() < 0) {
        exit(1);
    }

    if (qemu_opts_foreach(qemu_find_opts("object"),
                          user_creatable_add_opts_foreach,
                          object_create_delayed, NULL)) {
        exit(1);
    }

#ifdef CONFIG_TPM
    if (tpm_init() < 0) {
        exit(1);
    }
#endif

    /* init the bluetooth world */
    if (foreach_device_config(DEV_BT, bt_parse))
        exit(1);

    if (!xen_enabled()) {
        /* On 32-bit hosts, QEMU is limited by virtual address space */
        if (ram_size > (2047 << 20) && HOST_LONG_BITS == 32) {
            error_report("at most 2047 MB RAM can be simulated");
            exit(1);
        }
    }

    blk_mig_init();
    ram_mig_init();

    /* If the currently selected machine wishes to override the units-per-bus
     * property of its default HBA interface type, do so now. */
    if (machine_class->units_per_default_bus) {
        override_max_devs(machine_class->block_default_type,
                          machine_class->units_per_default_bus);
    }

    /* open the virtual block devices */
    if (snapshot || replay_mode != REPLAY_MODE_NONE) {
        qemu_opts_foreach(qemu_find_opts("drive"), drive_enable_snapshot,
                          NULL, NULL);
    }
    if (qemu_opts_foreach(qemu_find_opts("drive"), drive_init_func,
                          &machine_class->block_default_type, NULL)) {
        exit(1);
    }

    default_drive(default_cdrom, snapshot, machine_class->block_default_type, 2,
                  CDROM_OPTS);
    default_drive(default_floppy, snapshot, IF_FLOPPY, 0, FD_OPTS);
    default_drive(default_sdcard, snapshot, IF_SD, 0, SD_OPTS);

    parse_numa_opts(machine_class);

    if (qemu_opts_foreach(qemu_find_opts("mon"),
                          mon_init_func, NULL, NULL)) {
        exit(1);
    }

    if (foreach_device_config(DEV_SERIAL, serial_parse) < 0)
        exit(1);
    if (foreach_device_config(DEV_PARALLEL, parallel_parse) < 0)
        exit(1);
    if (foreach_device_config(DEV_VIRTCON, virtcon_parse) < 0)
        exit(1);
    if (foreach_device_config(DEV_SCLP, sclp_parse) < 0) {
        exit(1);
    }
    if (foreach_device_config(DEV_DEBUGCON, debugcon_parse) < 0)
        exit(1);

    /* If no default VGA is requested, the default is "none".  */
    if (default_vga) {
        if (machine_class->default_display) {
            vga_model = machine_class->default_display;
        } else if (vga_interface_available(VGA_CIRRUS)) {
            vga_model = "cirrus";
        } else if (vga_interface_available(VGA_STD)) {
            vga_model = "std";
        }
    }
    if (vga_model) {
        select_vgahw(vga_model);
    }

    if (watchdog) {
        i = select_watchdog(watchdog);
        if (i > 0)
            exit (i == 1 ? 1 : 0);
    }

    machine_register_compat_props(current_machine);

    qemu_opts_foreach(qemu_find_opts("global"),
                      global_init_func, NULL, NULL);

    /* This checkpoint is required by replay to separate prior clock
       reading from the other reads, because timer polling functions query
       clock values from the log. */
    replay_checkpoint(CHECKPOINT_INIT);
    qdev_machine_init();

    current_machine->ram_size = ram_size;
    current_machine->maxram_size = maxram_size;
    current_machine->ram_slots = ram_slots;
    current_machine->boot_order = boot_order;
    current_machine->cpu_model = cpu_model;

    machine_class->init(current_machine);

#if defined(CONFIG_CHERI)
    if (cl_breakpoint) {
        CPUState *cs;

        CPU_FOREACH(cs) {
            cpu_breakpoint_insert(cs, cl_breakpoint, BP_GDB, NULL);
        }
    }
    if (cl_breakcount) {
        CPUState *cs;

        CPU_FOREACH(cs) {
            cpu_breakcount(cs, cl_breakcount);
        }
    }
#endif

    realtime_init();

    audio_init();

    cpu_synchronize_all_post_init();

    numa_post_machine_init();

    if (qemu_opts_foreach(qemu_find_opts("fw_cfg"),
                          parse_fw_cfg, fw_cfg_find(), NULL) != 0) {
        exit(1);
    }

    /* init USB devices */
    if (machine_usb(current_machine)) {
        if (foreach_device_config(DEV_USB, usb_parse) < 0)
            exit(1);
    }

    /* Check if IGD GFX passthrough. */
    igd_gfx_passthru();

    /* init generic devices */
    rom_set_order_override(FW_CFG_ORDER_OVERRIDE_DEVICE);
    if (qemu_opts_foreach(qemu_find_opts("device"),
                          device_init_func, NULL, NULL)) {
        exit(1);
    }
    rom_reset_order_override();

    /* Did we create any drives that we failed to create a device for? */
    drive_check_orphaned();

    /* Don't warn about the default network setup that you get if
     * no command line -net or -netdev options are specified. There
     * are two cases that we would otherwise complain about:
     * (1) board doesn't support a NIC but the implicit "-net nic"
     * requested one
     * (2) CONFIG_SLIRP not set, in which case the implicit "-net nic"
     * sets up a nic that isn't connected to anything.
     */
    if (!default_net) {
        net_check_clients();
    }


    if (boot_once) {
        qemu_boot_set(boot_once, &error_fatal);
        qemu_register_reset(restore_boot_order, g_strdup(boot_order));
    }

    ds = init_displaystate();

    /* init local displays */
    switch (display_type) {
    case DT_CURSES:
        curses_display_init(ds, full_screen);
        break;
    case DT_SDL:
        sdl_display_init(ds, full_screen, no_frame);
        break;
    case DT_COCOA:
        cocoa_display_init(ds, full_screen);
        break;
    case DT_GTK:
        gtk_display_init(ds, full_screen, grab_on_hover);
        break;
    default:
        break;
    }

    /* must be after terminal init, SDL library changes signal handlers */
    os_setup_signal_handling();

    /* init remote displays */
#ifdef CONFIG_VNC
    qemu_opts_foreach(qemu_find_opts("vnc"),
                      vnc_init_func, NULL, NULL);
#endif

    if (using_spice) {
        qemu_spice_display_init();
    }

    if (foreach_device_config(DEV_GDB, gdbserver_start) < 0) {
        exit(1);
    }

    qdev_machine_creation_done();

    /* TODO: once all bus devices are qdevified, this should be done
     * when bus is created by qdev.c */
    qemu_register_reset(qbus_reset_all_fn, sysbus_get_default());
    qemu_run_machine_init_done_notifiers();

    if (rom_check_and_register_reset() != 0) {
        error_report("rom check and register reset failed");
        exit(1);
    }

    replay_start();

    /* This checkpoint is required by replay to separate prior clock
       reading from the other reads, because timer polling functions query
       clock values from the log. */
    replay_checkpoint(CHECKPOINT_RESET);
    qemu_system_reset(VMRESET_SILENT);
    register_global_state();
    if (loadvm) {
        if (load_vmstate(loadvm) < 0) {
            autostart = 0;
        }
    }

    qdev_prop_check_globals();
    if (vmstate_dump_file) {
        /* dump and exit */
        dump_vmstate_json_to_file(vmstate_dump_file);
        return 0;
    }

    if (incoming) {
        Error *local_err = NULL;
        qemu_start_incoming_migration(incoming, &local_err);
        if (local_err) {
            error_reportf_err(local_err, "-incoming %s: ", incoming);
            exit(1);
        }
    } else if (autostart) {
        vm_start();
    }

    os_setup_post();

    trace_init_vcpu_events();
    main_loop();
    replay_disable_events();

    bdrv_close_all();
    pause_all_vcpus();
    res_free();
#ifdef CONFIG_TPM
    tpm_cleanup();
#endif

    /* vhost-user must be cleaned up before chardevs.  */
    net_cleanup();
    audio_cleanup();
    monitor_cleanup();
    qemu_chr_cleanup();

    return 0;
}<|MERGE_RESOLUTION|>--- conflicted
+++ resolved
@@ -2972,14 +2972,11 @@
     FILE *vmstate_dump_file = NULL;
     Error *main_loop_err = NULL;
     Error *err = NULL;
-<<<<<<< HEAD
 #if defined(CONFIG_CHERI)
     uint64_t cl_breakpoint = 0L;
     uint64_t cl_breakcount = 0L;
 #endif
-=======
     bool list_data_dirs = false;
->>>>>>> 1dc33ed9
 
     qemu_init_cpu_loop();
     qemu_mutex_lock_iothread();
