/*
 * MIPS internal definitions and helpers
 *
 * This work is licensed under the terms of the GNU GPL, version 2 or later.
 * See the COPYING file in the top-level directory.
 */

#ifndef MIPS_INTERNAL_H
#define MIPS_INTERNAL_H

#include "exec/memattrs.h"
#ifdef CONFIG_TCG
#include "qemu/log.h"
#include "exec/log_instr.h"
#include "tcg/tcg-internal.h"
#endif
#include "cpu.h"


/*
 * MMU types, the first four entries have the same layout as the
 * CP0C0_MT field.
 */
enum mips_mmu_types {
    MMU_TYPE_NONE       = 0,
    MMU_TYPE_R4000      = 1,    /* Standard TLB */
    MMU_TYPE_BAT        = 2,    /* Block Address Translation */
    MMU_TYPE_FMT        = 3,    /* Fixed Mapping */
    MMU_TYPE_DVF        = 4,    /* Dual VTLB and FTLB */
    MMU_TYPE_R3000,
    MMU_TYPE_R6000,
    MMU_TYPE_R8000
};

struct mips_def_t {
    const char *name;
    int32_t CP0_PRid;
    int32_t CP0_Config0;
    int32_t CP0_Config1;
    int32_t CP0_Config2;
    int32_t CP0_Config3;
    int32_t CP0_Config4;
    int32_t CP0_Config4_rw_bitmask;
    int32_t CP0_Config5;
    int32_t CP0_Config5_rw_bitmask;
    int32_t CP0_Config6;
    int32_t CP0_Config6_rw_bitmask;
    int32_t CP0_Config7;
    int32_t CP0_Config7_rw_bitmask;
    target_ulong CP0_LLAddr_rw_bitmask;
    int CP0_LLAddr_shift;
    int32_t SYNCI_Step;
    int32_t CCRes;
    int32_t CP0_Status_rw_bitmask;
    int32_t CP0_TCStatus_rw_bitmask;
    int32_t CP0_SRSCtl;
    int32_t CP1_fcr0;
    int32_t CP1_fcr31_rw_bitmask;
    int32_t CP1_fcr31;
    int32_t MSAIR;
    int32_t SEGBITS;
    int32_t PABITS;
    int32_t CP0_SRSConf0_rw_bitmask;
    int32_t CP0_SRSConf0;
    int32_t CP0_SRSConf1_rw_bitmask;
    int32_t CP0_SRSConf1;
    int32_t CP0_SRSConf2_rw_bitmask;
    int32_t CP0_SRSConf2;
    int32_t CP0_SRSConf3_rw_bitmask;
    int32_t CP0_SRSConf3;
    int32_t CP0_SRSConf4_rw_bitmask;
    int32_t CP0_SRSConf4;
    int32_t CP0_PageGrain_rw_bitmask;
    int32_t CP0_PageGrain;
    target_ulong CP0_EBaseWG_rw_bitmask;
    uint64_t insn_flags;
    enum mips_mmu_types mmu_type;
    int32_t SAARP;
};

extern const char regnames[32][3];
extern const char fregnames[32][4];
extern const char regnames_HI[4][4];
extern const char regnames_LO[4][4];
extern const char mips_cop0_regnames[32*8][32];
#ifdef TARGET_CHERI
extern const char mips_cheri_hw_regnames[32][10];
#endif

extern const struct mips_def_t mips_defs[];
extern const int mips_defs_number;

#ifdef TARGET_CHERI
#include "cheri_utils.h"

int mips_gdb_get_cheri_reg(CPUMIPSState *env, GByteArray *buf, int n);
int mips_gdb_set_cheri_reg(CPUMIPSState *env, uint8_t *mem_buf, int n);
static inline bool cheri_have_access_sysregs(CPUArchState *env);
#endif
int mips_gdb_get_sys_reg(CPUMIPSState *env, GByteArray *buf, int n);
int mips_gdb_set_sys_reg(CPUMIPSState *env, uint8_t *mem_buf, int n);

int mips_cpu_gdb_read_register(CPUState *cpu, GByteArray *buf, int reg);
int mips_cpu_gdb_write_register(CPUState *cpu, uint8_t *buf, int reg);

#define USEG_LIMIT      ((target_ulong)(int32_t)0x7FFFFFFFUL)
#define KSEG0_BASE      ((target_ulong)(int32_t)0x80000000UL)
#define KSEG1_BASE      ((target_ulong)(int32_t)0xA0000000UL)
#define KSEG2_BASE      ((target_ulong)(int32_t)0xC0000000UL)
#define KSEG3_BASE      ((target_ulong)(int32_t)0xE0000000UL)

#define KVM_KSEG0_BASE  ((target_ulong)(int32_t)0x40000000UL)
#define KVM_KSEG2_BASE  ((target_ulong)(int32_t)0x60000000UL)

#if !defined(CONFIG_USER_ONLY)

enum {
#ifdef TARGET_CHERI
    TLBRET_S = -5,
#else
    TLBRET_XI = -6,
    TLBRET_RI = -5,
#endif /* TARGET_CHERI */
    TLBRET_DIRTY = -4,
    TLBRET_INVALID = -3,
    TLBRET_NOMATCH = -2,
    TLBRET_BADADDR = -1,
    TLBRET_MATCH = 0
};

int get_physical_address(CPUMIPSState *env, hwaddr *physical,
                         int *prot, target_ulong real_address,
                         MMUAccessType access_type, int mmu_idx);
hwaddr mips_cpu_get_phys_page_debug(CPUState *cpu, vaddr addr);

typedef struct r4k_tlb_t r4k_tlb_t;
struct r4k_tlb_t {
    target_ulong VPN;
    uint32_t PageMask;
    uint16_t ASID;
    uint32_t MMID;
    unsigned int G:1;
    unsigned int C0:3;
    unsigned int C1:3;
    unsigned int V0:1;
    unsigned int V1:1;
    unsigned int D0:1;
    unsigned int D1:1;
#if defined(TARGET_CHERI)
    unsigned int L0:1;
    unsigned int L1:1;
    unsigned int S0:1;
    unsigned int S1:1;
    unsigned int CLG0:1;
    unsigned int CLG1:1;
#else
    unsigned int XI0:1;
    unsigned int XI1:1;
    unsigned int RI0:1;
    unsigned int RI1:1;
#endif /* TARGET_CHERI */
    unsigned int EHINV:1;
    uint64_t PFN[2];
};

struct CPUMIPSTLBContext {
    uint32_t nb_tlb;
    uint32_t tlb_in_use;
    int (*map_address)(CPUMIPSState *env, hwaddr *physical, int *prot,
                       target_ulong address, MMUAccessType access_type);
<<<<<<< HEAD
    void (*helper_tlbwi)(struct CPUMIPSState *env, uintptr_t retpc);
    void (*helper_tlbwr)(struct CPUMIPSState *env, uintptr_t retpc);
    void (*helper_tlbp)(struct CPUMIPSState *env);
    void (*helper_tlbr)(struct CPUMIPSState *env);
    void (*helper_tlbinv)(struct CPUMIPSState *env);
    void (*helper_tlbinvf)(struct CPUMIPSState *env);
=======
    void (*helper_tlbwi)(CPUMIPSState *env);
    void (*helper_tlbwr)(CPUMIPSState *env);
    void (*helper_tlbp)(CPUMIPSState *env);
    void (*helper_tlbr)(CPUMIPSState *env);
    void (*helper_tlbinv)(CPUMIPSState *env);
    void (*helper_tlbinvf)(CPUMIPSState *env);
>>>>>>> 99c4a9e6
    union {
        struct {
            r4k_tlb_t tlb[MIPS_TLB_MAX];
        } r4k;
    } mmu;
};

void sync_c0_status(CPUMIPSState *env, CPUMIPSState *cpu, int tc);
void cpu_mips_store_status(CPUMIPSState *env, target_ulong val);
void cpu_mips_store_cause(CPUMIPSState *env, target_ulong val);

extern const VMStateDescription vmstate_mips_cpu;

#endif /* !CONFIG_USER_ONLY */

static inline bool cpu_mips_hw_interrupts_enabled(CPUMIPSState *env)
{
    return (env->CP0_Status & (1 << CP0St_IE)) &&
        !(env->CP0_Status & (1 << CP0St_EXL)) &&
        !(env->CP0_Status & (1 << CP0St_ERL)) &&
        !(env->hflags & MIPS_HFLAG_DM) &&
        /*
         * Note that the TCStatus IXMT field is initialized to zero,
         * and only MT capable cores can set it to one. So we don't
         * need to check for MT capabilities here.
         */
        !(env->active_tc.CP0_TCStatus & (1 << CP0TCSt_IXMT));
}

/* Check if there is pending and not masked out interrupt */
static inline bool cpu_mips_hw_interrupts_pending(CPUMIPSState *env)
{
    int32_t pending;
    int32_t status;
    bool r;

    pending = env->CP0_Cause & CP0Ca_IP_mask;
    status = env->CP0_Status & CP0Ca_IP_mask;

    if (env->CP0_Config3 & (1 << CP0C3_VEIC)) {
        /*
         * A MIPS configured with a vectorizing external interrupt controller
         * will feed a vector into the Cause pending lines. The core treats
         * the status lines as a vector level, not as individual masks.
         */
        r = pending > status;
    } else {
        /*
         * A MIPS configured with compatibility or VInt (Vectored Interrupts)
         * treats the pending lines as individual interrupt lines, the status
         * lines are individual masks.
         */
        r = (pending & status) != 0;
    }
    return r;
}

void msa_reset(CPUMIPSState *env);

/* cp0_timer.c */
uint32_t cpu_mips_get_count(CPUMIPSState *env);
void cpu_mips_store_count(CPUMIPSState *env, uint32_t value);
void cpu_mips_store_compare(CPUMIPSState *env, uint32_t value);
void cpu_mips_start_count(CPUMIPSState *env);
void cpu_mips_stop_count(CPUMIPSState *env);


uint64_t cpu_mips_get_rtc64 (CPUMIPSState *env);
void cpu_mips_set_rtc64 (CPUMIPSState *env, uint64_t value);

static inline void mips_env_set_pc(CPUMIPSState *env, target_ulong value)
{
    mips_update_pc(env, value & ~(target_ulong)1, /*can_be_unrepresentable=*/false);
    if (value & 1) {
        env->hflags |= MIPS_HFLAG_M16;
    } else {
        env->hflags &= ~(MIPS_HFLAG_M16);
    }
}

static inline void restore_pamask(CPUMIPSState *env)
{
    if (env->hflags & MIPS_HFLAG_ELPA) {
        env->PAMask = (1ULL << env->PABITS) - 1;
    } else {
        env->PAMask = PAMASK_BASE;
    }
}

static inline int mips_vpe_active(CPUMIPSState *env)
{
    int active = 1;

    /* Check that the VPE is enabled.  */
    if (!(env->mvp->CP0_MVPControl & (1 << CP0MVPCo_EVP))) {
        active = 0;
    }
    /* Check that the VPE is activated.  */
    if (!(env->CP0_VPEConf0 & (1 << CP0VPEC0_VPA))) {
        active = 0;
    }

    /*
     * Now verify that there are active thread contexts in the VPE.
     *
     * This assumes the CPU model will internally reschedule threads
     * if the active one goes to sleep. If there are no threads available
     * the active one will be in a sleeping state, and we can turn off
     * the entire VPE.
     */
    if (!(env->active_tc.CP0_TCStatus & (1 << CP0TCSt_A))) {
        /* TC is not activated.  */
        active = 0;
    }
    if (env->active_tc.CP0_TCHalt & 1) {
        /* TC is in halt state.  */
        active = 0;
    }

    return active;
}

static inline int mips_vp_active(CPUMIPSState *env)
{
    CPUState *other_cs = first_cpu;

    /* Check if the VP disabled other VPs (which means the VP is enabled) */
    if ((env->CP0_VPControl >> CP0VPCtl_DIS) & 1) {
        return 1;
    }

    /* Check if the virtual processor is disabled due to a DVP */
    CPU_FOREACH(other_cs) {
        MIPSCPU *other_cpu = MIPS_CPU(other_cs);
        if ((&other_cpu->env != env) &&
            ((other_cpu->env.CP0_VPControl >> CP0VPCtl_DIS) & 1)) {
            return 0;
        }
    }
    return 1;
}

static inline bool can_access_cp0(CPUMIPSState* env) {
    if (((env->CP0_Status & (1 << CP0St_CU0)) &&
        !(env->insn_flags & ISA_MIPS_R6)) ||
        !(env->hflags & MIPS_HFLAG_KSU)) {
#ifdef TARGET_CHERI
        // For CHERI we need to check PCC.perms before enabling access to cp0 features.
        if (!cheri_have_access_sysregs(env)) {
            /* qemu_log_mask(CPU_LOG_INSTR, "Kernel mode but no ASR!\n"); */
            return false;
        }
#endif
        return true; // plain MIPS can always access system registers.
    }
    return false;
}

static inline void update_cp0_access_for_pc(CPUMIPSState* env) {
    if (can_access_cp0(env)) {
        if ((env->hflags & MIPS_HFLAG_CP0) == 0) {
            qemu_maybe_log_instr_extra(env, "%s: restoring access to CP0 since "
                "$pcc has ASR permission\n", __func__);
            env->hflags |= MIPS_HFLAG_CP0;
        }
    } else {
        if ((env->hflags & MIPS_HFLAG_CP0)) {
            qemu_maybe_log_instr_extra(env, "%s: removing access to CP0 since "
                "$pcc does not have ASR permission\n", __func__);
            env->hflags &= ~MIPS_HFLAG_CP0;
        }
    }
}

static inline void compute_hflags(CPUMIPSState *env)
{
    env->hflags &= ~(MIPS_HFLAG_COP1X | MIPS_HFLAG_64 | MIPS_HFLAG_CP0 |
                     MIPS_HFLAG_F64 | MIPS_HFLAG_FPU | MIPS_HFLAG_KSU |
                     MIPS_HFLAG_AWRAP | MIPS_HFLAG_DSP | MIPS_HFLAG_DSP_R2 |
                     MIPS_HFLAG_DSP_R3 | MIPS_HFLAG_SBRI | MIPS_HFLAG_MSA |
                     MIPS_HFLAG_FRE | MIPS_HFLAG_ELPA |
#ifdef TARGET_CHERI
                     MIPS_HFLAG_COP2X |
#endif /* TARGET_CHERI */
                     MIPS_HFLAG_ERL);
    if (env->CP0_Status & (1 << CP0St_ERL)) {
        env->hflags |= MIPS_HFLAG_ERL;
    }
    if (!(env->CP0_Status & (1 << CP0St_EXL)) &&
        !(env->CP0_Status & (1 << CP0St_ERL)) &&
        !(env->hflags & MIPS_HFLAG_DM)) {
        env->hflags |= (env->CP0_Status >> CP0St_KSU) &
                       MIPS_HFLAG_KSU;
    }
#if defined(TARGET_MIPS64)
    if ((env->insn_flags & ISA_MIPS3) &&
        (((env->hflags & MIPS_HFLAG_KSU) != MIPS_HFLAG_UM) ||
         (env->CP0_Status & (1 << CP0St_PX)) ||
         (env->CP0_Status & (1 << CP0St_UX)))) {
        env->hflags |= MIPS_HFLAG_64;
    }

    if (!(env->insn_flags & ISA_MIPS3)) {
        env->hflags |= MIPS_HFLAG_AWRAP;
    } else if (((env->hflags & MIPS_HFLAG_KSU) == MIPS_HFLAG_UM) &&
               !(env->CP0_Status & (1 << CP0St_UX))) {
        env->hflags |= MIPS_HFLAG_AWRAP;
    } else if (env->insn_flags & ISA_MIPS_R6) {
        /* Address wrapping for Supervisor and Kernel is specified in R6 */
        if ((((env->hflags & MIPS_HFLAG_KSU) == MIPS_HFLAG_SM) &&
             !(env->CP0_Status & (1 << CP0St_SX))) ||
            (((env->hflags & MIPS_HFLAG_KSU) == MIPS_HFLAG_KM) &&
             !(env->CP0_Status & (1 << CP0St_KX)))) {
            env->hflags |= MIPS_HFLAG_AWRAP;
        }
    }
#endif
    if (can_access_cp0(env)) {
        env->hflags |= MIPS_HFLAG_CP0;
    }
    if (env->CP0_Status & (1 << CP0St_CU1)) {
        env->hflags |= MIPS_HFLAG_FPU;
    }
    if (env->CP0_Status & (1 << CP0St_FR)) {
        env->hflags |= MIPS_HFLAG_F64;
    }
#ifdef TARGET_CHERI
    if (env->CP0_Status & (1 << CP0St_CU2)) {
        env->hflags |= MIPS_HFLAG_COP2X;
    }
#endif /* TARGET_CHERI */
    if (((env->hflags & MIPS_HFLAG_KSU) != MIPS_HFLAG_KM) &&
        (env->CP0_Config5 & (1 << CP0C5_SBRI))) {
        env->hflags |= MIPS_HFLAG_SBRI;
    }
    if (env->insn_flags & ASE_DSP_R3) {
        /*
         * Our cpu supports DSP R3 ASE, so enable
         * access to DSP R3 resources.
         */
        if (env->CP0_Status & (1 << CP0St_MX)) {
            env->hflags |= MIPS_HFLAG_DSP | MIPS_HFLAG_DSP_R2 |
                           MIPS_HFLAG_DSP_R3;
        }
    } else if (env->insn_flags & ASE_DSP_R2) {
        /*
         * Our cpu supports DSP R2 ASE, so enable
         * access to DSP R2 resources.
         */
        if (env->CP0_Status & (1 << CP0St_MX)) {
            env->hflags |= MIPS_HFLAG_DSP | MIPS_HFLAG_DSP_R2;
        }

    } else if (env->insn_flags & ASE_DSP) {
        /*
         * Our cpu supports DSP ASE, so enable
         * access to DSP resources.
         */
        if (env->CP0_Status & (1 << CP0St_MX)) {
            env->hflags |= MIPS_HFLAG_DSP;
        }

    }
    if (env->insn_flags & ISA_MIPS_R2) {
#ifdef TARGET_CHERI
        /* COP1X enables CP1X instructions such as MADD.S, and is
           orthogonal to whether the FPU is in 64-bit mode. In MIPS32,
           the COP1Xto whether the FPU is in 64-bit mode. In MIPS32, the
           COP1X instructions are always available when the FPU is
           enabled. */
        env->hflags |= MIPS_HFLAG_COP1X;
#else /* ! TARGET_CHERI */
        if (env->active_fpu.fcr0 & (1 << FCR0_F64)) {
            env->hflags |= MIPS_HFLAG_COP1X;
        }
#endif /* ! TARGET_CHERI */
    } else if (env->insn_flags & ISA_MIPS_R1) {
        if (env->hflags & MIPS_HFLAG_64) {
            env->hflags |= MIPS_HFLAG_COP1X;
        }
    } else if (env->insn_flags & ISA_MIPS4) {
        /*
         * All supported MIPS IV CPUs use the XX (CU3) to enable
         * and disable the MIPS IV extensions to the MIPS III ISA.
         * Some other MIPS IV CPUs ignore the bit, so the check here
         * would be too restrictive for them.
         */
        if (env->CP0_Status & (1U << CP0St_CU3)) {
            env->hflags |= MIPS_HFLAG_COP1X;
        }
    }
    if (ase_msa_available(env)) {
        if (env->CP0_Config5 & (1 << CP0C5_MSAEn)) {
            env->hflags |= MIPS_HFLAG_MSA;
        }
    }
    if (env->active_fpu.fcr0 & (1 << FCR0_FREP)) {
        if (env->CP0_Config5 & (1 << CP0C5_FRE)) {
            env->hflags |= MIPS_HFLAG_FRE;
        }
    }
    if (env->CP0_Config3 & (1 << CP0C3_LPA)) {
        if (env->CP0_PageGrain & (1 << CP0PG_ELPA)) {
            env->hflags |= MIPS_HFLAG_ELPA;
        }
    }
}

static inline void check_hwrena(CPUMIPSState *env, int reg, uintptr_t pc) {
    if ((env->hflags & MIPS_HFLAG_CP0) || (env->CP0_HWREna & (1 << reg))) {
        return;
    }
    do_raise_exception(env, EXCP_RI, pc);
}

#ifdef TARGET_CHERI
static inline void cpu_mips_store_capcause(CPUMIPSState *env, uint16_t reg_num,
        uint16_t exc_code)
{

    env->CP2_CapCause =
        (exc_code << 8) | (env->capcause_reg_already_set ? env->reg_if_exception
                                                         : (reg_num & 0xff));
    env->capcause_reg_already_set = false;
}

static inline void cpu_mips_store_capcause_reg(CPUMIPSState *env,
                                               uint16_t reg_num)
{
    env->reg_if_exception = reg_num & 0xff;
    env->capcause_reg_already_set = true;
}

static inline void cpu_mips_clear_capcause_reg(CPUMIPSState *env)
{
    env->capcause_reg_already_set = false;
}

static inline QEMU_NORETURN void do_raise_c0_exception_impl(CPUMIPSState *env,
        uint16_t cause, uint64_t badvaddr, uintptr_t pc)
{
    env->CP0_BadVAddr = badvaddr;
    do_raise_exception(env, cause, pc);
}

void cheri_dump_state(CPUState *cs, FILE *f, fprintf_function cpu_fprintf, int flags);

#define do_raise_c2_exception(env, cause, reg) \
  do_raise_c2_exception_impl(env, cause, reg, _host_return_address)
#define do_raise_c0_exception(env, cause, reg) \
  do_raise_c0_exception_impl(env, cause, reg, _host_return_address)

#endif /* TARGET_CHERI */

static inline target_ulong get_CP0_EPC(CPUMIPSState *env)
{
#ifdef TARGET_CHERI
    return (uint64_t)cap_get_offset(&env->active_tc.CHWR.EPCC);
#else
    return env->CP0_EPC;
#endif
}

static inline target_ulong get_CP0_ErrorEPC(CPUMIPSState *env)
{
#ifdef TARGET_CHERI
    return (uint64_t)cap_get_offset(&env->active_tc.CHWR.ErrorEPCC);
#else
    return env->CP0_ErrorEPC;
#endif
}

void set_CP0_EPC(CPUMIPSState *env, target_ulong value);
void set_CP0_ErrorEPC(CPUMIPSState *env, target_ulong value);
#ifdef CONFIG_TCG_LOG_INSTR
void r4k_dump_tlb(CPUMIPSState *env, int idx);
#endif
void do_hexdump(GString *strbuf, uint8_t* buffer, target_ulong length,
                target_ulong vaddr);

#ifdef TARGET_CHERI
#include "cheri-helper-utils.h"
#endif

#endif<|MERGE_RESOLUTION|>--- conflicted
+++ resolved
@@ -168,21 +168,12 @@
     uint32_t tlb_in_use;
     int (*map_address)(CPUMIPSState *env, hwaddr *physical, int *prot,
                        target_ulong address, MMUAccessType access_type);
-<<<<<<< HEAD
-    void (*helper_tlbwi)(struct CPUMIPSState *env, uintptr_t retpc);
-    void (*helper_tlbwr)(struct CPUMIPSState *env, uintptr_t retpc);
-    void (*helper_tlbp)(struct CPUMIPSState *env);
-    void (*helper_tlbr)(struct CPUMIPSState *env);
-    void (*helper_tlbinv)(struct CPUMIPSState *env);
-    void (*helper_tlbinvf)(struct CPUMIPSState *env);
-=======
-    void (*helper_tlbwi)(CPUMIPSState *env);
-    void (*helper_tlbwr)(CPUMIPSState *env);
+    void (*helper_tlbwi)(CPUMIPSState *env, uintptr_t retpc);
+    void (*helper_tlbwr)(CPUMIPSState *env, uintptr_t retpc);
     void (*helper_tlbp)(CPUMIPSState *env);
     void (*helper_tlbr)(CPUMIPSState *env);
     void (*helper_tlbinv)(CPUMIPSState *env);
     void (*helper_tlbinvf)(CPUMIPSState *env);
->>>>>>> 99c4a9e6
     union {
         struct {
             r4k_tlb_t tlb[MIPS_TLB_MAX];
@@ -325,7 +316,7 @@
     return 1;
 }
 
-static inline bool can_access_cp0(CPUMIPSState* env) {
+static inline bool can_access_cp0(CPUArchState *env) {
     if (((env->CP0_Status & (1 << CP0St_CU0)) &&
         !(env->insn_flags & ISA_MIPS_R6)) ||
         !(env->hflags & MIPS_HFLAG_KSU)) {
@@ -341,7 +332,7 @@
     return false;
 }
 
-static inline void update_cp0_access_for_pc(CPUMIPSState* env) {
+static inline void update_cp0_access_for_pc(CPUArchState *env) {
     if (can_access_cp0(env)) {
         if ((env->hflags & MIPS_HFLAG_CP0) == 0) {
             qemu_maybe_log_instr_extra(env, "%s: restoring access to CP0 since "
