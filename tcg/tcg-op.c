--- conflicted
+++ resolved
@@ -2965,17 +2965,12 @@
     }
 
     addr = plugin_prep_mem_callbacks(addr);
-<<<<<<< HEAD
-    gen_ldst_i32(INDEX_op_qemu_st_i32, val, addr, memop, idx);
-    gen_rvfi_dii_set_mem_data_i32(w, addr, val, memop);
-
-=======
     if (TCG_TARGET_HAS_qemu_st8_i32 && (memop & MO_SIZE) == MO_8) {
         gen_ldst_i32(INDEX_op_qemu_st8_i32, val, addr, memop, idx);
     } else {
         gen_ldst_i32(INDEX_op_qemu_st_i32, val, addr, memop, idx);
     }
->>>>>>> e79de63a
+    gen_rvfi_dii_set_mem_data_i32(w, addr, val, memop);
     plugin_gen_mem_callbacks(addr, info);
 #if defined(TARGET_CHERI) || defined(CONFIG_TCG_LOG_INSTR)
     TCGv_i32 tcoi = tcg_const_i32(make_memop_idx(memop, idx));
