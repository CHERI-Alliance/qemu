--- conflicted
+++ resolved
@@ -192,7 +192,6 @@
 
 }
 
-<<<<<<< HEAD
 #ifdef TARGET_CHERI_RISCV_V9
 static RISCVException umode(CPURISCVState *env, int csrno)
 {
@@ -203,7 +202,7 @@
     return RISCV_EXCP_ILLEGAL_INST;
 }
 #endif
-=======
+
 static int aia_any(CPURISCVState *env, int csrno)
 {
     if (!riscv_feature(env, RISCV_FEATURE_AIA)) {
@@ -221,7 +220,6 @@
 
     return any32(env, csrno);
 }
->>>>>>> c13b8e99
 
 static RISCVException smode(CPURISCVState *env, int csrno)
 {
@@ -591,10 +589,9 @@
 
 static const uint64_t delegable_ints = S_MODE_INTERRUPTS |
                                            VS_MODE_INTERRUPTS;
-<<<<<<< HEAD
-static const target_ulong vs_delegable_ints = VS_MODE_INTERRUPTS;
-static const target_ulong all_ints = M_MODE_INTERRUPTS | S_MODE_INTERRUPTS |
-                                     VS_MODE_INTERRUPTS;
+static const uint64_t vs_delegable_ints = VS_MODE_INTERRUPTS;
+static const uint64_t all_ints = M_MODE_INTERRUPTS | S_MODE_INTERRUPTS |
+                                     HS_MODE_INTERRUPTS;
 
 #ifdef TARGET_CHERI
 #if !defined(TARGET_RISCV32) && !defined(TARGET_CHERI_RISCV_STD_093)
@@ -608,11 +605,6 @@
 #else
 #define CHERI_DELEGABLE_EXCPS 0
 #endif
-=======
-static const uint64_t vs_delegable_ints = VS_MODE_INTERRUPTS;
-static const uint64_t all_ints = M_MODE_INTERRUPTS | S_MODE_INTERRUPTS |
-                                     HS_MODE_INTERRUPTS;
->>>>>>> c13b8e99
 #define DELEGABLE_EXCPS ((1ULL << (RISCV_EXCP_INST_ADDR_MIS)) | \
                          (1ULL << (RISCV_EXCP_INST_ACCESS_FAULT)) | \
                          (1ULL << (RISCV_EXCP_ILLEGAL_INST)) | \
@@ -1518,7 +1510,6 @@
     return RISCV_EXCP_NONE;
 }
 
-<<<<<<< HEAD
 /* Execution environment configuration setup */
 static RISCVException read_menvcfg(CPURISCVState *env, int csrno,
                                  target_ulong *val)
@@ -1614,14 +1605,9 @@
     return RISCV_EXCP_NONE;
 }
 
-static RISCVException rmw_mip(CPURISCVState *env, int csrno,
-                              target_ulong *ret_value,
-                              target_ulong new_value, target_ulong write_mask)
-=======
 static RISCVException rmw_mip64(CPURISCVState *env, int csrno,
                                 uint64_t *ret_val,
                                 uint64_t new_val, uint64_t wr_mask)
->>>>>>> c13b8e99
 {
     RISCVCPU *cpu = env_archcpu(env);
     /* Allow software control of delegable interrupts not claimed by hardware */
@@ -1774,13 +1760,9 @@
     return ret;
 }
 
-<<<<<<< HEAD
-static RISCVException write_sie(CPURISCVState *env, int csrno, target_ulong val)
-=======
 static RISCVException rmw_sie64(CPURISCVState *env, int csrno,
                                 uint64_t *ret_val,
                                 uint64_t new_val, uint64_t wr_mask)
->>>>>>> c13b8e99
 {
     RISCVException ret;
     uint64_t mask = env->mideleg & S_MODE_INTERRUPTS;
@@ -3956,19 +3938,11 @@
                                                read_mstatus_i128                   },
     [CSR_MISA]        = { "misa",       any,   read_misa,        write_misa, NULL,
                                                read_misa_i128                      },
-<<<<<<< HEAD
-    [CSR_MIDELEG] =             CSR_OP_RW(any, mideleg),
+    [CSR_MIDELEG] =             CSR_OP_RMW(any, mideleg),
     [CSR_MEDELEG] =             CSR_OP_RW(any, medeleg),
-    [CSR_MIE] =                 CSR_OP_RW(any, mie),
+    [CSR_MIE] =                 CSR_OP_RMW(any, mie),
     [CSR_MTVEC] =               CSR_OP_RW(any, mtvec),
     [CSR_MCOUNTEREN] =          CSR_OP_RW(any, mcounteren),
-=======
-    [CSR_MIDELEG]     = { "mideleg",    any,   NULL,    NULL,    rmw_mideleg       },
-    [CSR_MEDELEG]     = { "medeleg",    any,   read_medeleg,     write_medeleg     },
-    [CSR_MIE]         = { "mie",        any,   NULL,    NULL,    rmw_mie           },
-    [CSR_MTVEC]       = { "mtvec",      any,   read_mtvec,       write_mtvec       },
-    [CSR_MCOUNTEREN]  = { "mcounteren", any,   read_mcounteren,  write_mcounteren  },
->>>>>>> c13b8e99
 
     [CSR_MSTATUSH] =            CSR_OP_RW(any32, mstatush),
 
@@ -4014,16 +3988,10 @@
 
     /* Supervisor Trap Setup */
     [CSR_SSTATUS]    = { "sstatus",    smode, read_sstatus,    write_sstatus, NULL,
-<<<<<<< HEAD
-                                              read_sstatus_i128                 },    [CSR_SIE] =                 CSR_OP_RW(smode, sie),
+                                              read_sstatus_i128                 },
+    [CSR_SIE]        = { "sie",        smode, NULL,   NULL,    rmw_sie          },
     [CSR_STVEC] =               CSR_OP_RW(smode, stvec),
     [CSR_SCOUNTEREN] =          CSR_OP_RW(smode, scounteren),
-=======
-                                              read_sstatus_i128                 },
-    [CSR_SIE]        = { "sie",        smode, NULL,   NULL,    rmw_sie          },
-    [CSR_STVEC]      = { "stvec",      smode, read_stvec,      write_stvec      },
-    [CSR_SCOUNTEREN] = { "scounteren", smode, read_scounteren, write_scounteren },
->>>>>>> c13b8e99
 
     /* Supervisor Trap Handling */
     [CSR_SSCRATCH] = { "sscratch", smode, read_sscratch, write_sscratch, NULL,
@@ -4033,27 +4001,44 @@
     [CSR_SIP] =                 CSR_OP_RMW(smode, sip),
 
     /* Supervisor Protection and Translation */
-<<<<<<< HEAD
     [CSR_SATP] =                CSR_OP_RW(smode, satp),
+
+    /* Supervisor-Level Window to Indirectly Accessed Registers (AIA) */
+    [CSR_SISELECT]   = { "siselect",   aia_smode, NULL, NULL, rmw_xiselect },
+    [CSR_SIREG]      = { "sireg",      aia_smode, NULL, NULL, rmw_xireg },
+
+    /* Supervisor-Level Interrupts (AIA) */
+    [CSR_STOPI]      = { "stopi",      aia_smode, read_stopi },
+
+    /* Supervisor-Level IMSIC Interface (AIA) */
+    [CSR_SSETEIPNUM] = { "sseteipnum", aia_smode, NULL, NULL, rmw_xsetclreinum },
+    [CSR_SCLREIPNUM] = { "sclreipnum", aia_smode, NULL, NULL, rmw_xsetclreinum },
+    [CSR_SSETEIENUM] = { "sseteienum", aia_smode, NULL, NULL, rmw_xsetclreinum },
+    [CSR_SCLREIENUM] = { "sclreienum", aia_smode, NULL, NULL, rmw_xsetclreinum },
+    [CSR_STOPEI]     = { "stopei",     aia_smode, NULL, NULL, rmw_xtopei },
+
+    /* Supervisor-Level High-Half CSRs (AIA) */
+    [CSR_SIEH]       = { "sieh",   aia_smode32, NULL, NULL, rmw_sieh },
+    [CSR_SIPH]       = { "siph",   aia_smode32, NULL, NULL, rmw_siph },
 
     [CSR_HSTATUS] =             CSR_OP_RW_PRIV(hmode, hstatus, 1_12_0),
     [CSR_HEDELEG] =             CSR_OP_RW_PRIV(hmode, hedeleg, 1_12_0),
-    [CSR_HIDELEG] =             CSR_OP_RW_PRIV(hmode, hideleg, 1_12_0),
+    [CSR_HIDELEG] =             CSR_OP_RMW_PRIV(hmode, hideleg, 1_12_0),
     [CSR_HVIP] =                CSR_OP_RMW_PRIV(hmode, hvip, 1_12_0),
     [CSR_HIP] =                 CSR_OP_RMW_PRIV(hmode, hip, 1_12_0),
-    [CSR_HIE] =                 CSR_OP_RW_PRIV(hmode, hie, 1_12_0),
+    [CSR_HIE] =                 CSR_OP_RMW_PRIV(hmode, hie, 1_12_0),
     [CSR_HCOUNTEREN] =          CSR_OP_RW_PRIV(hmode, hcounteren, 1_12_0),
-    [CSR_HGEIE] =               CSR_OP_FN_RW_PRIV(hmode, read_zero, write_hgeie, "hgeie", 1_12_0),
+    [CSR_HGEIE] =               CSR_OP_RW_PRIV(hmode, hgeie, 1_12_0),
     [CSR_HTVAL] =               CSR_OP_RW_PRIV(hmode, htval, 1_12_0),
     [CSR_HTINST] =              CSR_OP_RW_PRIV(hmode, htinst, 1_12_0),
-    [CSR_HGEIP] =               CSR_OP_FN_RW_PRIV(hmode, read_zero, write_hgeip, "hgeip", 1_12_0),
+    [CSR_HGEIP] =               CSR_OP_R_PRIV(hmode, hgeip, 1_12_0),
     [CSR_HGATP] =               CSR_OP_RW_PRIV(hmode, hgatp, 1_12_0),
     [CSR_HTIMEDELTA] =          CSR_OP_RW_PRIV(hmode, htimedelta, 1_12_0),
     [CSR_HTIMEDELTAH] =         CSR_OP_RW_PRIV(hmode32, htimedeltah, 1_12_0),
 
     [CSR_VSSTATUS] =            CSR_OP_RW_PRIV(hmode, vsstatus, 1_12_0),
     [CSR_VSIP] =                CSR_OP_RMW_PRIV(hmode, vsip, 1_12_0),
-    [CSR_VSIE] =                CSR_OP_RW_PRIV(hmode, vsie, 1_12_0),
+    [CSR_VSIE] =                CSR_OP_RMW_PRIV(hmode, vsie, 1_12_0),
     [CSR_VSTVEC] =              CSR_OP_RW_PRIV(hmode, vstvec, 1_12_0),
     [CSR_VSSCRATCH] =           CSR_OP_RW_PRIV(hmode, vsscratch, 1_12_0),
     [CSR_VSEPC] =               CSR_OP_RW_PRIV(hmode, vsepc, 1_12_0),
@@ -4081,55 +4066,6 @@
     [CSR_SCCSR] =               CSR_OP_FN_RW(smode, read_ccsr, write_ccsr, "sccsr"),
     [CSR_MCCSR] =               CSR_OP_FN_RW(any, read_ccsr, write_ccsr, "mccsr"),
 #endif
-=======
-    [CSR_SATP]     = { "satp",     smode, read_satp,    write_satp      },
-
-    /* Supervisor-Level Window to Indirectly Accessed Registers (AIA) */
-    [CSR_SISELECT]   = { "siselect",   aia_smode, NULL, NULL, rmw_xiselect },
-    [CSR_SIREG]      = { "sireg",      aia_smode, NULL, NULL, rmw_xireg },
-
-    /* Supervisor-Level Interrupts (AIA) */
-    [CSR_STOPI]      = { "stopi",      aia_smode, read_stopi },
-
-    /* Supervisor-Level IMSIC Interface (AIA) */
-    [CSR_SSETEIPNUM] = { "sseteipnum", aia_smode, NULL, NULL, rmw_xsetclreinum },
-    [CSR_SCLREIPNUM] = { "sclreipnum", aia_smode, NULL, NULL, rmw_xsetclreinum },
-    [CSR_SSETEIENUM] = { "sseteienum", aia_smode, NULL, NULL, rmw_xsetclreinum },
-    [CSR_SCLREIENUM] = { "sclreienum", aia_smode, NULL, NULL, rmw_xsetclreinum },
-    [CSR_STOPEI]     = { "stopei",     aia_smode, NULL, NULL, rmw_xtopei },
-
-    /* Supervisor-Level High-Half CSRs (AIA) */
-    [CSR_SIEH]       = { "sieh",   aia_smode32, NULL, NULL, rmw_sieh },
-    [CSR_SIPH]       = { "siph",   aia_smode32, NULL, NULL, rmw_siph },
-
-    [CSR_HSTATUS]     = { "hstatus",     hmode,   read_hstatus,     write_hstatus     },
-    [CSR_HEDELEG]     = { "hedeleg",     hmode,   read_hedeleg,     write_hedeleg     },
-    [CSR_HIDELEG]     = { "hideleg",     hmode,   NULL,   NULL,     rmw_hideleg       },
-    [CSR_HVIP]        = { "hvip",        hmode,   NULL,   NULL,     rmw_hvip          },
-    [CSR_HIP]         = { "hip",         hmode,   NULL,   NULL,     rmw_hip           },
-    [CSR_HIE]         = { "hie",         hmode,   NULL,   NULL,     rmw_hie           },
-    [CSR_HCOUNTEREN]  = { "hcounteren",  hmode,   read_hcounteren,  write_hcounteren  },
-    [CSR_HGEIE]       = { "hgeie",       hmode,   read_hgeie,       write_hgeie       },
-    [CSR_HTVAL]       = { "htval",       hmode,   read_htval,       write_htval       },
-    [CSR_HTINST]      = { "htinst",      hmode,   read_htinst,      write_htinst      },
-    [CSR_HGEIP]       = { "hgeip",       hmode,   read_hgeip,       NULL              },
-    [CSR_HGATP]       = { "hgatp",       hmode,   read_hgatp,       write_hgatp       },
-    [CSR_HTIMEDELTA]  = { "htimedelta",  hmode,   read_htimedelta,  write_htimedelta  },
-    [CSR_HTIMEDELTAH] = { "htimedeltah", hmode32, read_htimedeltah, write_htimedeltah },
-
-    [CSR_VSSTATUS]    = { "vsstatus",    hmode,   read_vsstatus,    write_vsstatus    },
-    [CSR_VSIP]        = { "vsip",        hmode,   NULL,    NULL,    rmw_vsip          },
-    [CSR_VSIE]        = { "vsie",        hmode,   NULL,    NULL,    rmw_vsie          },
-    [CSR_VSTVEC]      = { "vstvec",      hmode,   read_vstvec,      write_vstvec      },
-    [CSR_VSSCRATCH]   = { "vsscratch",   hmode,   read_vsscratch,   write_vsscratch   },
-    [CSR_VSEPC]       = { "vsepc",       hmode,   read_vsepc,       write_vsepc       },
-    [CSR_VSCAUSE]     = { "vscause",     hmode,   read_vscause,     write_vscause     },
-    [CSR_VSTVAL]      = { "vstval",      hmode,   read_vstval,      write_vstval      },
-    [CSR_VSATP]       = { "vsatp",       hmode,   read_vsatp,       write_vsatp       },
-
-    [CSR_MTVAL2]      = { "mtval2",      hmode,   read_mtval2,      write_mtval2      },
-    [CSR_MTINST]      = { "mtinst",      hmode,   read_mtinst,      write_mtinst      },
->>>>>>> c13b8e99
 
     /* Virtual Interrupts and Interrupt Priorities (H-extension with AIA) */
     [CSR_HVIEN]       = { "hvien",       aia_hmode, read_zero, write_ignore },
