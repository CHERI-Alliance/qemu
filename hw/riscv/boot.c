/*
 * QEMU RISC-V Boot Helper
 *
 * Copyright (c) 2017 SiFive, Inc.
 * Copyright (c) 2019 Alistair Francis <alistair.francis@wdc.com>
 *
 * This program is free software; you can redistribute it and/or modify it
 * under the terms and conditions of the GNU General Public License,
 * version 2 or later, as published by the Free Software Foundation.
 *
 * This program is distributed in the hope it will be useful, but WITHOUT
 * ANY WARRANTY; without even the implied warranty of MERCHANTABILITY or
 * FITNESS FOR A PARTICULAR PURPOSE.  See the GNU General Public License for
 * more details.
 *
 * You should have received a copy of the GNU General Public License along with
 * this program.  If not, see <http://www.gnu.org/licenses/>.
 */

#include "qemu/osdep.h"
#include "qemu-common.h"
#include "qemu/units.h"
#include "qemu/error-report.h"
#include "exec/cpu-defs.h"
#include "hw/boards.h"
#include "hw/loader.h"
#include "hw/riscv/boot.h"
#include "hw/riscv/boot_opensbi.h"
#include "elf.h"
#include "sysemu/device_tree.h"
#include "sysemu/qtest.h"

#include <libfdt.h>

#if defined(TARGET_RISCV32)
#define fw_dynamic_info_data(__val)     cpu_to_le32(__val)
#else
#define fw_dynamic_info_data(__val)     cpu_to_le64(__val)
#endif

<<<<<<< HEAD
=======
bool riscv_is_32_bit(MachineState *machine)
{
    if (!strncmp(machine->cpu_type, "rv32", 4)) {
        return true;
    } else {
        return false;
    }
}

target_ulong riscv_calc_kernel_start_addr(MachineState *machine,
                                          target_ulong firmware_end_addr) {
    if (riscv_is_32_bit(machine)) {
        return QEMU_ALIGN_UP(firmware_end_addr, 4 * MiB);
    } else {
        return QEMU_ALIGN_UP(firmware_end_addr, 2 * MiB);
    }
}

>>>>>>> 553032db
target_ulong riscv_find_and_load_firmware(MachineState *machine,
                                          const char *default_machine_firmware,
                                          hwaddr firmware_load_addr,
                                          symbol_fn_t sym_cb)
{
    char *firmware_filename = NULL;
<<<<<<< HEAD
    target_ulong entry_addr = firmware_load_addr;
=======
    target_ulong firmware_end_addr = firmware_load_addr;
>>>>>>> 553032db

    if ((!machine->firmware) || (!strcmp(machine->firmware, "default"))) {
        /*
         * The user didn't specify -bios, or has specified "-bios default".
         * That means we are going to load the OpenSBI binary included in
         * the QEMU source.
         */
        firmware_filename = riscv_find_firmware(default_machine_firmware);
    } else if (strcmp(machine->firmware, "none")) {
        firmware_filename = riscv_find_firmware(machine->firmware);
    }

    if (firmware_filename) {
        /* If not "none" load the firmware */
<<<<<<< HEAD
        entry_addr = riscv_load_firmware(firmware_filename, firmware_load_addr, sym_cb);
        g_free(firmware_filename);
    }
    return entry_addr;
=======
        firmware_end_addr = riscv_load_firmware(firmware_filename,
                                                firmware_load_addr, sym_cb);
        g_free(firmware_filename);
    }

    return firmware_end_addr;
>>>>>>> 553032db
}

char *riscv_find_firmware(const char *firmware_filename)
{
    char *filename;

    filename = qemu_find_file(QEMU_FILE_TYPE_BIOS, firmware_filename);
    if (filename == NULL) {
        if (!qtest_enabled()) {
            /*
             * We only ship plain binary bios images in the QEMU source.
             * With Spike machine that uses ELF images as the default bios,
             * running QEMU test will complain hence let's suppress the error
             * report for QEMU testing.
             */
            error_report("Unable to load the RISC-V firmware \"%s\"",
                         firmware_filename);
            exit(1);
        }
    }

    return filename;
}

target_ulong riscv_load_firmware(const char *firmware_filename,
                                 hwaddr firmware_load_addr,
                                 symbol_fn_t sym_cb)
{
    uint64_t firmware_entry, firmware_size, firmware_end;

    if (load_elf_ram_sym(firmware_filename, NULL, NULL, NULL,
                         &firmware_entry, NULL, &firmware_end, NULL,
                         0, EM_RISCV, 1, 0, NULL, true, sym_cb) > 0) {
        return firmware_end;
    }

    firmware_size = load_image_targphys_as(firmware_filename,
                                           firmware_load_addr, ram_size, NULL);

    if (firmware_size > 0) {
        return firmware_load_addr + firmware_size;
    }

    error_report("could not load firmware '%s'", firmware_filename);
    exit(1);
}

target_ulong riscv_load_kernel(const char *kernel_filename,
                               target_ulong kernel_start_addr,
                               symbol_fn_t sym_cb)
{
    uint64_t kernel_entry;

    if (load_elf_ram_sym(kernel_filename, NULL, NULL, NULL,
                         &kernel_entry, NULL, NULL, NULL, 0,
                         EM_RISCV, 1, 0, NULL, true, sym_cb) > 0) {
        return kernel_entry;
    }

    if (load_uimage_as(kernel_filename, &kernel_entry, NULL, NULL,
                       NULL, NULL, NULL) > 0) {
        return kernel_entry;
    }

    if (load_image_targphys_as(kernel_filename, kernel_start_addr,
                               ram_size, NULL) > 0) {
        return kernel_start_addr;
    }

    error_report("could not load kernel '%s'", kernel_filename);
    exit(1);
}

hwaddr riscv_load_initrd(const char *filename, uint64_t mem_size,
                         uint64_t kernel_entry, hwaddr *start)
{
    int size;

    /*
     * We want to put the initrd far enough into RAM that when the
     * kernel is uncompressed it will not clobber the initrd. However
     * on boards without much RAM we must ensure that we still leave
     * enough room for a decent sized initrd, and on boards with large
     * amounts of RAM we must avoid the initrd being so far up in RAM
     * that it is outside lowmem and inaccessible to the kernel.
     * So for boards with less  than 256MB of RAM we put the initrd
     * halfway into RAM, and for boards with 256MB of RAM or more we put
     * the initrd at 128MB.
     */
    *start = kernel_entry + MIN(mem_size / 2, 128 * MiB);

    size = load_ramdisk(filename, *start, mem_size - *start);
    if (size == -1) {
        size = load_image_targphys(filename, *start, mem_size - *start);
        if (size == -1) {
            error_report("could not load ramdisk '%s'", filename);
            exit(1);
        }
    }

    return *start + size;
}

uint32_t riscv_load_fdt(hwaddr dram_base, uint64_t mem_size, void *fdt)
{
    uint32_t temp, fdt_addr;
    hwaddr dram_end = dram_base + mem_size;
    int fdtsize = fdt_totalsize(fdt);

    if (fdtsize <= 0) {
        error_report("invalid device-tree");
        exit(1);
    }

    /*
     * We should put fdt as far as possible to avoid kernel/initrd overwriting
     * its content. But it should be addressable by 32 bit system as well.
     * Thus, put it at an aligned address that less than fdt size from end of
     * dram or 4GB whichever is lesser.
     */
    temp = MIN(dram_end, 4096 * MiB);
    fdt_addr = QEMU_ALIGN_DOWN(temp - fdtsize, 2 * MiB);

    fdt_pack(fdt);
    /* copy in the device tree */
    qemu_fdt_dumpdtb(fdt, fdtsize);

    rom_add_blob_fixed_as("fdt", fdt, fdtsize, fdt_addr,
                          &address_space_memory);

    return fdt_addr;
}

void riscv_rom_copy_firmware_info(hwaddr rom_base, hwaddr rom_size,
                              uint32_t reset_vec_size, uint64_t kernel_entry)
{
    struct fw_dynamic_info dinfo;
    size_t dinfo_len;

    dinfo.magic = fw_dynamic_info_data(FW_DYNAMIC_INFO_MAGIC_VALUE);
    dinfo.version = fw_dynamic_info_data(FW_DYNAMIC_INFO_VERSION);
    dinfo.next_mode = fw_dynamic_info_data(FW_DYNAMIC_INFO_NEXT_MODE_S);
    dinfo.next_addr = fw_dynamic_info_data(kernel_entry);
    dinfo.options = 0;
    dinfo.boot_hart = 0;
    dinfo_len = sizeof(dinfo);

    /**
     * copy the dynamic firmware info. This information is specific to
     * OpenSBI but doesn't break any other firmware as long as they don't
     * expect any certain value in "a2" register.
     */
    if (dinfo_len > (rom_size - reset_vec_size)) {
        error_report("not enough space to store dynamic firmware info");
        exit(1);
    }

    rom_add_blob_fixed_as("mrom.finfo", &dinfo, dinfo_len,
                           rom_base + reset_vec_size,
                           &address_space_memory);
}

void riscv_setup_rom_reset_vec(hwaddr start_addr, hwaddr rom_base,
                               hwaddr rom_size, uint64_t kernel_entry,
                               uint32_t fdt_load_addr, void *fdt)
{
    int i;
    uint32_t start_addr_hi32 = 0x00000000;

    #if defined(TARGET_RISCV64)
    start_addr_hi32 = start_addr >> 32;
    #endif
    /* reset vector */
    uint32_t reset_vec[10] = {
        0x00000297,                  /* 1:  auipc  t0, %pcrel_hi(fw_dyn) */
        0x02828613,                  /*     addi   a2, t0, %pcrel_lo(1b) */
        0xf1402573,                  /*     csrr   a0, mhartid  */
#if defined(TARGET_RISCV32)
        0x0202a583,                  /*     lw     a1, 32(t0) */
        0x0182a283,                  /*     lw     t0, 24(t0) */
#elif defined(TARGET_RISCV64)
        0x0202b583,                  /*     ld     a1, 32(t0) */
        0x0182b283,                  /*     ld     t0, 24(t0) */
#endif
        0x00028067,                  /*     jr     t0 */
        start_addr,                  /* start: .dword */
        start_addr_hi32,
        fdt_load_addr,               /* fdt_laddr: .dword */
        0x00000000,
                                     /* fw_dyn: */
    };

    /* copy in the reset vector in little_endian byte order */
    for (i = 0; i < ARRAY_SIZE(reset_vec); i++) {
        reset_vec[i] = cpu_to_le32(reset_vec[i]);
    }
    rom_add_blob_fixed_as("mrom.reset", reset_vec, sizeof(reset_vec),
                          rom_base, &address_space_memory);
    riscv_rom_copy_firmware_info(rom_base, rom_size, sizeof(reset_vec),
                                 kernel_entry);

    return;
}<|MERGE_RESOLUTION|>--- conflicted
+++ resolved
@@ -38,8 +38,6 @@
 #define fw_dynamic_info_data(__val)     cpu_to_le64(__val)
 #endif
 
-<<<<<<< HEAD
-=======
 bool riscv_is_32_bit(MachineState *machine)
 {
     if (!strncmp(machine->cpu_type, "rv32", 4)) {
@@ -58,18 +56,13 @@
     }
 }
 
->>>>>>> 553032db
 target_ulong riscv_find_and_load_firmware(MachineState *machine,
                                           const char *default_machine_firmware,
                                           hwaddr firmware_load_addr,
                                           symbol_fn_t sym_cb)
 {
     char *firmware_filename = NULL;
-<<<<<<< HEAD
-    target_ulong entry_addr = firmware_load_addr;
-=======
     target_ulong firmware_end_addr = firmware_load_addr;
->>>>>>> 553032db
 
     if ((!machine->firmware) || (!strcmp(machine->firmware, "default"))) {
         /*
@@ -84,19 +77,12 @@
 
     if (firmware_filename) {
         /* If not "none" load the firmware */
-<<<<<<< HEAD
-        entry_addr = riscv_load_firmware(firmware_filename, firmware_load_addr, sym_cb);
-        g_free(firmware_filename);
-    }
-    return entry_addr;
-=======
         firmware_end_addr = riscv_load_firmware(firmware_filename,
                                                 firmware_load_addr, sym_cb);
         g_free(firmware_filename);
     }
 
     return firmware_end_addr;
->>>>>>> 553032db
 }
 
 char *riscv_find_firmware(const char *firmware_filename)
