--- conflicted
+++ resolved
@@ -198,13 +198,8 @@
         gen_update_cpu_pc(dest);
         tcg_gen_exit_tb(ctx->base.tb, n);
     } else {
-<<<<<<< HEAD
         gen_update_cpu_pc(dest);
-        lookup_and_goto_ptr(ctx);
-=======
-        tcg_gen_movi_tl(cpu_pc, dest);
         tcg_gen_lookup_and_goto_ptr();
->>>>>>> c148a057
     }
 }
 
@@ -395,7 +390,7 @@
     gen_set_gpr_const(ctx, rd, ctx->pc_succ_insn - pcc_reloc(ctx));
 
     /* No chaining with JALR. */
-    lookup_and_goto_ptr(ctx);
+    tcg_gen_lookup_and_goto_ptr();
 
     if (misaligned) {
         gen_set_label(misaligned);
