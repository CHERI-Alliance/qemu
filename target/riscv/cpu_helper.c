/*
 * RISC-V CPU helpers for qemu.
 *
 * Copyright (c) 2016-2017 Sagar Karandikar, sagark@eecs.berkeley.edu
 * Copyright (c) 2017-2018 SiFive, Inc.
 *
 * This program is free software; you can redistribute it and/or modify it
 * under the terms and conditions of the GNU General Public License,
 * version 2 or later, as published by the Free Software Foundation.
 *
 * This program is distributed in the hope it will be useful, but WITHOUT
 * ANY WARRANTY; without even the implied warranty of MERCHANTABILITY or
 * FITNESS FOR A PARTICULAR PURPOSE.  See the GNU General Public License for
 * more details.
 *
 * You should have received a copy of the GNU General Public License along with
 * this program.  If not, see <http://www.gnu.org/licenses/>.
 */

#include "qemu/osdep.h"
#include "qemu/log.h"
#include "qemu/main-loop.h"
#include "cpu.h"
#include "exec/exec-all.h"
#include "exec/log_instr.h"
#include "tcg/tcg-op.h"
#include "trace.h"
#include "semihosting/common-semi.h"
#include "disas/disas.h"
#include "helper_utils.h"
#ifdef TARGET_CHERI
#include "cheri-helper-utils.h"
#endif

#ifdef TARGET_CHERI
#define COPY_SPECIAL_REG(env, dst, cheri_dst, src, cheri_src)   \
    do {                                                        \
        (env)->cheri_dst = (env)->cheri_src;                    \
    } while (false)
#else
#define COPY_SPECIAL_REG(env, dst, cheri_dst, src, cheri_src)   \
    do {                                                        \
        (env)->dst = (env)->src;                                \
    } while (false)
#endif

int riscv_cpu_mmu_index(CPURISCVState *env, bool ifetch)
{
#ifdef CONFIG_USER_ONLY
    return 0;
#else
    return env->priv;
#endif
}

void riscv_cpu_get_tb_cpu_state(CPURISCVState *env, target_ulong *pc,
                           target_ulong *cs_base, target_ulong *pcc_base,
                           target_ulong *pcc_top, uint32_t *cheri_flags,
                           uint32_t *pflags)
{
    CPUState *cs = env_cpu(env);
    RISCVCPU *cpu = RISCV_CPU(cs);

    uint32_t flags = 0;
    *pc = env->xl == MXL_RV32 ? PC_ADDR(env) & UINT32_MAX : PC_ADDR(env);
#ifdef TARGET_CHERI
    cheri_cpu_get_tb_cpu_state(env, &env->pcc, &env->ddc, pcc_base, pcc_top,
                               cheri_flags);
#endif
    *cs_base = 0;

    if (riscv_has_ext(env, RVV) || cpu->cfg.ext_zve32f || cpu->cfg.ext_zve64f) {
        /*
         * If env->vl equals to VLMAX, we can use generic vector operation
         * expanders (GVEC) to accerlate the vector operations.
         * However, as LMUL could be a fractional number. The maximum
         * vector size can be operated might be less than 8 bytes,
         * which is not supported by GVEC. So we set vl_eq_vlmax flag to true
         * only when maxsz >= 8 bytes.
         */
        uint32_t vlmax = vext_get_vlmax(env_archcpu(env), env->vtype);
        uint32_t sew = FIELD_EX64(env->vtype, VTYPE, VSEW);
        uint32_t maxsz = vlmax << sew;
        bool vl_eq_vlmax = (env->vstart == 0) && (vlmax == env->vl) &&
                           (maxsz >= 8);
        flags = FIELD_DP32(flags, TB_FLAGS, VILL, env->vill);
        flags = FIELD_DP32(flags, TB_FLAGS, SEW, sew);
        flags = FIELD_DP32(flags, TB_FLAGS, LMUL,
                    FIELD_EX64(env->vtype, VTYPE, VLMUL));
        flags = FIELD_DP32(flags, TB_FLAGS, VL_EQ_VLMAX, vl_eq_vlmax);
    } else {
        flags = FIELD_DP32(flags, TB_FLAGS, VILL, 1);
    }

#ifdef CONFIG_USER_ONLY
    flags |= TB_FLAGS_MSTATUS_FS;
    flags |= TB_FLAGS_MSTATUS_VS;
#else
    flags |= cpu_mmu_index(env, 0);
    if (riscv_cpu_fp_enabled(env)) {
        flags |= env->mstatus & MSTATUS_FS;
    }

    if (riscv_cpu_vector_enabled(env)) {
        flags |= env->mstatus & MSTATUS_VS;
    }

    if (riscv_has_ext(env, RVH)) {
        if (env->priv == PRV_M ||
            (env->priv == PRV_S && !riscv_cpu_virt_enabled(env)) ||
            (env->priv == PRV_U && !riscv_cpu_virt_enabled(env) &&
                get_field(env->hstatus, HSTATUS_HU))) {
            flags = FIELD_DP32(flags, TB_FLAGS, HLSX, 1);
        }

        flags = FIELD_DP32(flags, TB_FLAGS, MSTATUS_HS_FS,
                           get_field(env->mstatus_hs, MSTATUS_FS));

        flags = FIELD_DP32(flags, TB_FLAGS, MSTATUS_HS_VS,
                           get_field(env->mstatus_hs, MSTATUS_VS));
    }
#endif

    flags = FIELD_DP32(flags, TB_FLAGS, XL, env->xl);
    if (env->cur_pmmask < (env->xl == MXL_RV32 ? UINT32_MAX : UINT64_MAX)) {
        flags = FIELD_DP32(flags, TB_FLAGS, PM_MASK_ENABLED, 1);
    }
    if (env->cur_pmbase != 0) {
        flags = FIELD_DP32(flags, TB_FLAGS, PM_BASE_ENABLED, 1);
    }

    *pflags = flags;
}

void riscv_cpu_update_mask(CPURISCVState *env)
{
    target_ulong mask = -1, base = 0;
    /*
     * TODO: Current RVJ spec does not specify
     * how the extension interacts with XLEN.
     */
#ifndef CONFIG_USER_ONLY
    if (riscv_has_ext(env, RVJ)) {
        switch (env->priv) {
        case PRV_M:
            if (env->mmte & M_PM_ENABLE) {
                mask = env->mpmmask;
                base = env->mpmbase;
            }
            break;
        case PRV_S:
            if (env->mmte & S_PM_ENABLE) {
                mask = env->spmmask;
                base = env->spmbase;
            }
            break;
        case PRV_U:
            if (env->mmte & U_PM_ENABLE) {
                mask = env->upmmask;
                base = env->upmbase;
            }
            break;
        default:
            g_assert_not_reached();
        }
    }
#endif
    if (env->xl == MXL_RV32) {
        env->cur_pmmask = mask & UINT32_MAX;
        env->cur_pmbase = base & UINT32_MAX;
    } else {
        env->cur_pmmask = mask;
        env->cur_pmbase = base;
    }
}

#ifndef CONFIG_USER_ONLY

/*
 * The HS-mode is allowed to configure priority only for the
 * following VS-mode local interrupts:
 *
 * 0  (Reserved interrupt, reads as zero)
 * 1  Supervisor software interrupt
 * 4  (Reserved interrupt, reads as zero)
 * 5  Supervisor timer interrupt
 * 8  (Reserved interrupt, reads as zero)
 * 13 (Reserved interrupt)
 * 14 "
 * 15 "
 * 16 "
 * 18 Debug/trace interrupt
 * 20 (Reserved interrupt)
 * 22 "
 * 24 "
 * 26 "
 * 28 "
 * 30 (Reserved for standard reporting of bus or system errors)
 */

static const int hviprio_index2irq[] = {
    0, 1, 4, 5, 8, 13, 14, 15, 16, 18, 20, 22, 24, 26, 28, 30 };
static const int hviprio_index2rdzero[] = {
    1, 0, 1, 0, 1, 0, 0, 0, 0, 0, 0, 0, 0, 0, 0, 0 };

int riscv_cpu_hviprio_index2irq(int index, int *out_irq, int *out_rdzero)
{
    if (index < 0 || ARRAY_SIZE(hviprio_index2irq) <= index) {
        return -EINVAL;
    }

    if (out_irq) {
        *out_irq = hviprio_index2irq[index];
    }

    if (out_rdzero) {
        *out_rdzero = hviprio_index2rdzero[index];
    }

    return 0;
}

/*
 * Default priorities of local interrupts are defined in the
 * RISC-V Advanced Interrupt Architecture specification.
 *
 * ----------------------------------------------------------------
 *  Default  |
 *  Priority | Major Interrupt Numbers
 * ----------------------------------------------------------------
 *  Highest  | 63 (3f), 62 (3e), 31 (1f), 30 (1e), 61 (3d), 60 (3c),
 *           | 59 (3b), 58 (3a), 29 (1d), 28 (1c), 57 (39), 56 (38),
 *           | 55 (37), 54 (36), 27 (1b), 26 (1a), 53 (35), 52 (34),
 *           | 51 (33), 50 (32), 25 (19), 24 (18), 49 (31), 48 (30)
 *           |
 *           | 11 (0b),  3 (03),  7 (07)
 *           |  9 (09),  1 (01),  5 (05)
 *           | 12 (0c)
 *           | 10 (0a),  2 (02),  6 (06)
 *           |
 *           | 47 (2f), 46 (2e), 23 (17), 22 (16), 45 (2d), 44 (2c),
 *           | 43 (2b), 42 (2a), 21 (15), 20 (14), 41 (29), 40 (28),
 *           | 39 (27), 38 (26), 19 (13), 18 (12), 37 (25), 36 (24),
 *  Lowest   | 35 (23), 34 (22), 17 (11), 16 (10), 33 (21), 32 (20)
 * ----------------------------------------------------------------
 */
static const uint8_t default_iprio[64] = {
 [63] = IPRIO_DEFAULT_UPPER,
 [62] = IPRIO_DEFAULT_UPPER + 1,
 [31] = IPRIO_DEFAULT_UPPER + 2,
 [30] = IPRIO_DEFAULT_UPPER + 3,
 [61] = IPRIO_DEFAULT_UPPER + 4,
 [60] = IPRIO_DEFAULT_UPPER + 5,

 [59] = IPRIO_DEFAULT_UPPER + 6,
 [58] = IPRIO_DEFAULT_UPPER + 7,
 [29] = IPRIO_DEFAULT_UPPER + 8,
 [28] = IPRIO_DEFAULT_UPPER + 9,
 [57] = IPRIO_DEFAULT_UPPER + 10,
 [56] = IPRIO_DEFAULT_UPPER + 11,

 [55] = IPRIO_DEFAULT_UPPER + 12,
 [54] = IPRIO_DEFAULT_UPPER + 13,
 [27] = IPRIO_DEFAULT_UPPER + 14,
 [26] = IPRIO_DEFAULT_UPPER + 15,
 [53] = IPRIO_DEFAULT_UPPER + 16,
 [52] = IPRIO_DEFAULT_UPPER + 17,

 [51] = IPRIO_DEFAULT_UPPER + 18,
 [50] = IPRIO_DEFAULT_UPPER + 19,
 [25] = IPRIO_DEFAULT_UPPER + 20,
 [24] = IPRIO_DEFAULT_UPPER + 21,
 [49] = IPRIO_DEFAULT_UPPER + 22,
 [48] = IPRIO_DEFAULT_UPPER + 23,

 [11] = IPRIO_DEFAULT_M,
 [3]  = IPRIO_DEFAULT_M + 1,
 [7]  = IPRIO_DEFAULT_M + 2,

 [9]  = IPRIO_DEFAULT_S,
 [1]  = IPRIO_DEFAULT_S + 1,
 [5]  = IPRIO_DEFAULT_S + 2,

 [12] = IPRIO_DEFAULT_SGEXT,

 [10] = IPRIO_DEFAULT_VS,
 [2]  = IPRIO_DEFAULT_VS + 1,
 [6]  = IPRIO_DEFAULT_VS + 2,

 [47] = IPRIO_DEFAULT_LOWER,
 [46] = IPRIO_DEFAULT_LOWER + 1,
 [23] = IPRIO_DEFAULT_LOWER + 2,
 [22] = IPRIO_DEFAULT_LOWER + 3,
 [45] = IPRIO_DEFAULT_LOWER + 4,
 [44] = IPRIO_DEFAULT_LOWER + 5,

 [43] = IPRIO_DEFAULT_LOWER + 6,
 [42] = IPRIO_DEFAULT_LOWER + 7,
 [21] = IPRIO_DEFAULT_LOWER + 8,
 [20] = IPRIO_DEFAULT_LOWER + 9,
 [41] = IPRIO_DEFAULT_LOWER + 10,
 [40] = IPRIO_DEFAULT_LOWER + 11,

 [39] = IPRIO_DEFAULT_LOWER + 12,
 [38] = IPRIO_DEFAULT_LOWER + 13,
 [19] = IPRIO_DEFAULT_LOWER + 14,
 [18] = IPRIO_DEFAULT_LOWER + 15,
 [37] = IPRIO_DEFAULT_LOWER + 16,
 [36] = IPRIO_DEFAULT_LOWER + 17,

 [35] = IPRIO_DEFAULT_LOWER + 18,
 [34] = IPRIO_DEFAULT_LOWER + 19,
 [17] = IPRIO_DEFAULT_LOWER + 20,
 [16] = IPRIO_DEFAULT_LOWER + 21,
 [33] = IPRIO_DEFAULT_LOWER + 22,
 [32] = IPRIO_DEFAULT_LOWER + 23,
};

uint8_t riscv_cpu_default_priority(int irq)
{
    if (irq < 0 || irq > 63) {
        return IPRIO_MMAXIPRIO;
    }

    return default_iprio[irq] ? default_iprio[irq] : IPRIO_MMAXIPRIO;
};

static int riscv_cpu_pending_to_irq(CPURISCVState *env,
                                    int extirq, unsigned int extirq_def_prio,
                                    uint64_t pending, uint8_t *iprio)
{
    int irq, best_irq = RISCV_EXCP_NONE;
    unsigned int prio, best_prio = UINT_MAX;

    if (!pending) {
        return RISCV_EXCP_NONE;
    }

    irq = ctz64(pending);
    if (!riscv_feature(env, RISCV_FEATURE_AIA)) {
        return irq;
    }

    pending = pending >> irq;
    while (pending) {
        prio = iprio[irq];
        if (!prio) {
            if (irq == extirq) {
                prio = extirq_def_prio;
            } else {
                prio = (riscv_cpu_default_priority(irq) < extirq_def_prio) ?
                       1 : IPRIO_MMAXIPRIO;
            }
        }
        if ((pending & 0x1) && (prio <= best_prio)) {
            best_irq = irq;
            best_prio = prio;
        }
        irq++;
        pending = pending >> 1;
    }

    return best_irq;
}

static uint64_t riscv_cpu_all_pending(CPURISCVState *env)
{
    uint32_t gein = get_field(env->hstatus, HSTATUS_VGEIN);
    uint64_t vsgein = (env->hgeip & (1ULL << gein)) ? MIP_VSEIP : 0;

    return (env->mip | vsgein) & env->mie;
}

int riscv_cpu_mirq_pending(CPURISCVState *env)
{
    uint64_t irqs = riscv_cpu_all_pending(env) & ~env->mideleg &
                    ~(MIP_SGEIP | MIP_VSSIP | MIP_VSTIP | MIP_VSEIP);

    return riscv_cpu_pending_to_irq(env, IRQ_M_EXT, IPRIO_DEFAULT_M,
                                    irqs, env->miprio);
}

int riscv_cpu_sirq_pending(CPURISCVState *env)
{
    uint64_t irqs = riscv_cpu_all_pending(env) & env->mideleg &
                    ~(MIP_VSSIP | MIP_VSTIP | MIP_VSEIP);

    return riscv_cpu_pending_to_irq(env, IRQ_S_EXT, IPRIO_DEFAULT_S,
                                    irqs, env->siprio);
}

int riscv_cpu_vsirq_pending(CPURISCVState *env)
{
    uint64_t irqs = riscv_cpu_all_pending(env) & env->mideleg &
                    (MIP_VSSIP | MIP_VSTIP | MIP_VSEIP);

    return riscv_cpu_pending_to_irq(env, IRQ_S_EXT, IPRIO_DEFAULT_S,
                                    irqs >> 1, env->hviprio);
}

static int riscv_cpu_local_irq_pending(CPURISCVState *env)
{
    int virq;
    uint64_t irqs, pending, mie, hsie, vsie;

    /* Determine interrupt enable state of all privilege modes */
    if (riscv_cpu_virt_enabled(env)) {
        mie = 1;
        hsie = 1;
        vsie = (env->priv < PRV_S) ||
               (env->priv == PRV_S && get_field(env->mstatus, MSTATUS_SIE));
    } else {
        mie = (env->priv < PRV_M) ||
              (env->priv == PRV_M && get_field(env->mstatus, MSTATUS_MIE));
        hsie = (env->priv < PRV_S) ||
               (env->priv == PRV_S && get_field(env->mstatus, MSTATUS_SIE));
        vsie = 0;
    }

    /* Determine all pending interrupts */
    pending = riscv_cpu_all_pending(env);

    /* Check M-mode interrupts */
    irqs = pending & ~env->mideleg & -mie;
    if (irqs) {
        return riscv_cpu_pending_to_irq(env, IRQ_M_EXT, IPRIO_DEFAULT_M,
                                        irqs, env->miprio);
    }

    /* Check HS-mode interrupts */
    irqs = pending & env->mideleg & ~env->hideleg & -hsie;
    if (irqs) {
        return riscv_cpu_pending_to_irq(env, IRQ_S_EXT, IPRIO_DEFAULT_S,
                                        irqs, env->siprio);
    }

    /* Check VS-mode interrupts */
    irqs = pending & env->mideleg & env->hideleg & -vsie;
    if (irqs) {
        virq = riscv_cpu_pending_to_irq(env, IRQ_S_EXT, IPRIO_DEFAULT_S,
                                        irqs >> 1, env->hviprio);
        return (virq <= 0) ? virq : virq + 1;
    }

    /* Indicate no pending interrupt */
    return RISCV_EXCP_NONE;
}

bool riscv_cpu_exec_interrupt(CPUState *cs, int interrupt_request)
{
    if (interrupt_request & CPU_INTERRUPT_HARD) {
        RISCVCPU *cpu = RISCV_CPU(cs);
        CPURISCVState *env = &cpu->env;
        int interruptno = riscv_cpu_local_irq_pending(env);
        if (interruptno >= 0) {
            cs->exception_index = RISCV_EXCP_INT_FLAG | interruptno;
            riscv_cpu_do_interrupt(cs);
            return true;
        }
    }
    return false;
}

/* Return true is floating point support is currently enabled */
bool riscv_cpu_fp_enabled(CPURISCVState *env)
{
    if (env->mstatus & MSTATUS_FS) {
        if (riscv_cpu_virt_enabled(env) && !(env->mstatus_hs & MSTATUS_FS)) {
            return false;
        }
        return true;
    }

    return false;
}

/* Return true is vector support is currently enabled */
bool riscv_cpu_vector_enabled(CPURISCVState *env)
{
    if (env->mstatus & MSTATUS_VS) {
        if (riscv_cpu_virt_enabled(env) && !(env->mstatus_hs & MSTATUS_VS)) {
            return false;
        }
        return true;
    }

    return false;
}

void riscv_cpu_swap_hypervisor_regs(CPURISCVState *env, bool hs_mode_trap)
{
    uint64_t mstatus_mask = MSTATUS_MXR | MSTATUS_SUM | MSTATUS_FS |
                            MSTATUS_SPP | MSTATUS_SPIE | MSTATUS_SIE |
                            MSTATUS64_UXL | MSTATUS_VS;
    bool current_virt = riscv_cpu_virt_enabled(env);
#if defined(TARGET_CHERI_RISCV_STD)
    mstatus_mask |= MSTATUS64_UCRG;
#endif
    g_assert(riscv_has_ext(env, RVH));

    if (current_virt) {
        /* Current V=1 and we are about to change to V=0 */
        env->vsstatus = env->mstatus & mstatus_mask;
        env->mstatus &= ~mstatus_mask;
        env->mstatus |= env->mstatus_hs;
        riscv_log_instr_csr_changed(env, CSR_VSSTATUS);
        /* mstatus may be modified again by do_interrupt */

        COPY_SPECIAL_REG(env, vstvec, vstvecc, stvec, stvecc);
        COPY_SPECIAL_REG(env, stvec, stvecc, stvec_hs, stcc_hs);
        riscv_log_instr_csr_changed(env, CSR_VSTVEC);
        riscv_log_instr_csr_changed(env, CSR_STVEC);

        COPY_SPECIAL_REG(env, vsscratch, vsscratchc, sscratch, sscratchc);
        COPY_SPECIAL_REG(env, sscratch, sscratchc, sscratch_hs, sscratchc_hs);

        riscv_log_instr_csr_changed(env, CSR_VSSCRATCH);
        riscv_log_instr_csr_changed(env, CSR_SSCRATCH);

        COPY_SPECIAL_REG(env, vsepc, vsepcc, sepc, sepcc);
        COPY_SPECIAL_REG(env, sepc, sepcc, sepc_hs, sepcc_hs);
        riscv_log_instr_csr_changed(env, CSR_VSEPC);
        riscv_log_instr_csr_changed(env, CSR_SEPC);

        env->vscause = env->scause;
        env->scause = env->scause_hs;
        riscv_log_instr_csr_changed(env, CSR_VSCAUSE);
        if (!hs_mode_trap) {
            /* scause is modified again when trapping to HS-mode */
            riscv_log_instr_csr_changed(env, CSR_SCAUSE);
        }

        env->vstval = env->stval;
        env->stval = env->stval_hs;
        riscv_log_instr_csr_changed(env, CSR_VSTVAL);
        if (!hs_mode_trap) {
            /* stval is modified again when trapping to HS-mode */
            riscv_log_instr_csr_changed(env, CSR_STVAL);
        }

#ifdef TARGET_CHERI_RISCV_STD_093
        env->vstval2 = env->stval2;
        env->stval2 = env->stval2_hs;
        if (!hs_mode_trap) {
            /* stval2 will be modified again when trapping to HS-mode */
            riscv_log_instr_csr_changed(env, CSR_STVAL2);
        }
#endif

        env->vsatp = env->satp;
        env->satp = env->satp_hs;
        riscv_log_instr_csr_changed(env, CSR_VSATP);
        riscv_log_instr_csr_changed(env, CSR_SATP);

#ifdef TARGET_CHERI
        env->vstidc = env->stidc;
        env->stidc = env->stidc_hs;
        riscv_log_instr_csr_changed(env, CSR_VSTIDC);
        riscv_log_instr_csr_changed(env, CSR_STIDC);
#else
        env->vstid = env->stid;
        env->stid = env->stid_hs;
        riscv_log_instr_csr_changed(env, CSR_VSTID);
        riscv_log_instr_csr_changed(env, CSR_STID);
#endif
    } else {
        /* Current V=0 and we are about to change to V=1 */
        /*
         * TODO(am2419): Not sure whether we should log assignments to
         * *_hs register variants.
         */
        env->mstatus_hs = env->mstatus & mstatus_mask;
        env->mstatus &= ~mstatus_mask;
        env->mstatus |= env->vsstatus;

        COPY_SPECIAL_REG(env, stvec_hs, stcc_hs, stvec, stvecc);
        COPY_SPECIAL_REG(env, stvec, stvecc, vstvec, vstvecc);
        riscv_log_instr_csr_changed(env, CSR_STVEC);

        COPY_SPECIAL_REG(env, sscratch_hs, sscratchc_hs, sscratch, sscratchc);
        COPY_SPECIAL_REG(env, sscratch, sscratchc, vsscratch, vsscratchc);

        riscv_log_instr_csr_changed(env, CSR_SSCRATCH);

        COPY_SPECIAL_REG(env, sepc_hs, sepcc_hs, sepc, sepcc);
        COPY_SPECIAL_REG(env, sepc, sepcc, vsepc, vsepcc);
        riscv_log_instr_csr_changed(env, CSR_SEPC);

        env->scause_hs = env->scause;
        env->scause = env->vscause;
        riscv_log_instr_csr_changed(env, CSR_SCAUSE);

        env->stval_hs = env->stval;
        env->stval = env->vstval;
        riscv_log_instr_csr_changed(env, CSR_STVAL);

#ifdef TARGET_CHERI_RISCV_STD_093
        env->stval2_hs = env->stval2;
        env->stval2 = env->vstval2;
        riscv_log_instr_csr_changed(env, CSR_STVAL2);
#endif

        env->satp_hs = env->satp;
        env->satp = env->vsatp;
        riscv_log_instr_csr_changed(env, CSR_SATP);
#ifdef TARGET_CHERI
        env->stidc_hs = env->stidc;
        env->stidc = env->vstidc;
        riscv_log_instr_csr_changed(env, CSR_VSTIDC);
        riscv_log_instr_csr_changed(env, CSR_STIDC);
#else
        env->stid_hs = env->stid;
        env->stid = env->vstid;
        riscv_log_instr_csr_changed(env, CSR_VSTID);
        riscv_log_instr_csr_changed(env, CSR_STID);
#endif
    }
}

target_ulong riscv_cpu_get_geilen(CPURISCVState *env)
{
    if (!riscv_has_ext(env, RVH)) {
        return 0;
    }

    return env->geilen;
}

void riscv_cpu_set_geilen(CPURISCVState *env, target_ulong geilen)
{
    if (!riscv_has_ext(env, RVH)) {
        return;
    }

    if (geilen > (TARGET_LONG_BITS - 1)) {
        return;
    }

    env->geilen = geilen;
}

bool riscv_cpu_virt_enabled(CPURISCVState *env)
{
    if (!riscv_has_ext(env, RVH)) {
        return false;
    }

    return get_field(env->virt, VIRT_ONOFF);
}

void riscv_cpu_set_virt_enabled(CPURISCVState *env, bool enable)
{
    if (!riscv_has_ext(env, RVH)) {
        return;
    }

    /* Flush the TLB on all virt mode changes. */
    if (get_field(env->virt, VIRT_ONOFF) != enable) {
        tlb_flush(env_cpu(env));
    }

    env->virt = set_field(env->virt, VIRT_ONOFF, enable);

    if (enable) {
        /*
         * The guest external interrupts from an interrupt controller are
         * delivered only when the Guest/VM is running (i.e. V=1). This means
         * any guest external interrupt which is triggered while the Guest/VM
         * is not running (i.e. V=0) will be missed on QEMU resulting in guest
         * with sluggish response to serial console input and other I/O events.
         *
         * To solve this, we check and inject interrupt after setting V=1.
         */
        riscv_cpu_update_mip(env_archcpu(env), 0, 0);
    }
}

bool riscv_cpu_two_stage_lookup(int mmu_idx)
{
    return mmu_idx & TB_FLAGS_PRIV_HYP_ACCESS_MASK;
}

int riscv_cpu_claim_interrupts(RISCVCPU *cpu, uint64_t interrupts)
{
    CPURISCVState *env = &cpu->env;
    if (env->miclaim & interrupts) {
        return -1;
    } else {
        env->miclaim |= interrupts;
        return 0;
    }
}

uint64_t riscv_cpu_update_mip(RISCVCPU *cpu, uint64_t mask, uint64_t value)
{
    CPURISCVState *env = &cpu->env;
    CPUState *cs = CPU(cpu);
    uint64_t gein, vsgein = 0, old = env->mip;
    bool locked = false;

    if (riscv_cpu_virt_enabled(env)) {
        gein = get_field(env->hstatus, HSTATUS_VGEIN);
        vsgein = (env->hgeip & (1ULL << gein)) ? MIP_VSEIP : 0;
    }

    if (!qemu_mutex_iothread_locked()) {
        locked = true;
        qemu_mutex_lock_iothread();
    }

    env->mip = (env->mip & ~mask) | (value & mask);

    if (env->mip | vsgein) {
        cpu_interrupt(cs, CPU_INTERRUPT_HARD);
    } else {
        cpu_reset_interrupt(cs, CPU_INTERRUPT_HARD);
    }

    if (locked) {
        qemu_mutex_unlock_iothread();
    }

    return old;
}

void riscv_cpu_set_rdtime_fn(CPURISCVState *env, uint64_t (*fn)(uint32_t),
                             uint32_t arg)
{
    env->rdtime_fn = fn;
    env->rdtime_fn_arg = arg;
}

void riscv_cpu_set_aia_ireg_rmw_fn(CPURISCVState *env, uint32_t priv,
                                   int (*rmw_fn)(void *arg,
                                                 target_ulong reg,
                                                 target_ulong *val,
                                                 target_ulong new_val,
                                                 target_ulong write_mask),
                                   void *rmw_fn_arg)
{
    if (priv <= PRV_M) {
        env->aia_ireg_rmw_fn[priv] = rmw_fn;
        env->aia_ireg_rmw_fn_arg[priv] = rmw_fn_arg;
    }
}

void riscv_cpu_set_mode(CPURISCVState *env, target_ulong newpriv)
{
    if (newpriv > PRV_M) {
        g_assert_not_reached();
    }
    if (newpriv == PRV_H) {
        newpriv = PRV_U;
    }
    /* tlb_flush is unnecessary as mode is contained in mmu_idx */
    env->priv = newpriv;
    env->xl = cpu_recompute_xl(env);
    riscv_cpu_update_mask(env);

    /*
     * Clear the load reservation - otherwise a reservation placed in one
     * context/process can be used by another, resulting in an SC succeeding
     * incorrectly. Version 2.2 of the ISA specification explicitly requires
     * this behaviour, while later revisions say that the kernel "should" use
     * an SC instruction to force the yielding of a load reservation on a
     * preemptive context switch. As a result, do both.
     */
    env->load_res = -1;

#ifdef CONFIG_TCG_LOG_INSTR
    qemu_log_instr_cpu_mode_t mode;

    switch (newpriv) {
    case PRV_M:
        mode = RISCV_LOG_INSTR_CPU_M;
        break;
    case PRV_S:
        mode = RISCV_LOG_INSTR_CPU_S;
        break;
    case PRV_H:
        mode = RISCV_LOG_INSTR_CPU_H;
        break;
    default:
        mode = RISCV_LOG_INSTR_CPU_U;
    }
    qemu_log_instr_mode_switch(env, mode, cpu_get_recent_pc(env));
#endif
}

#ifdef CONFIG_RVFI_DII
extern bool rvfi_debug_output;
#endif

#ifndef RISCV_PTE_TRAPPY
/*
 * The PTW logic below supports trapping on any subset of PTE_A, PTE_D, PTE_CD
 * being clear during an access that would have them be set.  The RISC-V spec
 * says that PTE_A and PTE_D always go together, and it's probably most sensible
 * that PTE_CD implies PTE_A and PTE_D.  So, sensible values for this constant
 * are 0, (PTE_A | PTE_D), or (PTE_A | PTE_D | PTE_CD).
 */
#define RISCV_PTE_TRAPPY 0
#endif

/*
 * get_physical_address_pmp - check PMP permission for this physical address
 *
 * Match the PMP region and check permission for this physical address and it's
 * TLB page. Returns 0 if the permission checking was successful
 *
 * @env: CPURISCVState
 * @prot: The returned protection attributes
 * @tlb_size: TLB page size containing addr. It could be modified after PMP
 *            permission checking. NULL if not set TLB page for addr.
 * @addr: The physical address to be checked permission
 * @access_type: The type of MMU access
 * @mode: Indicates current privilege level.
 */
static int get_physical_address_pmp(CPURISCVState *env, int *prot,
                                    target_ulong *tlb_size, hwaddr addr,
                                    int size, MMUAccessType access_type,
                                    int mode)
{
    pmp_priv_t pmp_priv;
    target_ulong tlb_size_pmp = 0;

    if (!riscv_feature(env, RISCV_FEATURE_PMP)) {
        *prot = PAGE_READ | PAGE_WRITE | PAGE_EXEC;
        return TRANSLATE_SUCCESS;
    }

    if (!pmp_hart_has_privs(env, addr, size,
                            access_type_to_pmp_priv(access_type), &pmp_priv,
                            mode)) {
        *prot = 0;
        return TRANSLATE_PMP_FAIL;
    }

    *prot = pmp_priv_to_page_prot(pmp_priv);
    if (tlb_size != NULL) {
        if (pmp_is_range_in_tlb(env, addr & ~(*tlb_size - 1), &tlb_size_pmp)) {
            *tlb_size = tlb_size_pmp;
        }
    }

    return TRANSLATE_SUCCESS;
}

static void pte_print(target_ulong pte, int level)
{
    qemu_log_mask(
        CPU_LOG_MMU, "PTE - " TARGET_FMT_lx " %s%s%s%s%s%s%s%s%s%s %d\n", pte,
#if defined(TARGET_CHERI) && !defined(TARGET_RISCV32)
        pte & PTE_CRG ? "CRG" : "", pte & PTE_CW ? "CW" : "",
#else
        "", "",
#endif
        pte & PTE_R ? "R" : "", pte & PTE_W ? "W" : "", pte & PTE_X ? "X" : "",
        pte & PTE_A ? "A" : "", pte & PTE_U ? "U" : "", pte & PTE_D ? "D" : "",
        pte & PTE_A ? "A" : "", pte & PTE_V ? "V" : "", level);
}

/* get_physical_address - get the physical address for this virtual address
 *
 * Do a page table walk to obtain the physical address corresponding to a
 * virtual address. Returns 0 if the translation was successful
 *
 * Adapted from Spike's mmu_t::translate and mmu_t::walk
 *
 * @env: CPURISCVState
 * @physical: This will be set to the calculated physical address
 * @prot: The returned protection attributes
 * @addr: The virtual address to be translated
 * @fault_pte_addr: If not NULL, this will be set to fault pte address
 *                  when a error occurs on pte address translation.
 *                  This will already be shifted to match htval.
 * @access_type: The type of MMU access
 * @mmu_idx: Indicates current privilege level
 * @first_stage: Are we in first stage translation?
 *               Second stage is used for hypervisor guest translation
 * @two_stage: Are we going to perform two stage translation
 * @is_debug: Is this access from a debugger or the monitor?
 */
static int get_physical_address(CPURISCVState *env, hwaddr *physical,
                                int *prot, target_ulong addr,
                                target_ulong *fault_pte_addr,
                                int access_type, int mmu_idx,
                                bool first_stage, bool two_stage,
                                bool is_debug)
{
    /* NOTE: the env->pc value visible here will not be
     * correct, but the value visible to the exception handler
     * (riscv_cpu_do_interrupt) is correct */
    MemTxResult res;
    MemTxAttrs attrs = MEMTXATTRS_UNSPECIFIED;
    int mode = mmu_idx & TB_FLAGS_PRIV_MMU_MASK;
    bool use_background = false;
<<<<<<< HEAD
#ifdef CONFIG_RVFI_DII
    if (env->rvfi_dii_have_injected_insn && access_type == MMU_INST_FETCH) {
        /*
         * Pretend we have a 1:1 mapping and never fail for instruction
         * fetches since the instruction is injected directly via
         * env->rvfi_dii_injected_insn.
         */
        *physical = addr;
        *prot = PAGE_EXEC;
        return TRANSLATE_SUCCESS;
    }
#endif
=======
    hwaddr ppn;
    RISCVCPU *cpu = env_archcpu(env);
    int napot_bits = 0;
    target_ulong napot_mask;
>>>>>>> c13b8e99

    /*
     * Check if we should use the background registers for the two
     * stage translation. We don't need to check if we actually need
     * two stage translation as that happened before this function
     * was called. Background registers will be used if the guest has
     * forced a two stage translation to be on (in HS or M mode).
     */
    if (!riscv_cpu_virt_enabled(env) && two_stage) {
        use_background = true;
    }

    /* MPRV does not affect the virtual-machine load/store
       instructions, HLV, HLVX, and HSV. */
    if (riscv_cpu_two_stage_lookup(mmu_idx)) {
        mode = get_field(env->hstatus, HSTATUS_SPVP);
    } else if (mode == PRV_M && access_type != MMU_INST_FETCH) {
        if (get_field(env->mstatus, MSTATUS_MPRV)) {
            mode = get_field(env->mstatus, MSTATUS_MPP);
        }
    }

    if (first_stage == false) {
        /* We are in stage 2 translation, this is similar to stage 1. */
        /* Stage 2 is always taken as U-mode */
        mode = PRV_U;
    }

    if (mode == PRV_M || !riscv_feature(env, RISCV_FEATURE_MMU)) {
        *physical = addr;
        *prot = PAGE_READ | PAGE_WRITE | PAGE_EXEC;
        return TRANSLATE_SUCCESS;
    }

    *prot = 0;

    hwaddr base;
    int levels, ptidxbits, ptesize, vm, sum, mxr, widened;

    if (first_stage == true) {
        mxr = get_field(env->mstatus, MSTATUS_MXR);
    } else {
        mxr = get_field(env->vsstatus, MSTATUS_MXR);
    }

    if (first_stage == true) {
        if (use_background) {
            if (riscv_cpu_mxl(env) == MXL_RV32) {
                base = (hwaddr)get_field(env->vsatp, SATP32_PPN) << PGSHIFT;
                vm = get_field(env->vsatp, SATP32_MODE);
            } else {
                base = (hwaddr)get_field(env->vsatp, SATP64_PPN) << PGSHIFT;
                vm = get_field(env->vsatp, SATP64_MODE);
            }
        } else {
            if (riscv_cpu_mxl(env) == MXL_RV32) {
                base = (hwaddr)get_field(env->satp, SATP32_PPN) << PGSHIFT;
                vm = get_field(env->satp, SATP32_MODE);
            } else {
                base = (hwaddr)get_field(env->satp, SATP64_PPN) << PGSHIFT;
                vm = get_field(env->satp, SATP64_MODE);
            }
        }
        widened = 0;
    } else {
        if (riscv_cpu_mxl(env) == MXL_RV32) {
            base = (hwaddr)get_field(env->hgatp, SATP32_PPN) << PGSHIFT;
            vm = get_field(env->hgatp, SATP32_MODE);
        } else {
            base = (hwaddr)get_field(env->hgatp, SATP64_PPN) << PGSHIFT;
            vm = get_field(env->hgatp, SATP64_MODE);
        }
        widened = 2;
    }
    /* status.SUM will be ignored if execute on background */
    sum = get_field(env->mstatus, MSTATUS_SUM) || use_background || is_debug;
    switch (vm) {
    case VM_1_10_SV32:
      levels = 2; ptidxbits = 10; ptesize = 4; break;
    case VM_1_10_SV39:
      levels = 3; ptidxbits = 9; ptesize = 8; break;
    case VM_1_10_SV48:
      levels = 4; ptidxbits = 9; ptesize = 8; break;
    case VM_1_10_SV57:
      levels = 5; ptidxbits = 9; ptesize = 8; break;
    case VM_1_10_MBARE:
        *physical = addr;
        *prot = PAGE_READ | PAGE_WRITE | PAGE_EXEC;
        return TRANSLATE_SUCCESS;
    default:
      g_assert_not_reached();
    }

    CPUState *cs = env_cpu(env);
#if defined(TARGET_CHERI_RISCV_STD_093) && !defined(TARGET_RISCV32)
    RISCVCPU *cpu = env_archcpu(env);
#endif
    int va_bits = PGSHIFT + levels * ptidxbits + widened;
    target_ulong mask, masked_msbs;

    if (TARGET_LONG_BITS > (va_bits - 1)) {
        mask = (1L << (TARGET_LONG_BITS - (va_bits - 1))) - 1;
    } else {
        mask = 0;
    }
    masked_msbs = (addr >> (va_bits - 1)) & mask;

    if (masked_msbs != 0 && masked_msbs != mask) {
        qemu_log_mask(CPU_LOG_MMU,
                      "%s Translate fail: top bits not a sign extension\n",
                      __func__);
        return TRANSLATE_FAIL;
    }

    int ptshift = (levels - 1) * ptidxbits;
    int i;

#if !TCG_OVERSIZED_GUEST
restart:
#endif
    for (i = 0; i < levels; i++, ptshift -= ptidxbits) {
        target_ulong idx;
        if (i == 0) {
            idx = (addr >> (PGSHIFT + ptshift)) &
                           ((1 << (ptidxbits + widened)) - 1);
        } else {
            idx = (addr >> (PGSHIFT + ptshift)) &
                           ((1 << ptidxbits) - 1);
        }

        /* check that physical address of PTE is legal */
        hwaddr pte_addr;

        if (two_stage && first_stage) {
            int vbase_prot;
            hwaddr vbase;

            /* Do the second stage translation on the base PTE address. */
            int vbase_ret = get_physical_address(env, &vbase, &vbase_prot,
                                                 base, NULL, MMU_DATA_LOAD,
                                                 mmu_idx, false, true,
                                                 is_debug);

            if (vbase_ret != TRANSLATE_SUCCESS) {
                if (fault_pte_addr) {
                    *fault_pte_addr = (base + idx * ptesize) >> 2;
                }
                return TRANSLATE_G_STAGE_FAIL;
            }

            pte_addr = vbase + idx * ptesize;
        } else {
            pte_addr = base + idx * ptesize;
        }

        int pmp_prot;
        int pmp_ret = get_physical_address_pmp(env, &pmp_prot, NULL, pte_addr,
                                               sizeof(target_ulong),
                                               MMU_DATA_LOAD, PRV_S);
        if (pmp_ret != TRANSLATE_SUCCESS) {
            return TRANSLATE_PMP_FAIL;
        }

        target_ulong pte;
        if (riscv_cpu_mxl(env) == MXL_RV32) {
            pte = address_space_ldl(cs->as, pte_addr, attrs, &res);
        } else {
            pte = address_space_ldq(cs->as, pte_addr, attrs, &res);
        }
        pte_print(pte, i);
        if (res != MEMTX_OK) {
            qemu_log_mask(
                CPU_LOG_MMU,
                "%s Translate fail: could not load pte at " TARGET_FMT_plx "\n",
                __func__, pte_addr);
            return TRANSLATE_FAIL;
        }

<<<<<<< HEAD
#if !defined(TARGET_RISCV32)
        /*
         * The top ten bits of the PTE are reserved.  While there may
         * eventually be a RISCV system with more than 44 bits of ppn (that is,
         * a 56-bit physical address space, or 64 PiB), we aren't one, yet.
         */
        hwaddr ppn = (pte & ~0xFFC0000000000000ULL) >> PTE_PPN_SHIFT;
#else
        hwaddr ppn = pte >> PTE_PPN_SHIFT;
#endif
=======
        if (riscv_cpu_sxl(env) == MXL_RV32) {
            ppn = pte >> PTE_PPN_SHIFT;
        } else if (cpu->cfg.ext_svpbmt || cpu->cfg.ext_svnapot) {
            ppn = (pte & (target_ulong)PTE_PPN_MASK) >> PTE_PPN_SHIFT;
        } else {
            ppn = pte >> PTE_PPN_SHIFT;
            if ((pte & ~(target_ulong)PTE_PPN_MASK) >> PTE_PPN_SHIFT) {
                return TRANSLATE_FAIL;
            }
        }
>>>>>>> c13b8e99

        if (!(pte & PTE_V)) {
            /* Invalid PTE */
            qemu_log_mask(CPU_LOG_MMU, "%s Translate fail: V not set\n",
                          __func__);
            return TRANSLATE_FAIL;
        } else if (!cpu->cfg.ext_svpbmt && (pte & PTE_PBMT)) {
            return TRANSLATE_FAIL;
        } else if (!(pte & (PTE_R | PTE_W | PTE_X))) {
            /* Inner PTE, continue walking */
<<<<<<< HEAD
#if defined(TARGET_CHERI_RISCV_STD_093) && !defined(TARGET_RISCV32)
            if (pte & PTE_CW) {
                /* This bit on a leaf node is illegal regardless of cheripte */
                qemu_log_mask(CPU_LOG_MMU,
                              "%s Translate fail: Reserved CW set\n", __func__);
                return TRANSLATE_FAIL;
            }
#endif
=======
            if (pte & (PTE_D | PTE_A | PTE_U | PTE_ATTR)) {
                return TRANSLATE_FAIL;
            }
>>>>>>> c13b8e99
            base = ppn << PGSHIFT;
        } else if ((pte & (PTE_R | PTE_W | PTE_X)) == PTE_W) {
            /* Reserved leaf PTE flags: PTE_W */
            qemu_log_mask(CPU_LOG_MMU, "%s Translate fail: Reserved WRX 100\n",
                          __func__);
            return TRANSLATE_FAIL;
        } else if ((pte & (PTE_R | PTE_W | PTE_X)) == (PTE_W | PTE_X)) {
            /* Reserved leaf PTE flags: PTE_W + PTE_X */
            qemu_log_mask(CPU_LOG_MMU, "%s Translate fail: Reserved WRX 011\n",
                          __func__);
            return TRANSLATE_FAIL;
#if defined(TARGET_CHERI_RISCV_V9) && !defined(TARGET_RISCV32)
        } else if ((pte & (PTE_CR | PTE_CRG)) == PTE_CRG) {
            /* Reserved CHERI-extended PTE flags: no CR but CRG */
            return TRANSLATE_CHERI_FAIL;
        } else if ((pte & (PTE_CR | PTE_CRM | PTE_CRG)) == (PTE_CR | PTE_CRG)) {
            /* Reserved CHERI-extended PTE flags: CR and no CRM but CRG */
            return TRANSLATE_CHERI_FAIL;
#endif
        } else if ((pte & PTE_U) && ((mode != PRV_U) &&
                   (!sum || access_type == MMU_INST_FETCH))) {
            /* User PTE flags when not U mode and mstatus.SUM is not set,
               or the access type is an instruction fetch */
            qemu_log_mask(CPU_LOG_MMU,
                          "%s Translate fail: U set but no SUM in S/M mode\n",
                          __func__);
            return TRANSLATE_FAIL;
        } else if (!(pte & PTE_U) && (mode != PRV_S)) {
            /* Supervisor PTE flags when not S mode */
            qemu_log_mask(CPU_LOG_MMU,
                          "%s Translate fail: user accessing non user page\n",
                          __func__);
            return TRANSLATE_FAIL;
        } else if (ppn & ((1ULL << ptshift) - 1)) {
            /* Misaligned PPN */
            qemu_log_mask(CPU_LOG_MMU, "%s Translate fail: misaligned PPN\n",
                          __func__);
            return TRANSLATE_FAIL;
        } else if ((access_type == MMU_DATA_LOAD ||
                    access_type == MMU_DATA_CAP_LOAD) &&
                   !((pte & PTE_R) || ((pte & PTE_X) && mxr))) {
            /* Read access check failed */
            qemu_log_mask(CPU_LOG_MMU,
                          "%s Translate fail: read access check failed\n",
                          __func__);
            return TRANSLATE_FAIL;
        } else if ((access_type == MMU_DATA_STORE ||
                    access_type == MMU_DATA_CAP_STORE) && !(pte & PTE_W)) {
            /* Write access check failed */
            qemu_log_mask(CPU_LOG_MMU,
                          "%s Translate fail: write access check failed\n",
                          __func__);
            return TRANSLATE_FAIL;
        } else if (access_type == MMU_INST_FETCH && !(pte & PTE_X)) {
            /* Fetch access check failed */
            qemu_log_mask(CPU_LOG_MMU, "%s Translate fail: X bit not set\n",
                          __func__);
            return TRANSLATE_FAIL;
#if defined(TARGET_CHERI) && !defined(TARGET_RISCV32)
        } else if (access_type == MMU_DATA_CAP_STORE && !(pte & PTE_CW)
#if defined(TARGET_CHERI_RISCV_STD_093)
                   && cpu->cfg.cheri_pte
#endif
        ) {
            /* CW inhibited */
            qemu_log_mask(CPU_LOG_MMU,
                          "%s Translate fail: CW bit not set on level %d\n",
                          __func__, i);
            return TRANSLATE_CHERI_FAIL;
#endif
#if RISCV_PTE_TRAPPY
        } else if (!(pte & PTE_A)) {
            /* PTE not marked as accessed */
            qemu_log_mask(CPU_LOG_MMU, "%s Translate fail: A not set\n",
                          __func__);
            return TRANSLATE_FAIL;
#endif
#if RISCV_PTE_TRAPPY
        } else if ((access_type == MMU_DATA_STORE) && !(pte & PTE_D)) {
            /* PTE not marked as dirty */
            qemu_log_mask(CPU_LOG_MMU, "%s Translate fail: D not set\n",
                          __func__);
            return TRANSLATE_FAIL;
#endif
#if defined(TARGET_CHERI)
#if RISCV_PTE_TRAPPY
        } else if (access_type == MMU_DATA_CAP_STORE && !(pte & PTE_D)) {
            /* PTE not marked as dirty for cap store */
            qemu_log_mask(CPU_LOG_MMU, "%s Translate fail: D not set (cap)\n",
                          __func__);
            return TRANSLATE_FAIL;
#endif
#if defined(TARGET_CHERI_RISCV_V9) && RISCV_PTE_TRAPPY
        } else if (access_type == MMU_DATA_CAP_STORE && !(pte & PTE_CD)) {
            /* CD clear; force the software trap handler to get involved */
            return TRANSLATE_CHERI_FAIL;
#endif
#endif
        } else {
            /* if necessary, set accessed and dirty bits. */
            target_ulong updated_pte = pte | PTE_A;
            switch (access_type) {
#if defined(TARGET_CHERI_RISCV_V9) && !defined(TARGET_RISCV32)
            case MMU_DATA_CAP_STORE:
                updated_pte |= PTE_CD;
                QEMU_FALLTHROUGH;
#endif
            case MMU_DATA_STORE:
                updated_pte |= PTE_D;
                break;
            }

            /* Page table updates need to be atomic with MTTCG enabled */
            if (updated_pte != pte) {
                /*
                 * - if accessed or dirty bits need updating, and the PTE is
                 *   in RAM, then we do so atomically with a compare and swap.
                 * - if the PTE is in IO space or ROM, then it can't be updated
                 *   and we return TRANSLATE_FAIL.
                 * - if the PTE changed by the time we went to update it, then
                 *   it is no longer valid and we must re-walk the page table.
                 */
                MemoryRegion *mr;
                hwaddr l = sizeof(target_ulong), addr1;
                mr = address_space_translate(cs->as, pte_addr,
                    &addr1, &l, false, MEMTXATTRS_UNSPECIFIED);
                if (memory_region_is_ram(mr)) {
                    target_ulong *pte_pa =
                        qemu_map_ram_ptr(mr->ram_block, addr1);
#if TCG_OVERSIZED_GUEST
                    /* MTTCG is not enabled on oversized TCG guests so
                     * page table updates do not need to be atomic */
                    *pte_pa = pte = updated_pte;
#else
                    target_ulong old_pte =
                        qatomic_cmpxchg(pte_pa, pte, updated_pte);
                    if (old_pte != pte) {
                        goto restart;
                    } else {
                        pte = updated_pte;
                    }
#endif
                } else {
                    /* misconfigured PTE in ROM (AD bits are not preset) or
                     * PTE is in IO space and can't be updated atomically */
                    qemu_log_mask(CPU_LOG_MMU,
                                  "%s Translate fail: PTE in IO space\n",
                                  __func__);
                    return TRANSLATE_FAIL;
                }
            }

            /* for superpage mappings, make a fake leaf PTE for the TLB's
               benefit. */
            target_ulong vpn = addr >> PGSHIFT;

            if (cpu->cfg.ext_svnapot && (pte & PTE_N)) {
                napot_bits = ctzl(ppn) + 1;
                if ((i != (levels - 1)) || (napot_bits != 4)) {
                    return TRANSLATE_FAIL;
                }
            }

            napot_mask = (1 << napot_bits) - 1;
            *physical = (((ppn & ~napot_mask) | (vpn & napot_mask) |
                          (vpn & (((target_ulong)1 << ptshift) - 1))
                         ) << PGSHIFT) | (addr & ~TARGET_PAGE_MASK);

            /* set permissions on the TLB entry */
            if ((pte & PTE_R) || ((pte & PTE_X) && mxr)) {
                *prot |= PAGE_READ;
            }
            if ((pte & PTE_X)) {
                *prot |= PAGE_EXEC;
            }
            /* add write permission on stores or if the page is already dirty,
               so that we TLB miss on later writes to update the dirty bit */
            if ((pte & PTE_W) &&
                ((access_type == MMU_DATA_STORE) ||
                 (access_type == MMU_DATA_CAP_STORE) || (pte & PTE_D))) {
                *prot |= PAGE_WRITE;
            }
#if defined(TARGET_CHERI_RISCV_V9) && !defined(TARGET_RISCV32)
            if ((pte & PTE_CR) == 0) {
                if ((pte & PTE_CRM) == 0) {
                    *prot |= PAGE_LC_CLEAR;
                } else {
                    *prot |= PAGE_LC_TRAP;
                }
            } else {
                if (pte & PTE_CRM) {
                    /* Cap-loads checked against [SU]GCLG in CCSR using PTE_U */
                    target_ulong gclgmask =
                        (pte & PTE_U) ? SCCSR_UGCLG : SCCSR_SGCLG;
                    bool gclg = (env->sccsr & gclgmask) != 0;
                    bool lclg = (pte & PTE_CRG) != 0;

                    if (gclg != lclg) {
                        *prot |= PAGE_LC_TRAP;
                    }
                }
            }
            if ((pte & PTE_CW) == 0) {
                *prot |= PAGE_SC_TRAP;
            }
#elif defined(TARGET_CHERI_RISCV_STD_093) && !defined(TARGET_RISCV32)
            bool pte_crg = (pte & PTE_CRG);
            bool status_ucrg = (env->mstatus & SSTATUS64_UCRG);
            /* TODO: Probably shouldn't update the TLB if we are trapping */
            if (cpu->cfg.cheri_pte) {
                if (!(pte & PTE_CW)) {
                    /* CW inhibited */
                    *prot |= PAGE_LC_CLEAR;
                } else if ((pte & PTE_U) && (status_ucrg != pte_crg)) {
                    *prot |= PAGE_LC_TRAP;
                }

                if (!(pte & PTE_CW)) {
                    if (pte_crg) {
                        /*
                         * Page fault or update. Trap for now, when we merge in
                         * upstream with svadu support we will update this.
                         */
                        *prot |= PAGE_SC_TRAP;
                    } else {
                        /* No cw or crg, so trap. */
                        *prot |= PAGE_SC_TRAP;
                    }
                }
            }
#endif
            return TRANSLATE_SUCCESS;
        }
    }
    qemu_log_mask(CPU_LOG_MMU, "%s Translate fail: fall through?\n", __func__);
    return TRANSLATE_FAIL;
}

static void rvfi_dii_update_mem_addr(CPURISCVState *env,
                                     MMUAccessType access_type, vaddr addr)
{
#if defined(CONFIG_RVFI_DII)
    /*
     * For non-ifetch, we log the mem_addr here to match sail which logs it
     * for all accesses that go down to the physical level (i.e. the ones
     * that passed CHERI and MMU checks) even if they fail then.
     */
    if (access_type != MMU_INST_FETCH) {
        env->rvfi_dii_trace.MEM.rvfi_mem_addr = addr;
        env->rvfi_dii_trace.available_fields |= RVFI_MEM_DATA;
    }
#endif
}

static void raise_mmu_exception(CPURISCVState *env, target_ulong address,
                                MMUAccessType access_type, bool pmp_violation,
#if defined(TARGET_CHERI) && !defined(TARGET_RISCV32)
                                bool cheri_violation,
#endif
                                bool first_stage, bool two_stage)
{
    CPUState *cs = env_cpu(env);
    int page_fault_exceptions, vm;
    uint64_t stap_mode;

    if (riscv_cpu_mxl(env) == MXL_RV32) {
        stap_mode = SATP32_MODE;
    } else {
        stap_mode = SATP64_MODE;
    }

    if (first_stage) {
        vm = get_field(env->satp, stap_mode);
    } else {
        vm = get_field(env->hgatp, stap_mode);
    }

    page_fault_exceptions = vm != VM_1_10_MBARE && !pmp_violation;

#if defined(TARGET_CHERI_RISCV_STD_093) && !defined(TARGET_RISCV32)
    /*
     * The 0.9.3 spec also defines both CHERI+normal page fault and reporting
     * a value of 2 for that case. However, detecting both cases requires
     * more invasive changes that will go away once we no longer support 0.9.3.
     */
    env->last_cap_cause = cheri_violation ? 1 : 0;
#endif

    switch (access_type) {
    case MMU_INST_FETCH:
        if (riscv_cpu_virt_enabled(env) && !first_stage) {
            cs->exception_index = RISCV_EXCP_INST_GUEST_PAGE_FAULT;
        } else {
            cs->exception_index = page_fault_exceptions ?
                RISCV_EXCP_INST_PAGE_FAULT : RISCV_EXCP_INST_ACCESS_FAULT;
        }
        break;
    case MMU_DATA_LOAD:
#if defined(TARGET_CHERI)
    case MMU_DATA_CAP_LOAD:
#endif
        if (two_stage && !first_stage) {
            cs->exception_index = RISCV_EXCP_LOAD_GUEST_ACCESS_FAULT;
#if defined(TARGET_CHERI) && !defined(TARGET_RISCV32)
        } else if (cheri_violation) {
#ifdef TARGET_CHERI_RISCV_STD_093
            cs->exception_index = RISCV_EXCP_LOAD_PAGE_FAULT;
#else
            cs->exception_index = RISCV_EXCP_LOAD_CAP_PAGE_FAULT;
#endif
#endif
        } else {
            cs->exception_index = page_fault_exceptions ?
                RISCV_EXCP_LOAD_PAGE_FAULT : RISCV_EXCP_LOAD_ACCESS_FAULT;
        }
        break;
    case MMU_DATA_STORE:
#if defined(TARGET_CHERI)
    case MMU_DATA_CAP_STORE:
#endif
        if (two_stage && !first_stage) {
            cs->exception_index = RISCV_EXCP_STORE_GUEST_AMO_ACCESS_FAULT;
#if defined(TARGET_CHERI) && !defined(TARGET_RISCV32)
        } else if (cheri_violation) {
#ifdef TARGET_CHERI_RISCV_STD_093
            cs->exception_index = RISCV_EXCP_STORE_PAGE_FAULT;
#else
            cs->exception_index = RISCV_EXCP_STORE_AMO_CAP_PAGE_FAULT;
#endif
#endif
        } else {
            cs->exception_index = page_fault_exceptions
                                      ? RISCV_EXCP_STORE_PAGE_FAULT
                                      : RISCV_EXCP_STORE_AMO_ACCESS_FAULT;
        }
        break;
    default:
        g_assert_not_reached();
    }
    if (pmp_violation) {
        /* CHERI and MMU checks passed, so we update mem_addr to match sail. */
        rvfi_dii_update_mem_addr(env, access_type, address);
    }
    env->badaddr = address;
    env->two_stage_lookup = two_stage;
}

hwaddr riscv_cpu_get_phys_page_debug(CPUState *cs, vaddr addr)
{
    RISCVCPU *cpu = RISCV_CPU(cs);
    CPURISCVState *env = &cpu->env;
    hwaddr phys_addr;
    int prot;
    int mmu_idx = cpu_mmu_index(&cpu->env, false);

    if (get_physical_address(env, &phys_addr, &prot, addr, NULL, 0, mmu_idx,
                             true, riscv_cpu_virt_enabled(env), true)) {
        return -1;
    }

    if (riscv_cpu_virt_enabled(env)) {
        if (get_physical_address(env, &phys_addr, &prot, phys_addr, NULL,
                                 0, mmu_idx, false, true, true)) {
            return -1;
        }
    }

    return phys_addr & TARGET_PAGE_MASK;
}

void riscv_cpu_do_transaction_failed(CPUState *cs, hwaddr physaddr,
                                     vaddr addr, unsigned size,
                                     MMUAccessType access_type,
                                     int mmu_idx, MemTxAttrs attrs,
                                     MemTxResult response, uintptr_t retaddr)
{
    RISCVCPU *cpu = RISCV_CPU(cs);
    CPURISCVState *env = &cpu->env;

    if (access_type == MMU_DATA_STORE) {
        cs->exception_index = RISCV_EXCP_STORE_AMO_ACCESS_FAULT;
    } else if (access_type == MMU_DATA_LOAD) {
        cs->exception_index = RISCV_EXCP_LOAD_ACCESS_FAULT;
    } else {
        cs->exception_index = RISCV_EXCP_INST_ACCESS_FAULT;
    }

    env->badaddr = addr;
    env->two_stage_lookup = riscv_cpu_virt_enabled(env) ||
                            riscv_cpu_two_stage_lookup(mmu_idx);
    /* CHERI and MMU checks passed, so we update mem_addr to match sail. */
    rvfi_dii_update_mem_addr(env, mmu_idx, addr);
    riscv_raise_exception(&cpu->env, cs->exception_index, retaddr);
}

void riscv_cpu_do_unaligned_access(CPUState *cs, vaddr addr,
                                   MMUAccessType access_type, int mmu_idx,
                                   uintptr_t retaddr)
{
    RISCVCPU *cpu = RISCV_CPU(cs);
    CPURISCVState *env = &cpu->env;
    switch (access_type) {
    case MMU_INST_FETCH:
        cs->exception_index = RISCV_EXCP_INST_ADDR_MIS;
        break;
    case MMU_DATA_LOAD:
        cs->exception_index = RISCV_EXCP_LOAD_ADDR_MIS;
        break;
    case MMU_DATA_STORE:
        cs->exception_index = RISCV_EXCP_STORE_AMO_ADDR_MIS;
        break;
    default:
        g_assert_not_reached();
    }
    env->badaddr = addr;
    env->two_stage_lookup = riscv_cpu_virt_enabled(env) ||
                            riscv_cpu_two_stage_lookup(mmu_idx);
    riscv_raise_exception(env, cs->exception_index, retaddr);
}

static inline int rvfi_dii_check_addr(CPURISCVState *env, int ret, hwaddr *pa,
                                      vaddr address, int size, int *prot,
                                      MMUAccessType access_type)
{
#ifdef CONFIG_RVFI_DII
    // For RVFI-DII we have to reject all memory accesses outside of the RAM
    // region (even if there is a valid ROM there)
    // However, we still have to allow MMU_INST_FETCH accesess since they are
    // triggered by tb_find().
    if (env->rvfi_dii_have_injected_insn && ret == TRANSLATE_SUCCESS) {
        if (access_type == MMU_INST_FETCH) {
            // Avoid filling the QEMU guest->host TLB with read/write entries
            // for the faked instr fetch translation
            *prot &= PAGE_EXEC;
        } else if (*pa < RVFI_DII_RAM_START ||
                   (*pa + size) > RVFI_DII_RAM_END) {
            if (rvfi_debug_output) {
                fprintf(stderr,
                        "Rejecting memory access to " TARGET_FMT_plx
                        " since it is outside the RVFI-DII range",
                        address);
            }
            qemu_log_mask(CPU_LOG_MMU,
                          "%s Translate fail: va=" TARGET_FMT_plx
                          " pa=" TARGET_FMT_plx
                          " is outside the RVFI-DII range\n",
                          __func__, address, *pa);
            return TRANSLATE_PMP_FAIL;
        }
    }
#endif
    return ret;
}

bool riscv_cpu_tlb_fill(CPUState *cs, vaddr address, int size,
                        MMUAccessType access_type, int mmu_idx,
                        bool probe, uintptr_t retaddr)
{
    RISCVCPU *cpu = RISCV_CPU(cs);
    CPURISCVState *env = &cpu->env;
    vaddr im_address;
    hwaddr pa = 0;
    int prot, prot2, prot_pmp, prot_lc_preserve, prot_sc_preserve;
    bool pmp_violation = false;
    bool first_stage_error = true;
    bool two_stage_lookup = false;
    int ret = TRANSLATE_FAIL;
    int mode = mmu_idx;
    /* default TLB page size */
    target_ulong tlb_size = TARGET_PAGE_SIZE;

#if defined(TARGET_CHERI) && !defined(TARGET_RISCV32)
    prot_lc_preserve = PAGE_LC_TRAP | PAGE_LC_CLEAR;
    prot_sc_preserve = PAGE_SC_TRAP;
#else
    prot_lc_preserve = 0;
    prot_sc_preserve = 0;
#endif

    env->guest_phys_fault_addr = 0;

    qemu_log_mask(CPU_LOG_MMU, "%s ad %" VADDR_PRIx " rw %d mmu_idx %d\n",
                  __func__, address, access_type, mmu_idx);

    /* MPRV does not affect the virtual-machine load/store
       instructions, HLV, HLVX, and HSV. */
    if (riscv_cpu_two_stage_lookup(mmu_idx)) {
        mode = get_field(env->hstatus, HSTATUS_SPVP);
    } else if (mode == PRV_M && access_type != MMU_INST_FETCH &&
               get_field(env->mstatus, MSTATUS_MPRV)) {
        mode = get_field(env->mstatus, MSTATUS_MPP);
        if (riscv_has_ext(env, RVH) && get_field(env->mstatus, MSTATUS_MPV)) {
            two_stage_lookup = true;
        }
    }

    if (riscv_cpu_virt_enabled(env) ||
        ((riscv_cpu_two_stage_lookup(mmu_idx) || two_stage_lookup) &&
         access_type != MMU_INST_FETCH)) {
        /* Two stage lookup */
        ret = get_physical_address(env, &pa, &prot, address,
                                   &env->guest_phys_fault_addr, access_type,
                                   mmu_idx, true, true, false);

        /*
         * A G-stage exception may be triggered during two state lookup.
         * And the env->guest_phys_fault_addr has already been set in
         * get_physical_address().
         */
        if (ret == TRANSLATE_G_STAGE_FAIL) {
            first_stage_error = false;
            access_type = MMU_DATA_LOAD;
        }

        qemu_log_mask(CPU_LOG_MMU,
                      "%s 1st-stage address=%" VADDR_PRIx " ret %d physical "
                      TARGET_FMT_plx " prot %d\n",
                      __func__, address, ret, pa, prot);
        ret = rvfi_dii_check_addr(env, ret, &pa, address, size, &prot, access_type);

        if (ret == TRANSLATE_SUCCESS) {
            /* Second stage lookup */
            im_address = pa;

            ret = get_physical_address(env, &pa, &prot2, im_address, NULL,
                                       access_type, mmu_idx, false, true,
                                       false);

            qemu_log_mask(CPU_LOG_MMU,
                    "%s 2nd-stage address=%" VADDR_PRIx " ret %d physical "
                    TARGET_FMT_plx " prot %d\n",
                    __func__, im_address, ret, pa, prot2);

            /*
             * CHERI's load-side caveats are enforced only on the guest
             * tables at the moment.  Because we are about to AND the two
             * prot words together, *set* both caveats in prot2 so that
             * either bit will be preserved from prot.
             *
             * XXX Eventually we probably want to permit the hypervisor to be
             * able to force tag clearing or trapping.  That probably looks
             * something like this (but details are subject to change):
             *
             *   Host     Guest    Action on tagged load
             *   -------- -------- ---------------------
             *
             *   Clear    _        Clear tag
             *   _        Clear    Clear tag
             *
             *   Accept   Accept   Accept
             *   Accept   Trap     Supervisor (VS/S) fault
             *
             *   Trap     _        Hypervisor (HS) fault
             *
             * The rest of the bits are AND-ed together as before, and
             * get_physical_address already handles the store-side CHERI
             * extensions.
             */
            prot &= prot2 | prot_lc_preserve;

            if (ret == TRANSLATE_SUCCESS) {
                ret = get_physical_address_pmp(env, &prot_pmp, &tlb_size, pa,
                                               size, access_type, mode);

                qemu_log_mask(CPU_LOG_MMU,
                              "%s PMP address=" TARGET_FMT_plx " ret %d prot"
                              " %d tlb_size " TARGET_FMT_lu "\n",
                              __func__, pa, ret, prot_pmp, tlb_size);

                /* PMP has no CHERI permissions; preserve trap/clear */
                prot &= prot_pmp | prot_lc_preserve | prot_sc_preserve;
            }

            if (ret != TRANSLATE_SUCCESS) {
                /*
                 * Guest physical address translation failed, this is a HS
                 * level exception
                 */
                first_stage_error = false;
                env->guest_phys_fault_addr = (im_address |
                                              (address &
                                               (TARGET_PAGE_SIZE - 1))) >> 2;
            }
        }
    } else {
        /* Single stage lookup */
        ret = get_physical_address(env, &pa, &prot, address, NULL,
                                   access_type, mmu_idx, true, false, false);
        ret = rvfi_dii_check_addr(env, ret, &pa, address, size, &prot, access_type);

        qemu_log_mask(CPU_LOG_MMU,
                      "%s address=%" VADDR_PRIx " ret %d physical "
                      TARGET_FMT_plx " prot %d\n",
                      __func__, address, ret, pa, prot);

        if (ret == TRANSLATE_SUCCESS) {
            ret = get_physical_address_pmp(env, &prot_pmp, &tlb_size, pa,
                                           size, access_type, mode);

            qemu_log_mask(CPU_LOG_MMU,
                          "%s PMP address=" TARGET_FMT_plx " ret %d prot"
                          " %d tlb_size " TARGET_FMT_lu "\n",
                          __func__, pa, ret, prot_pmp, tlb_size);

            /* PMP has no CHERI permissions; preserve trap/clear */
            prot &= prot_pmp | prot_lc_preserve | prot_sc_preserve;
        }
    }

    if (ret == TRANSLATE_PMP_FAIL) {
        pmp_violation = true;
    }

    if (ret == TRANSLATE_SUCCESS) {
        MemTxAttrs attrs = MEMTXATTRS_UNSPECIFIED;
#ifdef TARGET_CHERI
        attrs.tag_setting = access_type == MMU_DATA_CAP_STORE;
#endif
        tlb_set_page_with_attrs(cs, address & ~(tlb_size - 1), pa & ~(tlb_size - 1),
                                attrs, prot, mmu_idx, tlb_size);
        return true;
    } else if (probe) {
        return false;
    } else {
        raise_mmu_exception(env, address, access_type, pmp_violation,
#if defined(TARGET_CHERI) && !defined(TARGET_RISCV32)
                            ret == TRANSLATE_CHERI_FAIL,
#endif
                            first_stage_error,
                            riscv_cpu_virt_enabled(env) ||
                                riscv_cpu_two_stage_lookup(mmu_idx));
        riscv_raise_exception(env, cs->exception_index, retaddr);
    }

    return true;
}
#endif /* !CONFIG_USER_ONLY */

#ifdef TARGET_CHERI
/* TODO(am2419): do we log PCC as a changed register? */
#define riscv_update_pc_for_exc_handler(env, src_cap, new_pc)           \
    do {                                                                \
        cheri_update_pcc_for_exc_handler(&env->pcc, src_cap, new_pc);   \
        qemu_log_instr_dbg_cap(env, "PCC", &env->pcc);                  \
    } while (false)
#else
/*
 * TODO(am2419): We don't have a register ID for pc, move to a separate
 * logging helper that maps hwreg id to names for extra registers.
 * TODO(am2419): do we log PCC as a changed register?
 */
#define riscv_update_pc_for_exc_handler(env, src_cap, new_pc)                  \
    do {                                                                       \
        riscv_update_pc(env, new_pc, env->xl,                                  \
                        /*can_be_unrepresentable=*/true);                      \
        qemu_log_instr_dbg_reg(env, "pc", new_pc);                             \
    } while (false)
#endif /* TARGET_CHERI */

/*
 * Handle Traps
 *
 * Adapted from Spike's processor_t::take_trap.
 *
 */
void riscv_cpu_do_interrupt(CPUState *cs)
{
#if !defined(CONFIG_USER_ONLY)

    RISCVCPU *cpu = RISCV_CPU(cs);
    CPURISCVState *env = &cpu->env;
    bool write_gva = false;
    tcg_debug_assert(pc_is_current(env));
    uint64_t s;

    /* cs->exception is 32-bits wide unlike mcause which is XLEN-bits wide
     * so we mask off the MSB and separate into trap type and cause.
     */
    bool async = !!(cs->exception_index & RISCV_EXCP_INT_FLAG);
    target_ulong cause = cs->exception_index & RISCV_EXCP_INT_MASK;
    uint64_t deleg = async ? env->mideleg : env->medeleg;
    target_ulong tval = 0;
    target_ulong htval = 0;
    target_ulong mtval2 = 0;
#ifdef TARGET_CHERI_RISCV_STD_093
    target_ulong cheri_exc_info = 0;
#endif

    if  (cause == RISCV_EXCP_SEMIHOST) {
        if (env->priv >= PRV_S) {
            gpr_set_int_value(env, xA0, do_common_semihosting(cs));
            riscv_update_pc(env, PC_ADDR(env) + 4, env->xl,
                            /*can_be_unrepresentable=*/false);
            return;
        }
        cause = RISCV_EXCP_BREAKPOINT;
    }

    if (!async) {
        /* set tval to badaddr for traps with address information */
        switch (cause) {
        case RISCV_EXCP_INST_GUEST_PAGE_FAULT:
        case RISCV_EXCP_LOAD_GUEST_ACCESS_FAULT:
        case RISCV_EXCP_STORE_GUEST_AMO_ACCESS_FAULT:
        case RISCV_EXCP_INST_ADDR_MIS:
        case RISCV_EXCP_INST_ACCESS_FAULT:
        case RISCV_EXCP_LOAD_ADDR_MIS:
        case RISCV_EXCP_STORE_AMO_ADDR_MIS:
        case RISCV_EXCP_LOAD_ACCESS_FAULT:
        case RISCV_EXCP_STORE_AMO_ACCESS_FAULT:
        case RISCV_EXCP_INST_PAGE_FAULT:
        case RISCV_EXCP_LOAD_PAGE_FAULT:
        case RISCV_EXCP_STORE_PAGE_FAULT:
#if defined(TARGET_CHERI_RISCV_V9) && !defined(TARGET_RISCV32)
        case RISCV_EXCP_LOAD_CAP_PAGE_FAULT:
        case RISCV_EXCP_STORE_AMO_CAP_PAGE_FAULT:
#endif
            write_gva = true;
            tval = env->badaddr;
            break;
        case RISCV_EXCP_ILLEGAL_INST:
            tval = env->bins;
            break;
#ifdef TARGET_CHERI
        case RISCV_EXCP_CHERI:
            qemu_log_instr_or_mask_msg(
                env, CPU_LOG_INT, "Got CHERI trap %s, caused by register %d\n",
                cheri_cause_str(env->last_cap_cause), env->last_cap_index);
            tcg_debug_assert(env->last_cap_cause < 32);
            tcg_debug_assert(env->last_cap_index < 64);
#ifdef TARGET_CHERI_RISCV_STD_093
            tcg_debug_assert(env->last_cap_type <= CapEx093_Type_Last);
            /* Remap cap causes to the 0.9.3 values. */
            cheri_exc_info = cheri093_cap_cause(env->last_cap_cause);
            tcg_debug_assert(cheri_exc_info <= CapEx093_Last);
            tval = env->badaddr;
            cheri_exc_info |= env->last_cap_type << 16;
            env->last_cap_type = CapEx093_Type_None;
#else
            tval = env->last_cap_cause | env->last_cap_index << 5;
#endif
            env->last_cap_cause = -1;
            env->last_cap_index = -1;
            break;
#endif
        default:
            break;
        }
        /* ecall is dispatched as one cause so translate based on mode */
        if (cause == RISCV_EXCP_U_ECALL) {
            assert(env->priv <= 3);

            if (env->priv == PRV_M) {
                cause = RISCV_EXCP_M_ECALL;
            } else if (env->priv == PRV_S && riscv_cpu_virt_enabled(env)) {
                cause = RISCV_EXCP_VS_ECALL;
            } else if (env->priv == PRV_S && !riscv_cpu_virt_enabled(env)) {
                cause = RISCV_EXCP_S_ECALL;
            } else if (env->priv == PRV_U) {
                cause = RISCV_EXCP_U_ECALL;
            }
        }
    }

    trace_riscv_trap(env->mhartid, async, cause, PC_ADDR(env), tval,
                     riscv_cpu_get_trap_name(cause, async));

    qemu_log_mask(CPU_LOG_INT,
                  "%s: hart:"TARGET_FMT_ld", async:%d, cause:"TARGET_FMT_lx", "
                  "epc:0x"TARGET_FMT_lx", tval:0x"TARGET_FMT_lx", desc=%s\n",
                  __func__, env->mhartid, async, cause, PC_ADDR(env), tval,
                  riscv_cpu_get_trap_name(cause, async));

    if (env->priv <= PRV_S &&
            cause < TARGET_LONG_BITS && ((deleg >> cause) & 1)) {
        /* handle the trap in S-mode */
        if (riscv_has_ext(env, RVH)) {
            uint64_t hdeleg = async ? env->hideleg : env->hedeleg;

            if (riscv_cpu_virt_enabled(env) && ((hdeleg >> cause) & 1)) {
                /* Trap to VS mode */
                /*
                 * See if we need to adjust cause. Yes if its VS mode interrupt
                 * no if hypervisor has delegated one of hs mode's interrupt
                 */
                if (cause == IRQ_VS_TIMER || cause == IRQ_VS_SOFT ||
                    cause == IRQ_VS_EXT) {
                    cause = cause - 1;
                }
                write_gva = false;
            } else if (riscv_cpu_virt_enabled(env)) {
                /* Trap into HS mode, from virt */
                riscv_cpu_swap_hypervisor_regs(env, /*hs_mode_trap*/true);
                env->hstatus = set_field(env->hstatus, HSTATUS_SPVP,
                                         env->priv);
                env->hstatus = set_field(env->hstatus, HSTATUS_SPV,
                                         riscv_cpu_virt_enabled(env));


                htval = env->guest_phys_fault_addr;

                riscv_cpu_set_virt_enabled(env, 0);
            } else {
                /* Trap into HS mode */
                env->hstatus = set_field(env->hstatus, HSTATUS_SPV, false);
                htval = env->guest_phys_fault_addr;
                write_gva = false;
            }
            env->hstatus = set_field(env->hstatus, HSTATUS_GVA, write_gva);
        }
        riscv_log_instr_csr_changed(env, CSR_HSTATUS);

        s = env->mstatus;
        s = set_field(s, MSTATUS_SPIE, get_field(s, MSTATUS_SIE));
        s = set_field(s, MSTATUS_SPP, env->priv);
        s = set_field(s, MSTATUS_SIE, 0);
        env->mstatus = s;
        riscv_log_instr_csr_changed(env, CSR_MSTATUS);
        env->scause = cause | ((target_ulong)async << (TARGET_LONG_BITS - 1));
        riscv_log_instr_csr_changed(env, CSR_SCAUSE);

        COPY_SPECIAL_REG(env, sepc, sepcc, pc, pcc);
        riscv_log_instr_csr_changed(env, CSR_SEPC);

        env->stval = tval;
        riscv_log_instr_csr_changed(env, CSR_STVAL);
        env->htval = htval;
        riscv_log_instr_csr_changed(env, CSR_HTVAL);

#ifdef TARGET_CHERI_RISCV_STD_093
        if (cause == RISCV_EXCP_CHERI) {
            env->stval2 = cheri_exc_info;
            riscv_log_instr_csr_changed(env, CSR_STVAL2);
        }
#endif

        target_ulong stvec = GET_SPECIAL_REG_ADDR(env, stvec, stvecc);
        target_ulong new_pc = (stvec >> 2 << 2) +
            ((async && (stvec & 3) == 1) ? cause * 4 : 0);
        riscv_update_pc_for_exc_handler(env, &env->stvecc, new_pc);
        riscv_cpu_set_mode(env, PRV_S);
    } else {
        /* handle the trap in M-mode */
        if (riscv_has_ext(env, RVH)) {
            if (riscv_cpu_virt_enabled(env)) {
                riscv_cpu_swap_hypervisor_regs(env, /*hs_mode_trap*/false);
            }
            env->mstatus = set_field(env->mstatus, MSTATUS_MPV,
                                     riscv_cpu_virt_enabled(env));
            if (riscv_cpu_virt_enabled(env) && tval) {
                env->mstatus = set_field(env->mstatus, MSTATUS_GVA, 1);
            }

            mtval2 = env->guest_phys_fault_addr;

            /* Trapping to M mode, virt is disabled */
            riscv_cpu_set_virt_enabled(env, 0);
        }

        s = env->mstatus;
        s = set_field(s, MSTATUS_MPIE, get_field(s, MSTATUS_MIE));
        s = set_field(s, MSTATUS_MPP, env->priv);
        s = set_field(s, MSTATUS_MIE, 0);
        env->mstatus = s;
        riscv_log_instr_csr_changed(env, CSR_MSTATUS);
        env->mcause = cause | ~(((target_ulong)-1) >> async);
        riscv_log_instr_csr_changed(env, CSR_MCAUSE);

        COPY_SPECIAL_REG(env, mepc, mepcc, pc, pcc);
        riscv_log_instr_csr_changed(env, CSR_MEPC);

        env->mtval = tval;
        riscv_log_instr_csr_changed(env, CSR_MTVAL);
        env->mtval2 = mtval2;
#ifdef TARGET_CHERI_RISCV_STD_093
        /*
         * We do not set the mtval2 to guest_phys_fault_add in the
         * cheri exception case and report cause/type instead.
         */
        if (cause == RISCV_EXCP_CHERI) {
            env->mtval2 = cheri_exc_info;
        } else if (cause == RISCV_EXCP_LOAD_PAGE_FAULT ||
                   cause == RISCV_EXCP_STORE_PAGE_FAULT) {
            /* 0.9.3 reports 0/1/2 in mtval2 to report CHERI page faults */
            assert(env->last_cap_cause == 0 || env->last_cap_cause == 1);
            env->mtval2 = env->last_cap_cause;
        }
#endif
        riscv_log_instr_csr_changed(env, CSR_MTVAL2);

        target_ulong mtvec = GET_SPECIAL_REG_ADDR(env, mtvec, mtvecc);
        target_ulong new_pc = (mtvec >> 2 << 2) +
            ((async && (mtvec & 3) == 1) ? cause * 4 : 0);

        /*
         * This checks that the exception handler is at the same address that
         * caused the exception and the exception is related to reading an
         * instruction. We know up front that going into the handler will
         * trigger the same exception again.
         */
        if ((cause == RISCV_EXCP_INST_ACCESS_FAULT ||
             cause == RISCV_EXCP_ILLEGAL_INST) &&
#ifdef TARGET_CHERI
            cap_exactly_equal(&env->pcc, &env->mtvecc)) {
#else
            (env->pc == new_pc)) {
#endif
            error_report("*** infinite exception loop detected ***");
            exit(EXIT_FAILURE);
        }

        riscv_update_pc_for_exc_handler(env, &env->mtvecc, new_pc);
        riscv_cpu_set_mode(env, PRV_M);
    }

#ifdef CONFIG_TCG_LOG_INSTR
    if (qemu_log_instr_enabled(env)) {
        if (async) {
            qemu_log_instr_interrupt(env, cause,
                GET_SPECIAL_REG_ADDR(env, pc, pcc));
        } else {
            qemu_log_instr_exception(env, cause,
                GET_SPECIAL_REG_ADDR(env, pc, pcc), tval);
        }
    }
#endif

#ifdef CONFIG_RVFI_DII
    if (unlikely(env->rvfi_dii_have_injected_insn)) {
        qemu_log_mask(CPU_LOG_INT, "%s: Got real exception %d\n", __func__,
                      cs->exception_index);
        env->rvfi_dii_trace.INST.rvfi_trap = true;
        rvfi_dii_communicate(env_cpu(env), env, true);
    }
#endif
    /* NOTE: it is not necessary to yield load reservations here. It is only
     * necessary for an SC from "another hart" to cause a load reservation
     * to be yielded. Refer to the memory consistency model section of the
     * RISC-V ISA Specification.
     */

    env->two_stage_lookup = false;
#endif
    cs->exception_index = RISCV_EXCP_NONE; /* mark handled to qemu */
}

#ifdef TARGET_CHERI
void update_special_register(CPURISCVState *env, cap_register_t *scr,
                             const char *name, target_ulong new_value)
{
    /* The new behaviour is that SCR updates affect the address. */
    target_ulong new_cursor = new_value;
    if (!CHERI_NO_RELOCATION(env)) {
        /*
         * Legacy behaviour: with relocation enabled, updates to the SCRs update
         * the offset since updates to the architectural PC affect offset:
         * This shall be equivalent to a CSetOffset instruction, but with any
         * exception condition instead just clearing the tag of the SCR.
         */
        target_ulong current_offset = cap_get_offset(scr);
        target_ulong diff = new_value - current_offset;
        new_cursor = cap_get_cursor(scr) + diff;
    }

    if (!cap_is_unsealed(scr)) {
        error_report("Attempting to modify sealed %s: " PRINT_CAP_FMTSTR "\r\n",
                     name, PRINT_CAP_ARGS(scr));
        qemu_log_instr_extra(env, "Attempting to modify sealed %s: "
            PRINT_CAP_FMTSTR "\n", name, PRINT_CAP_ARGS(scr));
        // Clear the tag bit and update the cursor:
        cap_mark_unrepresentable(new_cursor, scr);
    } else if (!is_representable_cap_with_addr(scr, new_cursor)) {
        error_report(
            "Attempting to set unrepresentable cursor (0x" TARGET_FMT_lx
            ") on %s: " PRINT_CAP_FMTSTR "\r\n",
            new_cursor, name, PRINT_CAP_ARGS(scr));
        qemu_log_instr_extra(env, "Attempting to set unrepresentable cursor (0x"
            TARGET_FMT_lx ") on %s: " PRINT_CAP_FMTSTR "\r\n", new_cursor,
            name, PRINT_CAP_ARGS(scr));
        cap_mark_unrepresentable(new_cursor, scr);
    } else {
        scr->_cr_cursor = new_cursor;
    }
}
#endif<|MERGE_RESOLUTION|>--- conflicted
+++ resolved
@@ -895,7 +895,6 @@
     MemTxAttrs attrs = MEMTXATTRS_UNSPECIFIED;
     int mode = mmu_idx & TB_FLAGS_PRIV_MMU_MASK;
     bool use_background = false;
-<<<<<<< HEAD
 #ifdef CONFIG_RVFI_DII
     if (env->rvfi_dii_have_injected_insn && access_type == MMU_INST_FETCH) {
         /*
@@ -908,12 +907,10 @@
         return TRANSLATE_SUCCESS;
     }
 #endif
-=======
     hwaddr ppn;
     RISCVCPU *cpu = env_archcpu(env);
     int napot_bits = 0;
     target_ulong napot_mask;
->>>>>>> c13b8e99
 
     /*
      * Check if we should use the background registers for the two
@@ -1008,9 +1005,6 @@
     }
 
     CPUState *cs = env_cpu(env);
-#if defined(TARGET_CHERI_RISCV_STD_093) && !defined(TARGET_RISCV32)
-    RISCVCPU *cpu = env_archcpu(env);
-#endif
     int va_bits = PGSHIFT + levels * ptidxbits + widened;
     target_ulong mask, masked_msbs;
 
@@ -1092,29 +1086,25 @@
             return TRANSLATE_FAIL;
         }
 
-<<<<<<< HEAD
-#if !defined(TARGET_RISCV32)
-        /*
-         * The top ten bits of the PTE are reserved.  While there may
-         * eventually be a RISCV system with more than 44 bits of ppn (that is,
-         * a 56-bit physical address space, or 64 PiB), we aren't one, yet.
-         */
-        hwaddr ppn = (pte & ~0xFFC0000000000000ULL) >> PTE_PPN_SHIFT;
-#else
-        hwaddr ppn = pte >> PTE_PPN_SHIFT;
-#endif
-=======
         if (riscv_cpu_sxl(env) == MXL_RV32) {
             ppn = pte >> PTE_PPN_SHIFT;
         } else if (cpu->cfg.ext_svpbmt || cpu->cfg.ext_svnapot) {
             ppn = (pte & (target_ulong)PTE_PPN_MASK) >> PTE_PPN_SHIFT;
         } else {
+#if !defined(TARGET_RISCV32)
+            /*
+             * The top ten bits of the PTE are reserved.  While there may
+             * eventually be a RISCV system with more than 44 bits of ppn (that is,
+             * a 56-bit physical address space, or 64 PiB), we aren't one, yet.
+             */
+            ppn = (pte & ~0xFFC0000000000000ULL) >> PTE_PPN_SHIFT;
+#else
             ppn = pte >> PTE_PPN_SHIFT;
+#endif
             if ((pte & ~(target_ulong)PTE_PPN_MASK) >> PTE_PPN_SHIFT) {
                 return TRANSLATE_FAIL;
             }
         }
->>>>>>> c13b8e99
 
         if (!(pte & PTE_V)) {
             /* Invalid PTE */
@@ -1122,10 +1112,11 @@
                           __func__);
             return TRANSLATE_FAIL;
         } else if (!cpu->cfg.ext_svpbmt && (pte & PTE_PBMT)) {
+            qemu_log_mask(CPU_LOG_MMU, "%s Translate fail: PBMT not set\n",
+              __func__);
             return TRANSLATE_FAIL;
         } else if (!(pte & (PTE_R | PTE_W | PTE_X))) {
             /* Inner PTE, continue walking */
-<<<<<<< HEAD
 #if defined(TARGET_CHERI_RISCV_STD_093) && !defined(TARGET_RISCV32)
             if (pte & PTE_CW) {
                 /* This bit on a leaf node is illegal regardless of cheripte */
@@ -1134,11 +1125,12 @@
                 return TRANSLATE_FAIL;
             }
 #endif
-=======
             if (pte & (PTE_D | PTE_A | PTE_U | PTE_ATTR)) {
+                qemu_log_mask(CPU_LOG_MMU,
+                              "%s Translate fail: Reserved bits set\n",
+                              __func__);
                 return TRANSLATE_FAIL;
             }
->>>>>>> c13b8e99
             base = ppn << PGSHIFT;
         } else if ((pte & (PTE_R | PTE_W | PTE_X)) == PTE_W) {
             /* Reserved leaf PTE flags: PTE_W */
