/*
 * MIPS TLB (Translation lookaside buffer) helpers.
 *
 *  Copyright (c) 2004-2005 Jocelyn Mayer
 *
 * This library is free software; you can redistribute it and/or
 * modify it under the terms of the GNU Lesser General Public
 * License as published by the Free Software Foundation; either
 * version 2.1 of the License, or (at your option) any later version.
 *
 * This library is distributed in the hope that it will be useful,
 * but WITHOUT ANY WARRANTY; without even the implied warranty of
 * MERCHANTABILITY or FITNESS FOR A PARTICULAR PURPOSE.  See the GNU
 * Lesser General Public License for more details.
 *
 * You should have received a copy of the GNU Lesser General Public
 * License along with this library; if not, see <http://www.gnu.org/licenses/>.
 */
#include "qemu/osdep.h"

#include "cpu.h"
#include "internal.h"
#include "exec/exec-all.h"
#include "exec/cpu_ldst.h"
#include "exec/log.h"
#include "exec/log_instr.h"
#include "qemu/atomic.h"
#include "qemu/error-report.h"
#include "hw/mips/cpudevs.h"

#ifdef TARGET_CHERI
#include "cheri-helper-utils.h"
#endif

enum {
#ifdef TARGET_CHERI
    TLBRET_S = -5,
#else
    TLBRET_XI = -6,
    TLBRET_RI = -5,
#endif /* TARGET_CHERI */
    TLBRET_DIRTY = -4,
    TLBRET_INVALID = -3,
    TLBRET_NOMATCH = -2,
    TLBRET_BADADDR = -1,
    TLBRET_MATCH = 0
};

#if !defined(CONFIG_USER_ONLY)

/* no MMU emulation */
int no_mmu_map_address(CPUMIPSState *env, hwaddr *physical, int *prot,
                       target_ulong address, MMUAccessType access_type)
{
    *physical = address;
    *prot = PAGE_READ | PAGE_WRITE | PAGE_EXEC;
    return TLBRET_MATCH;
}

/* fixed mapping MMU emulation */
int fixed_mmu_map_address(CPUMIPSState *env, hwaddr *physical, int *prot,
                          target_ulong address, MMUAccessType access_type)
{
    if (address <= (int32_t)0x7FFFFFFFUL) {
        if (!(env->CP0_Status & (1 << CP0St_ERL))) {
            *physical = address + 0x40000000UL;
        } else {
            *physical = address;
        }
    } else if (address <= (int32_t)0xBFFFFFFFUL) {
        *physical = address & 0x1FFFFFFF;
    } else {
        *physical = address;
    }

    *prot = PAGE_READ | PAGE_WRITE | PAGE_EXEC;
    return TLBRET_MATCH;
}

/* MIPS32/MIPS64 R4000-style MMU emulation */
int r4k_map_address(CPUMIPSState *env, hwaddr *physical, int *prot,
                    target_ulong address, MMUAccessType access_type)
{
    uint16_t ASID = env->CP0_EntryHi & env->CP0_EntryHi_ASID_mask;
    uint32_t MMID = env->CP0_MemoryMapID;
    bool mi = !!((env->CP0_Config5 >> CP0C5_MI) & 1);
    uint32_t tlb_mmid;
    int i;

    MMID = mi ? MMID : (uint32_t) ASID;

#if defined(TARGET_CHERI)
    unsigned gclg_bit;
    if (address < 0x4000000000000000) {
        /* useg, xuseg */
        gclg_bit = CP0EnHi_CLGU;
    } else if (address < 0x8000000000000000) {
        /* xsseg */
        gclg_bit = CP0EnHi_CLGS;
    } else if (address < 0xFFFFFFFFC0000000) {
        /* xkphys (won't be called), xkseg, kseg0, kseg1 */
        gclg_bit = CP0EnHi_CLGK;
    } else if (address < 0xFFFFFFFFE0000000) {
        /* sseg */
        gclg_bit = CP0EnHi_CLGS;
    } else {
        /* kseg3 */
        gclg_bit = CP0EnHi_CLGK;
    }
    bool gclg = !!(env->CP0_EntryHi & (1UL << gclg_bit));
#endif

    for (i = 0; i < env->tlb->tlb_in_use; i++) {
        r4k_tlb_t *tlb = &env->tlb->mmu.r4k.tlb[i];
        /* 1k pages are not supported. */
        target_ulong mask = tlb->PageMask | ~(TARGET_PAGE_MASK << 1);
        target_ulong tag = address & ~mask;
        target_ulong VPN = tlb->VPN & ~mask;
#if defined(TARGET_MIPS64)
        tag &= env->SEGMask;
#endif

        /* Check ASID/MMID, virtual page number & size */
        tlb_mmid = mi ? tlb->MMID : (uint32_t) tlb->ASID;
        if ((tlb->G == 1 || tlb_mmid == MMID) && VPN == tag && !tlb->EHINV) {
            /* TLB match */
            int n = !!(address & mask & ~(mask >> 1));
            /* Check access rights */
            if (!(n ? tlb->V1 : tlb->V0)) {
                return TLBRET_INVALID;
            }
<<<<<<< HEAD
#if defined(TARGET_CHERI)
            if (rw == MMU_DATA_CAP_STORE) {
                /*
                 * If we're trying to do a cap-store, first check for the
                 * dirty/store-permitted bit before looking at the the
                 * store-capability inhibit.
                 */
                if (!(n ? tlb->D1 : tlb->D0)) {
                    return TLBRET_DIRTY;
                }
                if (n ? tlb->S1 : tlb->S0) {
                    return TLBRET_S;
                }
            }

            if (n ? tlb->S1 : tlb->S0) {
                *prot |= PAGE_SC_TRAP;
            }
#else
            if (rw == MMU_INST_FETCH && (n ? tlb->XI1 : tlb->XI0)) {
=======
            if (access_type == MMU_INST_FETCH && (n ? tlb->XI1 : tlb->XI0)) {
>>>>>>> 00d8ba9e
                return TLBRET_XI;
            }
            if (access_type == MMU_DATA_LOAD && (n ? tlb->RI1 : tlb->RI0)) {
                return TLBRET_RI;
            }
<<<<<<< HEAD
#endif /* TARGET_CHERI */

            if (( (rw != MMU_DATA_STORE)
#if defined(TARGET_CHERI)
                  && (rw != MMU_DATA_CAP_STORE)
#endif
                ) || (n ? tlb->D1 : tlb->D0)) {

=======
            if (access_type != MMU_DATA_STORE || (n ? tlb->D1 : tlb->D0)) {
>>>>>>> 00d8ba9e
                *physical = tlb->PFN[n] | (address & (mask >> 1));
                *prot = PAGE_READ;
                if (n ? tlb->D1 : tlb->D0) {
                    *prot |= PAGE_WRITE;
                }
#if !defined(TARGET_CHERI)
                if (!(n ? tlb->XI1 : tlb->XI0)) {
#else
                if (true) {
#endif
                    *prot |= PAGE_EXEC;
                }

#if defined(TARGET_CHERI)
                if (n ? tlb->L1 : tlb->L0) {
                    *prot |= PAGE_LC_CLEAR;
                }
                bool pclg = n ? tlb->CLG1 : tlb->CLG0;
                if (pclg != gclg) {
                    *prot |= PAGE_LC_TRAP;
                }
#endif

                return TLBRET_MATCH;
            }
            return TLBRET_DIRTY;
        }
    }
    return TLBRET_NOMATCH;
}

static void no_mmu_init(CPUMIPSState *env, const mips_def_t *def)
{
    env->tlb->nb_tlb = 1;
    env->tlb->map_address = &no_mmu_map_address;
}

static void fixed_mmu_init(CPUMIPSState *env, const mips_def_t *def)
{
    env->tlb->nb_tlb = 1;
    env->tlb->map_address = &fixed_mmu_map_address;
}

static void r4k_mmu_init(CPUMIPSState *env, const mips_def_t *def)
{
    env->tlb->nb_tlb = 1 + ((def->CP0_Config1 >> CP0C1_MMU) & 63);
    env->tlb->map_address = &r4k_map_address;
    env->tlb->helper_tlbwi = r4k_helper_tlbwi;
    env->tlb->helper_tlbwr = r4k_helper_tlbwr;
    env->tlb->helper_tlbp = r4k_helper_tlbp;
    env->tlb->helper_tlbr = r4k_helper_tlbr;
    env->tlb->helper_tlbinv = r4k_helper_tlbinv;
    env->tlb->helper_tlbinvf = r4k_helper_tlbinvf;
}

void mmu_init(CPUMIPSState *env, const mips_def_t *def)
{
    env->tlb = g_malloc0(sizeof(CPUMIPSTLBContext));

    switch (def->mmu_type) {
    case MMU_TYPE_NONE:
        no_mmu_init(env, def);
        break;
    case MMU_TYPE_R4000:
        r4k_mmu_init(env, def);
        break;
    case MMU_TYPE_FMT:
        fixed_mmu_init(env, def);
        break;
    case MMU_TYPE_R3000:
    case MMU_TYPE_R6000:
    case MMU_TYPE_R8000:
    default:
        cpu_abort(env_cpu(env), "MMU type not supported\n");
    }
}

static int is_seg_am_mapped(unsigned int am, bool eu, int mmu_idx)
{
    /*
     * Interpret access control mode and mmu_idx.
     *           AdE?     TLB?
     *      AM  K S U E  K S U E
     * UK    0  0 1 1 0  0 - - 0
     * MK    1  0 1 1 0  1 - - !eu
     * MSK   2  0 0 1 0  1 1 - !eu
     * MUSK  3  0 0 0 0  1 1 1 !eu
     * MUSUK 4  0 0 0 0  0 1 1 0
     * USK   5  0 0 1 0  0 0 - 0
     * -     6  - - - -  - - - -
     * UUSK  7  0 0 0 0  0 0 0 0
     */
    int32_t adetlb_mask;

    switch (mmu_idx) {
    case 3: /* ERL */
        /* If EU is set, always unmapped */
        if (eu) {
            return 0;
        }
        /* fall through */
    case MIPS_HFLAG_KM:
        /* Never AdE, TLB mapped if AM={1,2,3} */
        adetlb_mask = 0x70000000;
        goto check_tlb;

    case MIPS_HFLAG_SM:
        /* AdE if AM={0,1}, TLB mapped if AM={2,3,4} */
        adetlb_mask = 0xc0380000;
        goto check_ade;

    case MIPS_HFLAG_UM:
        /* AdE if AM={0,1,2,5}, TLB mapped if AM={3,4} */
        adetlb_mask = 0xe4180000;
        /* fall through */
    check_ade:
        /* does this AM cause AdE in current execution mode */
        if ((adetlb_mask << am) < 0) {
            return TLBRET_BADADDR;
        }
        adetlb_mask <<= 8;
        /* fall through */
    check_tlb:
        /* is this AM mapped in current execution mode */
        return ((adetlb_mask << am) < 0);
    default:
        assert(0);
        return TLBRET_BADADDR;
    };
}

static int get_seg_physical_address(CPUMIPSState *env, hwaddr *physical,
                                    int *prot, target_ulong real_address,
                                    MMUAccessType access_type, int mmu_idx,
                                    unsigned int am, bool eu,
                                    target_ulong segmask,
                                    hwaddr physical_base)
{
    int mapped = is_seg_am_mapped(am, eu, mmu_idx);

    if (mapped < 0) {
        /* is_seg_am_mapped can report TLBRET_BADADDR */
        return mapped;
    } else if (mapped) {
        /* The segment is TLB mapped */
        return env->tlb->map_address(env, physical, prot, real_address,
                                     access_type);
    } else {
        /* The segment is unmapped */
        *physical = physical_base | (real_address & segmask);
        *prot = PAGE_READ | PAGE_WRITE | PAGE_EXEC;
        return TLBRET_MATCH;
    }
}

static int get_segctl_physical_address(CPUMIPSState *env, hwaddr *physical,
                                       int *prot, target_ulong real_address,
                                       MMUAccessType access_type, int mmu_idx,
                                       uint16_t segctl, target_ulong segmask)
{
    unsigned int am = (segctl & CP0SC_AM_MASK) >> CP0SC_AM;
    bool eu = (segctl >> CP0SC_EU) & 1;
    hwaddr pa = ((hwaddr)segctl & CP0SC_PA_MASK) << 20;

    return get_seg_physical_address(env, physical, prot, real_address,
                                    access_type, mmu_idx, am, eu, segmask,
                                    pa & ~(hwaddr)segmask);
}

static int get_physical_address(CPUMIPSState *env, hwaddr *physical,
                                int *prot, target_ulong real_address,
                                MMUAccessType access_type, int mmu_idx)
{
    /* User mode can only access useg/xuseg */
#if defined(TARGET_MIPS64)
    int user_mode = mmu_idx == MIPS_HFLAG_UM;
    int supervisor_mode = mmu_idx == MIPS_HFLAG_SM;
    int kernel_mode = !user_mode && !supervisor_mode;
    int UX = (env->CP0_Status & (1 << CP0St_UX)) != 0;
    int SX = (env->CP0_Status & (1 << CP0St_SX)) != 0;
    int KX = (env->CP0_Status & (1 << CP0St_KX)) != 0;
#endif
    int ret = TLBRET_MATCH;
    /* effective address (modified for KVM T&E kernel segments) */
    target_ulong address = real_address;

#define USEG_LIMIT      ((target_ulong)(int32_t)0x7FFFFFFFUL)
#define KSEG0_BASE      ((target_ulong)(int32_t)0x80000000UL)
#define KSEG1_BASE      ((target_ulong)(int32_t)0xA0000000UL)
#define KSEG2_BASE      ((target_ulong)(int32_t)0xC0000000UL)
#define KSEG3_BASE      ((target_ulong)(int32_t)0xE0000000UL)

#define KVM_KSEG0_BASE  ((target_ulong)(int32_t)0x40000000UL)
#define KVM_KSEG2_BASE  ((target_ulong)(int32_t)0x60000000UL)

    if (mips_um_ksegs_enabled()) {
        /* KVM T&E adds guest kernel segments in useg */
        if (real_address >= KVM_KSEG0_BASE) {
            if (real_address < KVM_KSEG2_BASE) {
                /* kseg0 */
                address += KSEG0_BASE - KVM_KSEG0_BASE;
            } else if (real_address <= USEG_LIMIT) {
                /* kseg2/3 */
                address += KSEG2_BASE - KVM_KSEG2_BASE;
            }
        }
    }

    if (address <= USEG_LIMIT) {
        /* useg */
        uint16_t segctl;

        if (address >= 0x40000000UL) {
            segctl = env->CP0_SegCtl2;
        } else {
            segctl = env->CP0_SegCtl2 >> 16;
        }
        ret = get_segctl_physical_address(env, physical, prot,
                                          real_address, access_type,
                                          mmu_idx, segctl, 0x3FFFFFFF);
#if defined(TARGET_MIPS64)
    } else if (address < 0x4000000000000000ULL) {
        /* xuseg */
        if (UX && address <= (0x3FFFFFFFFFFFFFFFULL & env->SEGMask)) {
            ret = env->tlb->map_address(env, physical, prot,
                                        real_address, access_type);
        } else {
            ret = TLBRET_BADADDR;
        }
    } else if (address < 0x8000000000000000ULL) {
        /* xsseg */
        if ((supervisor_mode || kernel_mode) &&
            SX && address <= (0x7FFFFFFFFFFFFFFFULL & env->SEGMask)) {
            ret = env->tlb->map_address(env, physical, prot,
                                        real_address, access_type);
        } else {
            ret = TLBRET_BADADDR;
        }
    } else if (address < 0xC000000000000000ULL) {
        /* xkphys */
        if ((address & 0x07FFFFFFFFFFFFFFULL) <= env->PAMask) {
            /* KX/SX/UX bit to check for each xkphys EVA access mode */
            static const uint8_t am_ksux[8] = {
                [CP0SC_AM_UK]    = (1u << CP0St_KX),
                [CP0SC_AM_MK]    = (1u << CP0St_KX),
                [CP0SC_AM_MSK]   = (1u << CP0St_SX),
                [CP0SC_AM_MUSK]  = (1u << CP0St_UX),
                [CP0SC_AM_MUSUK] = (1u << CP0St_UX),
                [CP0SC_AM_USK]   = (1u << CP0St_SX),
                [6]              = (1u << CP0St_KX),
                [CP0SC_AM_UUSK]  = (1u << CP0St_UX),
            };
            unsigned int am = CP0SC_AM_UK;
            unsigned int xr = (env->CP0_SegCtl2 & CP0SC2_XR_MASK) >> CP0SC2_XR;

            if (xr & (1 << ((address >> 59) & 0x7))) {
                am = (env->CP0_SegCtl1 & CP0SC1_XAM_MASK) >> CP0SC1_XAM;
            }
            /* Does CP0_Status.KX/SX/UX permit the access mode (am) */
            if (env->CP0_Status & am_ksux[am]) {
                ret = get_seg_physical_address(env, physical, prot,
                                               real_address, access_type,
                                               mmu_idx, am, false, env->PAMask,
                                               0);
            } else {
                ret = TLBRET_BADADDR;
            }
        } else {
            ret = TLBRET_BADADDR;
        }
    } else if (address < 0xFFFFFFFF80000000ULL) {
        /* xkseg */
        if (kernel_mode && KX &&
            address <= (0xFFFFFFFF7FFFFFFFULL & env->SEGMask)) {
            ret = env->tlb->map_address(env, physical, prot,
                                        real_address, access_type);
        } else {
            ret = TLBRET_BADADDR;
        }
#endif
    /*
     * XXXAR: I am not entirely sure deleting the previous code using  is the correct way to make commit
     * a78cda6e0212ccb16711d0dd30c2bb3480b36415 (40 bits for CHERI) to work with
     * the new get_segctl_physical_address added in commit
     * 480e79aedd322fcfac17052caff21626ea7c78e2. As far as I can see from the
     * BERI hardware reference we should still be using 0x1FFFFFFF as the mask
     * for kseg0 and kseg1
     */
    } else if (address < KSEG1_BASE) {
        /* kseg0 */
        ret = get_segctl_physical_address(env, physical, prot, real_address,
                                          access_type, mmu_idx,
                                          env->CP0_SegCtl1 >> 16, 0x1FFFFFFF);
    } else if (address < KSEG2_BASE) {
        /* kseg1 */
        ret = get_segctl_physical_address(env, physical, prot, real_address,
                                          access_type, mmu_idx,
                                          env->CP0_SegCtl1, 0x1FFFFFFF);
    } else if (address < KSEG3_BASE) {
        /* sseg (kseg2) */
        ret = get_segctl_physical_address(env, physical, prot, real_address,
                                          access_type, mmu_idx,
                                          env->CP0_SegCtl0 >> 16, 0x1FFFFFFF);
    } else {
        /*
         * kseg3
         * XXX: debug segment is not emulated
         */
        ret = get_segctl_physical_address(env, physical, prot, real_address,
                                          access_type, mmu_idx,
                                          env->CP0_SegCtl0, 0x1FFFFFFF);
    }
    return ret;
}

void cpu_mips_tlb_flush(CPUMIPSState *env)
{
    /* Flush qemu's TLB and discard all shadowed entries.  */
    tlb_flush(env_cpu(env));
    env->tlb->tlb_in_use = env->tlb->nb_tlb;
}

#endif /* !CONFIG_USER_ONLY */

#ifdef TARGET_CHERI
static void raise_mmu_exception(CPUMIPSState *env, target_ulong address,
                                int rw, int tlb_error, int reg)
#else
static void raise_mmu_exception(CPUMIPSState *env, target_ulong address,
<<<<<<< HEAD
                                int rw, int tlb_error)
#endif
=======
                                MMUAccessType access_type, int tlb_error)
>>>>>>> 00d8ba9e
{
    CPUState *cs = env_cpu(env);
    MipsExcp exception = 0;
    int error_code = 0;

    if (access_type == MMU_INST_FETCH) {
        error_code |= EXCP_INST_NOTAVAIL;
    }
    switch (tlb_error) {
    default:
    case TLBRET_BADADDR:
        /* Reference to kernel address from user mode or supervisor mode */
        /* Reference to supervisor address from user mode */
<<<<<<< HEAD
        if (rw == MMU_DATA_STORE || rw == MMU_DATA_CAP_STORE) {
=======
        if (access_type == MMU_DATA_STORE) {
>>>>>>> 00d8ba9e
            exception = EXCP_AdES;
        } else {
            exception = EXCP_AdEL;
        }
        break;
    case TLBRET_NOMATCH:
        /* No TLB match for a mapped address */
<<<<<<< HEAD
        if (rw == MMU_DATA_STORE || rw == MMU_DATA_CAP_STORE) {
=======
        if (access_type == MMU_DATA_STORE) {
>>>>>>> 00d8ba9e
            exception = EXCP_TLBS;
        } else {
            exception = EXCP_TLBL;
        }
        error_code |= EXCP_TLB_NOMATCH;
        break;
    case TLBRET_INVALID:
        /* TLB match with no valid bit */
<<<<<<< HEAD
        if (rw == MMU_DATA_STORE || rw == MMU_DATA_CAP_STORE) {
=======
        if (access_type == MMU_DATA_STORE) {
>>>>>>> 00d8ba9e
            exception = EXCP_TLBS;
        } else {
            exception = EXCP_TLBL;
        }
        break;
    case TLBRET_DIRTY:
        /* TLB match but 'D' bit is cleared */
        exception = EXCP_LTLBL;
        break;
#ifdef TARGET_CHERI
    case TLBRET_S:
        /* TLB capability store bit was set, blocking capability store. */
        cpu_mips_store_capcause(env, reg, CapEx_TLBNoStoreCap);
        exception = EXCP_C2E;
        break;
#else
    case TLBRET_XI:
        /* Execute-Inhibit Exception */
        if (env->CP0_PageGrain & (1 << CP0PG_IEC)) {
            exception = EXCP_TLBXI;
        } else {
            exception = EXCP_TLBL;
        }
        break;
    case TLBRET_RI:
        /* Read-Inhibit Exception */
        if (env->CP0_PageGrain & (1 << CP0PG_IEC)) {
            exception = EXCP_TLBRI;
        } else {
            exception = EXCP_TLBL;
        }
        break;
#endif /* TARGET_CHERI */
    }
    /* Raise exception */
    if (!(env->hflags & MIPS_HFLAG_DM)) {
        env->CP0_BadVAddr = address;
    }
    env->CP0_Context = (env->CP0_Context & ~0x007fffff) |
                       ((address >> 9) & 0x007ffff0);
    env->CP0_EntryHi = (env->CP0_EntryHi & env->CP0_EntryHi_ASID_mask) |
                       (env->CP0_EntryHi & CP0EnHi_CLG_MASK) |
                       (env->CP0_EntryHi & (1 << CP0EnHi_EHINV)) |
                       (address & (TARGET_PAGE_MASK << 1));
#if defined(TARGET_MIPS64)
    env->CP0_EntryHi &= env->SEGMask | CP0EnHi_CLG_MASK;
    env->CP0_XContext =
        (env->CP0_XContext & ((~0ULL) << (env->SEGBITS - 7))) | /* PTEBase */
        (extract64(address, 62, 2) << (env->SEGBITS - 9)) |     /* R       */
        (extract64(address, 13, env->SEGBITS - 13) << 4);       /* BadVPN2 */
#endif
    cs->exception_index = exception;
    env->error_code = error_code;
#ifdef TARGET_CHERI
    if (rw == MMU_INST_FETCH)
        env->statcounters_itlb_miss++;
    else
        env->statcounters_dtlb_miss++;
#endif
}

#if !defined(CONFIG_USER_ONLY)

hwaddr mips_cpu_get_phys_page_debug(CPUState *cs, vaddr addr)
{
    MIPSCPU *cpu = MIPS_CPU(cs);
    CPUMIPSState *env = &cpu->env;
    hwaddr phys_addr;
    int prot;

    if (get_physical_address(env, &phys_addr, &prot, addr, MMU_DATA_LOAD,
                             cpu_mmu_index(env, false)) != 0) {
        return -1;
    }
    return phys_addr;
}

#if !defined(TARGET_MIPS64)

/*
 * Perform hardware page table walk
 *
 * Memory accesses are performed using the KERNEL privilege level.
 * Synchronous exceptions detected on memory accesses cause a silent exit
 * from page table walking, resulting in a TLB or XTLB Refill exception.
 *
 * Implementations are not required to support page table walk memory
 * accesses from mapped memory regions. When an unsupported access is
 * attempted, a silent exit is taken, resulting in a TLB or XTLB Refill
 * exception.
 *
 * Note that if an exception is caused by AddressTranslation or LoadMemory
 * functions, the exception is not taken, a silent exit is taken,
 * resulting in a TLB or XTLB Refill exception.
 */

static bool get_pte(CPUMIPSState *env, uint64_t vaddr, int entry_size,
        uint64_t *pte)
{
    if ((vaddr & ((entry_size >> 3) - 1)) != 0) {
        return false;
    }
    if (entry_size == 64) {
        *pte = cpu_ldq_code(env, vaddr);
    } else {
        *pte = cpu_ldl_code(env, vaddr);
    }
    return true;
}

static uint64_t get_tlb_entry_layout(CPUMIPSState *env, uint64_t entry,
        int entry_size, int ptei)
{
    uint64_t result = entry;
    uint64_t rixi;
    if (ptei > entry_size) {
        ptei -= 32;
    }
    result >>= (ptei - 2);
    rixi = result & 3;
    result >>= 2;
    result |= rixi << CP0EnLo_XI;
    return result;
}

static int walk_directory(CPUMIPSState *env, uint64_t *vaddr,
        int directory_index, bool *huge_page, bool *hgpg_directory_hit,
        uint64_t *pw_entrylo0, uint64_t *pw_entrylo1)
{
    int dph = (env->CP0_PWCtl >> CP0PC_DPH) & 0x1;
    int psn = (env->CP0_PWCtl >> CP0PC_PSN) & 0x3F;
    int hugepg = (env->CP0_PWCtl >> CP0PC_HUGEPG) & 0x1;
    int pf_ptew = (env->CP0_PWField >> CP0PF_PTEW) & 0x3F;
    int ptew = (env->CP0_PWSize >> CP0PS_PTEW) & 0x3F;
    int native_shift = (((env->CP0_PWSize >> CP0PS_PS) & 1) == 0) ? 2 : 3;
    int directory_shift = (ptew > 1) ? -1 :
            (hugepg && (ptew == 1)) ? native_shift + 1 : native_shift;
    int leaf_shift = (ptew > 1) ? -1 :
            (ptew == 1) ? native_shift + 1 : native_shift;
    uint32_t direntry_size = 1 << (directory_shift + 3);
    uint32_t leafentry_size = 1 << (leaf_shift + 3);
    uint64_t entry;
    uint64_t paddr;
    int prot;
    uint64_t lsb = 0;
    uint64_t w = 0;

    if (get_physical_address(env, &paddr, &prot, *vaddr, MMU_DATA_LOAD,
                             cpu_mmu_index(env, false)) !=
                             TLBRET_MATCH) {
        /* wrong base address */
        return 0;
    }
    if (!get_pte(env, *vaddr, direntry_size, &entry)) {
        return 0;
    }

    if ((entry & (1 << psn)) && hugepg) {
        *huge_page = true;
        *hgpg_directory_hit = true;
        entry = get_tlb_entry_layout(env, entry, leafentry_size, pf_ptew);
        w = directory_index - 1;
        if (directory_index & 0x1) {
            /* Generate adjacent page from same PTE for odd TLB page */
            lsb = (1 << w) >> 6;
            *pw_entrylo0 = entry & ~lsb; /* even page */
            *pw_entrylo1 = entry | lsb; /* odd page */
        } else if (dph) {
            int oddpagebit = 1 << leaf_shift;
            uint64_t vaddr2 = *vaddr ^ oddpagebit;
            if (*vaddr & oddpagebit) {
                *pw_entrylo1 = entry;
            } else {
                *pw_entrylo0 = entry;
            }
            if (get_physical_address(env, &paddr, &prot, vaddr2, MMU_DATA_LOAD,
                                     cpu_mmu_index(env, false)) !=
                                     TLBRET_MATCH) {
                return 0;
            }
            if (!get_pte(env, vaddr2, leafentry_size, &entry)) {
                return 0;
            }
            entry = get_tlb_entry_layout(env, entry, leafentry_size, pf_ptew);
            if (*vaddr & oddpagebit) {
                *pw_entrylo0 = entry;
            } else {
                *pw_entrylo1 = entry;
            }
        } else {
            return 0;
        }
        return 1;
    } else {
        *vaddr = entry;
        return 2;
    }
}

static bool page_table_walk_refill(CPUMIPSState *env, vaddr address,
                                   int mmu_idx)
{
    int gdw = (env->CP0_PWSize >> CP0PS_GDW) & 0x3F;
    int udw = (env->CP0_PWSize >> CP0PS_UDW) & 0x3F;
    int mdw = (env->CP0_PWSize >> CP0PS_MDW) & 0x3F;
    int ptw = (env->CP0_PWSize >> CP0PS_PTW) & 0x3F;
    int ptew = (env->CP0_PWSize >> CP0PS_PTEW) & 0x3F;

    /* Initial values */
    bool huge_page = false;
    bool hgpg_bdhit = false;
    bool hgpg_gdhit = false;
    bool hgpg_udhit = false;
    bool hgpg_mdhit = false;

    int32_t pw_pagemask = 0;
    target_ulong pw_entryhi = 0;
    uint64_t pw_entrylo0 = 0;
    uint64_t pw_entrylo1 = 0;

    /* Native pointer size */
    /*For the 32-bit architectures, this bit is fixed to 0.*/
    int native_shift = (((env->CP0_PWSize >> CP0PS_PS) & 1) == 0) ? 2 : 3;

    /* Indices from PWField */
    int pf_gdw = (env->CP0_PWField >> CP0PF_GDW) & 0x3F;
    int pf_udw = (env->CP0_PWField >> CP0PF_UDW) & 0x3F;
    int pf_mdw = (env->CP0_PWField >> CP0PF_MDW) & 0x3F;
    int pf_ptw = (env->CP0_PWField >> CP0PF_PTW) & 0x3F;
    int pf_ptew = (env->CP0_PWField >> CP0PF_PTEW) & 0x3F;

    /* Indices computed from faulting address */
    int gindex = (address >> pf_gdw) & ((1 << gdw) - 1);
    int uindex = (address >> pf_udw) & ((1 << udw) - 1);
    int mindex = (address >> pf_mdw) & ((1 << mdw) - 1);
    int ptindex = (address >> pf_ptw) & ((1 << ptw) - 1);

    /* Other HTW configs */
    int hugepg = (env->CP0_PWCtl >> CP0PC_HUGEPG) & 0x1;

    /* HTW Shift values (depend on entry size) */
    int directory_shift = (ptew > 1) ? -1 :
            (hugepg && (ptew == 1)) ? native_shift + 1 : native_shift;
    int leaf_shift = (ptew > 1) ? -1 :
            (ptew == 1) ? native_shift + 1 : native_shift;

    /* Offsets into tables */
    int goffset = gindex << directory_shift;
    int uoffset = uindex << directory_shift;
    int moffset = mindex << directory_shift;
    int ptoffset0 = (ptindex >> 1) << (leaf_shift + 1);
    int ptoffset1 = ptoffset0 | (1 << (leaf_shift));

    uint32_t leafentry_size = 1 << (leaf_shift + 3);

    /* Starting address - Page Table Base */
    uint64_t vaddr = env->CP0_PWBase;

    uint64_t dir_entry;
    uint64_t paddr;
    int prot;
    int m;

    if (!(env->CP0_Config3 & (1 << CP0C3_PW))) {
        /* walker is unimplemented */
        return false;
    }
    if (!(env->CP0_PWCtl & (1 << CP0PC_PWEN))) {
        /* walker is disabled */
        return false;
    }
    if (!(gdw > 0 || udw > 0 || mdw > 0)) {
        /* no structure to walk */
        return false;
    }
    if ((directory_shift == -1) || (leaf_shift == -1)) {
        return false;
    }

    /* Global Directory */
    if (gdw > 0) {
        vaddr |= goffset;
        switch (walk_directory(env, &vaddr, pf_gdw, &huge_page, &hgpg_gdhit,
                               &pw_entrylo0, &pw_entrylo1))
        {
        case 0:
            return false;
        case 1:
            goto refill;
        case 2:
        default:
            break;
        }
    }

    /* Upper directory */
    if (udw > 0) {
        vaddr |= uoffset;
        switch (walk_directory(env, &vaddr, pf_udw, &huge_page, &hgpg_udhit,
                               &pw_entrylo0, &pw_entrylo1))
        {
        case 0:
            return false;
        case 1:
            goto refill;
        case 2:
        default:
            break;
        }
    }

    /* Middle directory */
    if (mdw > 0) {
        vaddr |= moffset;
        switch (walk_directory(env, &vaddr, pf_mdw, &huge_page, &hgpg_mdhit,
                               &pw_entrylo0, &pw_entrylo1))
        {
        case 0:
            return false;
        case 1:
            goto refill;
        case 2:
        default:
            break;
        }
    }

    /* Leaf Level Page Table - First half of PTE pair */
    vaddr |= ptoffset0;
    if (get_physical_address(env, &paddr, &prot, vaddr, MMU_DATA_LOAD,
                             cpu_mmu_index(env, false)) !=
                             TLBRET_MATCH) {
        return false;
    }
    if (!get_pte(env, vaddr, leafentry_size, &dir_entry)) {
        return false;
    }
    dir_entry = get_tlb_entry_layout(env, dir_entry, leafentry_size, pf_ptew);
    pw_entrylo0 = dir_entry;

    /* Leaf Level Page Table - Second half of PTE pair */
    vaddr |= ptoffset1;
    if (get_physical_address(env, &paddr, &prot, vaddr, MMU_DATA_LOAD,
                             cpu_mmu_index(env, false)) !=
                             TLBRET_MATCH) {
        return false;
    }
    if (!get_pte(env, vaddr, leafentry_size, &dir_entry)) {
        return false;
    }
    dir_entry = get_tlb_entry_layout(env, dir_entry, leafentry_size, pf_ptew);
    pw_entrylo1 = dir_entry;

refill:

    m = (1 << pf_ptw) - 1;

    if (huge_page) {
        switch (hgpg_bdhit << 3 | hgpg_gdhit << 2 | hgpg_udhit << 1 |
                hgpg_mdhit)
        {
        case 4:
            m = (1 << pf_gdw) - 1;
            if (pf_gdw & 1) {
                m >>= 1;
            }
            break;
        case 2:
            m = (1 << pf_udw) - 1;
            if (pf_udw & 1) {
                m >>= 1;
            }
            break;
        case 1:
            m = (1 << pf_mdw) - 1;
            if (pf_mdw & 1) {
                m >>= 1;
            }
            break;
        }
    }
    pw_pagemask = m >> TARGET_PAGE_BITS_MIN;
    update_pagemask(env, pw_pagemask << CP0PM_MASK, &pw_pagemask);
    pw_entryhi = (address & ~0x1fff) |
                 (env->CP0_EntryHi & (0xFF | CP0EnHi_CLG_MASK));
    {
        target_ulong tmp_entryhi = env->CP0_EntryHi;
        int32_t tmp_pagemask = env->CP0_PageMask;
        uint64_t tmp_entrylo0 = env->CP0_EntryLo0;
        uint64_t tmp_entrylo1 = env->CP0_EntryLo1;

        env->CP0_EntryHi = pw_entryhi;
        env->CP0_PageMask = pw_pagemask;
        env->CP0_EntryLo0 = pw_entrylo0;
        env->CP0_EntryLo1 = pw_entrylo1;

        /*
         * The hardware page walker inserts a page into the TLB in a manner
         * identical to a TLBWR instruction as executed by the software refill
         * handler.
         */
        r4k_helper_tlbwr(env);

        env->CP0_EntryHi = tmp_entryhi;
        env->CP0_PageMask = tmp_pagemask;
        env->CP0_EntryLo0 = tmp_entrylo0;
        env->CP0_EntryLo1 = tmp_entrylo1;
    }
    return true;
}
#endif
#endif /* !CONFIG_USER_ONLY */

bool mips_cpu_tlb_fill(CPUState *cs, vaddr address, int size,
                       MMUAccessType access_type, int mmu_idx,
                       bool probe, uintptr_t retaddr)
{
    MIPSCPU *cpu = MIPS_CPU(cs);
    CPUMIPSState *env = &cpu->env;
#if !defined(CONFIG_USER_ONLY)
    hwaddr physical;
    int prot;
#endif
    int ret = TLBRET_BADADDR;

    /* data access */
#if !defined(CONFIG_USER_ONLY)
    MemTxAttrs attrs = MEMTXATTRS_UNSPECIFIED;
#ifdef TARGET_CHERI
    attrs.tag_setting = access_type == MMU_DATA_CAP_STORE;
#endif
    /* XXX: put correct access by using cpu_restore_state() correctly */
    ret = get_physical_address(env, &physical, &prot, address,
                               access_type, mmu_idx);
    switch (ret) {
    case TLBRET_MATCH:
        qemu_log_mask(CPU_LOG_MMU,
                      "%s address=%" VADDR_PRIx " physical " TARGET_FMT_plx
                      " prot %d\n", __func__, address, physical, prot);
        break;
    default:
        qemu_log_mask(CPU_LOG_MMU,
                      "%s address=%" VADDR_PRIx " ret %d\n", __func__, address,
                      ret);
        break;
    }
    if (ret == TLBRET_MATCH) {
        tlb_set_page_with_attrs(cs, address & TARGET_PAGE_MASK,
                                physical & TARGET_PAGE_MASK, attrs, prot,
                                mmu_idx, TARGET_PAGE_SIZE);
        return true;
    }
#if !defined(TARGET_MIPS64)
    if ((ret == TLBRET_NOMATCH) && (env->tlb->nb_tlb > 1)) {
        /*
         * Memory reads during hardware page table walking are performed
         * as if they were kernel-mode load instructions.
         */
        int mode = (env->hflags & MIPS_HFLAG_KSU);
        bool ret_walker;
        env->hflags &= ~MIPS_HFLAG_KSU;
        ret_walker = page_table_walk_refill(env, address, mmu_idx);
        env->hflags |= mode;
        if (ret_walker) {
            ret = get_physical_address(env, &physical, &prot, address,
                                       access_type, mmu_idx);
            if (ret == TLBRET_MATCH) {
                tlb_set_page_with_attrs(cs, address & TARGET_PAGE_MASK,
                                        physical & TARGET_PAGE_MASK, attrs,
                                        prot, mmu_idx, TARGET_PAGE_SIZE);
                return true;
            }
        }
    }
#endif
    if (probe) {
        return false;
    }
#endif

#ifdef TARGET_CHERI
    /*
     * NOTE: The register for the exception has possibly already been set.
     * An extra reg argument might have been preferable, but this interferes
     * less with the other targets, which don't pass a register number here.
     */
    raise_mmu_exception(env, address, access_type, ret, 0xff);
#else
    raise_mmu_exception(env, address, access_type, ret);
#endif
    do_raise_exception_err(env, cs->exception_index, env->error_code, retaddr);
}

#ifndef CONFIG_USER_ONLY
hwaddr cpu_mips_translate_address(CPUMIPSState *env, target_ulong address,
                                  MMUAccessType access_type)
{
    hwaddr physical;
    int prot;
    int ret = 0;

    /* data access */
    ret = get_physical_address(env, &physical, &prot, address, access_type,
                               cpu_mmu_index(env, false));
    if (ret != TLBRET_MATCH) {
<<<<<<< HEAD
#ifdef TARGET_CHERI
        raise_mmu_exception(env, address, rw, ret, 0xff);
#else
        raise_mmu_exception(env, address, rw, ret);
#endif
=======
        raise_mmu_exception(env, address, access_type, ret);
>>>>>>> 00d8ba9e
        return -1LL;
    } else {
        return physical;
    }
}

static void set_hflags_for_handler(CPUMIPSState *env)
{
    /* Exception handlers are entered in 32-bit mode.  */
    env->hflags &= ~(MIPS_HFLAG_M16);
    /* ...except that microMIPS lets you choose.  */
    if (env->insn_flags & ASE_MICROMIPS) {
        env->hflags |= (!!(env->CP0_Config3 &
                           (1 << CP0C3_ISA_ON_EXC))
                        << MIPS_HFLAG_M16_SHIFT);
    }
}

static inline void set_badinstr_registers(CPUMIPSState *env)
{
    if (env->insn_flags & ISA_NANOMIPS32) {
        if (env->CP0_Config3 & (1 << CP0C3_BI)) {
            uint32_t instr = (cpu_lduw_code(env, PC_ADDR(env))) << 16;
            if ((instr & 0x10000000) == 0) {
                instr |= cpu_lduw_code(env, PC_ADDR(env) + 2);
            }
            env->CP0_BadInstr = instr;

            if ((instr & 0xFC000000) == 0x60000000) {
                instr = cpu_lduw_code(env, PC_ADDR(env) + 4) << 16;
                env->CP0_BadInstrX = instr;
            }
        }
        return;
    }

    if (env->hflags & MIPS_HFLAG_M16) {
        /* TODO: add BadInstr support for microMIPS */
        return;
    }
    if (env->CP0_Config3 & (1 << CP0C3_BI)) {
        env->CP0_BadInstr = cpu_ldl_code(env, PC_ADDR(env));
    }
    if ((env->CP0_Config3 & (1 << CP0C3_BP)) &&
        (env->hflags & MIPS_HFLAG_BMASK)) {
        env->CP0_BadInstrP = cpu_ldl_code(env, PC_ADDR(env) - 4);
    }
}

#endif /* !CONFIG_USER_ONLY */

static inline void mips_update_pc_for_exc_handler(CPUMIPSState *env,
                                                  target_ulong new_pc)
{
#ifdef TARGET_CHERI
    /* always set PCC from KCC even with EXL */
    cheri_update_pcc_for_exc_handler(&env->active_tc.PCC,
                                     &env->active_tc.CHWR.KCC, new_pc);
#else
    mips_update_pc(env, new_pc, /*can_be_unrep=*/true);
#endif
}

void mips_cpu_do_interrupt(CPUState *cs)
{
#if !defined(CONFIG_USER_ONLY)
    MIPSCPU *cpu = MIPS_CPU(cs);
    CPUMIPSState *env = &cpu->env;
    tcg_debug_assert(pc_is_current(env));
    bool update_badinstr = 0;
    target_ulong offset;
    int cause = -1;

    /* Log interrupt extra debug info */
    if (qemu_log_instr_or_mask_enabled(env, CPU_LOG_INT) &&
        cs->exception_index != EXCP_EXT_INTERRUPT) {
        qemu_log_instr_or_mask_msg(
            env, CPU_LOG_INT,
            "%s enter: PC " TARGET_FMT_lx " EPC " TARGET_FMT_lx
            " %s exception, (hflags & MIPS_HFLAG_BMASK)=%x, hflags=%x\n",
            __func__, PC_ADDR(env), get_CP0_EPC(env),
            mips_exception_name(cs->exception_index),
            env->hflags & MIPS_HFLAG_BMASK, env->hflags);
#ifdef TARGET_CHERI
        qemu_log_instr_or_mask_msg(env, CPU_LOG_INT,
            "\tPCC=" PRINT_CAP_FMTSTR "\n\tKCC= " PRINT_CAP_FMTSTR
            "\n\tEPCC=" PRINT_CAP_FMTSTR "\n",
            PRINT_CAP_ARGS(cheri_get_current_pcc(env)),
            PRINT_CAP_ARGS(&env->active_tc.CHWR.KCC),
            PRINT_CAP_ARGS(&env->active_tc.CHWR.EPCC));
#endif
    }

    if (cs->exception_index == EXCP_EXT_INTERRUPT &&
        (env->hflags & MIPS_HFLAG_DM)) {
        cs->exception_index = EXCP_DINT;
    }
    offset = 0x180;
    switch (cs->exception_index) {
    case EXCP_DSS:
        env->CP0_Debug |= 1 << CP0DB_DSS;
        /*
         * Debug single step cannot be raised inside a delay slot and
         * resume will always occur on the next instruction
         * (but we assume the pc has always been updated during
         * code translation).
         */
        env->CP0_DEPC = PC_ADDR(env) | !!(env->hflags & MIPS_HFLAG_M16);
        goto enter_debug_mode;
    case EXCP_DINT:
        env->CP0_Debug |= 1 << CP0DB_DINT;
        goto set_DEPC;
    case EXCP_DIB:
        env->CP0_Debug |= 1 << CP0DB_DIB;
        goto set_DEPC;
    case EXCP_DBp:
        env->CP0_Debug |= 1 << CP0DB_DBp;
        /* Setup DExcCode - SDBBP instruction */
        env->CP0_Debug = (env->CP0_Debug & ~(0x1fULL << CP0DB_DEC)) |
                         (9 << CP0DB_DEC);
        goto set_DEPC;
    case EXCP_DDBS:
        env->CP0_Debug |= 1 << CP0DB_DDBS;
        goto set_DEPC;
    case EXCP_DDBL:
        env->CP0_Debug |= 1 << CP0DB_DDBL;
    set_DEPC:
        env->CP0_DEPC = exception_resume_pc(env);
        env->hflags &= ~MIPS_HFLAG_BMASK;
 enter_debug_mode:
        if (env->insn_flags & ISA_MIPS3) {
            env->hflags |= MIPS_HFLAG_64;
            if (!(env->insn_flags & ISA_MIPS_R6) ||
                env->CP0_Status & (1 << CP0St_KX)) {
                env->hflags &= ~MIPS_HFLAG_AWRAP;
            }
        }
        env->hflags |= MIPS_HFLAG_DM | MIPS_HFLAG_CP0;
        env->hflags &= ~(MIPS_HFLAG_KSU);
        /* EJTAG probe trap enable is not implemented... */
        if (!(env->CP0_Status & (1 << CP0St_EXL))) {
            env->CP0_Cause &= ~(1U << CP0Ca_BD);
        }
        mips_update_pc_for_exc_handler(env, env->exception_base + 0x480);
        set_hflags_for_handler(env);
        break;
    case EXCP_RESET:
        cpu_reset(CPU(cpu));
        break;
    case EXCP_SRESET:
        env->CP0_Status |= (1 << CP0St_SR);
        memset(env->CP0_WatchLo, 0, sizeof(env->CP0_WatchLo));
        goto set_error_EPC;
    case EXCP_NMI:
        env->CP0_Status |= (1 << CP0St_NMI);
 set_error_EPC:
#ifdef TARGET_CHERI
        env->active_tc.CHWR.ErrorEPCC = *cheri_get_current_pcc(env);
        // Note: set_CP0_ErrorEPC() handles the special cases of sealed/unrep EPCC
#endif /* TARGET_CHERI */
        set_CP0_ErrorEPC(env, exception_resume_pc(env));
        env->hflags &= ~MIPS_HFLAG_BMASK;
        env->CP0_Status |= (1 << CP0St_ERL) | (1 << CP0St_BEV);
        if (env->insn_flags & ISA_MIPS3) {
            env->hflags |= MIPS_HFLAG_64;
            if (!(env->insn_flags & ISA_MIPS_R6) ||
                env->CP0_Status & (1 << CP0St_KX)) {
                env->hflags &= ~MIPS_HFLAG_AWRAP;
            }
        }
        env->hflags |= MIPS_HFLAG_CP0;
        env->hflags &= ~(MIPS_HFLAG_KSU);
        if (!(env->CP0_Status & (1 << CP0St_EXL))) {
            env->CP0_Cause &= ~(1U << CP0Ca_BD);
        }
        mips_update_pc_for_exc_handler(env, env->exception_base);
        set_hflags_for_handler(env);
        break;
    case EXCP_EXT_INTERRUPT:
        cause = 0;
        if (env->CP0_Cause & (1 << CP0Ca_IV)) {
            uint32_t spacing = (env->CP0_IntCtl >> CP0IntCtl_VS) & 0x1f;

            if ((env->CP0_Status & (1 << CP0St_BEV)) || spacing == 0) {
                offset = 0x200;
            } else {
                uint32_t vector = 0;
                uint32_t pending = (env->CP0_Cause & CP0Ca_IP_mask) >> CP0Ca_IP;

                if (env->CP0_Config3 & (1 << CP0C3_VEIC)) {
                    /*
                     * For VEIC mode, the external interrupt controller feeds
                     * the vector through the CP0Cause IP lines.
                     */
                    vector = pending;
                } else {
                    /*
                     * Vectored Interrupts
                     * Mask with Status.IM7-IM0 to get enabled interrupts.
                     */
                    pending &= (env->CP0_Status >> CP0St_IM) & 0xff;
                    /* Find the highest-priority interrupt. */
                    while (pending >>= 1) {
                        vector++;
                    }
                }
                offset = 0x200 + (vector * (spacing << 5));
            }
        }
        goto set_EPC;
    case EXCP_LTLBL:
        cause = 1;
        update_badinstr = !(env->error_code & EXCP_INST_NOTAVAIL);
        goto set_EPC;
    case EXCP_TLBL:
        cause = 2;
        update_badinstr = !(env->error_code & EXCP_INST_NOTAVAIL);
        if ((env->error_code & EXCP_TLB_NOMATCH) &&
            !(env->CP0_Status & (1 << CP0St_EXL))) {
#if defined(TARGET_MIPS64)
            int R = env->CP0_BadVAddr >> 62;
            int UX = (env->CP0_Status & (1 << CP0St_UX)) != 0;
            int KX = (env->CP0_Status & (1 << CP0St_KX)) != 0;

            if ((R != 0 || UX) && (R != 3 || KX) &&
                (!(env->insn_flags & (INSN_LOONGSON2E | INSN_LOONGSON2F)))) {
                offset = 0x080;
            } else {
#endif
                offset = 0x000;
#if defined(TARGET_MIPS64)
            }
#endif
        }
        goto set_EPC;
    case EXCP_TLBS:
        cause = 3;
        update_badinstr = 1;
        if ((env->error_code & EXCP_TLB_NOMATCH) &&
            !(env->CP0_Status & (1 << CP0St_EXL))) {
#if defined(TARGET_MIPS64)
            int R = env->CP0_BadVAddr >> 62;
            int UX = (env->CP0_Status & (1 << CP0St_UX)) != 0;
            int KX = (env->CP0_Status & (1 << CP0St_KX)) != 0;

            if ((R != 0 || UX) && (R != 3 || KX) &&
                (!(env->insn_flags & (INSN_LOONGSON2E | INSN_LOONGSON2F)))) {
                offset = 0x080;
            } else {
#endif
                offset = 0x000;
#if defined(TARGET_MIPS64)
            }
#endif
        }
        goto set_EPC;
    case EXCP_AdEL:
        cause = 4;
        update_badinstr = !(env->error_code & EXCP_INST_NOTAVAIL);
        goto set_EPC;
    case EXCP_AdES:
        cause = 5;
        update_badinstr = 1;
        goto set_EPC;
    case EXCP_IBE:
        update_badinstr = 0;
        cause = 6;
        goto set_EPC;
    case EXCP_DBE:
        cause = 7;
        goto set_EPC;
    case EXCP_SYSCALL:
        cause = 8;
        update_badinstr = 1;
        goto set_EPC;
    case EXCP_BREAK:
        cause = 9;
        update_badinstr = 1;
        goto set_EPC;
    case EXCP_RI:
        cause = 10;
        update_badinstr = 1;
        goto set_EPC;
    case EXCP_CpU:
        cause = 11;
        update_badinstr = 1;
        env->CP0_Cause = (env->CP0_Cause & ~(0x3 << CP0Ca_CE)) |
                         (env->error_code << CP0Ca_CE);
        goto set_EPC;
    case EXCP_OVERFLOW:
        cause = 12;
        update_badinstr = 1;
        goto set_EPC;
    case EXCP_TRAP:
        cause = 13;
        update_badinstr = 1;
        goto set_EPC;
    case EXCP_MSAFPE:
        cause = 14;
        update_badinstr = 1;
        goto set_EPC;
    case EXCP_FPE:
        cause = 15;
        update_badinstr = 1;
        goto set_EPC;
    case EXCP_C2E:
        cause = 18;
        update_badinstr = !(env->error_code & EXCP_INST_NOTAVAIL);
#ifdef TARGET_CHERI
        if ((env->CP2_CapCause >> 8) == CapEx_CallTrap ||
                (env->CP2_CapCause >> 8) == CapEx_ReturnTrap)
            offset = 0x280;
#endif /* TARGET_CHERI */
        goto set_EPC;
    case EXCP_TLBRI:
        cause = 19;
        update_badinstr = 1;
        goto set_EPC;
    case EXCP_TLBXI:
        cause = 20;
        goto set_EPC;
    case EXCP_MSADIS:
        cause = 21;
        update_badinstr = 1;
        goto set_EPC;
    case EXCP_MDMX:
        cause = 22;
        goto set_EPC;
    case EXCP_DWATCH:
        cause = 23;
        /* XXX: TODO: manage deferred watch exceptions */
        goto set_EPC;
    case EXCP_MCHECK:
        cause = 24;
        goto set_EPC;
    case EXCP_THREAD:
        cause = 25;
        goto set_EPC;
    case EXCP_DSPDIS:
        cause = 26;
        goto set_EPC;
    case EXCP_CACHE:
        cause = 30;
        offset = 0x100;
 set_EPC:
        if (!(env->CP0_Status & (1 << CP0St_EXL))) {
#ifdef TARGET_CHERI
            env->active_tc.CHWR.EPCC = *cheri_get_current_pcc(env);
            // Note: set_CP0_EPC() handles the special cases of sealed/unrep EPCC
#endif /* TARGET_CHERI */
            set_CP0_EPC(env, exception_resume_pc(env));
            if (update_badinstr) {
                set_badinstr_registers(env);
            }
            if (env->hflags & MIPS_HFLAG_BMASK) {
                env->CP0_Cause |= (1U << CP0Ca_BD);
            } else {
                env->CP0_Cause &= ~(1U << CP0Ca_BD);
            }
            env->CP0_Status |= (1 << CP0St_EXL);
            if (env->insn_flags & ISA_MIPS3) {
                env->hflags |= MIPS_HFLAG_64;
                if (!(env->insn_flags & ISA_MIPS_R6) ||
                    env->CP0_Status & (1 << CP0St_KX)) {
                    env->hflags &= ~MIPS_HFLAG_AWRAP;
                }
            }
            env->hflags |= MIPS_HFLAG_CP0;
            env->hflags &= ~(MIPS_HFLAG_KSU);
        }
        env->hflags &= ~MIPS_HFLAG_BMASK;
        target_ulong new_pc;
        if (env->CP0_Status & (1 << CP0St_BEV)) {
            new_pc = env->exception_base + 0x200;
        } else if (cause == 30 && !(env->CP0_Config3 & (1 << CP0C3_SC) &&
                                    env->CP0_Config5 & (1 << CP0C5_CV))) {
            /* Force KSeg1 for cache errors */
            new_pc = KSEG1_BASE | (env->CP0_EBase & 0x1FFFF000);
        } else {
            new_pc = env->CP0_EBase & ~0xfff;
        }
        new_pc += offset;
        mips_update_pc_for_exc_handler(env, new_pc);
        set_hflags_for_handler(env);
        env->CP0_Cause = (env->CP0_Cause & ~(0x1f << CP0Ca_EC)) |
                         (cause << CP0Ca_EC);
        break;
    default:
        abort();
    }

#ifdef TARGET_CHERI
    // We may have to change the CP0 access flag since CHERI may have previously
    // disabled it by installing a $pcc without the Access_Sys_Regs flag
    update_cp0_access_for_pc(env);
    assert(can_access_cp0(env) && "Installing $pcc without ASR in exception?");
    assert(!cheri_get_current_pcc(env)->cr_tag ||
           cap_is_representable(cheri_get_current_pcc(env)));
#endif /* TARGET_CHERI */

#ifdef CONFIG_TCG_LOG_INSTR
    if (qemu_log_instr_enabled(env)) {
        uint32_t log_cause;
        /* Log generic exception/interrupt info */
        if (cs->exception_index == EXCP_EXT_INTERRUPT) {
            log_cause = (env->CP0_Cause & CP0Ca_IP_mask) >> CP0Ca_IP;
            qemu_log_instr_interrupt(env, log_cause, PC_ADDR(env));
        } else {
            /*
             * Note on CHERI-MIPS the logged cause is the concatenation
             * {cap_cause | cause}.
             */
#ifdef TARGET_CHERI
            log_cause = cause | (((uint32_t)env->CP2_CapCause) << 8);
#else
            log_cause = cause;
#endif
            qemu_log_instr_exception(env, log_cause, PC_ADDR(env),
                                     env->CP0_BadVAddr);
        }
#ifdef TARGET_CHERI
        /* Log extra changed register information */
        qemu_log_instr_cap(env, "PCC", cheri_get_current_pcc(env));
        qemu_log_instr_cap(env, "EPCC", &env->active_tc.CHWR.EPCC);
        qemu_log_instr_cap(env, "ErrorEPCC", &env->active_tc.CHWR.ErrorEPCC);
#endif
        qemu_log_instr_reg(env, "ErrorEPC", get_CP0_ErrorEPC(env));
    }
#endif /* CONFIG_TCG_LOG_INSTR */

    // TODO(am2419): log these as extra changed registers?
    if (qemu_log_instr_or_mask_enabled(env, CPU_LOG_INT) &&
        cs->exception_index != EXCP_EXT_INTERRUPT) {
        qemu_log_instr_or_mask_msg(env, CPU_LOG_INT,
            "%s: PC " TARGET_FMT_lx " EPC " TARGET_FMT_lx " cause %d\n"
            "    S %08x C %08x A " TARGET_FMT_lx " D " TARGET_FMT_lx "\n",
            __func__, PC_ADDR(env), get_CP0_EPC(env), cause,
            env->CP0_Status, env->CP0_Cause, env->CP0_BadVAddr,
            env->CP0_DEPC);
    }
#endif /* ! CONFIG_USER_ONLY */
    cs->exception_index = EXCP_NONE;

#ifdef CONFIG_TCG_LOG_INSTR
    mips_log_instr_mode_changed(env, cpu_get_recent_pc(env));
#endif
}

#if !defined(CONFIG_USER_ONLY)
bool r4k_lookup_tlb(CPUMIPSState *env, int *matching, bool use_extra)
{
    bool mi = !!((env->CP0_Config5 >> CP0C5_MI) & 1);
    r4k_tlb_t *tlb;
    target_ulong mask;
    target_ulong tag;
    target_ulong VPN;
    uint16_t ASID = env->CP0_EntryHi & env->CP0_EntryHi_ASID_mask;
    uint32_t MMID = env->CP0_MemoryMapID;
    uint32_t tlb_mmid;
    int i;
    int limit = (use_extra) ? env->tlb->tlb_in_use : env->tlb->nb_tlb;

    MMID = mi ? MMID : (uint32_t) ASID;
    for (i = 0; i < limit; i++) {
        tlb = &env->tlb->mmu.r4k.tlb[i];
        /* 1k pages are not supported. */
        mask = tlb->PageMask | ~(TARGET_PAGE_MASK << 1);
        tag = env->CP0_EntryHi & ~mask;
        VPN = tlb->VPN & ~mask;
#if defined(TARGET_MIPS64)
        tag &= env->SEGMask;
#endif
        tlb_mmid = mi ? tlb->MMID : (uint32_t) tlb->ASID;
        /* Check ASID/MMID, virtual page number & size */
        if ((tlb->G == 1 || tlb_mmid == MMID) && VPN == tag && !tlb->EHINV) {
            if (matching)
                *matching = i;
            return true;
        }
    }

    return false;
}

void r4k_invalidate_tlb(CPUMIPSState *env, int idx, int use_extra)
{
    CPUState *cs = env_cpu(env);
    r4k_tlb_t *tlb;
    target_ulong addr;
    target_ulong end;
    uint16_t ASID = env->CP0_EntryHi & env->CP0_EntryHi_ASID_mask;
    uint32_t MMID = env->CP0_MemoryMapID;
    bool mi = !!((env->CP0_Config5 >> CP0C5_MI) & 1);
    uint32_t tlb_mmid;
    target_ulong mask;

    MMID = mi ? MMID : (uint32_t) ASID;

    tlb = &env->tlb->mmu.r4k.tlb[idx];
    /*
     * The qemu TLB is flushed when the ASID/MMID changes, so no need to
     * flush these entries again.
     */
    tlb_mmid = mi ? tlb->MMID : (uint32_t) tlb->ASID;
    if (tlb->G == 0 && tlb_mmid != MMID) {
        return;
    }

    if (use_extra && env->tlb->tlb_in_use < MIPS_TLB_MAX) {
        /*
         * For tlbwr, we can shadow the discarded entry into
         * a new (fake) TLB entry, as long as the guest can not
         * tell that it's there.
         */
        env->tlb->mmu.r4k.tlb[env->tlb->tlb_in_use] = *tlb;
        env->tlb->tlb_in_use++;
        return;
    }

    /* 1k pages are not supported. */
    mask = tlb->PageMask | ~(TARGET_PAGE_MASK << 1);
    if (tlb->V0) {
        addr = tlb->VPN & ~mask;
#if defined(TARGET_MIPS64)
        if (addr >= (0xFFFFFFFF80000000ULL & env->SEGMask)) {
            addr |= 0x3FFFFF0000000000ULL;
        }
#endif
        end = addr | (mask >> 1);
        while (addr < end) {
            tlb_flush_page(cs, addr);
            addr += TARGET_PAGE_SIZE;
        }
    }
    if (tlb->V1) {
        addr = (tlb->VPN & ~mask) | ((mask >> 1) + 1);
#if defined(TARGET_MIPS64)
        if (addr >= (0xFFFFFFFF80000000ULL & env->SEGMask)) {
            addr |= 0x3FFFFF0000000000ULL;
        }
#endif
        end = addr | mask;
        while (addr - 1 < end) {
            tlb_flush_page(cs, addr);
            addr += TARGET_PAGE_SIZE;
        }
    }
}
#endif /* !CONFIG_USER_ONLY */<|MERGE_RESOLUTION|>--- conflicted
+++ resolved
@@ -129,9 +129,8 @@
             if (!(n ? tlb->V1 : tlb->V0)) {
                 return TLBRET_INVALID;
             }
-<<<<<<< HEAD
 #if defined(TARGET_CHERI)
-            if (rw == MMU_DATA_CAP_STORE) {
+            if (access_type == MMU_DATA_CAP_STORE) {
                 /*
                  * If we're trying to do a cap-store, first check for the
                  * dirty/store-permitted bit before looking at the the
@@ -149,27 +148,19 @@
                 *prot |= PAGE_SC_TRAP;
             }
 #else
-            if (rw == MMU_INST_FETCH && (n ? tlb->XI1 : tlb->XI0)) {
-=======
             if (access_type == MMU_INST_FETCH && (n ? tlb->XI1 : tlb->XI0)) {
->>>>>>> 00d8ba9e
                 return TLBRET_XI;
             }
             if (access_type == MMU_DATA_LOAD && (n ? tlb->RI1 : tlb->RI0)) {
                 return TLBRET_RI;
             }
-<<<<<<< HEAD
 #endif /* TARGET_CHERI */
-
-            if (( (rw != MMU_DATA_STORE)
+            if (((access_type != MMU_DATA_STORE)
 #if defined(TARGET_CHERI)
-                  && (rw != MMU_DATA_CAP_STORE)
+                  && (access_type != MMU_DATA_CAP_STORE)
 #endif
                 ) || (n ? tlb->D1 : tlb->D0)) {
 
-=======
-            if (access_type != MMU_DATA_STORE || (n ? tlb->D1 : tlb->D0)) {
->>>>>>> 00d8ba9e
                 *physical = tlb->PFN[n] | (address & (mask >> 1));
                 *prot = PAGE_READ;
                 if (n ? tlb->D1 : tlb->D0) {
@@ -496,15 +487,11 @@
 
 #ifdef TARGET_CHERI
 static void raise_mmu_exception(CPUMIPSState *env, target_ulong address,
-                                int rw, int tlb_error, int reg)
+                                MMUAccessType access_type, int tlb_error, int reg)
 #else
 static void raise_mmu_exception(CPUMIPSState *env, target_ulong address,
-<<<<<<< HEAD
-                                int rw, int tlb_error)
-#endif
-=======
                                 MMUAccessType access_type, int tlb_error)
->>>>>>> 00d8ba9e
+#endif
 {
     CPUState *cs = env_cpu(env);
     MipsExcp exception = 0;
@@ -518,11 +505,7 @@
     case TLBRET_BADADDR:
         /* Reference to kernel address from user mode or supervisor mode */
         /* Reference to supervisor address from user mode */
-<<<<<<< HEAD
-        if (rw == MMU_DATA_STORE || rw == MMU_DATA_CAP_STORE) {
-=======
-        if (access_type == MMU_DATA_STORE) {
->>>>>>> 00d8ba9e
+        if (access_type == MMU_DATA_STORE || access_type == MMU_DATA_CAP_STORE) {
             exception = EXCP_AdES;
         } else {
             exception = EXCP_AdEL;
@@ -530,11 +513,7 @@
         break;
     case TLBRET_NOMATCH:
         /* No TLB match for a mapped address */
-<<<<<<< HEAD
-        if (rw == MMU_DATA_STORE || rw == MMU_DATA_CAP_STORE) {
-=======
-        if (access_type == MMU_DATA_STORE) {
->>>>>>> 00d8ba9e
+        if (access_type == MMU_DATA_STORE || access_type == MMU_DATA_CAP_STORE) {
             exception = EXCP_TLBS;
         } else {
             exception = EXCP_TLBL;
@@ -543,11 +522,7 @@
         break;
     case TLBRET_INVALID:
         /* TLB match with no valid bit */
-<<<<<<< HEAD
-        if (rw == MMU_DATA_STORE || rw == MMU_DATA_CAP_STORE) {
-=======
-        if (access_type == MMU_DATA_STORE) {
->>>>>>> 00d8ba9e
+        if (access_type == MMU_DATA_STORE || access_type == MMU_DATA_CAP_STORE) {
             exception = EXCP_TLBS;
         } else {
             exception = EXCP_TLBL;
@@ -602,7 +577,7 @@
     cs->exception_index = exception;
     env->error_code = error_code;
 #ifdef TARGET_CHERI
-    if (rw == MMU_INST_FETCH)
+    if (access_type == MMU_INST_FETCH)
         env->statcounters_itlb_miss++;
     else
         env->statcounters_dtlb_miss++;
@@ -1053,15 +1028,11 @@
     ret = get_physical_address(env, &physical, &prot, address, access_type,
                                cpu_mmu_index(env, false));
     if (ret != TLBRET_MATCH) {
-<<<<<<< HEAD
 #ifdef TARGET_CHERI
-        raise_mmu_exception(env, address, rw, ret, 0xff);
+        raise_mmu_exception(env, address, access_type, ret, 0xff);
 #else
-        raise_mmu_exception(env, address, rw, ret);
-#endif
-=======
         raise_mmu_exception(env, address, access_type, ret);
->>>>>>> 00d8ba9e
+#endif
         return -1LL;
     } else {
         return physical;
