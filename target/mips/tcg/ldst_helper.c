--- conflicted
+++ resolved
@@ -108,16 +108,13 @@
 void helper_swl(CPUMIPSState *env, target_ulong arg1, target_ulong arg2,
                 int mem_idx)
 {
-<<<<<<< HEAD
-#ifdef TARGET_CHERI
-    const int num_bytes = 4 - GET_LMASK(arg2);
-    arg2 = check_ddc(env, CAP_PERM_STORE, arg2, num_bytes, GETPC());
-#endif
-=======
     target_ulong lmask = get_lmask(env, arg2, 32);
     int dir = cpu_is_bigendian(env) ? 1 : -1;
 
->>>>>>> d8ae530e
+#ifdef TARGET_CHERI
+    const int num_bytes = 4 - lmask;
+    arg2 = check_ddc(env, CAP_PERM_STORE, arg2, num_bytes, GETPC());
+#endif
     cpu_stb_mmuidx_ra(env, arg2, (uint8_t)(arg1 >> 24), mem_idx, GETPC());
 
     if (lmask <= 2) {
@@ -140,15 +137,12 @@
 void helper_swr(CPUMIPSState *env, target_ulong arg1, target_ulong arg2,
                 int mem_idx)
 {
-<<<<<<< HEAD
-#ifdef TARGET_CHERI
-    arg2 = ccheck_store_right(env, arg2, 4, GETPC());
-#endif
-=======
     target_ulong lmask = get_lmask(env, arg2, 32);
     int dir = cpu_is_bigendian(env) ? 1 : -1;
 
->>>>>>> d8ae530e
+#ifdef TARGET_CHERI
+    arg2 = ccheck_store_right(env, arg2, 4, GETPC());
+#endif
     cpu_stb_mmuidx_ra(env, arg2, (uint8_t)arg1, mem_idx, GETPC());
 
     if (lmask >= 1) {
@@ -177,16 +171,13 @@
 void helper_sdl(CPUMIPSState *env, target_ulong arg1, target_ulong arg2,
                 int mem_idx)
 {
-<<<<<<< HEAD
-#ifdef TARGET_CHERI
-    const int num_bytes = 4 - GET_LMASK(arg2);
-    arg2 = check_ddc(env, CAP_PERM_STORE, arg2, num_bytes, GETPC());
-#endif
-=======
     target_ulong lmask = get_lmask(env, arg2, 64);
     int dir = cpu_is_bigendian(env) ? 1 : -1;
 
->>>>>>> d8ae530e
+#ifdef TARGET_CHERI
+    const int num_bytes = 4 - lmask;
+    arg2 = check_ddc(env, CAP_PERM_STORE, arg2, num_bytes, GETPC());
+#endif
     cpu_stb_mmuidx_ra(env, arg2, (uint8_t)(arg1 >> 56), mem_idx, GETPC());
 
     if (lmask <= 6) {
@@ -229,15 +220,12 @@
 void helper_sdr(CPUMIPSState *env, target_ulong arg1, target_ulong arg2,
                 int mem_idx)
 {
-<<<<<<< HEAD
-#ifdef TARGET_CHERI
-    arg2 = ccheck_store_right(env, arg2, 8, GETPC());
-#endif
-=======
     target_ulong lmask = get_lmask(env, arg2, 64);
     int dir = cpu_is_bigendian(env) ? 1 : -1;
 
->>>>>>> d8ae530e
+#ifdef TARGET_CHERI
+    arg2 = ccheck_store_right(env, arg2, 8, GETPC());
+#endif
     cpu_stb_mmuidx_ra(env, arg2, (uint8_t)arg1, mem_idx, GETPC());
 
     if (lmask >= 1) {
