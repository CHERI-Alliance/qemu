/*
 * QEMU RISC-V CPU
 *
 * Copyright (c) 2016-2017 Sagar Karandikar, sagark@eecs.berkeley.edu
 * Copyright (c) 2017-2018 SiFive, Inc.
 *
 * This program is free software; you can redistribute it and/or modify it
 * under the terms and conditions of the GNU General Public License,
 * version 2 or later, as published by the Free Software Foundation.
 *
 * This program is distributed in the hope it will be useful, but WITHOUT
 * ANY WARRANTY; without even the implied warranty of MERCHANTABILITY or
 * FITNESS FOR A PARTICULAR PURPOSE.  See the GNU General Public License for
 * more details.
 *
 * You should have received a copy of the GNU General Public License along with
 * this program.  If not, see <http://www.gnu.org/licenses/>.
 */

#ifndef RISCV_CPU_H
#define RISCV_CPU_H

#include "hw/core/cpu.h"
#include "hw/registerfields.h"
#include "exec/cpu-defs.h"
#include "qemu/units.h"
#include "fpu/softfloat-types.h"
#include "qom/object.h"
#include "rvfi_dii.h"

#define TCG_GUEST_DEFAULT_MO 0

#define TYPE_RISCV_CPU "riscv-cpu"

#define RISCV_CPU_TYPE_SUFFIX "-" TYPE_RISCV_CPU
#define RISCV_CPU_TYPE_NAME(name) (name RISCV_CPU_TYPE_SUFFIX)
#define CPU_RESOLVING_TYPE TYPE_RISCV_CPU

#define TYPE_RISCV_CPU_ANY              RISCV_CPU_TYPE_NAME("any")
#define TYPE_RISCV_CPU_BASE32           RISCV_CPU_TYPE_NAME("rv32")
#define TYPE_RISCV_CPU_BASE64           RISCV_CPU_TYPE_NAME("rv64")
#define TYPE_RISCV_CPU_IBEX             RISCV_CPU_TYPE_NAME("lowrisc-ibex")
#define TYPE_RISCV_CPU_SHAKTI_C         RISCV_CPU_TYPE_NAME("shakti-c")
#define TYPE_RISCV_CPU_SIFIVE_E31       RISCV_CPU_TYPE_NAME("sifive-e31")
#define TYPE_RISCV_CPU_SIFIVE_E34       RISCV_CPU_TYPE_NAME("sifive-e34")
#define TYPE_RISCV_CPU_SIFIVE_E51       RISCV_CPU_TYPE_NAME("sifive-e51")
#define TYPE_RISCV_CPU_SIFIVE_U34       RISCV_CPU_TYPE_NAME("sifive-u34")
#define TYPE_RISCV_CPU_SIFIVE_U54       RISCV_CPU_TYPE_NAME("sifive-u54")

#if defined(TARGET_RISCV32)
# define TYPE_RISCV_CPU_BASE            TYPE_RISCV_CPU_BASE32
#elif defined(TARGET_RISCV64)
# define TYPE_RISCV_CPU_BASE            TYPE_RISCV_CPU_BASE64
#endif

#define RV32 ((target_ulong)1 << (TARGET_LONG_BITS - 2))
#define RV64 ((target_ulong)2 << (TARGET_LONG_BITS - 2))

#define RV(x) ((target_ulong)1 << (x - 'A'))

#define RVI RV('I')
#define RVE RV('E') /* E and I are mutually exclusive */
#define RVM RV('M')
#define RVA RV('A')
#define RVF RV('F')
#define RVD RV('D')
#define RVV RV('V')
#define RVC RV('C')
#define RVS RV('S')
#define RVU RV('U')
#define RVH RV('H')

/* S extension denotes that Supervisor mode exists, however it is possible
   to have a core that support S mode but does not have an MMU and there
   is currently no bit in misa to indicate whether an MMU exists or not
   so a cpu features bitfield is required, likewise for optional PMP support */
enum {
    RISCV_FEATURE_MMU,
    RISCV_FEATURE_PMP,
    RISCV_FEATURE_EPMP,
    RISCV_FEATURE_MISA
};

#define PRIV_VERSION_1_10_0 0x00011000
#define PRIV_VERSION_1_11_0 0x00011100

#define VEXT_VERSION_0_07_1 0x00000701

enum {
    TRANSLATE_SUCCESS,
    TRANSLATE_FAIL,
    TRANSLATE_PMP_FAIL,
    TRANSLATE_G_STAGE_FAIL,
#if defined(TARGET_CHERI) && !defined(TARGET_RISCV32)
    TRANSLATE_CHERI_FAIL,
#endif
};

#define MMU_USER_IDX 3

#define MAX_RISCV_PMPS (16)

typedef struct CPURISCVState CPURISCVState;

<<<<<<< HEAD
#ifdef TARGET_CHERI
#include "cheri-lazy-capregs-types.h"
#endif
=======
#if !defined(CONFIG_USER_ONLY)
>>>>>>> 33ba8b0a
#include "pmp.h"
#endif

#define RV_VLEN_MAX 256

FIELD(VTYPE, VLMUL, 0, 2)
FIELD(VTYPE, VSEW, 2, 3)
FIELD(VTYPE, VEDIV, 5, 2)
FIELD(VTYPE, RESERVED, 7, sizeof(target_ulong) * 8 - 9)
FIELD(VTYPE, VILL, sizeof(target_ulong) * 8 - 1, 1)

struct CPURISCVState {
#ifdef TARGET_CHERI
    struct GPCapRegs gpcapregs;
#else
    target_ulong gpr[32];
#endif
    uint64_t fpr[32]; /* assume both F and D extensions */

    /* vector coprocessor state. */
    uint64_t vreg[32 * RV_VLEN_MAX / 64] QEMU_ALIGNED(16);
    target_ulong vxrm;
    target_ulong vxsat;
    target_ulong vl;
    target_ulong vstart;
    target_ulong vtype;

#ifdef TARGET_CHERI
    cap_register_t pcc; // SCR 0 Program counter cap. (PCC) TODO: implement this properly
    cap_register_t ddc; // SCR 1 Default data cap. (DDC)
#else
    target_ulong pc;
#endif
#ifdef CONFIG_DEBUG_TCG
    target_ulong _pc_is_current;
#endif

    target_ulong load_res;
    target_ulong load_val;
#ifdef TARGET_CHERI
    target_ulong load_pesbt;
    bool load_tag;
#endif

    target_ulong frm;

    target_ulong badaddr;
    target_ulong guest_phys_fault_addr;
#ifdef TARGET_CHERI
    // The cause field reports the cause of the last capability exception,
    // following the encoding described in Table 3.9.2.
    // See enum CheriCapExc in cheri-archspecific.h
    uint8_t last_cap_cause; // Used to populate xtval
    // The cap idx field reports the index of the capability register that
    // caused the last exception. When the most significant bit is set, the 5
    // least significant bits are used to index the special purpose capability
    // register file described in Table 5.3, otherwise, they index the
    // general-purpose capability register file.
    uint8_t last_cap_index;  // Used to populate xtval
#endif

#ifndef CONFIG_USER_ONLY
    target_ulong priv;
    /* This contains QEMU specific information about the virt state. */
    target_ulong virt;
    target_ulong resetvec;

    /*
     * For RV32 this is 32-bit mstatus and 32-bit mstatush.
     * For RV64 this is a 64-bit mstatus.
     */
    uint64_t mstatus;

    target_ulong mip;

    uint32_t miclaim;

    target_ulong mie;
    target_ulong mideleg;

    target_ulong satp;   /* since: priv-1.10.0 */
    target_ulong stval;
    target_ulong medeleg;

#if defined(TARGET_CHERI) && !defined(TARGET_RISCV32)
    target_ulong sccsr;
#endif

#ifdef TARGET_CHERI
    // XXX: not implemented properly
    cap_register_t utcc; // SCR 4 User trap code cap. (UTCC)
    cap_register_t utdc; // SCR 5 User trap data cap. (UTDC)
    cap_register_t uscratchc; // SCR 6 User scratch cap. (UScratchC)
    cap_register_t uepcc; // SCR 7 User exception PC cap. (UEPCC)
#endif

#ifdef TARGET_CHERI
    cap_register_t stcc;      // SCR 12 Supervisor trap code cap. (STCC)
    cap_register_t stdc;      // SCR 13 Supervisor trap data cap. (STDC)
    cap_register_t sscratchc; // SCR 14 Supervisor scratch cap. (SScratchC)
    cap_register_t sepcc;     // SCR 15 Supervisor exception PC cap. (SEPCC)
#else
    target_ulong stvec;
    target_ulong sepc;
#endif
    target_ulong scause;

#ifdef TARGET_CHERI
    cap_register_t mtcc;      // SCR 28 Machine trap code cap. (MTCC)
    cap_register_t mtdc;      // SCR 29 Machine trap data cap. (MTDC)
    cap_register_t mscratchc; // SCR 30 Machine scratch cap. (MScratchC)
    cap_register_t mepcc;     // SCR 31 Machine exception PC cap. (MEPCC)
#else
    target_ulong mtvec;
    target_ulong mepc;
#endif
    target_ulong mcause;
    target_ulong mtval;  /* since: priv-1.10.0 */

    /* Hypervisor CSRs */
    target_ulong hstatus;
    target_ulong hedeleg;
    target_ulong hideleg;
    target_ulong hcounteren;
    target_ulong htval;
    target_ulong htinst;
    target_ulong hgatp;
    uint64_t htimedelta;

    /* Virtual CSRs */
#ifdef TARGET_CHERI
    cap_register_t vstcc;
    cap_register_t vstdc;
    cap_register_t vsscratchc;
    cap_register_t vsepcc;
#else
    target_ulong vstvec;
    target_ulong vsepc;
#endif
    /*
     * For RV32 this is 32-bit vsstatus and 32-bit vsstatush.
     * For RV64 this is a 64-bit vsstatus.
     */
    uint64_t vsstatus;
    target_ulong vsscratch;
    target_ulong vscause;
    target_ulong vstval;
    target_ulong vsatp;

    target_ulong mtval2;
    target_ulong mtinst;

    /* HS Backup CSRs */
#ifdef TARGET_CHERI
    cap_register_t stcc_hs;
    cap_register_t sepcc_hs;
#else
    target_ulong stvec_hs;
    target_ulong sepc_hs;
#endif
    target_ulong sscratch_hs;
    target_ulong scause_hs;
    target_ulong stval_hs;
    target_ulong satp_hs;
    uint64_t mstatus_hs;

    /* Signals whether the current exception occurred with two-stage address
       translation active. */
    bool two_stage_lookup;

    target_ulong scounteren;
    target_ulong mcounteren;

    target_ulong sscratch;
    target_ulong mscratch;

    /* temporary htif regs */
    uint64_t mfromhost;
    uint64_t mtohost;
    uint64_t timecmp;

    /* physical memory protection */
    pmp_table_t pmp_state;
    target_ulong mseccfg;

    /* True if in debugger mode.  */
    bool debugger;
#endif

    float_status fp_status;

#ifdef TARGET_CHERI
    // Some statcounters:
    uint64_t statcounters_cap_read;
    uint64_t statcounters_cap_read_tagged;
    uint64_t statcounters_cap_write;
    uint64_t statcounters_cap_write_tagged;

    uint64_t statcounters_imprecise_setbounds;
    uint64_t statcounters_unrepresentable_caps;

#endif

    /* Fields up to this point are cleared by a TestRIG reset */
    struct {} end_testrig_reset_fields;

    /* machine specific rdtime callback */
    uint64_t (*rdtime_fn)(uint32_t);
    uint32_t rdtime_fn_arg;

#ifdef CONFIG_RVFI_DII
    struct {
        struct rvfi_dii_instruction_metadata INST;
        struct rvfi_dii_pc_data PC;
        struct rvfi_dii_integer_data INTEGER;
        struct rvfi_dii_memory_access_data MEM;
        // TODO: struct rvfi_dii_csr_data CSR;
        // TODO: struct rvfi_dii_fp_data FP;
        // TODO: struct rvfi_dii_cheri_data CHERI;
        // TODO: struct rvfi_dii_cheri_scr_data CHERI_SCR;
        // TODO: struct rvfi_dii_trap_data TRAP;
        uint32_t available_fields;
    } rvfi_dii_trace;
    bool rvfi_dii_have_injected_insn;
    uint32_t rvfi_dii_injected_insn;
#endif

    target_ulong priv_ver;
    target_ulong vext_ver;
    // TODO: we should probably re-compute these instead of preserving
    //  in case misa becomes writable
    target_ulong misa;
    target_ulong misa_mask;
    target_ulong mhartid;

    uint32_t features;

#ifdef CONFIG_USER_ONLY
    uint32_t elf_flags;
#endif

#ifndef CONFIG_USER_ONLY
#endif


    /* Fields from here on are preserved across CPU reset. */
    QEMUTimer *timer; /* Internal timer */
};

static inline bool pc_is_current(CPURISCVState *env)
{
#ifdef CONFIG_DEBUG_TCG
    return env->_pc_is_current;
#else
    return true;
#endif
}

// Note: the pc does not have to be up-to-date, tb start is fine.
// We may miss a few dumps or print too many if -dfilter is on but
// that shouldn't really matter.
static inline target_ulong cpu_get_recent_pc(CPURISCVState *env) {
#ifdef TARGET_CHERI
    return env->pcc._cr_cursor;
#else
    return env->pc;
#endif
}

OBJECT_DECLARE_TYPE(RISCVCPU, RISCVCPUClass,
                    RISCV_CPU)

/**
 * RISCVCPUClass:
 * @parent_realize: The parent class' realize handler.
 * @parent_reset: The parent class' reset handler.
 *
 * A RISCV CPU model.
 */
struct RISCVCPUClass {
    /*< private >*/
    CPUClass parent_class;
    /*< public >*/
    DeviceRealize parent_realize;
    DeviceReset parent_reset;
};

/**
 * RISCVCPU:
 * @env: #CPURISCVState
 *
 * A RISCV CPU.
 */
struct RISCVCPU {
    /*< private >*/
    CPUState parent_obj;
    /*< public >*/
    CPUNegativeOffsetState neg;
    CPURISCVState env;

    char *dyn_csr_xml;
#ifdef TARGET_CHERI
    char *dyn_scr_xml;
#endif

    /* Configuration Settings */
    struct {
        bool ext_i;
        bool ext_e;
        bool ext_g;
        bool ext_m;
        bool ext_a;
        bool ext_f;
        bool ext_d;
        bool ext_c;
        bool ext_s;
        bool ext_u;
        bool ext_h;
        bool ext_v;
        bool ext_counters;
        bool ext_ifencei;
        bool ext_icsr;
#ifdef TARGET_CHERI
        bool ext_cheri;
        bool ext_cheri_v9; /* Temporary flag to support new semantics. */
#endif

        char *priv_spec;
        char *user_spec;
        char *vext_spec;
        uint16_t vlen;
        uint16_t elen;
        bool mmu;
        bool pmp;
        bool epmp;
        uint64_t resetvec;
    } cfg;
};

static inline int riscv_has_ext(CPURISCVState *env, target_ulong ext)
{
    return (env->misa & ext) != 0;
}

static inline bool riscv_feature(CPURISCVState *env, int feature)
{
    return env->features & (1ULL << feature);
}

#include "cpu_user.h"
#include "cpu_bits.h"

extern const char * const riscv_int_regnames[];
extern const char * const riscv_fpr_regnames[];
extern const char * const riscv_excp_names[];
extern const char * const riscv_intr_names[];
#ifdef TARGET_CHERI
/* Needed for cheri-common logging */
extern const char * const cheri_gp_regnames[];
#endif

#ifdef CONFIG_TCG_LOG_INSTR
void riscv_log_instr_csr_changed(CPURISCVState *env, int csrno);

#ifdef TARGET_CHERI
void riscv_log_instr_scr_changed(CPURISCVState *env, int scrno);
#endif

#define log_changed_special_reg(env, name, newval) do { \
        if (qemu_log_instr_enabled(env))                \
            qemu_log_instr_reg(env, name, newval);      \
    } while(0)
#else /* !CONFIG_TCG_LOG_INSTR */
#define log_changed_special_reg(env, name, newval) ((void)0)
#define riscv_log_instr_csr_changed(env, csrno) ((void)0)
#define riscv_log_instr_scr_changed(env, scrno) ((void)0)
#endif /* !CONFIG_TCG_LOG_INSTR */

/*
 * From 5.3.6 Special Capability Registers (SCRs)
 * Where an SCR extends a RISC-V CSR, e.g. MTCC extending mtvec, any read to the
 * CSR shall return the address (offset for ISAv8) of the corresponding SCR.
 * Similarly, any write to the CSR shall set the address (offset for ISAv8) of
 * the SCR to the value written.
 */
#ifdef TARGET_CHERI
#define SCR_TO_PROGRAM_COUNTER(env, scr)                                       \
    (CHERI_NO_RELOCATION(env) ? cap_get_cursor(scr)                            \
                              : (target_ulong)cap_get_offset(scr))
/**
 * @returns the architectural view of the underlying SCR,address/offset
 * depending on CHERI ISA version.
 */
#define GET_SPECIAL_REG_ARCH(env, name, cheri_name)                            \
    SCR_TO_PROGRAM_COUNTER(env, &((env)->cheri_name))
/**
 * @returns the address of a given SCR as we feed our PC around as an address
 * not the architectural offset.
 */
#define GET_SPECIAL_REG_ADDR(env, name, cheri_name)                            \
    ((target_ulong)cap_get_cursor(&((env)->cheri_name)))
void update_special_register(CPURISCVState *env, cap_register_t *scr,
                             const char *name, target_ulong value);
#define SCR_SET_PROGRAM_COUNTER(env, scr, name, value)                         \
    update_special_register(env, scr, name, value)
#define SET_SPECIAL_REG(env, name, cheri_name, value)                          \
    SCR_SET_PROGRAM_COUNTER(env, &((env)->cheri_name), #cheri_name, value)

#else /* ! TARGET_CHERI */
#define GET_SPECIAL_REG_ARCH(env, name, cheri_name) ((env)->name)
#define GET_SPECIAL_REG_ADDR(env, name, cheri_name) ((env)->name)
#define SET_SPECIAL_REG(env, name, cheri_name, value)                          \
    do {                                                                       \
        env->name = value;                                                     \
        log_changed_special_reg(env, #name, value);                            \
    } while (false)
#endif /* ! TARGET_CHERI */

#ifdef CONFIG_RVFI_DII
#define RVFI_DII_RAM_START 0x80000000
#define RVFI_DII_RAM_SIZE (8 * MiB)
#define RVFI_DII_RAM_END (RVFI_DII_RAM_START + RVFI_DII_RAM_SIZE)
void rvfi_dii_communicate(CPUState *cs, CPURISCVState *env, bool was_trap);
#define CHECK_SAME_TYPE(a, b, msg)                                             \
    _Static_assert(__builtin_types_compatible_p(a*, b*), msg)
#define rvfi_dii_offset(type, field)                                           \
    offsetof(CPURISCVState, rvfi_dii_trace.type.rvfi_##field)
#define gen_rvfi_dii_set_field(type, field, arg)                               \
    do {                                                                       \
        CHECK_SAME_TYPE(                                                       \
            typeof(((CPURISCVState *)NULL)->rvfi_dii_trace.type.rvfi_##field), \
            uint64_t, "Should only be used for uint64_t fields");              \
        CHECK_SAME_TYPE(TCGv_i64, typeof(arg), "Expected 64-bit store");       \
        tcg_gen_st_i64(arg, cpu_env, rvfi_dii_offset(type, field));            \
        tcg_gen_ori_i32(cpu_rvfi_available_fields, cpu_rvfi_available_fields,  \
                        RVFI_##type##_DATA);                                   \
    } while (0)
#define gen_rvfi_dii_set_field_const_iN(n, st_op, type, field, constant)       \
    do {                                                                       \
        CHECK_SAME_TYPE(                                                       \
            typeof(((CPURISCVState *)NULL)->rvfi_dii_trace.type.rvfi_##field), \
            uint##n##_t, "Should only be used for uint64_t fields");           \
        TCGv_i64 rvfi_tc = tcg_const_i64(constant);                            \
        tcg_gen_##st_op(rvfi_tc, cpu_env, rvfi_dii_offset(type, field));       \
        tcg_gen_ori_i32(cpu_rvfi_available_fields, cpu_rvfi_available_fields,  \
                        RVFI_##type##_DATA);                                   \
        tcg_temp_free_i64(rvfi_tc);                                            \
    } while (0)
#define gen_rvfi_dii_set_field_const_i8(type, field, constant)                 \
    gen_rvfi_dii_set_field_const_iN(8, st8_i64, type, field, constant)
#define gen_rvfi_dii_set_field_const_i16(type, field, constant)                \
    gen_rvfi_dii_set_field_const_iN(16, tcg_gen_st16_i64, type, field, constant)
#define gen_rvfi_dii_set_field_const_i32(type, field, constant)                \
    gen_rvfi_dii_set_field_const_iN(32, st32_i64, type, field, constant)
#define gen_rvfi_dii_set_field_const_i64(type, field, constant)                \
    gen_rvfi_dii_set_field_const_iN(64, st_i64, type, field, constant)
#define gen_rvfi_dii_set_field_zext_i32(type, field, arg)                      \
    do {                                                                       \
        CHECK_SAME_TYPE(TCGv_i32, typeof(arg), "Expected i32");                \
        TCGv_i64 tmp = tcg_temp_new_i64();                                     \
        tcg_gen_extu_i32_i64(tmp, arg);                                        \
        gen_rvfi_dii_set_field(type, field, tmp);                              \
        tcg_temp_free_i64(tmp);                                                \
    } while (0)
#if TARGET_LONG_BITS == 32
#define gen_rvfi_dii_set_field_zext_tl(type, field, arg)                       \
    gen_rvfi_dii_set_field_zext_i32(type, field, arg)
#else
#define gen_rvfi_dii_set_field_zext_tl(type, field, arg)                       \
    gen_rvfi_dii_set_field(type, field, arg)
#endif
#define gen_rvfi_dii_set_field_zext_addr(type, field, arg)                     \
    do {                                                                       \
        CHECK_SAME_TYPE(TCGv_cap_checked_ptr, typeof(arg), "Expected addr");   \
        TCGv_i64 tmp = tcg_temp_new_i64();                                     \
        tcg_gen_extu_tl_i64(tmp, (TCGv)arg);                                   \
        gen_rvfi_dii_set_field(type, field, tmp);                              \
        tcg_temp_free_i64(tmp);                                                \
    } while (0)
#define gen_rvfi_dii_set_mem_data(rw, addr, val, memop, extend_to_i64)         \
    do {                                                                       \
        TCGv_i64 tmp = tcg_temp_new_i64();                                     \
        extend_to_i64(tmp, val);                                               \
        tcg_gen_andi_i64(tmp, tmp, MAKE_64BIT_MASK(0, 8 * memop_size(memop))); \
        gen_rvfi_dii_set_field_zext_addr(MEM, mem_addr, addr);                 \
        gen_rvfi_dii_set_field(MEM, mem_##rw##data[0], tmp);                   \
        gen_rvfi_dii_set_field_const_i32(MEM, mem_##rw##mask,                  \
                                         memop_rvfi_mask(memop));              \
        tcg_temp_free_i64(tmp);                                                \
    } while (0)
#define gen_rvfi_dii_set_mem_data_i32(rw, addr, val_i32, memop)                \
    gen_rvfi_dii_set_mem_data(rw, addr, val_i32, memop, tcg_gen_extu_i32_i64)
#define gen_rvfi_dii_set_mem_data_i64(rw, addr, val_i64, memop)                \
    gen_rvfi_dii_set_mem_data(rw, addr, val_i64, memop, tcg_gen_mov_i64)
#else
#define gen_rvfi_dii_set_field(type, field, arg) ((void)0)
#define gen_rvfi_dii_set_field_zext_i32(type, field, arg) ((void)0)
#define gen_rvfi_dii_set_field_zext_addr(type, field, arg) ((void)0)
#define gen_rvfi_dii_set_field_zext_tl(type, field, arg) ((void)0)
#define gen_rvfi_dii_set_field_const_i8(type, field, constant) ((void)0)
#define gen_rvfi_dii_set_field_const_i16(type, field, constant) ((void)0)
#define gen_rvfi_dii_set_field_const_i32(type, field, constant) ((void)0)
#define gen_rvfi_dii_set_field_const_i64(type, field, constant) ((void)0)
#endif

const char *riscv_cpu_get_trap_name(target_ulong cause, bool async);
void riscv_cpu_do_interrupt(CPUState *cpu);
int riscv_cpu_write_elf64_note(WriteCoreDumpFunction f, CPUState *cs,
                               int cpuid, void *opaque);
int riscv_cpu_write_elf32_note(WriteCoreDumpFunction f, CPUState *cs,
                               int cpuid, void *opaque);
int riscv_cpu_gdb_read_register(CPUState *cpu, GByteArray *buf, int reg);
int riscv_cpu_gdb_write_register(CPUState *cpu, uint8_t *buf, int reg);
bool riscv_cpu_exec_interrupt(CPUState *cs, int interrupt_request);
bool riscv_cpu_fp_enabled(CPURISCVState *env);
bool riscv_cpu_virt_enabled(CPURISCVState *env);
void riscv_cpu_set_virt_enabled(CPURISCVState *env, bool enable);
bool riscv_cpu_force_hs_excep_enabled(CPURISCVState *env);
void riscv_cpu_set_force_hs_excep(CPURISCVState *env, bool enable);
bool riscv_cpu_two_stage_lookup(int mmu_idx);
int riscv_cpu_mmu_index(CPURISCVState *env, bool ifetch);
hwaddr riscv_cpu_get_phys_page_debug(CPUState *cpu, vaddr addr);
#ifdef TARGET_CHERI
hwaddr cpu_riscv_translate_address_tagmem(CPURISCVState *env,
                                          target_ulong address,
                                          MMUAccessType rw, int reg, int *prot,
                                          uintptr_t retpc);
#endif
void  riscv_cpu_do_unaligned_access(CPUState *cs, vaddr addr,
                                    MMUAccessType access_type, int mmu_idx,
                                    uintptr_t retaddr);
bool riscv_cpu_tlb_fill(CPUState *cs, vaddr address, int size,
                        MMUAccessType access_type, int mmu_idx,
                        bool probe, uintptr_t retaddr);
void riscv_cpu_do_transaction_failed(CPUState *cs, hwaddr physaddr,
                                     vaddr addr, unsigned size,
                                     MMUAccessType access_type,
                                     int mmu_idx, MemTxAttrs attrs,
                                     MemTxResult response, uintptr_t retaddr);
char *riscv_isa_string(RISCVCPU *cpu);
void riscv_cpu_list(void);

#define cpu_signal_handler riscv_cpu_signal_handler
#define cpu_list riscv_cpu_list
#define cpu_mmu_index riscv_cpu_mmu_index

#ifndef CONFIG_USER_ONLY
void riscv_cpu_swap_hypervisor_regs(CPURISCVState *env, bool hs_mode_trap);
int riscv_cpu_claim_interrupts(RISCVCPU *cpu, uint32_t interrupts);
uint32_t riscv_cpu_update_mip(RISCVCPU *cpu, uint32_t mask, uint32_t value);
#define BOOL_TO_MASK(x) (-!!(x)) /* helper for riscv_cpu_update_mip value */
void riscv_cpu_set_rdtime_fn(CPURISCVState *env, uint64_t (*fn)(uint32_t),
                             uint32_t arg);
#endif
void riscv_cpu_set_mode(CPURISCVState *env, target_ulong newpriv);

void riscv_translate_init(void);
int riscv_cpu_signal_handler(int host_signum, void *pinfo, void *puc);
void QEMU_NORETURN riscv_raise_exception(CPURISCVState *env,
                                         uint32_t exception, uintptr_t pc);

target_ulong riscv_cpu_get_fflags(CPURISCVState *env);
void riscv_cpu_set_fflags(CPURISCVState *env, target_ulong);

#define TB_FLAGS_MMU_MASK   7
#define TB_FLAGS_PRIV_MMU_MASK                3
#define TB_FLAGS_PRIV_HYP_ACCESS_MASK   (1 << 2)
#define TB_FLAGS_MSTATUS_FS MSTATUS_FS

typedef CPURISCVState CPUArchState;
typedef RISCVCPU ArchCPU;
#include "exec/cpu-all.h"
#include "cpu_cheri.h"

FIELD(TB_FLAGS, VL_EQ_VLMAX, 2, 1)
FIELD(TB_FLAGS, LMUL, 3, 2)
FIELD(TB_FLAGS, SEW, 5, 3)
FIELD(TB_FLAGS, VILL, 8, 1)
/* Is a Hypervisor instruction load/store allowed? */
FIELD(TB_FLAGS, HLSX, 9, 1)

bool riscv_cpu_is_32bit(CPURISCVState *env);

/*
 * A simplification for VLMAX
 * = (1 << LMUL) * VLEN / (8 * (1 << SEW))
 * = (VLEN << LMUL) / (8 << SEW)
 * = (VLEN << LMUL) >> (SEW + 3)
 * = VLEN >> (SEW + 3 - LMUL)
 */
static inline uint32_t vext_get_vlmax(RISCVCPU *cpu, target_ulong vtype)
{
    uint8_t sew, lmul;

    sew = FIELD_EX64(vtype, VTYPE, VSEW);
    lmul = FIELD_EX64(vtype, VTYPE, VLMUL);
    return cpu->cfg.vlen >> (sew + 3 - lmul);
}

static inline void
riscv_cpu_get_tb_cpu_state(CPURISCVState *env, target_ulong *pc,
                           target_ulong *cs_base, target_ulong *pcc_base,
                           target_ulong *pcc_top, uint32_t *cheri_flags,
                           uint32_t *pflags)
{
    uint32_t flags = 0;
    *pc = PC_ADDR(env); // We want the full virtual address here (no offset)
#ifdef TARGET_CHERI
    cheri_cpu_get_tb_cpu_state(&env->pcc, &env->ddc, pcc_base, pcc_top,
                               cheri_flags);
#endif
    *cs_base = 0;
    if (riscv_has_ext(env, RVV)) {
        uint32_t vlmax = vext_get_vlmax(env_archcpu(env), env->vtype);
        bool vl_eq_vlmax = (env->vstart == 0) && (vlmax == env->vl);
        flags = FIELD_DP32(flags, TB_FLAGS, VILL,
                    FIELD_EX64(env->vtype, VTYPE, VILL));
        flags = FIELD_DP32(flags, TB_FLAGS, SEW,
                    FIELD_EX64(env->vtype, VTYPE, VSEW));
        flags = FIELD_DP32(flags, TB_FLAGS, LMUL,
                    FIELD_EX64(env->vtype, VTYPE, VLMUL));
        flags = FIELD_DP32(flags, TB_FLAGS, VL_EQ_VLMAX, vl_eq_vlmax);
    } else {
        flags = FIELD_DP32(flags, TB_FLAGS, VILL, 1);
    }

#ifdef CONFIG_USER_ONLY
    flags |= TB_FLAGS_MSTATUS_FS;
#else
    flags |= cpu_mmu_index(env, 0);
    if (riscv_cpu_fp_enabled(env)) {
        flags |= env->mstatus & MSTATUS_FS;
    }

    if (riscv_has_ext(env, RVH)) {
        if (env->priv == PRV_M ||
            (env->priv == PRV_S && !riscv_cpu_virt_enabled(env)) ||
            (env->priv == PRV_U && !riscv_cpu_virt_enabled(env) &&
                get_field(env->hstatus, HSTATUS_HU))) {
            flags = FIELD_DP32(flags, TB_FLAGS, HLSX, 1);
        }
    }
#endif

    *pflags = flags;
}
// Ugly macro hack to avoid having to modify cpu_get_tb_cpu_state in all targets
#define cpu_get_tb_cpu_state_ext riscv_cpu_get_tb_cpu_state

#ifdef CONFIG_TCG_LOG_INSTR
#define RISCV_LOG_INSTR_CPU_U QEMU_LOG_INSTR_CPU_USER
#define RISCV_LOG_INSTR_CPU_S QEMU_LOG_INSTR_CPU_SUPERVISOR
#define RISCV_LOG_INSTR_CPU_H QEMU_LOG_INSTR_CPU_HYPERVISOR
#define RISCV_LOG_INSTR_CPU_M QEMU_LOG_INSTR_CPU_TARGET1
extern const char * const riscv_cpu_mode_names[];

static inline bool cpu_in_user_mode(CPURISCVState *env)
{
    return env->priv == PRV_U;
}

static inline unsigned cpu_get_asid(CPURISCVState *env, target_ulong pc)
{
    return get_field(env->satp, SATP_ASID);
}

static inline const char *cpu_get_mode_name(qemu_log_instr_cpu_mode_t mode)
{
    if (riscv_cpu_mode_names[mode])
        return riscv_cpu_mode_names[mode];
    return "<invalid>";
}
#endif


RISCVException riscv_csrrw(CPURISCVState *env, int csrno, target_ulong *ret_value,
                           target_ulong new_value, target_ulong write_mask,
                           uintptr_t retpc);
RISCVException riscv_csrrw_debug(CPURISCVState *env, int csrno, target_ulong *ret_value,
                                 target_ulong new_value, target_ulong write_mask);

static inline void riscv_csr_write(CPURISCVState *env, int csrno,
                                   target_ulong val, uintptr_t retpc)
{
    riscv_csrrw(env, csrno, NULL, val, MAKE_64BIT_MASK(0, TARGET_LONG_BITS), retpc);
}

static inline target_ulong riscv_csr_read(CPURISCVState *env, int csrno, uintptr_t retpc)
{
    target_ulong val = 0;
    riscv_csrrw(env, csrno, &val, 0, 0, retpc);
    return val;
}

typedef RISCVException (*riscv_csr_predicate_fn)(CPURISCVState *env,
                                                 int csrno);
typedef RISCVException (*riscv_csr_read_fn)(CPURISCVState *env, int csrno,
                                            target_ulong *ret_value);
typedef RISCVException (*riscv_csr_write_fn)(CPURISCVState *env, int csrno,
                                             target_ulong new_value);
typedef RISCVException (*riscv_csr_op_fn)(CPURISCVState *env, int csrno,
                                          target_ulong *ret_value,
                                          target_ulong new_value,
                                          target_ulong write_mask);
typedef void (*riscv_csr_log_update_fn)(CPURISCVState *env, int csrno,
                                        target_ulong new_value);

typedef struct {
    const char *name;
    riscv_csr_predicate_fn predicate;
    riscv_csr_read_fn read;
    riscv_csr_write_fn write;
    riscv_csr_op_fn op;
    riscv_csr_log_update_fn log_update;
} riscv_csr_operations;

/* CSR function table constants */
enum {
    CSR_TABLE_SIZE = 0x1000
};

/* CSR function table */
extern riscv_csr_operations csr_ops[CSR_TABLE_SIZE];

void riscv_get_csr_ops(int csrno, riscv_csr_operations *ops);
void riscv_set_csr_ops(int csrno, riscv_csr_operations *ops);

#ifdef TARGET_CHERI
static inline cap_register_t *riscv_get_scr(CPUArchState *env, uint32_t index)
{
    switch (index) {
    case CheriSCR_PCC: return &env->pcc;
    case CheriSCR_DDC: return &env->ddc;

    case CheriSCR_UTCC: return &env->utcc;
    case CheriSCR_UTDC: return &env->utdc;
    case CheriSCR_UScratchC: return &env->uscratchc;
    case CheriSCR_UEPCC: return &env->uepcc;

    case CheriSCR_STCC: return &env->stcc;
    case CheriSCR_STDC: return &env->stdc;
    case CheriSCR_SScratchC: return &env->sscratchc;
    case CheriSCR_SEPCC: return &env->sepcc;

    case CheriSCR_MTCC: return &env->mtcc;
    case CheriSCR_MTDC: return &env->mtdc;
    case CheriSCR_MScratchC: return &env->mscratchc;
    case CheriSCR_MEPCC: return &env->mepcc;

    case CheriSCR_BSTCC: return &env->vstcc;
    case CheriSCR_BSTDC: return &env->vstdc;
    case CheriSCR_BSScratchC: return &env->vsscratchc;
    case CheriSCR_BSEPCC: return &env->vsepcc;
    default: assert(false && "Should have raised an invalid inst trap!");
    }
}
#endif

void riscv_cpu_register_gdb_regs_for_features(CPUState *cs);

#endif /* RISCV_CPU_H */<|MERGE_RESOLUTION|>--- conflicted
+++ resolved
@@ -102,13 +102,11 @@
 
 typedef struct CPURISCVState CPURISCVState;
 
-<<<<<<< HEAD
 #ifdef TARGET_CHERI
 #include "cheri-lazy-capregs-types.h"
 #endif
-=======
+
 #if !defined(CONFIG_USER_ONLY)
->>>>>>> 33ba8b0a
 #include "pmp.h"
 #endif
 
