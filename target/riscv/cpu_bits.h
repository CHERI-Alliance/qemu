/* RISC-V ISA constants */

#ifndef TARGET_RISCV_CPU_BITS_H
#define TARGET_RISCV_CPU_BITS_H

#define get_field(reg, mask) (((reg) & \
                 (uint64_t)(mask)) / ((mask) & ~((mask) << 1)))
#define set_field(reg, mask, val) (((reg) & ~(uint64_t)(mask)) | \
                 (((uint64_t)(val) * ((mask) & ~((mask) << 1))) & \
                 (uint64_t)(mask)))

/* Floating point round mode */
#define FSR_RD_SHIFT        5
#define FSR_RD              (0x7 << FSR_RD_SHIFT)

/* Floating point accrued exception flags */
#define FPEXC_NX            0x01
#define FPEXC_UF            0x02
#define FPEXC_OF            0x04
#define FPEXC_DZ            0x08
#define FPEXC_NV            0x10

/* Floating point status register bits */
#define FSR_AEXC_SHIFT      0
#define FSR_NVA             (FPEXC_NV << FSR_AEXC_SHIFT)
#define FSR_OFA             (FPEXC_OF << FSR_AEXC_SHIFT)
#define FSR_UFA             (FPEXC_UF << FSR_AEXC_SHIFT)
#define FSR_DZA             (FPEXC_DZ << FSR_AEXC_SHIFT)
#define FSR_NXA             (FPEXC_NX << FSR_AEXC_SHIFT)
#define FSR_AEXC            (FSR_NVA | FSR_OFA | FSR_UFA | FSR_DZA | FSR_NXA)

/* Vector Fixed-Point round model */
#define FSR_VXRM_SHIFT      9
#define FSR_VXRM            (0x3 << FSR_VXRM_SHIFT)

/* Vector Fixed-Point saturation flag */
#define FSR_VXSAT_SHIFT     8
#define FSR_VXSAT           (0x1 << FSR_VXSAT_SHIFT)

/* Control and Status Registers */

/* User Trap Setup */
#define CSR_USTATUS         0x000
#define CSR_UIE             0x004
#define CSR_UTVEC           0x005

/* User Trap Handling */
#define CSR_USCRATCH        0x040
#define CSR_UEPC            0x041
#define CSR_UCAUSE          0x042
#define CSR_UTVAL           0x043
#define CSR_UIP             0x044

/* User Floating-Point CSRs */
#define CSR_FFLAGS          0x001
#define CSR_FRM             0x002
#define CSR_FCSR            0x003

/* User Vector CSRs */
#define CSR_VSTART          0x008
#define CSR_VXSAT           0x009
#define CSR_VXRM            0x00a
#define CSR_VL              0xc20
#define CSR_VTYPE           0xc21

/* User Timers and Counters */
#define CSR_CYCLE           0xc00
#define CSR_TIME            0xc01
#define CSR_INSTRET         0xc02
#define CSR_HPMCOUNTER3     0xc03
#define CSR_HPMCOUNTER4     0xc04
#define CSR_HPMCOUNTER5     0xc05
#define CSR_HPMCOUNTER6     0xc06
#define CSR_HPMCOUNTER7     0xc07
#define CSR_HPMCOUNTER8     0xc08
#define CSR_HPMCOUNTER9     0xc09
#define CSR_HPMCOUNTER10    0xc0a
#define CSR_HPMCOUNTER11    0xc0b
#define CSR_HPMCOUNTER12    0xc0c
#define CSR_HPMCOUNTER13    0xc0d
#define CSR_HPMCOUNTER14    0xc0e
#define CSR_HPMCOUNTER15    0xc0f
#define CSR_HPMCOUNTER16    0xc10
#define CSR_HPMCOUNTER17    0xc11
#define CSR_HPMCOUNTER18    0xc12
#define CSR_HPMCOUNTER19    0xc13
#define CSR_HPMCOUNTER20    0xc14
#define CSR_HPMCOUNTER21    0xc15
#define CSR_HPMCOUNTER22    0xc16
#define CSR_HPMCOUNTER23    0xc17
#define CSR_HPMCOUNTER24    0xc18
#define CSR_HPMCOUNTER25    0xc19
#define CSR_HPMCOUNTER26    0xc1a
#define CSR_HPMCOUNTER27    0xc1b
#define CSR_HPMCOUNTER28    0xc1c
#define CSR_HPMCOUNTER29    0xc1d
#define CSR_HPMCOUNTER30    0xc1e
#define CSR_HPMCOUNTER31    0xc1f
#define CSR_CYCLEH          0xc80
#define CSR_TIMEH           0xc81
#define CSR_INSTRETH        0xc82
#define CSR_HPMCOUNTER3H    0xc83
#define CSR_HPMCOUNTER4H    0xc84
#define CSR_HPMCOUNTER5H    0xc85
#define CSR_HPMCOUNTER6H    0xc86
#define CSR_HPMCOUNTER7H    0xc87
#define CSR_HPMCOUNTER8H    0xc88
#define CSR_HPMCOUNTER9H    0xc89
#define CSR_HPMCOUNTER10H   0xc8a
#define CSR_HPMCOUNTER11H   0xc8b
#define CSR_HPMCOUNTER12H   0xc8c
#define CSR_HPMCOUNTER13H   0xc8d
#define CSR_HPMCOUNTER14H   0xc8e
#define CSR_HPMCOUNTER15H   0xc8f
#define CSR_HPMCOUNTER16H   0xc90
#define CSR_HPMCOUNTER17H   0xc91
#define CSR_HPMCOUNTER18H   0xc92
#define CSR_HPMCOUNTER19H   0xc93
#define CSR_HPMCOUNTER20H   0xc94
#define CSR_HPMCOUNTER21H   0xc95
#define CSR_HPMCOUNTER22H   0xc96
#define CSR_HPMCOUNTER23H   0xc97
#define CSR_HPMCOUNTER24H   0xc98
#define CSR_HPMCOUNTER25H   0xc99
#define CSR_HPMCOUNTER26H   0xc9a
#define CSR_HPMCOUNTER27H   0xc9b
#define CSR_HPMCOUNTER28H   0xc9c
#define CSR_HPMCOUNTER29H   0xc9d
#define CSR_HPMCOUNTER30H   0xc9e
#define CSR_HPMCOUNTER31H   0xc9f

/* Machine Timers and Counters */
#define CSR_MCYCLE          0xb00
#define CSR_MINSTRET        0xb02
#define CSR_MCYCLEH         0xb80
#define CSR_MINSTRETH       0xb82

/* Machine Information Registers */
#define CSR_MVENDORID       0xf11
#define CSR_MARCHID         0xf12
#define CSR_MIMPID          0xf13
#define CSR_MHARTID         0xf14

/* Machine Trap Setup */
#define CSR_MSTATUS         0x300
#define CSR_MISA            0x301
#define CSR_MEDELEG         0x302
#define CSR_MIDELEG         0x303
#define CSR_MIE             0x304
#define CSR_MTVEC           0x305
#define CSR_MCOUNTEREN      0x306

/* 32-bit only */
#define CSR_MSTATUSH        0x310

/* Machine Trap Handling */
#define CSR_MSCRATCH        0x340
#define CSR_MEPC            0x341
#define CSR_MCAUSE          0x342
#define CSR_MTVAL           0x343
#define CSR_MIP             0x344

/* Supervisor Trap Setup */
#define CSR_SSTATUS         0x100
#define CSR_SEDELEG         0x102
#define CSR_SIDELEG         0x103
#define CSR_SIE             0x104
#define CSR_STVEC           0x105
#define CSR_SCOUNTEREN      0x106

/* Supervisor Trap Handling */
#define CSR_SSCRATCH        0x140
#define CSR_SEPC            0x141
#define CSR_SCAUSE          0x142
#define CSR_STVAL           0x143
#define CSR_SIP             0x144

/* Supervisor Protection and Translation */
#define CSR_SPTBR           0x180
#define CSR_SATP            0x180

/* Hpervisor CSRs */
#define CSR_HSTATUS         0x600
#define CSR_HEDELEG         0x602
#define CSR_HIDELEG         0x603
#define CSR_HIE             0x604
#define CSR_HCOUNTEREN      0x606
#define CSR_HGEIE           0x607
#define CSR_HTVAL           0x643
#define CSR_HVIP            0x645
#define CSR_HIP             0x644
#define CSR_HTINST          0x64A
#define CSR_HGEIP           0xE12
#define CSR_HGATP           0x680
#define CSR_HTIMEDELTA      0x605
#define CSR_HTIMEDELTAH     0x615

/* Virtual CSRs */
#define CSR_VSSTATUS        0x200
#define CSR_VSIE            0x204
#define CSR_VSTVEC          0x205
#define CSR_VSSCRATCH       0x240
#define CSR_VSEPC           0x241
#define CSR_VSCAUSE         0x242
#define CSR_VSTVAL          0x243
#define CSR_VSIP            0x244
#define CSR_VSATP           0x280

#define CSR_MTINST          0x34a
#define CSR_MTVAL2          0x34b

/* Enhanced Physical Memory Protection (ePMP) */
#define CSR_MSECCFG         0x747
#define CSR_MSECCFGH        0x757
/* Physical Memory Protection */
#define CSR_PMPCFG0         0x3a0
#define CSR_PMPCFG1         0x3a1
#define CSR_PMPCFG2         0x3a2
#define CSR_PMPCFG3         0x3a3
#define CSR_PMPADDR0        0x3b0
#define CSR_PMPADDR1        0x3b1
#define CSR_PMPADDR2        0x3b2
#define CSR_PMPADDR3        0x3b3
#define CSR_PMPADDR4        0x3b4
#define CSR_PMPADDR5        0x3b5
#define CSR_PMPADDR6        0x3b6
#define CSR_PMPADDR7        0x3b7
#define CSR_PMPADDR8        0x3b8
#define CSR_PMPADDR9        0x3b9
#define CSR_PMPADDR10       0x3ba
#define CSR_PMPADDR11       0x3bb
#define CSR_PMPADDR12       0x3bc
#define CSR_PMPADDR13       0x3bd
#define CSR_PMPADDR14       0x3be
#define CSR_PMPADDR15       0x3bf

/* Debug/Trace Registers (shared with Debug Mode) */
#define CSR_TSELECT         0x7a0
#define CSR_TDATA1          0x7a1
#define CSR_TDATA2          0x7a2
#define CSR_TDATA3          0x7a3

/* Debug Mode Registers */
#define CSR_DCSR            0x7b0
#define CSR_DPC             0x7b1
#define CSR_DSCRATCH        0x7b2

/* Performance Counters */
#define CSR_MHPMCOUNTER3    0xb03
#define CSR_MHPMCOUNTER4    0xb04
#define CSR_MHPMCOUNTER5    0xb05
#define CSR_MHPMCOUNTER6    0xb06
#define CSR_MHPMCOUNTER7    0xb07
#define CSR_MHPMCOUNTER8    0xb08
#define CSR_MHPMCOUNTER9    0xb09
#define CSR_MHPMCOUNTER10   0xb0a
#define CSR_MHPMCOUNTER11   0xb0b
#define CSR_MHPMCOUNTER12   0xb0c
#define CSR_MHPMCOUNTER13   0xb0d
#define CSR_MHPMCOUNTER14   0xb0e
#define CSR_MHPMCOUNTER15   0xb0f
#define CSR_MHPMCOUNTER16   0xb10
#define CSR_MHPMCOUNTER17   0xb11
#define CSR_MHPMCOUNTER18   0xb12
#define CSR_MHPMCOUNTER19   0xb13
#define CSR_MHPMCOUNTER20   0xb14
#define CSR_MHPMCOUNTER21   0xb15
#define CSR_MHPMCOUNTER22   0xb16
#define CSR_MHPMCOUNTER23   0xb17
#define CSR_MHPMCOUNTER24   0xb18
#define CSR_MHPMCOUNTER25   0xb19
#define CSR_MHPMCOUNTER26   0xb1a
#define CSR_MHPMCOUNTER27   0xb1b
#define CSR_MHPMCOUNTER28   0xb1c
#define CSR_MHPMCOUNTER29   0xb1d
#define CSR_MHPMCOUNTER30   0xb1e
#define CSR_MHPMCOUNTER31   0xb1f
#define CSR_MHPMEVENT3      0x323
#define CSR_MHPMEVENT4      0x324
#define CSR_MHPMEVENT5      0x325
#define CSR_MHPMEVENT6      0x326
#define CSR_MHPMEVENT7      0x327
#define CSR_MHPMEVENT8      0x328
#define CSR_MHPMEVENT9      0x329
#define CSR_MHPMEVENT10     0x32a
#define CSR_MHPMEVENT11     0x32b
#define CSR_MHPMEVENT12     0x32c
#define CSR_MHPMEVENT13     0x32d
#define CSR_MHPMEVENT14     0x32e
#define CSR_MHPMEVENT15     0x32f
#define CSR_MHPMEVENT16     0x330
#define CSR_MHPMEVENT17     0x331
#define CSR_MHPMEVENT18     0x332
#define CSR_MHPMEVENT19     0x333
#define CSR_MHPMEVENT20     0x334
#define CSR_MHPMEVENT21     0x335
#define CSR_MHPMEVENT22     0x336
#define CSR_MHPMEVENT23     0x337
#define CSR_MHPMEVENT24     0x338
#define CSR_MHPMEVENT25     0x339
#define CSR_MHPMEVENT26     0x33a
#define CSR_MHPMEVENT27     0x33b
#define CSR_MHPMEVENT28     0x33c
#define CSR_MHPMEVENT29     0x33d
#define CSR_MHPMEVENT30     0x33e
#define CSR_MHPMEVENT31     0x33f
#define CSR_MHPMCOUNTER3H   0xb83
#define CSR_MHPMCOUNTER4H   0xb84
#define CSR_MHPMCOUNTER5H   0xb85
#define CSR_MHPMCOUNTER6H   0xb86
#define CSR_MHPMCOUNTER7H   0xb87
#define CSR_MHPMCOUNTER8H   0xb88
#define CSR_MHPMCOUNTER9H   0xb89
#define CSR_MHPMCOUNTER10H  0xb8a
#define CSR_MHPMCOUNTER11H  0xb8b
#define CSR_MHPMCOUNTER12H  0xb8c
#define CSR_MHPMCOUNTER13H  0xb8d
#define CSR_MHPMCOUNTER14H  0xb8e
#define CSR_MHPMCOUNTER15H  0xb8f
#define CSR_MHPMCOUNTER16H  0xb90
#define CSR_MHPMCOUNTER17H  0xb91
#define CSR_MHPMCOUNTER18H  0xb92
#define CSR_MHPMCOUNTER19H  0xb93
#define CSR_MHPMCOUNTER20H  0xb94
#define CSR_MHPMCOUNTER21H  0xb95
#define CSR_MHPMCOUNTER22H  0xb96
#define CSR_MHPMCOUNTER23H  0xb97
#define CSR_MHPMCOUNTER24H  0xb98
#define CSR_MHPMCOUNTER25H  0xb99
#define CSR_MHPMCOUNTER26H  0xb9a
#define CSR_MHPMCOUNTER27H  0xb9b
#define CSR_MHPMCOUNTER28H  0xb9c
#define CSR_MHPMCOUNTER29H  0xb9d
#define CSR_MHPMCOUNTER30H  0xb9e
#define CSR_MHPMCOUNTER31H  0xb9f

#ifdef TARGET_CHERI
#define CSR_UCCSR           0x8C0
#define CSR_SCCSR           0x9C0
#define CSR_MCCSR           0xBC0

/* See Capability Control and Status Registers (CCSRs) in CHERI ISA spec. */
#define XCCSR_ENABLE        0x1 /* Capability extensions enabled */
#define XCCSR_DIRTY         0x2 /* Capability register written */
#define SCCSR_SGCLG         0x4 /* Supervisor Global Cap Load Generation */
#define SCCSR_UGCLG         0x8 /* User Global Cap Load Generation */
#define XCCSR_NO_RELOCATION 0x40000000 /* CHERI without DDC/PCC relocation. */
#define XCCSR_TAG_CLEARING  0x80000000 /* CHERI has tag-clearing semantics. */
#endif

/* mstatus CSR bits */
#define MSTATUS_UIE         0x00000001
#define MSTATUS_SIE         0x00000002
#define MSTATUS_MIE         0x00000008
#define MSTATUS_UPIE        0x00000010
#define MSTATUS_SPIE        0x00000020
#define MSTATUS_UBE         0x00000040
#define MSTATUS_MPIE        0x00000080
#define MSTATUS_SPP         0x00000100
#define MSTATUS_MPP         0x00001800
#define MSTATUS_FS          0x00006000
#define MSTATUS_XS          0x00018000
#define MSTATUS_MPRV        0x00020000
#define MSTATUS_SUM         0x00040000 /* since: priv-1.10 */
#define MSTATUS_MXR         0x00080000
#define MSTATUS_TVM         0x00100000 /* since: priv-1.10 */
#define MSTATUS_TW          0x00200000 /* since: priv-1.10 */
#define MSTATUS_TSR         0x00400000 /* since: priv-1.10 */
#define MSTATUS_GVA         0x4000000000ULL
#define MSTATUS_MPV         0x8000000000ULL

#define MSTATUS64_UXL       0x0000000300000000ULL
#define MSTATUS64_SXL       0x0000000C00000000ULL

#define MSTATUS32_SD        0x80000000
#define MSTATUS64_SD        0x8000000000000000ULL

#define MISA32_MXL          0xC0000000
#define MISA64_MXL          0xC000000000000000ULL
#ifdef TARGET_RISCV32
#define MISA_MXL            MISA32_MXL
#elif defined(TARGET_RISCV64)
#define MISA_MXL            MISA64_MXL
#endif

typedef enum {
    MXL_RV32  = 1,
    MXL_RV64  = 2,
    MXL_RV128 = 3,
} RISCVMXL;

/* sstatus CSR bits */
#define SSTATUS_UIE         0x00000001
#define SSTATUS_SIE         0x00000002
#define SSTATUS_UPIE        0x00000010
#define SSTATUS_SPIE        0x00000020
#define SSTATUS_SPP         0x00000100
#define SSTATUS_FS          0x00006000
#define SSTATUS_XS          0x00018000
#define SSTATUS_SUM         0x00040000 /* since: priv-1.10 */
#define SSTATUS_MXR         0x00080000

#define SSTATUS64_UXL       0x0000000300000000ULL

#define SSTATUS32_SD        0x80000000
#define SSTATUS64_SD        0x8000000000000000ULL

/* hstatus CSR bits */
#define HSTATUS_VSBE         0x00000020
#define HSTATUS_GVA          0x00000040
#define HSTATUS_SPV          0x00000080
#define HSTATUS_SPVP         0x00000100
#define HSTATUS_HU           0x00000200
#define HSTATUS_VGEIN        0x0003F000
#define HSTATUS_VTVM         0x00100000
#define HSTATUS_VTW          0x00200000
#define HSTATUS_VTSR         0x00400000
#define HSTATUS_VSXL         0x300000000

#define HSTATUS32_WPRI       0xFF8FF87E
#define HSTATUS64_WPRI       0xFFFFFFFFFF8FF87EULL

#define COUNTEREN_CY         (1 << 0)
#define COUNTEREN_TM         (1 << 1)
#define COUNTEREN_IR         (1 << 2)
#define COUNTEREN_HPM3       (1 << 3)

/* Privilege modes */
#define PRV_U 0
#define PRV_S 1
#define PRV_H 2 /* Reserved */
#define PRV_M 3

/* Virtulisation Register Fields */
#define VIRT_ONOFF          1
/* This is used to save state for when we take an exception. If this is set
 * that means that we want to force a HS level exception (no matter what the
 * delegation is set to). This will occur for things such as a second level
 * page table fault.
 */
#define FORCE_HS_EXCEP      2

/* RV32 satp CSR field masks */
#define SATP32_MODE         0x80000000
#define SATP32_ASID         0x7fc00000
#define SATP32_PPN          0x003fffff

/* RV64 satp CSR field masks */
#define SATP64_MODE         0xF000000000000000ULL
#define SATP64_ASID         0x0FFFF00000000000ULL
#define SATP64_PPN          0x00000FFFFFFFFFFFULL

<<<<<<< HEAD
#ifdef TARGET_RISCV32
#define SATP_ASID           SATP32_ASID
#elif defined(TARGET_RISCV64)
#define SATP_ASID           SATP64_ASID
#endif

/* VM modes (mstatus.vm) privileged ISA 1.9.1 */
#define VM_1_09_MBARE       0
#define VM_1_09_MBB         1
#define VM_1_09_MBBID       2
#define VM_1_09_SV32        8
#define VM_1_09_SV39        9
#define VM_1_09_SV48        10

=======
>>>>>>> 660efed8
/* VM modes (satp.mode) privileged ISA 1.10 */
#define VM_1_10_MBARE       0
#define VM_1_10_SV32        1
#define VM_1_10_SV39        8
#define VM_1_10_SV48        9
#define VM_1_10_SV57        10
#define VM_1_10_SV64        11

/* Page table entry (PTE) fields */
#define PTE_V               0x001 /* Valid */
#define PTE_R               0x002 /* Read */
#define PTE_W               0x004 /* Write */
#define PTE_X               0x008 /* Execute */
#define PTE_U               0x010 /* User */
#define PTE_G               0x020 /* Global */
#define PTE_A               0x040 /* Accessed */
#define PTE_D               0x080 /* Dirty */
#define PTE_SOFT            0x300 /* Reserved for Software */
#if defined(TARGET_CHERI) && !defined(TARGET_RISCV32)
#define PTE_CRG             0x0800000000000000 /* Cap Read Generation */
#define PTE_CRM             0x1000000000000000 /* Cap Read Modifier */
#define PTE_CD              0x2000000000000000 /* Cap Dirty */
#define PTE_CR              0x4000000000000000 /* Cap Read */
#define PTE_CW              0x8000000000000000 /* Cap Write */
#endif

/* Page table PPN shift amount */
#define PTE_PPN_SHIFT       10

/* Leaf page shift amount */
#define PGSHIFT             12

/* Default Reset Vector adress */
#define DEFAULT_RSTVEC      0x1000

/* Exception causes */
typedef enum RISCVException {
    RISCV_EXCP_NONE = -1, /* sentinel value */
    RISCV_EXCP_INST_ADDR_MIS = 0x0,
    RISCV_EXCP_INST_ACCESS_FAULT = 0x1,
    RISCV_EXCP_ILLEGAL_INST = 0x2,
    RISCV_EXCP_BREAKPOINT = 0x3,
    RISCV_EXCP_LOAD_ADDR_MIS = 0x4,
    RISCV_EXCP_LOAD_ACCESS_FAULT = 0x5,
    RISCV_EXCP_STORE_AMO_ADDR_MIS = 0x6,
    RISCV_EXCP_STORE_AMO_ACCESS_FAULT = 0x7,
    RISCV_EXCP_U_ECALL = 0x8,
    RISCV_EXCP_S_ECALL = 0x9,
    RISCV_EXCP_VS_ECALL = 0xa,
    RISCV_EXCP_M_ECALL = 0xb,
    RISCV_EXCP_INST_PAGE_FAULT = 0xc, /* since: priv-1.10.0 */
    RISCV_EXCP_LOAD_PAGE_FAULT = 0xd, /* since: priv-1.10.0 */
    RISCV_EXCP_STORE_PAGE_FAULT = 0xf, /* since: priv-1.10.0 */
    RISCV_EXCP_SEMIHOST = 0x10,
    RISCV_EXCP_INST_GUEST_PAGE_FAULT = 0x14,
    RISCV_EXCP_LOAD_GUEST_ACCESS_FAULT = 0x15,
    RISCV_EXCP_VIRT_INSTRUCTION_FAULT = 0x16,
    RISCV_EXCP_STORE_GUEST_AMO_ACCESS_FAULT = 0x17,
#ifdef TARGET_CHERI
#ifndef TARGET_RISCV32
#define RISCV_EXCP_LOAD_CAP_PAGE_FAULT           0x1a
#define RISCV_EXCP_STORE_AMO_CAP_PAGE_FAULT      0x1b
#endif
#define RISCV_EXCP_CHERI                         0x1c
#endif
} RISCVException;

#define RISCV_EXCP_INT_FLAG                0x80000000
#define RISCV_EXCP_INT_MASK                0x7fffffff

/* Interrupt causes */
#define IRQ_U_SOFT                         0
#define IRQ_S_SOFT                         1
#define IRQ_VS_SOFT                        2
#define IRQ_M_SOFT                         3
#define IRQ_U_TIMER                        4
#define IRQ_S_TIMER                        5
#define IRQ_VS_TIMER                       6
#define IRQ_M_TIMER                        7
#define IRQ_U_EXT                          8
#define IRQ_S_EXT                          9
#define IRQ_VS_EXT                         10
#define IRQ_M_EXT                          11

/* mip masks */
#define MIP_USIP                           (1 << IRQ_U_SOFT)
#define MIP_SSIP                           (1 << IRQ_S_SOFT)
#define MIP_VSSIP                          (1 << IRQ_VS_SOFT)
#define MIP_MSIP                           (1 << IRQ_M_SOFT)
#define MIP_UTIP                           (1 << IRQ_U_TIMER)
#define MIP_STIP                           (1 << IRQ_S_TIMER)
#define MIP_VSTIP                          (1 << IRQ_VS_TIMER)
#define MIP_MTIP                           (1 << IRQ_M_TIMER)
#define MIP_UEIP                           (1 << IRQ_U_EXT)
#define MIP_SEIP                           (1 << IRQ_S_EXT)
#define MIP_VSEIP                          (1 << IRQ_VS_EXT)
#define MIP_MEIP                           (1 << IRQ_M_EXT)

/* sip masks */
#define SIP_SSIP                           MIP_SSIP
#define SIP_STIP                           MIP_STIP
#define SIP_SEIP                           MIP_SEIP

/* MIE masks */
#define MIE_SEIE                           (1 << IRQ_S_EXT)
#define MIE_UEIE                           (1 << IRQ_U_EXT)
#define MIE_STIE                           (1 << IRQ_S_TIMER)
#define MIE_UTIE                           (1 << IRQ_U_TIMER)
#define MIE_SSIE                           (1 << IRQ_S_SOFT)
#define MIE_USIE                           (1 << IRQ_U_SOFT)
#endif<|MERGE_RESOLUTION|>--- conflicted
+++ resolved
@@ -450,23 +450,12 @@
 #define SATP64_ASID         0x0FFFF00000000000ULL
 #define SATP64_PPN          0x00000FFFFFFFFFFFULL
 
-<<<<<<< HEAD
 #ifdef TARGET_RISCV32
 #define SATP_ASID           SATP32_ASID
 #elif defined(TARGET_RISCV64)
 #define SATP_ASID           SATP64_ASID
 #endif
 
-/* VM modes (mstatus.vm) privileged ISA 1.9.1 */
-#define VM_1_09_MBARE       0
-#define VM_1_09_MBB         1
-#define VM_1_09_MBBID       2
-#define VM_1_09_SV32        8
-#define VM_1_09_SV39        9
-#define VM_1_09_SV48        10
-
-=======
->>>>>>> 660efed8
 /* VM modes (satp.mode) privileged ISA 1.10 */
 #define VM_1_10_MBARE       0
 #define VM_1_10_SV32        1
