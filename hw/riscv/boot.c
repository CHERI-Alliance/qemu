/*
 * QEMU RISC-V Boot Helper
 *
 * Copyright (c) 2017 SiFive, Inc.
 * Copyright (c) 2019 Alistair Francis <alistair.francis@wdc.com>
 *
 * This program is free software; you can redistribute it and/or modify it
 * under the terms and conditions of the GNU General Public License,
 * version 2 or later, as published by the Free Software Foundation.
 *
 * This program is distributed in the hope it will be useful, but WITHOUT
 * ANY WARRANTY; without even the implied warranty of MERCHANTABILITY or
 * FITNESS FOR A PARTICULAR PURPOSE.  See the GNU General Public License for
 * more details.
 *
 * You should have received a copy of the GNU General Public License along with
 * this program.  If not, see <http://www.gnu.org/licenses/>.
 */

#include "qemu/osdep.h"
#include "qemu-common.h"
#include "qemu/units.h"
#include "qemu/error-report.h"
#include "exec/cpu-defs.h"
#include "hw/boards.h"
#include "hw/loader.h"
#include "hw/riscv/boot.h"
#include "elf.h"
#include "sysemu/qtest.h"

#if defined(TARGET_RISCV32)
# define KERNEL_BOOT_ADDRESS 0x80400000
#else
# define KERNEL_BOOT_ADDRESS 0x80200000
#endif

<<<<<<< HEAD
target_ulong riscv_find_and_load_firmware(MachineState *machine,
                                          const char *default_machine_firmware,
                                          hwaddr firmware_load_addr)
=======
void riscv_find_and_load_firmware(MachineState *machine,
                                  const char *default_machine_firmware,
                                  hwaddr firmware_load_addr,
                                  symbol_fn_t sym_cb)
>>>>>>> cccdd8c7
{
    char *firmware_filename = NULL;
    target_ulong entry_addr = firmware_load_addr;

    if (!machine->firmware) {
        /*
         * The user didn't specify -bios.
         * At the moment we default to loading nothing when this hapens.
         * In the future this defaul will change to loading the prebuilt
         * OpenSBI firmware. Let's warn the user and then continue.
        */
        if (!qtest_enabled()) {
            warn_report("No -bios option specified. Not loading a firmware.");
            warn_report("This default will change in a future QEMU release. " \
                        "Please use the -bios option to avoid breakages when "\
                        "this happens.");
            warn_report("See QEMU's deprecation documentation for details.");
        }
        return entry_addr;
    }

    if (!strcmp(machine->firmware, "default")) {
        /*
         * The user has specified "-bios default". That means we are going to
         * load the OpenSBI binary included in the QEMU source.
         *
         * We can't load the binary by default as it will break existing users
         * as users are already loading their own firmware.
         *
         * Let's try to get everyone to specify the -bios option at all times,
         * so then in the future we can make "-bios default" the default option
         * if no -bios option is set without breaking anything.
         */
        firmware_filename = riscv_find_firmware(default_machine_firmware);
    } else if (strcmp(machine->firmware, "none")) {
        firmware_filename = riscv_find_firmware(machine->firmware);
    }

    if (firmware_filename) {
        /* If not "none" load the firmware */
<<<<<<< HEAD
        entry_addr = riscv_load_firmware(firmware_filename, firmware_load_addr);
=======
        riscv_load_firmware(firmware_filename, firmware_load_addr, sym_cb);
>>>>>>> cccdd8c7
        g_free(firmware_filename);
    }
    return entry_addr;
}

char *riscv_find_firmware(const char *firmware_filename)
{
    char *filename;

    filename = qemu_find_file(QEMU_FILE_TYPE_BIOS, firmware_filename);
    if (filename == NULL) {
        error_report("Unable to load the RISC-V firmware \"%s\"",
                     firmware_filename);
        exit(1);
    }

    return filename;
}

target_ulong riscv_load_firmware(const char *firmware_filename,
                                 hwaddr firmware_load_addr,
                                 symbol_fn_t sym_cb)
{
    uint64_t firmware_entry, firmware_start, firmware_end;

    if (load_elf_ram_sym(firmware_filename, NULL, NULL, NULL,
                         &firmware_entry, &firmware_start, &firmware_end, NULL,
                         0, EM_RISCV, 1, 0, NULL, true, sym_cb) > 0) {
        return firmware_entry;
    }

    if (load_image_targphys_as(firmware_filename, firmware_load_addr,
                               ram_size, NULL) > 0) {
        return firmware_load_addr;
    }

    error_report("could not load firmware '%s'", firmware_filename);
    exit(1);
}

target_ulong riscv_load_kernel(const char *kernel_filename, symbol_fn_t sym_cb)
{
    uint64_t kernel_entry, kernel_high;

    if (load_elf_ram_sym(kernel_filename, NULL, NULL, NULL,
                         &kernel_entry, NULL, &kernel_high, NULL, 0,
                         EM_RISCV, 1, 0, NULL, true, sym_cb) > 0) {
        return kernel_entry;
    }

    if (load_uimage_as(kernel_filename, &kernel_entry, NULL, NULL,
                       NULL, NULL, NULL) > 0) {
        return kernel_entry;
    }

    if (load_image_targphys_as(kernel_filename, KERNEL_BOOT_ADDRESS,
                               ram_size, NULL) > 0) {
        return KERNEL_BOOT_ADDRESS;
    }

    error_report("could not load kernel '%s'", kernel_filename);
    exit(1);
}

hwaddr riscv_load_initrd(const char *filename, uint64_t mem_size,
                         uint64_t kernel_entry, hwaddr *start)
{
    int size;

    /*
     * We want to put the initrd far enough into RAM that when the
     * kernel is uncompressed it will not clobber the initrd. However
     * on boards without much RAM we must ensure that we still leave
     * enough room for a decent sized initrd, and on boards with large
     * amounts of RAM we must avoid the initrd being so far up in RAM
     * that it is outside lowmem and inaccessible to the kernel.
     * So for boards with less  than 256MB of RAM we put the initrd
     * halfway into RAM, and for boards with 256MB of RAM or more we put
     * the initrd at 128MB.
     */
    *start = kernel_entry + MIN(mem_size / 2, 128 * MiB);

    size = load_ramdisk(filename, *start, mem_size - *start);
    if (size == -1) {
        size = load_image_targphys(filename, *start, mem_size - *start);
        if (size == -1) {
            error_report("could not load ramdisk '%s'", filename);
            exit(1);
        }
    }

    return *start + size;
}<|MERGE_RESOLUTION|>--- conflicted
+++ resolved
@@ -34,16 +34,10 @@
 # define KERNEL_BOOT_ADDRESS 0x80200000
 #endif
 
-<<<<<<< HEAD
 target_ulong riscv_find_and_load_firmware(MachineState *machine,
                                           const char *default_machine_firmware,
-                                          hwaddr firmware_load_addr)
-=======
-void riscv_find_and_load_firmware(MachineState *machine,
-                                  const char *default_machine_firmware,
-                                  hwaddr firmware_load_addr,
-                                  symbol_fn_t sym_cb)
->>>>>>> cccdd8c7
+                                          hwaddr firmware_load_addr,
+                                          symbol_fn_t sym_cb)
 {
     char *firmware_filename = NULL;
     target_ulong entry_addr = firmware_load_addr;
@@ -84,11 +78,7 @@
 
     if (firmware_filename) {
         /* If not "none" load the firmware */
-<<<<<<< HEAD
-        entry_addr = riscv_load_firmware(firmware_filename, firmware_load_addr);
-=======
-        riscv_load_firmware(firmware_filename, firmware_load_addr, sym_cb);
->>>>>>> cccdd8c7
+        entry_addr = riscv_load_firmware(firmware_filename, firmware_load_addr, sym_cb);
         g_free(firmware_filename);
     }
     return entry_addr;
