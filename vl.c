/*
 * QEMU System Emulator
 *
 * Copyright (c) 2003-2008 Fabrice Bellard
 *
 * Permission is hereby granted, free of charge, to any person obtaining a copy
 * of this software and associated documentation files (the "Software"), to deal
 * in the Software without restriction, including without limitation the rights
 * to use, copy, modify, merge, publish, distribute, sublicense, and/or sell
 * copies of the Software, and to permit persons to whom the Software is
 * furnished to do so, subject to the following conditions:
 *
 * The above copyright notice and this permission notice shall be included in
 * all copies or substantial portions of the Software.
 *
 * THE SOFTWARE IS PROVIDED "AS IS", WITHOUT WARRANTY OF ANY KIND, EXPRESS OR
 * IMPLIED, INCLUDING BUT NOT LIMITED TO THE WARRANTIES OF MERCHANTABILITY,
 * FITNESS FOR A PARTICULAR PURPOSE AND NONINFRINGEMENT. IN NO EVENT SHALL
 * THE AUTHORS OR COPYRIGHT HOLDERS BE LIABLE FOR ANY CLAIM, DAMAGES OR OTHER
 * LIABILITY, WHETHER IN AN ACTION OF CONTRACT, TORT OR OTHERWISE, ARISING FROM,
 * OUT OF OR IN CONNECTION WITH THE SOFTWARE OR THE USE OR OTHER DEALINGS IN
 * THE SOFTWARE.
 */
#include "qemu/osdep.h"
#include "qemu-version.h"
#include "qemu/cutils.h"
#include "qemu/help_option.h"
#include "qemu/uuid.h"

#ifdef CONFIG_SECCOMP
#include "sysemu/seccomp.h"
#endif

#if defined(CONFIG_VDE)
#include <libvdeplug.h>
#endif

#ifdef CONFIG_SDL
#if defined(__APPLE__) || defined(main)
#include <SDL.h>
int qemu_main(int argc, char **argv, char **envp);
int main(int argc, char **argv)
{
    return qemu_main(argc, argv, NULL);
}
#undef main
#define main qemu_main
#endif
#endif /* CONFIG_SDL */

#ifdef CONFIG_COCOA
#undef main
#define main qemu_main
#endif /* CONFIG_COCOA */


#include "qemu/error-report.h"
#include "qemu/sockets.h"
#include "hw/hw.h"
#include "hw/boards.h"
#include "sysemu/accel.h"
#include "hw/usb.h"
#include "hw/i386/pc.h"
#include "hw/isa/isa.h"
#include "hw/bt.h"
#include "sysemu/watchdog.h"
#include "hw/smbios/smbios.h"
#include "hw/xen/xen.h"
#include "hw/qdev.h"
#include "hw/loader.h"
#include "monitor/qdev.h"
#include "sysemu/bt.h"
#include "net/net.h"
#include "net/slirp.h"
#include "monitor/monitor.h"
#include "ui/console.h"
#include "ui/input.h"
#include "sysemu/sysemu.h"
#include "sysemu/numa.h"
#include "exec/gdbstub.h"
#include "qemu/timer.h"
#include "sysemu/char.h"
#include "qemu/bitmap.h"
#include "qemu/log.h"
#include "sysemu/blockdev.h"
#include "hw/block/block.h"
#include "migration/block.h"
#include "sysemu/tpm.h"
#include "sysemu/dma.h"
#include "audio/audio.h"
#include "migration/migration.h"
#include "sysemu/cpus.h"
#include "migration/colo.h"
#include "sysemu/kvm.h"
#include "qapi/qmp/qjson.h"
#include "qemu/option.h"
#include "qemu/config-file.h"
#include "qemu-options.h"
#include "qmp-commands.h"
#include "qemu/main-loop.h"
#ifdef CONFIG_VIRTFS
#include "fsdev/qemu-fsdev.h"
#endif
#include "sysemu/qtest.h"

#include "disas/disas.h"


#include "slirp/libslirp.h"

#include "trace.h"
#include "trace/control.h"
#include "qemu/queue.h"
#include "sysemu/arch_init.h"

#include "ui/qemu-spice.h"
#include "qapi/string-input-visitor.h"
#include "qapi/opts-visitor.h"
#include "qom/object_interfaces.h"
#include "qapi-event.h"
#include "exec/semihost.h"
#include "crypto/init.h"
#include "sysemu/replay.h"
#include "qapi/qmp/qerror.h"
#include "sysemu/iothread.h"

#define MAX_VIRTIO_CONSOLES 1
#define MAX_SCLP_CONSOLES 1

static const char *data_dir[16];
static int data_dir_idx;
const char *bios_name = NULL;
enum vga_retrace_method vga_retrace_method = VGA_RETRACE_DUMB;
int request_opengl = -1;
int display_opengl;
const char* keyboard_layout = NULL;
ram_addr_t ram_size;
const char *mem_path = NULL;
int mem_prealloc = 0; /* force preallocation of physical target memory */
bool enable_mlock = false;
int nb_nics;
NICInfo nd_table[MAX_NICS];
int autostart;
static int rtc_utc = 1;
static int rtc_date_offset = -1; /* -1 means no change */
QEMUClockType rtc_clock;
int vga_interface_type = VGA_NONE;
static int full_screen = 0;
static int no_frame = 0;
int no_quit = 0;
static bool grab_on_hover;
CharDriverState *serial_hds[MAX_SERIAL_PORTS];
CharDriverState *parallel_hds[MAX_PARALLEL_PORTS];
CharDriverState *virtcon_hds[MAX_VIRTIO_CONSOLES];
CharDriverState *sclp_hds[MAX_SCLP_CONSOLES];
int win2k_install_hack = 0;
int singlestep = 0;
int smp_cpus = 1;
int max_cpus = 1;
int smp_cores = 1;
int smp_threads = 1;
int acpi_enabled = 1;
int no_hpet = 0;
int fd_bootchk = 1;
static int no_reboot;
int no_shutdown = 0;
int cursor_hide = 1;
int graphic_rotate = 0;
const char *watchdog;
QEMUOptionRom option_rom[MAX_OPTION_ROMS];
int nb_option_roms;
int old_param = 0;
const char *qemu_name;
int alt_grab = 0;
int ctrl_grab = 0;
unsigned int nb_prom_envs = 0;
const char *prom_envs[MAX_PROM_ENVS];
int boot_menu;
bool boot_strict;
uint8_t *boot_splash_filedata;
size_t boot_splash_filedata_size;
uint8_t qemu_extra_params_fw[2];

int icount_align_option;

<<<<<<< HEAD
#ifdef CONFIG_CHERI
#ifdef CHERI_DEFAULT_CVTRACE
    int cl_default_trace_format = CPU_LOG_CVTRACE;
#else
    int cl_default_trace_format = CPU_LOG_INSTR;
#endif
bool cheri_c2e_on_unrepresentable = false;
#endif

/* The bytes in qemu_uuid[] are in the order specified by RFC4122, _not_ in the
=======
/* The bytes in qemu_uuid are in the order specified by RFC4122, _not_ in the
>>>>>>> 0737f32d
 * little-endian "wire format" described in the SMBIOS 2.6 specification.
 */
QemuUUID qemu_uuid;
bool qemu_uuid_set;

static NotifierList exit_notifiers =
    NOTIFIER_LIST_INITIALIZER(exit_notifiers);

static NotifierList machine_init_done_notifiers =
    NOTIFIER_LIST_INITIALIZER(machine_init_done_notifiers);

bool xen_allowed;
uint32_t xen_domid;
enum xen_mode xen_mode = XEN_EMULATE;

static int has_defaults = 1;
static int default_serial = 1;
static int default_parallel = 1;
static int default_virtcon = 1;
static int default_sclp = 1;
static int default_monitor = 1;
static int default_floppy = 1;
static int default_cdrom = 1;
static int default_sdcard = 1;
static int default_vga = 1;
static int default_net = 1;

static struct {
    const char *driver;
    int *flag;
} default_list[] = {
    { .driver = "isa-serial",           .flag = &default_serial    },
    { .driver = "isa-parallel",         .flag = &default_parallel  },
    { .driver = "isa-fdc",              .flag = &default_floppy    },
    { .driver = "floppy",               .flag = &default_floppy    },
    { .driver = "ide-cd",               .flag = &default_cdrom     },
    { .driver = "ide-hd",               .flag = &default_cdrom     },
    { .driver = "ide-drive",            .flag = &default_cdrom     },
    { .driver = "scsi-cd",              .flag = &default_cdrom     },
    { .driver = "virtio-serial-pci",    .flag = &default_virtcon   },
    { .driver = "virtio-serial",        .flag = &default_virtcon   },
    { .driver = "VGA",                  .flag = &default_vga       },
    { .driver = "isa-vga",              .flag = &default_vga       },
    { .driver = "cirrus-vga",           .flag = &default_vga       },
    { .driver = "isa-cirrus-vga",       .flag = &default_vga       },
    { .driver = "vmware-svga",          .flag = &default_vga       },
    { .driver = "qxl-vga",              .flag = &default_vga       },
    { .driver = "virtio-vga",           .flag = &default_vga       },
};

static QemuOptsList qemu_rtc_opts = {
    .name = "rtc",
    .head = QTAILQ_HEAD_INITIALIZER(qemu_rtc_opts.head),
    .desc = {
        {
            .name = "base",
            .type = QEMU_OPT_STRING,
        },{
            .name = "clock",
            .type = QEMU_OPT_STRING,
        },{
            .name = "driftfix",
            .type = QEMU_OPT_STRING,
        },
        { /* end of list */ }
    },
};

static QemuOptsList qemu_sandbox_opts = {
    .name = "sandbox",
    .implied_opt_name = "enable",
    .head = QTAILQ_HEAD_INITIALIZER(qemu_sandbox_opts.head),
    .desc = {
        {
            .name = "enable",
            .type = QEMU_OPT_BOOL,
        },
        { /* end of list */ }
    },
};

static QemuOptsList qemu_option_rom_opts = {
    .name = "option-rom",
    .implied_opt_name = "romfile",
    .head = QTAILQ_HEAD_INITIALIZER(qemu_option_rom_opts.head),
    .desc = {
        {
            .name = "bootindex",
            .type = QEMU_OPT_NUMBER,
        }, {
            .name = "romfile",
            .type = QEMU_OPT_STRING,
        },
        { /* end of list */ }
    },
};

static QemuOptsList qemu_machine_opts = {
    .name = "machine",
    .implied_opt_name = "type",
    .merge_lists = true,
    .head = QTAILQ_HEAD_INITIALIZER(qemu_machine_opts.head),
    .desc = {
        /*
         * no elements => accept any
         * sanity checking will happen later
         * when setting machine properties
         */
        { }
    },
};

static QemuOptsList qemu_boot_opts = {
    .name = "boot-opts",
    .implied_opt_name = "order",
    .merge_lists = true,
    .head = QTAILQ_HEAD_INITIALIZER(qemu_boot_opts.head),
    .desc = {
        {
            .name = "order",
            .type = QEMU_OPT_STRING,
        }, {
            .name = "once",
            .type = QEMU_OPT_STRING,
        }, {
            .name = "menu",
            .type = QEMU_OPT_BOOL,
        }, {
            .name = "splash",
            .type = QEMU_OPT_STRING,
        }, {
            .name = "splash-time",
            .type = QEMU_OPT_STRING,
        }, {
            .name = "reboot-timeout",
            .type = QEMU_OPT_STRING,
        }, {
            .name = "strict",
            .type = QEMU_OPT_BOOL,
        },
        { /*End of list */ }
    },
};

static QemuOptsList qemu_add_fd_opts = {
    .name = "add-fd",
    .head = QTAILQ_HEAD_INITIALIZER(qemu_add_fd_opts.head),
    .desc = {
        {
            .name = "fd",
            .type = QEMU_OPT_NUMBER,
            .help = "file descriptor of which a duplicate is added to fd set",
        },{
            .name = "set",
            .type = QEMU_OPT_NUMBER,
            .help = "ID of the fd set to add fd to",
        },{
            .name = "opaque",
            .type = QEMU_OPT_STRING,
            .help = "free-form string used to describe fd",
        },
        { /* end of list */ }
    },
};

static QemuOptsList qemu_object_opts = {
    .name = "object",
    .implied_opt_name = "qom-type",
    .head = QTAILQ_HEAD_INITIALIZER(qemu_object_opts.head),
    .desc = {
        { }
    },
};

static QemuOptsList qemu_tpmdev_opts = {
    .name = "tpmdev",
    .implied_opt_name = "type",
    .head = QTAILQ_HEAD_INITIALIZER(qemu_tpmdev_opts.head),
    .desc = {
        /* options are defined in the TPM backends */
        { /* end of list */ }
    },
};

static QemuOptsList qemu_realtime_opts = {
    .name = "realtime",
    .head = QTAILQ_HEAD_INITIALIZER(qemu_realtime_opts.head),
    .desc = {
        {
            .name = "mlock",
            .type = QEMU_OPT_BOOL,
        },
        { /* end of list */ }
    },
};

static QemuOptsList qemu_msg_opts = {
    .name = "msg",
    .head = QTAILQ_HEAD_INITIALIZER(qemu_msg_opts.head),
    .desc = {
        {
            .name = "timestamp",
            .type = QEMU_OPT_BOOL,
        },
        { /* end of list */ }
    },
};

static QemuOptsList qemu_name_opts = {
    .name = "name",
    .implied_opt_name = "guest",
    .merge_lists = true,
    .head = QTAILQ_HEAD_INITIALIZER(qemu_name_opts.head),
    .desc = {
        {
            .name = "guest",
            .type = QEMU_OPT_STRING,
            .help = "Sets the name of the guest.\n"
                    "This name will be displayed in the SDL window caption.\n"
                    "The name will also be used for the VNC server",
        }, {
            .name = "process",
            .type = QEMU_OPT_STRING,
            .help = "Sets the name of the QEMU process, as shown in top etc",
        }, {
            .name = "debug-threads",
            .type = QEMU_OPT_BOOL,
            .help = "When enabled, name the individual threads; defaults off.\n"
                    "NOTE: The thread names are for debugging and not a\n"
                    "stable API.",
        },
        { /* End of list */ }
    },
};

static QemuOptsList qemu_mem_opts = {
    .name = "memory",
    .implied_opt_name = "size",
    .head = QTAILQ_HEAD_INITIALIZER(qemu_mem_opts.head),
    .merge_lists = true,
    .desc = {
        {
            .name = "size",
            .type = QEMU_OPT_SIZE,
        },
        {
            .name = "slots",
            .type = QEMU_OPT_NUMBER,
        },
        {
            .name = "maxmem",
            .type = QEMU_OPT_SIZE,
        },
        { /* end of list */ }
    },
};

static QemuOptsList qemu_icount_opts = {
    .name = "icount",
    .implied_opt_name = "shift",
    .merge_lists = true,
    .head = QTAILQ_HEAD_INITIALIZER(qemu_icount_opts.head),
    .desc = {
        {
            .name = "shift",
            .type = QEMU_OPT_STRING,
        }, {
            .name = "align",
            .type = QEMU_OPT_BOOL,
        }, {
            .name = "sleep",
            .type = QEMU_OPT_BOOL,
        }, {
            .name = "rr",
            .type = QEMU_OPT_STRING,
        }, {
            .name = "rrfile",
            .type = QEMU_OPT_STRING,
        },
        { /* end of list */ }
    },
};

static QemuOptsList qemu_semihosting_config_opts = {
    .name = "semihosting-config",
    .implied_opt_name = "enable",
    .head = QTAILQ_HEAD_INITIALIZER(qemu_semihosting_config_opts.head),
    .desc = {
        {
            .name = "enable",
            .type = QEMU_OPT_BOOL,
        }, {
            .name = "target",
            .type = QEMU_OPT_STRING,
        }, {
            .name = "arg",
            .type = QEMU_OPT_STRING,
        },
        { /* end of list */ }
    },
};

static QemuOptsList qemu_fw_cfg_opts = {
    .name = "fw_cfg",
    .implied_opt_name = "name",
    .head = QTAILQ_HEAD_INITIALIZER(qemu_fw_cfg_opts.head),
    .desc = {
        {
            .name = "name",
            .type = QEMU_OPT_STRING,
            .help = "Sets the fw_cfg name of the blob to be inserted",
        }, {
            .name = "file",
            .type = QEMU_OPT_STRING,
            .help = "Sets the name of the file from which\n"
                    "the fw_cfg blob will be loaded",
        }, {
            .name = "string",
            .type = QEMU_OPT_STRING,
            .help = "Sets content of the blob to be inserted from a string",
        },
        { /* end of list */ }
    },
};

#ifdef CONFIG_LIBISCSI
static QemuOptsList qemu_iscsi_opts = {
    .name = "iscsi",
    .head = QTAILQ_HEAD_INITIALIZER(qemu_iscsi_opts.head),
    .desc = {
        {
            .name = "user",
            .type = QEMU_OPT_STRING,
            .help = "username for CHAP authentication to target",
        },{
            .name = "password",
            .type = QEMU_OPT_STRING,
            .help = "password for CHAP authentication to target",
        },{
            .name = "password-secret",
            .type = QEMU_OPT_STRING,
            .help = "ID of the secret providing password for CHAP "
                    "authentication to target",
        },{
            .name = "header-digest",
            .type = QEMU_OPT_STRING,
            .help = "HeaderDigest setting. "
                    "{CRC32C|CRC32C-NONE|NONE-CRC32C|NONE}",
        },{
            .name = "initiator-name",
            .type = QEMU_OPT_STRING,
            .help = "Initiator iqn name to use when connecting",
        },{
            .name = "timeout",
            .type = QEMU_OPT_NUMBER,
            .help = "Request timeout in seconds (default 0 = no timeout)",
        },
        { /* end of list */ }
    },
};
#endif

/**
 * Get machine options
 *
 * Returns: machine options (never null).
 */
QemuOpts *qemu_get_machine_opts(void)
{
    return qemu_find_opts_singleton("machine");
}

const char *qemu_get_vm_name(void)
{
    return qemu_name;
}

static void res_free(void)
{
    g_free(boot_splash_filedata);
    boot_splash_filedata = NULL;
}

static int default_driver_check(void *opaque, QemuOpts *opts, Error **errp)
{
    const char *driver = qemu_opt_get(opts, "driver");
    int i;

    if (!driver)
        return 0;
    for (i = 0; i < ARRAY_SIZE(default_list); i++) {
        if (strcmp(default_list[i].driver, driver) != 0)
            continue;
        *(default_list[i].flag) = 0;
    }
    return 0;
}

/***********************************************************/
/* QEMU state */

static RunState current_run_state = RUN_STATE_PRELAUNCH;

/* We use RUN_STATE__MAX but any invalid value will do */
static RunState vmstop_requested = RUN_STATE__MAX;
static QemuMutex vmstop_lock;

typedef struct {
    RunState from;
    RunState to;
} RunStateTransition;

static const RunStateTransition runstate_transitions_def[] = {
    /*     from      ->     to      */
    { RUN_STATE_DEBUG, RUN_STATE_RUNNING },
    { RUN_STATE_DEBUG, RUN_STATE_FINISH_MIGRATE },
    { RUN_STATE_DEBUG, RUN_STATE_PRELAUNCH },

    { RUN_STATE_INMIGRATE, RUN_STATE_INTERNAL_ERROR },
    { RUN_STATE_INMIGRATE, RUN_STATE_IO_ERROR },
    { RUN_STATE_INMIGRATE, RUN_STATE_PAUSED },
    { RUN_STATE_INMIGRATE, RUN_STATE_RUNNING },
    { RUN_STATE_INMIGRATE, RUN_STATE_SHUTDOWN },
    { RUN_STATE_INMIGRATE, RUN_STATE_SUSPENDED },
    { RUN_STATE_INMIGRATE, RUN_STATE_WATCHDOG },
    { RUN_STATE_INMIGRATE, RUN_STATE_GUEST_PANICKED },
    { RUN_STATE_INMIGRATE, RUN_STATE_FINISH_MIGRATE },
    { RUN_STATE_INMIGRATE, RUN_STATE_PRELAUNCH },
    { RUN_STATE_INMIGRATE, RUN_STATE_POSTMIGRATE },
    { RUN_STATE_INMIGRATE, RUN_STATE_COLO },

    { RUN_STATE_INTERNAL_ERROR, RUN_STATE_PAUSED },
    { RUN_STATE_INTERNAL_ERROR, RUN_STATE_FINISH_MIGRATE },
    { RUN_STATE_INTERNAL_ERROR, RUN_STATE_PRELAUNCH },

    { RUN_STATE_IO_ERROR, RUN_STATE_RUNNING },
    { RUN_STATE_IO_ERROR, RUN_STATE_FINISH_MIGRATE },
    { RUN_STATE_IO_ERROR, RUN_STATE_PRELAUNCH },

    { RUN_STATE_PAUSED, RUN_STATE_RUNNING },
    { RUN_STATE_PAUSED, RUN_STATE_FINISH_MIGRATE },
    { RUN_STATE_PAUSED, RUN_STATE_PRELAUNCH },
    { RUN_STATE_PAUSED, RUN_STATE_COLO},

    { RUN_STATE_POSTMIGRATE, RUN_STATE_RUNNING },
    { RUN_STATE_POSTMIGRATE, RUN_STATE_FINISH_MIGRATE },
    { RUN_STATE_POSTMIGRATE, RUN_STATE_PRELAUNCH },

    { RUN_STATE_PRELAUNCH, RUN_STATE_RUNNING },
    { RUN_STATE_PRELAUNCH, RUN_STATE_FINISH_MIGRATE },
    { RUN_STATE_PRELAUNCH, RUN_STATE_INMIGRATE },

    { RUN_STATE_FINISH_MIGRATE, RUN_STATE_RUNNING },
    { RUN_STATE_FINISH_MIGRATE, RUN_STATE_POSTMIGRATE },
    { RUN_STATE_FINISH_MIGRATE, RUN_STATE_PRELAUNCH },
    { RUN_STATE_FINISH_MIGRATE, RUN_STATE_COLO},

    { RUN_STATE_RESTORE_VM, RUN_STATE_RUNNING },
    { RUN_STATE_RESTORE_VM, RUN_STATE_PRELAUNCH },

    { RUN_STATE_COLO, RUN_STATE_RUNNING },

    { RUN_STATE_RUNNING, RUN_STATE_DEBUG },
    { RUN_STATE_RUNNING, RUN_STATE_INTERNAL_ERROR },
    { RUN_STATE_RUNNING, RUN_STATE_IO_ERROR },
    { RUN_STATE_RUNNING, RUN_STATE_PAUSED },
    { RUN_STATE_RUNNING, RUN_STATE_FINISH_MIGRATE },
    { RUN_STATE_RUNNING, RUN_STATE_RESTORE_VM },
    { RUN_STATE_RUNNING, RUN_STATE_SAVE_VM },
    { RUN_STATE_RUNNING, RUN_STATE_SHUTDOWN },
    { RUN_STATE_RUNNING, RUN_STATE_WATCHDOG },
    { RUN_STATE_RUNNING, RUN_STATE_GUEST_PANICKED },
    { RUN_STATE_RUNNING, RUN_STATE_COLO},

    { RUN_STATE_SAVE_VM, RUN_STATE_RUNNING },

    { RUN_STATE_SHUTDOWN, RUN_STATE_PAUSED },
    { RUN_STATE_SHUTDOWN, RUN_STATE_FINISH_MIGRATE },
    { RUN_STATE_SHUTDOWN, RUN_STATE_PRELAUNCH },

    { RUN_STATE_DEBUG, RUN_STATE_SUSPENDED },
    { RUN_STATE_RUNNING, RUN_STATE_SUSPENDED },
    { RUN_STATE_SUSPENDED, RUN_STATE_RUNNING },
    { RUN_STATE_SUSPENDED, RUN_STATE_FINISH_MIGRATE },
    { RUN_STATE_SUSPENDED, RUN_STATE_PRELAUNCH },
    { RUN_STATE_SUSPENDED, RUN_STATE_COLO},

    { RUN_STATE_WATCHDOG, RUN_STATE_RUNNING },
    { RUN_STATE_WATCHDOG, RUN_STATE_FINISH_MIGRATE },
    { RUN_STATE_WATCHDOG, RUN_STATE_PRELAUNCH },
    { RUN_STATE_WATCHDOG, RUN_STATE_COLO},

    { RUN_STATE_GUEST_PANICKED, RUN_STATE_RUNNING },
    { RUN_STATE_GUEST_PANICKED, RUN_STATE_FINISH_MIGRATE },
    { RUN_STATE_GUEST_PANICKED, RUN_STATE_PRELAUNCH },

    { RUN_STATE__MAX, RUN_STATE__MAX },
};

static bool runstate_valid_transitions[RUN_STATE__MAX][RUN_STATE__MAX];

bool runstate_check(RunState state)
{
    return current_run_state == state;
}

bool runstate_store(char *str, size_t size)
{
    const char *state = RunState_lookup[current_run_state];
    size_t len = strlen(state) + 1;

    if (len > size) {
        return false;
    }
    memcpy(str, state, len);
    return true;
}

static void runstate_init(void)
{
    const RunStateTransition *p;

    memset(&runstate_valid_transitions, 0, sizeof(runstate_valid_transitions));
    for (p = &runstate_transitions_def[0]; p->from != RUN_STATE__MAX; p++) {
        runstate_valid_transitions[p->from][p->to] = true;
    }

    qemu_mutex_init(&vmstop_lock);
}

/* This function will abort() on invalid state transitions */
void runstate_set(RunState new_state)
{
    assert(new_state < RUN_STATE__MAX);

    if (current_run_state == new_state) {
        return;
    }

    if (!runstate_valid_transitions[current_run_state][new_state]) {
        error_report("invalid runstate transition: '%s' -> '%s'",
                     RunState_lookup[current_run_state],
                     RunState_lookup[new_state]);
        abort();
    }
    trace_runstate_set(new_state);
    current_run_state = new_state;
}

int runstate_is_running(void)
{
    return runstate_check(RUN_STATE_RUNNING);
}

bool runstate_needs_reset(void)
{
    return runstate_check(RUN_STATE_INTERNAL_ERROR) ||
        runstate_check(RUN_STATE_SHUTDOWN);
}

StatusInfo *qmp_query_status(Error **errp)
{
    StatusInfo *info = g_malloc0(sizeof(*info));

    info->running = runstate_is_running();
    info->singlestep = singlestep;
    info->status = current_run_state;

    return info;
}

static bool qemu_vmstop_requested(RunState *r)
{
    qemu_mutex_lock(&vmstop_lock);
    *r = vmstop_requested;
    vmstop_requested = RUN_STATE__MAX;
    qemu_mutex_unlock(&vmstop_lock);
    return *r < RUN_STATE__MAX;
}

void qemu_system_vmstop_request_prepare(void)
{
    qemu_mutex_lock(&vmstop_lock);
}

void qemu_system_vmstop_request(RunState state)
{
    vmstop_requested = state;
    qemu_mutex_unlock(&vmstop_lock);
    qemu_notify_event();
}

void vm_start(void)
{
    RunState requested;

    qemu_vmstop_requested(&requested);
    if (runstate_is_running() && requested == RUN_STATE__MAX) {
        return;
    }

    /* Ensure that a STOP/RESUME pair of events is emitted if a
     * vmstop request was pending.  The BLOCK_IO_ERROR event, for
     * example, according to documentation is always followed by
     * the STOP event.
     */
    if (runstate_is_running()) {
        qapi_event_send_stop(&error_abort);
    } else {
        replay_enable_events();
        cpu_enable_ticks();
        runstate_set(RUN_STATE_RUNNING);
        vm_state_notify(1, RUN_STATE_RUNNING);
        resume_all_vcpus();
    }

    qapi_event_send_resume(&error_abort);
}


/***********************************************************/
/* real time host monotonic timer */

static time_t qemu_time(void)
{
    return qemu_clock_get_ms(QEMU_CLOCK_HOST) / 1000;
}

/***********************************************************/
/* host time/date access */
void qemu_get_timedate(struct tm *tm, int offset)
{
    time_t ti = qemu_time();

    ti += offset;
    if (rtc_date_offset == -1) {
        if (rtc_utc)
            gmtime_r(&ti, tm);
        else
            localtime_r(&ti, tm);
    } else {
        ti -= rtc_date_offset;
        gmtime_r(&ti, tm);
    }
}

int qemu_timedate_diff(struct tm *tm)
{
    time_t seconds;

    if (rtc_date_offset == -1)
        if (rtc_utc)
            seconds = mktimegm(tm);
        else {
            struct tm tmp = *tm;
            tmp.tm_isdst = -1; /* use timezone to figure it out */
            seconds = mktime(&tmp);
	}
    else
        seconds = mktimegm(tm) + rtc_date_offset;

    return seconds - qemu_time();
}

static void configure_rtc_date_offset(const char *startdate, int legacy)
{
    time_t rtc_start_date;
    struct tm tm;

    if (!strcmp(startdate, "now") && legacy) {
        rtc_date_offset = -1;
    } else {
        if (sscanf(startdate, "%d-%d-%dT%d:%d:%d",
                   &tm.tm_year,
                   &tm.tm_mon,
                   &tm.tm_mday,
                   &tm.tm_hour,
                   &tm.tm_min,
                   &tm.tm_sec) == 6) {
            /* OK */
        } else if (sscanf(startdate, "%d-%d-%d",
                          &tm.tm_year,
                          &tm.tm_mon,
                          &tm.tm_mday) == 3) {
            tm.tm_hour = 0;
            tm.tm_min = 0;
            tm.tm_sec = 0;
        } else {
            goto date_fail;
        }
        tm.tm_year -= 1900;
        tm.tm_mon--;
        rtc_start_date = mktimegm(&tm);
        if (rtc_start_date == -1) {
        date_fail:
            error_report("invalid date format");
            error_printf("valid formats: "
                         "'2006-06-17T16:01:21' or '2006-06-17'\n");
            exit(1);
        }
        rtc_date_offset = qemu_time() - rtc_start_date;
    }
}

static void configure_rtc(QemuOpts *opts)
{
    const char *value;

    value = qemu_opt_get(opts, "base");
    if (value) {
        if (!strcmp(value, "utc")) {
            rtc_utc = 1;
        } else if (!strcmp(value, "localtime")) {
            Error *blocker = NULL;
            rtc_utc = 0;
            error_setg(&blocker, QERR_REPLAY_NOT_SUPPORTED,
                      "-rtc base=localtime");
            replay_add_blocker(blocker);
        } else {
            configure_rtc_date_offset(value, 0);
        }
    }
    value = qemu_opt_get(opts, "clock");
    if (value) {
        if (!strcmp(value, "host")) {
            rtc_clock = QEMU_CLOCK_HOST;
        } else if (!strcmp(value, "rt")) {
            rtc_clock = QEMU_CLOCK_REALTIME;
        } else if (!strcmp(value, "vm")) {
            rtc_clock = QEMU_CLOCK_VIRTUAL;
        } else {
            error_report("invalid option value '%s'", value);
            exit(1);
        }
    }
    value = qemu_opt_get(opts, "driftfix");
    if (value) {
        if (!strcmp(value, "slew")) {
            static GlobalProperty slew_lost_ticks = {
                .driver   = "mc146818rtc",
                .property = "lost_tick_policy",
                .value    = "slew",
            };

            qdev_prop_register_global(&slew_lost_ticks);
        } else if (!strcmp(value, "none")) {
            /* discard is default */
        } else {
            error_report("invalid option value '%s'", value);
            exit(1);
        }
    }
}

/***********************************************************/
/* Bluetooth support */
static int nb_hcis;
static int cur_hci;
static struct HCIInfo *hci_table[MAX_NICS];

struct HCIInfo *qemu_next_hci(void)
{
    if (cur_hci == nb_hcis)
        return &null_hci;

    return hci_table[cur_hci++];
}

static int bt_hci_parse(const char *str)
{
    struct HCIInfo *hci;
    bdaddr_t bdaddr;

    if (nb_hcis >= MAX_NICS) {
        error_report("too many bluetooth HCIs (max %i)", MAX_NICS);
        return -1;
    }

    hci = hci_init(str);
    if (!hci)
        return -1;

    bdaddr.b[0] = 0x52;
    bdaddr.b[1] = 0x54;
    bdaddr.b[2] = 0x00;
    bdaddr.b[3] = 0x12;
    bdaddr.b[4] = 0x34;
    bdaddr.b[5] = 0x56 + nb_hcis;
    hci->bdaddr_set(hci, bdaddr.b);

    hci_table[nb_hcis++] = hci;

    return 0;
}

static void bt_vhci_add(int vlan_id)
{
    struct bt_scatternet_s *vlan = qemu_find_bt_vlan(vlan_id);

    if (!vlan->slave)
        error_report("warning: adding a VHCI to an empty scatternet %i",
                     vlan_id);

    bt_vhci_init(bt_new_hci(vlan));
}

static struct bt_device_s *bt_device_add(const char *opt)
{
    struct bt_scatternet_s *vlan;
    int vlan_id = 0;
    char *endp = strstr(opt, ",vlan=");
    int len = (endp ? endp - opt : strlen(opt)) + 1;
    char devname[10];

    pstrcpy(devname, MIN(sizeof(devname), len), opt);

    if (endp) {
        vlan_id = strtol(endp + 6, &endp, 0);
        if (*endp) {
            error_report("unrecognised bluetooth vlan Id");
            return 0;
        }
    }

    vlan = qemu_find_bt_vlan(vlan_id);

    if (!vlan->slave)
        error_report("warning: adding a slave device to an empty scatternet %i",
                     vlan_id);

    if (!strcmp(devname, "keyboard"))
        return bt_keyboard_init(vlan);

    error_report("unsupported bluetooth device '%s'", devname);
    return 0;
}

static int bt_parse(const char *opt)
{
    const char *endp, *p;
    int vlan;

    if (strstart(opt, "hci", &endp)) {
        if (!*endp || *endp == ',') {
            if (*endp)
                if (!strstart(endp, ",vlan=", 0))
                    opt = endp + 1;

            return bt_hci_parse(opt);
       }
    } else if (strstart(opt, "vhci", &endp)) {
        if (!*endp || *endp == ',') {
            if (*endp) {
                if (strstart(endp, ",vlan=", &p)) {
                    vlan = strtol(p, (char **) &endp, 0);
                    if (*endp) {
                        error_report("bad scatternet '%s'", p);
                        return 1;
                    }
                } else {
                    error_report("bad parameter '%s'", endp + 1);
                    return 1;
                }
            } else
                vlan = 0;

            bt_vhci_add(vlan);
            return 0;
        }
    } else if (strstart(opt, "device:", &endp))
        return !bt_device_add(endp);

    error_report("bad bluetooth parameter '%s'", opt);
    return 1;
}

static int parse_sandbox(void *opaque, QemuOpts *opts, Error **errp)
{
    /* FIXME: change this to true for 1.3 */
    if (qemu_opt_get_bool(opts, "enable", false)) {
#ifdef CONFIG_SECCOMP
        if (seccomp_start() < 0) {
            error_report("failed to install seccomp syscall filter "
                         "in the kernel");
            return -1;
        }
#else
        error_report("seccomp support is disabled");
        return -1;
#endif
    }

    return 0;
}

static int parse_name(void *opaque, QemuOpts *opts, Error **errp)
{
    const char *proc_name;

    if (qemu_opt_get(opts, "debug-threads")) {
        qemu_thread_naming(qemu_opt_get_bool(opts, "debug-threads", false));
    }
    qemu_name = qemu_opt_get(opts, "guest");

    proc_name = qemu_opt_get(opts, "process");
    if (proc_name) {
        os_set_proc_name(proc_name);
    }

    return 0;
}

bool defaults_enabled(void)
{
    return has_defaults;
}

#ifndef _WIN32
static int parse_add_fd(void *opaque, QemuOpts *opts, Error **errp)
{
    int fd, dupfd, flags;
    int64_t fdset_id;
    const char *fd_opaque = NULL;
    AddfdInfo *fdinfo;

    fd = qemu_opt_get_number(opts, "fd", -1);
    fdset_id = qemu_opt_get_number(opts, "set", -1);
    fd_opaque = qemu_opt_get(opts, "opaque");

    if (fd < 0) {
        error_report("fd option is required and must be non-negative");
        return -1;
    }

    if (fd <= STDERR_FILENO) {
        error_report("fd cannot be a standard I/O stream");
        return -1;
    }

    /*
     * All fds inherited across exec() necessarily have FD_CLOEXEC
     * clear, while qemu sets FD_CLOEXEC on all other fds used internally.
     */
    flags = fcntl(fd, F_GETFD);
    if (flags == -1 || (flags & FD_CLOEXEC)) {
        error_report("fd is not valid or already in use");
        return -1;
    }

    if (fdset_id < 0) {
        error_report("set option is required and must be non-negative");
        return -1;
    }

#ifdef F_DUPFD_CLOEXEC
    dupfd = fcntl(fd, F_DUPFD_CLOEXEC, 0);
#else
    dupfd = dup(fd);
    if (dupfd != -1) {
        qemu_set_cloexec(dupfd);
    }
#endif
    if (dupfd == -1) {
        error_report("error duplicating fd: %s", strerror(errno));
        return -1;
    }

    /* add the duplicate fd, and optionally the opaque string, to the fd set */
    fdinfo = monitor_fdset_add_fd(dupfd, true, fdset_id, !!fd_opaque, fd_opaque,
                                  &error_abort);
    g_free(fdinfo);

    return 0;
}

static int cleanup_add_fd(void *opaque, QemuOpts *opts, Error **errp)
{
    int fd;

    fd = qemu_opt_get_number(opts, "fd", -1);
    close(fd);

    return 0;
}
#endif

/***********************************************************/
/* QEMU Block devices */

#define HD_OPTS "media=disk"
#define CDROM_OPTS "media=cdrom"
#define FD_OPTS ""
#define PFLASH_OPTS ""
#define MTD_OPTS ""
#define SD_OPTS ""

static int drive_init_func(void *opaque, QemuOpts *opts, Error **errp)
{
    BlockInterfaceType *block_default_type = opaque;

    return drive_new(opts, *block_default_type) == NULL;
}

static int drive_enable_snapshot(void *opaque, QemuOpts *opts, Error **errp)
{
    if (qemu_opt_get(opts, "snapshot") == NULL) {
        qemu_opt_set(opts, "snapshot", "on", &error_abort);
    }
    return 0;
}

static void default_drive(int enable, int snapshot, BlockInterfaceType type,
                          int index, const char *optstr)
{
    QemuOpts *opts;
    DriveInfo *dinfo;

    if (!enable || drive_get_by_index(type, index)) {
        return;
    }

    opts = drive_add(type, index, NULL, optstr);
    if (snapshot) {
        drive_enable_snapshot(NULL, opts, NULL);
    }

    dinfo = drive_new(opts, type);
    if (!dinfo) {
        exit(1);
    }
    dinfo->is_default = true;

}

static QemuOptsList qemu_smp_opts = {
    .name = "smp-opts",
    .implied_opt_name = "cpus",
    .merge_lists = true,
    .head = QTAILQ_HEAD_INITIALIZER(qemu_smp_opts.head),
    .desc = {
        {
            .name = "cpus",
            .type = QEMU_OPT_NUMBER,
        }, {
            .name = "sockets",
            .type = QEMU_OPT_NUMBER,
        }, {
            .name = "cores",
            .type = QEMU_OPT_NUMBER,
        }, {
            .name = "threads",
            .type = QEMU_OPT_NUMBER,
        }, {
            .name = "maxcpus",
            .type = QEMU_OPT_NUMBER,
        },
        { /*End of list */ }
    },
};

static void smp_parse(QemuOpts *opts)
{
    if (opts) {
        unsigned cpus    = qemu_opt_get_number(opts, "cpus", 0);
        unsigned sockets = qemu_opt_get_number(opts, "sockets", 0);
        unsigned cores   = qemu_opt_get_number(opts, "cores", 0);
        unsigned threads = qemu_opt_get_number(opts, "threads", 0);

        /* compute missing values, prefer sockets over cores over threads */
        if (cpus == 0 || sockets == 0) {
            sockets = sockets > 0 ? sockets : 1;
            cores = cores > 0 ? cores : 1;
            threads = threads > 0 ? threads : 1;
            if (cpus == 0) {
                cpus = cores * threads * sockets;
            }
        } else if (cores == 0) {
            threads = threads > 0 ? threads : 1;
            cores = cpus / (sockets * threads);
            cores = cores > 0 ? cores : 1;
        } else if (threads == 0) {
            threads = cpus / (cores * sockets);
            threads = threads > 0 ? threads : 1;
        } else if (sockets * cores * threads < cpus) {
            error_report("cpu topology: "
                         "sockets (%u) * cores (%u) * threads (%u) < "
                         "smp_cpus (%u)",
                         sockets, cores, threads, cpus);
            exit(1);
        }

        max_cpus = qemu_opt_get_number(opts, "maxcpus", cpus);

        if (max_cpus > MAX_CPUMASK_BITS) {
            error_report("unsupported number of maxcpus");
            exit(1);
        }

        if (max_cpus < cpus) {
            error_report("maxcpus must be equal to or greater than smp");
            exit(1);
        }

        if (sockets * cores * threads > max_cpus) {
            error_report("cpu topology: "
                         "sockets (%u) * cores (%u) * threads (%u) > "
                         "maxcpus (%u)",
                         sockets, cores, threads, max_cpus);
            exit(1);
        }

        smp_cpus = cpus;
        smp_cores = cores;
        smp_threads = threads;
    }

    if (smp_cpus > 1) {
        Error *blocker = NULL;
        error_setg(&blocker, QERR_REPLAY_NOT_SUPPORTED, "smp");
        replay_add_blocker(blocker);
    }
}

static void realtime_init(void)
{
    if (enable_mlock) {
        if (os_mlock() < 0) {
            error_report("locking memory failed");
            exit(1);
        }
    }
}


static void configure_msg(QemuOpts *opts)
{
    enable_timestamp_msg = qemu_opt_get_bool(opts, "timestamp", true);
}

/***********************************************************/
/* Semihosting */

typedef struct SemihostingConfig {
    bool enabled;
    SemihostingTarget target;
    const char **argv;
    int argc;
    const char *cmdline; /* concatenated argv */
} SemihostingConfig;

static SemihostingConfig semihosting;

bool semihosting_enabled(void)
{
    return semihosting.enabled;
}

SemihostingTarget semihosting_get_target(void)
{
    return semihosting.target;
}

const char *semihosting_get_arg(int i)
{
    if (i >= semihosting.argc) {
        return NULL;
    }
    return semihosting.argv[i];
}

int semihosting_get_argc(void)
{
    return semihosting.argc;
}

const char *semihosting_get_cmdline(void)
{
    if (semihosting.cmdline == NULL && semihosting.argc > 0) {
        semihosting.cmdline = g_strjoinv(" ", (gchar **)semihosting.argv);
    }
    return semihosting.cmdline;
}

static int add_semihosting_arg(void *opaque,
                               const char *name, const char *val,
                               Error **errp)
{
    SemihostingConfig *s = opaque;
    if (strcmp(name, "arg") == 0) {
        s->argc++;
        /* one extra element as g_strjoinv() expects NULL-terminated array */
        s->argv = g_realloc(s->argv, (s->argc + 1) * sizeof(void *));
        s->argv[s->argc - 1] = val;
        s->argv[s->argc] = NULL;
    }
    return 0;
}

/* Use strings passed via -kernel/-append to initialize semihosting.argv[] */
static inline void semihosting_arg_fallback(const char *file, const char *cmd)
{
    char *cmd_token;

    /* argv[0] */
    add_semihosting_arg(&semihosting, "arg", file, NULL);

    /* split -append and initialize argv[1..n] */
    cmd_token = strtok(g_strdup(cmd), " ");
    while (cmd_token) {
        add_semihosting_arg(&semihosting, "arg", cmd_token, NULL);
        cmd_token = strtok(NULL, " ");
    }
}

/* Now we still need this for compatibility with XEN. */
bool has_igd_gfx_passthru;
static void igd_gfx_passthru(void)
{
    has_igd_gfx_passthru = current_machine->igd_gfx_passthru;
}

/***********************************************************/
/* USB devices */

static int usb_device_add(const char *devname)
{
    USBDevice *dev = NULL;
#ifndef CONFIG_LINUX
    const char *p;
#endif

    if (!machine_usb(current_machine)) {
        return -1;
    }

    /* drivers with .usbdevice_name entry in USBDeviceInfo */
    dev = usbdevice_create(devname);
    if (dev)
        goto done;

    /* the other ones */
#ifndef CONFIG_LINUX
    /* only the linux version is qdev-ified, usb-bsd still needs this */
    if (strstart(devname, "host:", &p)) {
        dev = usb_host_device_open(usb_bus_find(-1), p);
    }
#endif
    if (!dev)
        return -1;

done:
    return 0;
}

static int usb_device_del(const char *devname)
{
    int bus_num, addr;
    const char *p;

    if (strstart(devname, "host:", &p)) {
        return -1;
    }

    if (!machine_usb(current_machine)) {
        return -1;
    }

    p = strchr(devname, '.');
    if (!p)
        return -1;
    bus_num = strtoul(devname, NULL, 0);
    addr = strtoul(p + 1, NULL, 0);

    return usb_device_delete_addr(bus_num, addr);
}

static int usb_parse(const char *cmdline)
{
    int r;
    r = usb_device_add(cmdline);
    if (r < 0) {
        error_report("could not add USB device '%s'", cmdline);
    }
    return r;
}

void hmp_usb_add(Monitor *mon, const QDict *qdict)
{
    const char *devname = qdict_get_str(qdict, "devname");
    if (usb_device_add(devname) < 0) {
        error_report("could not add USB device '%s'", devname);
    }
}

void hmp_usb_del(Monitor *mon, const QDict *qdict)
{
    const char *devname = qdict_get_str(qdict, "devname");
    if (usb_device_del(devname) < 0) {
        error_report("could not delete USB device '%s'", devname);
    }
}

/***********************************************************/
/* machine registration */

MachineState *current_machine;

static MachineClass *find_machine(const char *name)
{
    GSList *el, *machines = object_class_get_list(TYPE_MACHINE, false);
    MachineClass *mc = NULL;

    for (el = machines; el; el = el->next) {
        MachineClass *temp = el->data;

        if (!strcmp(temp->name, name)) {
            mc = temp;
            break;
        }
        if (temp->alias &&
            !strcmp(temp->alias, name)) {
            mc = temp;
            break;
        }
    }

    g_slist_free(machines);
    return mc;
}

MachineClass *find_default_machine(void)
{
    GSList *el, *machines = object_class_get_list(TYPE_MACHINE, false);
    MachineClass *mc = NULL;

    for (el = machines; el; el = el->next) {
        MachineClass *temp = el->data;

        if (temp->is_default) {
            mc = temp;
            break;
        }
    }

    g_slist_free(machines);
    return mc;
}

MachineInfoList *qmp_query_machines(Error **errp)
{
    GSList *el, *machines = object_class_get_list(TYPE_MACHINE, false);
    MachineInfoList *mach_list = NULL;

    for (el = machines; el; el = el->next) {
        MachineClass *mc = el->data;
        MachineInfoList *entry;
        MachineInfo *info;

        info = g_malloc0(sizeof(*info));
        if (mc->is_default) {
            info->has_is_default = true;
            info->is_default = true;
        }

        if (mc->alias) {
            info->has_alias = true;
            info->alias = g_strdup(mc->alias);
        }

        info->name = g_strdup(mc->name);
        info->cpu_max = !mc->max_cpus ? 1 : mc->max_cpus;
        info->hotpluggable_cpus = !!mc->query_hotpluggable_cpus;

        entry = g_malloc0(sizeof(*entry));
        entry->value = info;
        entry->next = mach_list;
        mach_list = entry;
    }

    g_slist_free(machines);
    return mach_list;
}

static int machine_help_func(QemuOpts *opts, MachineState *machine)
{
    ObjectProperty *prop;
    ObjectPropertyIterator iter;

    if (!qemu_opt_has_help_opt(opts)) {
        return 0;
    }

    object_property_iter_init(&iter, OBJECT(machine));
    while ((prop = object_property_iter_next(&iter))) {
        if (!prop->set) {
            continue;
        }

        error_printf("%s.%s=%s", MACHINE_GET_CLASS(machine)->name,
                     prop->name, prop->type);
        if (prop->description) {
            error_printf(" (%s)\n", prop->description);
        } else {
            error_printf("\n");
        }
    }

    return 1;
}

/***********************************************************/
/* main execution loop */

struct vm_change_state_entry {
    VMChangeStateHandler *cb;
    void *opaque;
    QLIST_ENTRY (vm_change_state_entry) entries;
};

static QLIST_HEAD(vm_change_state_head, vm_change_state_entry) vm_change_state_head;

VMChangeStateEntry *qemu_add_vm_change_state_handler(VMChangeStateHandler *cb,
                                                     void *opaque)
{
    VMChangeStateEntry *e;

    e = g_malloc0(sizeof (*e));

    e->cb = cb;
    e->opaque = opaque;
    QLIST_INSERT_HEAD(&vm_change_state_head, e, entries);
    return e;
}

void qemu_del_vm_change_state_handler(VMChangeStateEntry *e)
{
    QLIST_REMOVE (e, entries);
    g_free (e);
}

void vm_state_notify(int running, RunState state)
{
    VMChangeStateEntry *e, *next;

    trace_vm_state_notify(running, state);

    QLIST_FOREACH_SAFE(e, &vm_change_state_head, entries, next) {
        e->cb(e->opaque, running, state);
    }
}

/* reset/shutdown handler */

typedef struct QEMUResetEntry {
    QTAILQ_ENTRY(QEMUResetEntry) entry;
    QEMUResetHandler *func;
    void *opaque;
} QEMUResetEntry;

static QTAILQ_HEAD(reset_handlers, QEMUResetEntry) reset_handlers =
    QTAILQ_HEAD_INITIALIZER(reset_handlers);
static int reset_requested;
static int shutdown_requested, shutdown_signal = -1;
static pid_t shutdown_pid;
static int powerdown_requested;
static int debug_requested;
static int suspend_requested;
static WakeupReason wakeup_reason;
static NotifierList powerdown_notifiers =
    NOTIFIER_LIST_INITIALIZER(powerdown_notifiers);
static NotifierList suspend_notifiers =
    NOTIFIER_LIST_INITIALIZER(suspend_notifiers);
static NotifierList wakeup_notifiers =
    NOTIFIER_LIST_INITIALIZER(wakeup_notifiers);
static uint32_t wakeup_reason_mask = ~(1 << QEMU_WAKEUP_REASON_NONE);

int qemu_shutdown_requested_get(void)
{
    return shutdown_requested;
}

int qemu_reset_requested_get(void)
{
    return reset_requested;
}

static int qemu_shutdown_requested(void)
{
    return atomic_xchg(&shutdown_requested, 0);
}

static void qemu_kill_report(void)
{
    if (!qtest_driver() && shutdown_signal != -1) {
        if (shutdown_pid == 0) {
            /* This happens for eg ^C at the terminal, so it's worth
             * avoiding printing an odd message in that case.
             */
            error_report("terminating on signal %d", shutdown_signal);
        } else {
            char *shutdown_cmd = qemu_get_pid_name(shutdown_pid);

            error_report("terminating on signal %d from pid " FMT_pid " (%s)",
                         shutdown_signal, shutdown_pid,
                         shutdown_cmd ? shutdown_cmd : "<unknown process>");
            g_free(shutdown_cmd);
        }
        shutdown_signal = -1;
    }
}

static int qemu_reset_requested(void)
{
    int r = reset_requested;
    if (r && replay_checkpoint(CHECKPOINT_RESET_REQUESTED)) {
        reset_requested = 0;
        return r;
    }
    return false;
}

static int qemu_suspend_requested(void)
{
    int r = suspend_requested;
    if (r && replay_checkpoint(CHECKPOINT_SUSPEND_REQUESTED)) {
        suspend_requested = 0;
        return r;
    }
    return false;
}

static WakeupReason qemu_wakeup_requested(void)
{
    return wakeup_reason;
}

static int qemu_powerdown_requested(void)
{
    int r = powerdown_requested;
    powerdown_requested = 0;
    return r;
}

static int qemu_debug_requested(void)
{
    int r = debug_requested;
    debug_requested = 0;
    return r;
}

void qemu_register_reset(QEMUResetHandler *func, void *opaque)
{
    QEMUResetEntry *re = g_malloc0(sizeof(QEMUResetEntry));

    re->func = func;
    re->opaque = opaque;
    QTAILQ_INSERT_TAIL(&reset_handlers, re, entry);
}

void qemu_unregister_reset(QEMUResetHandler *func, void *opaque)
{
    QEMUResetEntry *re;

    QTAILQ_FOREACH(re, &reset_handlers, entry) {
        if (re->func == func && re->opaque == opaque) {
            QTAILQ_REMOVE(&reset_handlers, re, entry);
            g_free(re);
            return;
        }
    }
}

void qemu_devices_reset(void)
{
    QEMUResetEntry *re, *nre;

    /* reset all devices */
    QTAILQ_FOREACH_SAFE(re, &reset_handlers, entry, nre) {
        re->func(re->opaque);
    }
}

void qemu_system_reset(bool report)
{
    MachineClass *mc;

    mc = current_machine ? MACHINE_GET_CLASS(current_machine) : NULL;

    cpu_synchronize_all_states();

    if (mc && mc->reset) {
        mc->reset();
    } else {
        qemu_devices_reset();
    }
    if (report) {
        qapi_event_send_reset(&error_abort);
    }
    cpu_synchronize_all_post_reset();
}

void qemu_system_guest_panicked(void)
{
    if (current_cpu) {
        current_cpu->crash_occurred = true;
    }
    qapi_event_send_guest_panicked(GUEST_PANIC_ACTION_PAUSE, &error_abort);
    vm_stop(RUN_STATE_GUEST_PANICKED);
    if (!no_shutdown) {
        qapi_event_send_guest_panicked(GUEST_PANIC_ACTION_POWEROFF,
                                       &error_abort);
        qemu_system_shutdown_request();
    }
}

void qemu_system_reset_request(void)
{
    if (no_reboot) {
        shutdown_requested = 1;
    } else {
        reset_requested = 1;
    }
    cpu_stop_current();
    qemu_notify_event();
}

static void qemu_system_suspend(void)
{
    pause_all_vcpus();
    notifier_list_notify(&suspend_notifiers, NULL);
    runstate_set(RUN_STATE_SUSPENDED);
    qapi_event_send_suspend(&error_abort);
}

void qemu_system_suspend_request(void)
{
    if (runstate_check(RUN_STATE_SUSPENDED)) {
        return;
    }
    suspend_requested = 1;
    cpu_stop_current();
    qemu_notify_event();
}

void qemu_register_suspend_notifier(Notifier *notifier)
{
    notifier_list_add(&suspend_notifiers, notifier);
}

void qemu_system_wakeup_request(WakeupReason reason)
{
    trace_system_wakeup_request(reason);

    if (!runstate_check(RUN_STATE_SUSPENDED)) {
        return;
    }
    if (!(wakeup_reason_mask & (1 << reason))) {
        return;
    }
    runstate_set(RUN_STATE_RUNNING);
    wakeup_reason = reason;
    qemu_notify_event();
}

void qemu_system_wakeup_enable(WakeupReason reason, bool enabled)
{
    if (enabled) {
        wakeup_reason_mask |= (1 << reason);
    } else {
        wakeup_reason_mask &= ~(1 << reason);
    }
}

void qemu_register_wakeup_notifier(Notifier *notifier)
{
    notifier_list_add(&wakeup_notifiers, notifier);
}

void qemu_system_killed(int signal, pid_t pid)
{
    shutdown_signal = signal;
    shutdown_pid = pid;
    no_shutdown = 0;

    /* Cannot call qemu_system_shutdown_request directly because
     * we are in a signal handler.
     */
    shutdown_requested = 1;
    qemu_notify_event();
}

void qemu_system_shutdown_request(void)
{
    trace_qemu_system_shutdown_request();
    replay_shutdown_request();
    shutdown_requested = 1;
    qemu_notify_event();
}

static void qemu_system_powerdown(void)
{
    qapi_event_send_powerdown(&error_abort);
    notifier_list_notify(&powerdown_notifiers, NULL);
}

void qemu_system_powerdown_request(void)
{
    trace_qemu_system_powerdown_request();
    powerdown_requested = 1;
    qemu_notify_event();
}

void qemu_register_powerdown_notifier(Notifier *notifier)
{
    notifier_list_add(&powerdown_notifiers, notifier);
}

void qemu_system_debug_request(void)
{
    debug_requested = 1;
    qemu_notify_event();
}

static bool main_loop_should_exit(void)
{
    RunState r;
    if (qemu_debug_requested()) {
        vm_stop(RUN_STATE_DEBUG);
    }
    if (qemu_suspend_requested()) {
        qemu_system_suspend();
    }
    if (qemu_shutdown_requested()) {
        qemu_kill_report();
        qapi_event_send_shutdown(&error_abort);
        if (no_shutdown) {
            vm_stop(RUN_STATE_SHUTDOWN);
        } else {
            return true;
        }
    }
    if (qemu_reset_requested()) {
        pause_all_vcpus();
        qemu_system_reset(VMRESET_REPORT);
        resume_all_vcpus();
        if (!runstate_check(RUN_STATE_RUNNING) &&
                !runstate_check(RUN_STATE_INMIGRATE)) {
            runstate_set(RUN_STATE_PRELAUNCH);
        }
    }
    if (qemu_wakeup_requested()) {
        pause_all_vcpus();
        qemu_system_reset(VMRESET_SILENT);
        notifier_list_notify(&wakeup_notifiers, &wakeup_reason);
        wakeup_reason = QEMU_WAKEUP_REASON_NONE;
        resume_all_vcpus();
        qapi_event_send_wakeup(&error_abort);
    }
    if (qemu_powerdown_requested()) {
        qemu_system_powerdown();
    }
    if (qemu_vmstop_requested(&r)) {
        vm_stop(r);
    }
    return false;
}

static void main_loop(void)
{
    bool nonblocking;
    int last_io = 0;
#ifdef CONFIG_PROFILER
    int64_t ti;
#endif
    do {
        nonblocking = !kvm_enabled() && !xen_enabled() && last_io > 0;
#ifdef CONFIG_PROFILER
        ti = profile_getclock();
#endif
        last_io = main_loop_wait(nonblocking);
#ifdef CONFIG_PROFILER
        dev_time += profile_getclock() - ti;
#endif
    } while (!main_loop_should_exit());
}

static void version(void)
{
    printf("QEMU emulator version " QEMU_VERSION QEMU_PKGVERSION "\n"
           QEMU_COPYRIGHT "\n");
}

static void help(int exitcode)
{
    version();
    printf("usage: %s [options] [disk_image]\n\n"
           "'disk_image' is a raw hard disk image for IDE hard disk 0\n\n",
            error_get_progname());

#define QEMU_OPTIONS_GENERATE_HELP
#include "qemu-options-wrapper.h"

    printf("\nDuring emulation, the following keys are useful:\n"
           "ctrl-alt-f      toggle full screen\n"
           "ctrl-alt-n      switch to virtual console 'n'\n"
           "ctrl-alt        toggle mouse and keyboard grab\n"
           "\n"
           "When using -nographic, press 'ctrl-a h' to get some help.\n");

    exit(exitcode);
}

#define HAS_ARG 0x0001

typedef struct QEMUOption {
    const char *name;
    int flags;
    int index;
    uint32_t arch_mask;
} QEMUOption;

static const QEMUOption qemu_options[] = {
    { "h", 0, QEMU_OPTION_h, QEMU_ARCH_ALL },
#define QEMU_OPTIONS_GENERATE_OPTIONS
#include "qemu-options-wrapper.h"
    { NULL },
};

typedef struct VGAInterfaceInfo {
    const char *opt_name;    /* option name */
    const char *name;        /* human-readable name */
    /* Class names indicating that support is available.
     * If no class is specified, the interface is always available */
    const char *class_names[2];
} VGAInterfaceInfo;

static VGAInterfaceInfo vga_interfaces[VGA_TYPE_MAX] = {
    [VGA_NONE] = {
        .opt_name = "none",
    },
    [VGA_STD] = {
        .opt_name = "std",
        .name = "standard VGA",
        .class_names = { "VGA", "isa-vga" },
    },
    [VGA_CIRRUS] = {
        .opt_name = "cirrus",
        .name = "Cirrus VGA",
        .class_names = { "cirrus-vga", "isa-cirrus-vga" },
    },
    [VGA_VMWARE] = {
        .opt_name = "vmware",
        .name = "VMWare SVGA",
        .class_names = { "vmware-svga" },
    },
    [VGA_VIRTIO] = {
        .opt_name = "virtio",
        .name = "Virtio VGA",
        .class_names = { "virtio-vga" },
    },
    [VGA_QXL] = {
        .opt_name = "qxl",
        .name = "QXL VGA",
        .class_names = { "qxl-vga" },
    },
    [VGA_TCX] = {
        .opt_name = "tcx",
        .name = "TCX framebuffer",
        .class_names = { "SUNW,tcx" },
    },
    [VGA_CG3] = {
        .opt_name = "cg3",
        .name = "CG3 framebuffer",
        .class_names = { "cgthree" },
    },
    [VGA_XENFB] = {
        .opt_name = "xenfb",
    },
};

static bool vga_interface_available(VGAInterfaceType t)
{
    VGAInterfaceInfo *ti = &vga_interfaces[t];

    assert(t < VGA_TYPE_MAX);
    return !ti->class_names[0] ||
           object_class_by_name(ti->class_names[0]) ||
           object_class_by_name(ti->class_names[1]);
}

static void select_vgahw(const char *p)
{
    const char *opts;
    int t;

    assert(vga_interface_type == VGA_NONE);
    for (t = 0; t < VGA_TYPE_MAX; t++) {
        VGAInterfaceInfo *ti = &vga_interfaces[t];
        if (ti->opt_name && strstart(p, ti->opt_name, &opts)) {
            if (!vga_interface_available(t)) {
                error_report("%s not available", ti->name);
                exit(1);
            }
            vga_interface_type = t;
            break;
        }
    }
    if (t == VGA_TYPE_MAX) {
    invalid_vga:
        error_report("unknown vga type: %s", p);
        exit(1);
    }
    while (*opts) {
        const char *nextopt;

        if (strstart(opts, ",retrace=", &nextopt)) {
            opts = nextopt;
            if (strstart(opts, "dumb", &nextopt))
                vga_retrace_method = VGA_RETRACE_DUMB;
            else if (strstart(opts, "precise", &nextopt))
                vga_retrace_method = VGA_RETRACE_PRECISE;
            else goto invalid_vga;
        } else goto invalid_vga;
        opts = nextopt;
    }
}

typedef enum DisplayType {
    DT_DEFAULT,
    DT_CURSES,
    DT_SDL,
    DT_COCOA,
    DT_GTK,
    DT_NONE,
} DisplayType;

static DisplayType select_display(const char *p)
{
    const char *opts;
    DisplayType display = DT_DEFAULT;

    if (strstart(p, "sdl", &opts)) {
#ifdef CONFIG_SDL
        display = DT_SDL;
        while (*opts) {
            const char *nextopt;

            if (strstart(opts, ",frame=", &nextopt)) {
                opts = nextopt;
                if (strstart(opts, "on", &nextopt)) {
                    no_frame = 0;
                } else if (strstart(opts, "off", &nextopt)) {
                    no_frame = 1;
                } else {
                    goto invalid_sdl_args;
                }
            } else if (strstart(opts, ",alt_grab=", &nextopt)) {
                opts = nextopt;
                if (strstart(opts, "on", &nextopt)) {
                    alt_grab = 1;
                } else if (strstart(opts, "off", &nextopt)) {
                    alt_grab = 0;
                } else {
                    goto invalid_sdl_args;
                }
            } else if (strstart(opts, ",ctrl_grab=", &nextopt)) {
                opts = nextopt;
                if (strstart(opts, "on", &nextopt)) {
                    ctrl_grab = 1;
                } else if (strstart(opts, "off", &nextopt)) {
                    ctrl_grab = 0;
                } else {
                    goto invalid_sdl_args;
                }
            } else if (strstart(opts, ",window_close=", &nextopt)) {
                opts = nextopt;
                if (strstart(opts, "on", &nextopt)) {
                    no_quit = 0;
                } else if (strstart(opts, "off", &nextopt)) {
                    no_quit = 1;
                } else {
                    goto invalid_sdl_args;
                }
            } else if (strstart(opts, ",gl=", &nextopt)) {
                opts = nextopt;
                if (strstart(opts, "on", &nextopt)) {
                    request_opengl = 1;
                } else if (strstart(opts, "off", &nextopt)) {
                    request_opengl = 0;
                } else {
                    goto invalid_sdl_args;
                }
            } else {
            invalid_sdl_args:
                error_report("invalid SDL option string");
                exit(1);
            }
            opts = nextopt;
        }
#else
        error_report("SDL support is disabled");
        exit(1);
#endif
    } else if (strstart(p, "vnc", &opts)) {
        if (*opts == '=') {
            vnc_parse(opts + 1, &error_fatal);
        } else {
            error_report("VNC requires a display argument vnc=<display>");
            exit(1);
        }
    } else if (strstart(p, "curses", &opts)) {
#ifdef CONFIG_CURSES
        display = DT_CURSES;
#else
        error_report("curses support is disabled");
        exit(1);
#endif
    } else if (strstart(p, "gtk", &opts)) {
#ifdef CONFIG_GTK
        display = DT_GTK;
        while (*opts) {
            const char *nextopt;

            if (strstart(opts, ",grab_on_hover=", &nextopt)) {
                opts = nextopt;
                if (strstart(opts, "on", &nextopt)) {
                    grab_on_hover = true;
                } else if (strstart(opts, "off", &nextopt)) {
                    grab_on_hover = false;
                } else {
                    goto invalid_gtk_args;
                }
            } else if (strstart(opts, ",gl=", &nextopt)) {
                opts = nextopt;
                if (strstart(opts, "on", &nextopt)) {
                    request_opengl = 1;
                } else if (strstart(opts, "off", &nextopt)) {
                    request_opengl = 0;
                } else {
                    goto invalid_gtk_args;
                }
            } else {
            invalid_gtk_args:
                error_report("invalid GTK option string");
                exit(1);
            }
            opts = nextopt;
        }
#else
        error_report("GTK support is disabled");
        exit(1);
#endif
    } else if (strstart(p, "none", &opts)) {
        display = DT_NONE;
    } else {
        error_report("unknown display type");
        exit(1);
    }

    return display;
}

static int balloon_parse(const char *arg)
{
    QemuOpts *opts;

    if (strcmp(arg, "none") == 0) {
        return 0;
    }

    if (!strncmp(arg, "virtio", 6)) {
        if (arg[6] == ',') {
            /* have params -> parse them */
            opts = qemu_opts_parse_noisily(qemu_find_opts("device"), arg + 7,
                                           false);
            if (!opts)
                return  -1;
        } else {
            /* create empty opts */
            opts = qemu_opts_create(qemu_find_opts("device"), NULL, 0,
                                    &error_abort);
        }
        qemu_opt_set(opts, "driver", "virtio-balloon", &error_abort);
        return 0;
    }

    return -1;
}

char *qemu_find_file(int type, const char *name)
{
    int i;
    const char *subdir;
    char *buf;

    /* Try the name as a straight path first */
    if (access(name, R_OK) == 0) {
        trace_load_file(name, name);
        return g_strdup(name);
    }

    switch (type) {
    case QEMU_FILE_TYPE_BIOS:
        subdir = "";
        break;
    case QEMU_FILE_TYPE_KEYMAP:
        subdir = "keymaps/";
        break;
    default:
        abort();
    }

    for (i = 0; i < data_dir_idx; i++) {
        buf = g_strdup_printf("%s/%s%s", data_dir[i], subdir, name);
        if (access(buf, R_OK) == 0) {
            trace_load_file(name, buf);
            return buf;
        }
        g_free(buf);
    }
    return NULL;
}

static inline bool nonempty_str(const char *str)
{
    return str && *str;
}

static int parse_fw_cfg(void *opaque, QemuOpts *opts, Error **errp)
{
    gchar *buf;
    size_t size;
    const char *name, *file, *str;
    FWCfgState *fw_cfg = (FWCfgState *) opaque;

    if (fw_cfg == NULL) {
        error_report("fw_cfg device not available");
        return -1;
    }
    name = qemu_opt_get(opts, "name");
    file = qemu_opt_get(opts, "file");
    str = qemu_opt_get(opts, "string");

    /* we need name and either a file or the content string */
    if (!(nonempty_str(name) && (nonempty_str(file) || nonempty_str(str)))) {
        error_report("invalid argument(s)");
        return -1;
    }
    if (nonempty_str(file) && nonempty_str(str)) {
        error_report("file and string are mutually exclusive");
        return -1;
    }
    if (strlen(name) > FW_CFG_MAX_FILE_PATH - 1) {
        error_report("name too long (max. %d char)", FW_CFG_MAX_FILE_PATH - 1);
        return -1;
    }
    if (strncmp(name, "opt/", 4) != 0) {
        error_report("warning: externally provided fw_cfg item names "
                     "should be prefixed with \"opt/\"");
    }
    if (nonempty_str(str)) {
        size = strlen(str); /* NUL terminator NOT included in fw_cfg blob */
        buf = g_memdup(str, size);
    } else {
        if (!g_file_get_contents(file, &buf, &size, NULL)) {
            error_report("can't load %s", file);
            return -1;
        }
    }
    /* For legacy, keep user files in a specific global order. */
    fw_cfg_set_order_override(fw_cfg, FW_CFG_ORDER_OVERRIDE_USER);
    fw_cfg_add_file(fw_cfg, name, buf, size);
    fw_cfg_reset_order_override(fw_cfg);
    return 0;
}

static int device_help_func(void *opaque, QemuOpts *opts, Error **errp)
{
    return qdev_device_help(opts);
}

static int device_init_func(void *opaque, QemuOpts *opts, Error **errp)
{
    Error *err = NULL;
    DeviceState *dev;

    dev = qdev_device_add(opts, &err);
    if (!dev) {
        error_report_err(err);
        return -1;
    }
    object_unref(OBJECT(dev));
    return 0;
}

static int chardev_init_func(void *opaque, QemuOpts *opts, Error **errp)
{
    Error *local_err = NULL;

    qemu_chr_new_from_opts(opts, &local_err);
    if (local_err) {
        error_report_err(local_err);
        return -1;
    }
    return 0;
}

#ifdef CONFIG_VIRTFS
static int fsdev_init_func(void *opaque, QemuOpts *opts, Error **errp)
{
    return qemu_fsdev_add(opts);
}
#endif

static int mon_init_func(void *opaque, QemuOpts *opts, Error **errp)
{
    CharDriverState *chr;
    const char *chardev;
    const char *mode;
    int flags;

    mode = qemu_opt_get(opts, "mode");
    if (mode == NULL) {
        mode = "readline";
    }
    if (strcmp(mode, "readline") == 0) {
        flags = MONITOR_USE_READLINE;
    } else if (strcmp(mode, "control") == 0) {
        flags = MONITOR_USE_CONTROL;
    } else {
        error_report("unknown monitor mode \"%s\"", mode);
        exit(1);
    }

    if (qemu_opt_get_bool(opts, "pretty", 0))
        flags |= MONITOR_USE_PRETTY;

    if (qemu_opt_get_bool(opts, "default", 0)) {
        error_report("option 'default' does nothing and is deprecated");
    }

    chardev = qemu_opt_get(opts, "chardev");
    chr = qemu_chr_find(chardev);
    if (chr == NULL) {
        error_report("chardev \"%s\" not found", chardev);
        exit(1);
    }

    monitor_init(chr, flags);
    return 0;
}

static void monitor_parse(const char *optarg, const char *mode, bool pretty)
{
    static int monitor_device_index = 0;
    QemuOpts *opts;
    const char *p;
    char label[32];

    if (strstart(optarg, "chardev:", &p)) {
        snprintf(label, sizeof(label), "%s", p);
    } else {
        snprintf(label, sizeof(label), "compat_monitor%d",
                 monitor_device_index);
        opts = qemu_chr_parse_compat(label, optarg);
        if (!opts) {
            error_report("parse error: %s", optarg);
            exit(1);
        }
    }

    opts = qemu_opts_create(qemu_find_opts("mon"), label, 1, &error_fatal);
    qemu_opt_set(opts, "mode", mode, &error_abort);
    qemu_opt_set(opts, "chardev", label, &error_abort);
    qemu_opt_set_bool(opts, "pretty", pretty, &error_abort);
    monitor_device_index++;
}

struct device_config {
    enum {
        DEV_USB,       /* -usbdevice     */
        DEV_BT,        /* -bt            */
        DEV_SERIAL,    /* -serial        */
        DEV_PARALLEL,  /* -parallel      */
        DEV_VIRTCON,   /* -virtioconsole */
        DEV_DEBUGCON,  /* -debugcon */
        DEV_GDB,       /* -gdb, -s */
        DEV_SCLP,      /* s390 sclp */
    } type;
    const char *cmdline;
    Location loc;
    QTAILQ_ENTRY(device_config) next;
};

static QTAILQ_HEAD(, device_config) device_configs =
    QTAILQ_HEAD_INITIALIZER(device_configs);

static void add_device_config(int type, const char *cmdline)
{
    struct device_config *conf;

    conf = g_malloc0(sizeof(*conf));
    conf->type = type;
    conf->cmdline = cmdline;
    loc_save(&conf->loc);
    QTAILQ_INSERT_TAIL(&device_configs, conf, next);
}

static int foreach_device_config(int type, int (*func)(const char *cmdline))
{
    struct device_config *conf;
    int rc;

    QTAILQ_FOREACH(conf, &device_configs, next) {
        if (conf->type != type)
            continue;
        loc_push_restore(&conf->loc);
        rc = func(conf->cmdline);
        loc_pop(&conf->loc);
        if (rc) {
            return rc;
        }
    }
    return 0;
}

static int serial_parse(const char *devname)
{
    static int index = 0;
    char label[32];

    if (strcmp(devname, "none") == 0)
        return 0;
    if (index == MAX_SERIAL_PORTS) {
        error_report("too many serial ports");
        exit(1);
    }
    snprintf(label, sizeof(label), "serial%d", index);
    serial_hds[index] = qemu_chr_new(label, devname);
    if (!serial_hds[index]) {
        error_report("could not connect serial device"
                     " to character backend '%s'", devname);
        return -1;
    }
    index++;
    return 0;
}

static int parallel_parse(const char *devname)
{
    static int index = 0;
    char label[32];

    if (strcmp(devname, "none") == 0)
        return 0;
    if (index == MAX_PARALLEL_PORTS) {
        error_report("too many parallel ports");
        exit(1);
    }
    snprintf(label, sizeof(label), "parallel%d", index);
    parallel_hds[index] = qemu_chr_new(label, devname);
    if (!parallel_hds[index]) {
        error_report("could not connect parallel device"
                     " to character backend '%s'", devname);
        return -1;
    }
    index++;
    return 0;
}

static int virtcon_parse(const char *devname)
{
    QemuOptsList *device = qemu_find_opts("device");
    static int index = 0;
    char label[32];
    QemuOpts *bus_opts, *dev_opts;

    if (strcmp(devname, "none") == 0)
        return 0;
    if (index == MAX_VIRTIO_CONSOLES) {
        error_report("too many virtio consoles");
        exit(1);
    }

    bus_opts = qemu_opts_create(device, NULL, 0, &error_abort);
    qemu_opt_set(bus_opts, "driver", "virtio-serial", &error_abort);

    dev_opts = qemu_opts_create(device, NULL, 0, &error_abort);
    qemu_opt_set(dev_opts, "driver", "virtconsole", &error_abort);

    snprintf(label, sizeof(label), "virtcon%d", index);
    virtcon_hds[index] = qemu_chr_new(label, devname);
    if (!virtcon_hds[index]) {
        error_report("could not connect virtio console"
                     " to character backend '%s'", devname);
        return -1;
    }
    qemu_opt_set(dev_opts, "chardev", label, &error_abort);

    index++;
    return 0;
}

static int sclp_parse(const char *devname)
{
    QemuOptsList *device = qemu_find_opts("device");
    static int index = 0;
    char label[32];
    QemuOpts *dev_opts;

    if (strcmp(devname, "none") == 0) {
        return 0;
    }
    if (index == MAX_SCLP_CONSOLES) {
        error_report("too many sclp consoles");
        exit(1);
    }

    assert(arch_type == QEMU_ARCH_S390X);

    dev_opts = qemu_opts_create(device, NULL, 0, NULL);
    qemu_opt_set(dev_opts, "driver", "sclpconsole", &error_abort);

    snprintf(label, sizeof(label), "sclpcon%d", index);
    sclp_hds[index] = qemu_chr_new(label, devname);
    if (!sclp_hds[index]) {
        error_report("could not connect sclp console"
                     " to character backend '%s'", devname);
        return -1;
    }
    qemu_opt_set(dev_opts, "chardev", label, &error_abort);

    index++;
    return 0;
}

static int debugcon_parse(const char *devname)
{
    QemuOpts *opts;

    if (!qemu_chr_new("debugcon", devname)) {
        exit(1);
    }
    opts = qemu_opts_create(qemu_find_opts("device"), "debugcon", 1, NULL);
    if (!opts) {
        error_report("already have a debugcon device");
        exit(1);
    }
    qemu_opt_set(opts, "driver", "isa-debugcon", &error_abort);
    qemu_opt_set(opts, "chardev", "debugcon", &error_abort);
    return 0;
}

static gint machine_class_cmp(gconstpointer a, gconstpointer b)
{
    const MachineClass *mc1 = a, *mc2 = b;
    int res;

    if (mc1->family == NULL) {
        if (mc2->family == NULL) {
            /* Compare standalone machine types against each other; they sort
             * in increasing order.
             */
            return strcmp(object_class_get_name(OBJECT_CLASS(mc1)),
                          object_class_get_name(OBJECT_CLASS(mc2)));
        }

        /* Standalone machine types sort after families. */
        return 1;
    }

    if (mc2->family == NULL) {
        /* Families sort before standalone machine types. */
        return -1;
    }

    /* Families sort between each other alphabetically increasingly. */
    res = strcmp(mc1->family, mc2->family);
    if (res != 0) {
        return res;
    }

    /* Within the same family, machine types sort in decreasing order. */
    return strcmp(object_class_get_name(OBJECT_CLASS(mc2)),
                  object_class_get_name(OBJECT_CLASS(mc1)));
}

 static MachineClass *machine_parse(const char *name)
{
    MachineClass *mc = NULL;
    GSList *el, *machines = object_class_get_list(TYPE_MACHINE, false);

    if (name) {
        mc = find_machine(name);
    }
    if (mc) {
        g_slist_free(machines);
        return mc;
    }
    if (name && !is_help_option(name)) {
        error_report("unsupported machine type");
        error_printf("Use -machine help to list supported machines\n");
    } else {
        printf("Supported machines are:\n");
        machines = g_slist_sort(machines, machine_class_cmp);
        for (el = machines; el; el = el->next) {
            MachineClass *mc = el->data;
            if (mc->alias) {
                printf("%-20s %s (alias of %s)\n", mc->alias, mc->desc, mc->name);
            }
            printf("%-20s %s%s\n", mc->name, mc->desc,
                   mc->is_default ? " (default)" : "");
        }
    }

    g_slist_free(machines);
    exit(!name || !is_help_option(name));
}

void qemu_add_exit_notifier(Notifier *notify)
{
    notifier_list_add(&exit_notifiers, notify);
}

void qemu_remove_exit_notifier(Notifier *notify)
{
    notifier_remove(notify);
}

static void qemu_run_exit_notifiers(void)
{
    notifier_list_notify(&exit_notifiers, NULL);
}

static bool machine_init_done;

void qemu_add_machine_init_done_notifier(Notifier *notify)
{
    notifier_list_add(&machine_init_done_notifiers, notify);
    if (machine_init_done) {
        notify->notify(notify, NULL);
    }
}

void qemu_remove_machine_init_done_notifier(Notifier *notify)
{
    notifier_remove(notify);
}

static void qemu_run_machine_init_done_notifiers(void)
{
    notifier_list_notify(&machine_init_done_notifiers, NULL);
    machine_init_done = true;
}

static const QEMUOption *lookup_opt(int argc, char **argv,
                                    const char **poptarg, int *poptind)
{
    const QEMUOption *popt;
    int optind = *poptind;
    char *r = argv[optind];
    const char *optarg;

    loc_set_cmdline(argv, optind, 1);
    optind++;
    /* Treat --foo the same as -foo.  */
    if (r[1] == '-')
        r++;
    popt = qemu_options;
    for(;;) {
        if (!popt->name) {
            error_report("invalid option");
            exit(1);
        }
        if (!strcmp(popt->name, r + 1))
            break;
        popt++;
    }
    if (popt->flags & HAS_ARG) {
        if (optind >= argc) {
            error_report("requires an argument");
            exit(1);
        }
        optarg = argv[optind++];
        loc_set_cmdline(argv, optind - 2, 2);
    } else {
        optarg = NULL;
    }

    *poptarg = optarg;
    *poptind = optind;

    return popt;
}

static MachineClass *select_machine(void)
{
    MachineClass *machine_class = find_default_machine();
    const char *optarg;
    QemuOpts *opts;
    Location loc;

    loc_push_none(&loc);

    opts = qemu_get_machine_opts();
    qemu_opts_loc_restore(opts);

    optarg = qemu_opt_get(opts, "type");
    if (optarg) {
        machine_class = machine_parse(optarg);
    }

    if (!machine_class) {
        error_report("No machine specified, and there is no default");
        error_printf("Use -machine help to list supported machines\n");
        exit(1);
    }

    loc_pop(&loc);
    return machine_class;
}

static int machine_set_property(void *opaque,
                                const char *name, const char *value,
                                Error **errp)
{
    Object *obj = OBJECT(opaque);
    Error *local_err = NULL;
    char *p, *qom_name;

    if (strcmp(name, "type") == 0) {
        return 0;
    }

    qom_name = g_strdup(name);
    for (p = qom_name; *p; p++) {
        if (*p == '_') {
            *p = '-';
        }
    }

    object_property_parse(obj, value, qom_name, &local_err);
    g_free(qom_name);

    if (local_err) {
        error_report_err(local_err);
        return -1;
    }

    return 0;
}


/*
 * Initial object creation happens before all other
 * QEMU data types are created. The majority of objects
 * can be created at this point. The rng-egd object
 * cannot be created here, as it depends on the chardev
 * already existing.
 */
static bool object_create_initial(const char *type)
{
    if (g_str_equal(type, "rng-egd")) {
        return false;
    }

    /*
     * return false for concrete netfilters since
     * they depend on netdevs already existing
     */
    if (g_str_equal(type, "filter-buffer") ||
        g_str_equal(type, "filter-dump") ||
        g_str_equal(type, "filter-mirror") ||
        g_str_equal(type, "filter-redirector") ||
        g_str_equal(type, "colo-compare") ||
        g_str_equal(type, "filter-rewriter")) {
        return false;
    }

    /* Memory allocation by backends needs to be done
     * after configure_accelerator() (due to the tcg_enabled()
     * checks at memory_region_init_*()).
     *
     * Also, allocation of large amounts of memory may delay
     * chardev initialization for too long, and trigger timeouts
     * on software that waits for a monitor socket to be created
     * (e.g. libvirt).
     */
    if (g_str_has_prefix(type, "memory-backend-")) {
        return false;
    }

    return true;
}


/*
 * The remainder of object creation happens after the
 * creation of chardev, fsdev, net clients and device data types.
 */
static bool object_create_delayed(const char *type)
{
    return !object_create_initial(type);
}


static void set_memory_options(uint64_t *ram_slots, ram_addr_t *maxram_size,
                               MachineClass *mc)
{
    uint64_t sz;
    const char *mem_str;
    const char *maxmem_str, *slots_str;
    const ram_addr_t default_ram_size = mc->default_ram_size;
    QemuOpts *opts = qemu_find_opts_singleton("memory");
    Location loc;

    loc_push_none(&loc);
    qemu_opts_loc_restore(opts);

    sz = 0;
    mem_str = qemu_opt_get(opts, "size");
    if (mem_str) {
        if (!*mem_str) {
            error_report("missing 'size' option value");
            exit(EXIT_FAILURE);
        }

        sz = qemu_opt_get_size(opts, "size", ram_size);

        /* Fix up legacy suffix-less format */
        if (g_ascii_isdigit(mem_str[strlen(mem_str) - 1])) {
            uint64_t overflow_check = sz;

            sz <<= 20;
            if ((sz >> 20) != overflow_check) {
                error_report("too large 'size' option value");
                exit(EXIT_FAILURE);
            }
        }
    }

    /* backward compatibility behaviour for case "-m 0" */
    if (sz == 0) {
        sz = default_ram_size;
    }

    sz = QEMU_ALIGN_UP(sz, 8192);
    ram_size = sz;
    if (ram_size != sz) {
        error_report("ram size too large");
        exit(EXIT_FAILURE);
    }

    /* store value for the future use */
    qemu_opt_set_number(opts, "size", ram_size, &error_abort);
    *maxram_size = ram_size;

    maxmem_str = qemu_opt_get(opts, "maxmem");
    slots_str = qemu_opt_get(opts, "slots");
    if (maxmem_str && slots_str) {
        uint64_t slots;

        sz = qemu_opt_get_size(opts, "maxmem", 0);
        slots = qemu_opt_get_number(opts, "slots", 0);
        if (sz < ram_size) {
            error_report("invalid value of -m option maxmem: "
                         "maximum memory size (0x%" PRIx64 ") must be at least "
                         "the initial memory size (0x" RAM_ADDR_FMT ")",
                         sz, ram_size);
            exit(EXIT_FAILURE);
        } else if (sz > ram_size) {
            if (!slots) {
                error_report("invalid value of -m option: maxmem was "
                             "specified, but no hotplug slots were specified");
                exit(EXIT_FAILURE);
            }
        } else if (slots) {
            error_report("invalid value of -m option maxmem: "
                         "memory slots were specified but maximum memory size "
                         "(0x%" PRIx64 ") is equal to the initial memory size "
                         "(0x" RAM_ADDR_FMT ")", sz, ram_size);
            exit(EXIT_FAILURE);
        }

        *maxram_size = sz;
        *ram_slots = slots;
    } else if ((!maxmem_str && slots_str) ||
            (maxmem_str && !slots_str)) {
        error_report("invalid -m option value: missing "
                "'%s' option", slots_str ? "maxmem" : "slots");
        exit(EXIT_FAILURE);
    }

    loc_pop(&loc);
}

static int global_init_func(void *opaque, QemuOpts *opts, Error **errp)
{
    GlobalProperty *g;

    g = g_malloc0(sizeof(*g));
    g->driver   = qemu_opt_get(opts, "driver");
    g->property = qemu_opt_get(opts, "property");
    g->value    = qemu_opt_get(opts, "value");
    g->user_provided = true;
    g->errp = &error_fatal;
    qdev_prop_register_global(g);
    return 0;
}

int main(int argc, char **argv, char **envp)
{
    int i;
    int snapshot, linux_boot;
    const char *initrd_filename;
    const char *kernel_filename, *kernel_cmdline;
    const char *boot_order = NULL;
    const char *boot_once = NULL;
    DisplayState *ds;
    int cyls, heads, secs, translation;
    QemuOpts *hda_opts = NULL, *opts, *machine_opts, *icount_opts = NULL;
    QemuOptsList *olist;
    int optind;
    const char *optarg;
    const char *loadvm = NULL;
    MachineClass *machine_class;
    const char *cpu_model;
    const char *vga_model = NULL;
    const char *qtest_chrdev = NULL;
    const char *qtest_log = NULL;
    const char *pid_file = NULL;
    const char *incoming = NULL;
    bool defconfig = true;
    bool userconfig = true;
    bool nographic = false;
    DisplayType display_type = DT_DEFAULT;
    int display_remote = 0;
    const char *log_mask = NULL;
    const char *log_file = NULL;
    char *trace_file = NULL;
    ram_addr_t maxram_size;
    uint64_t ram_slots = 0;
    FILE *vmstate_dump_file = NULL;
    Error *main_loop_err = NULL;
    Error *err = NULL;
#if defined(CONFIG_CHERI)
    uint64_t cl_breakpoint = 0L;
    uint64_t cl_breakcount = 0L;
#endif
    bool list_data_dirs = false;

    module_call_init(MODULE_INIT_TRACE);

    qemu_init_cpu_list();
    qemu_init_cpu_loop();
    qemu_mutex_lock_iothread();

    atexit(qemu_run_exit_notifiers);
    error_set_progname(argv[0]);
    qemu_init_exec_dir(argv[0]);

    module_call_init(MODULE_INIT_QOM);
    module_call_init(MODULE_INIT_QAPI);

    qemu_add_opts(&qemu_drive_opts);
    qemu_add_drive_opts(&qemu_legacy_drive_opts);
    qemu_add_drive_opts(&qemu_common_drive_opts);
    qemu_add_drive_opts(&qemu_drive_opts);
    qemu_add_drive_opts(&bdrv_runtime_opts);
    qemu_add_opts(&qemu_chardev_opts);
    qemu_add_opts(&qemu_device_opts);
    qemu_add_opts(&qemu_netdev_opts);
    qemu_add_opts(&qemu_net_opts);
    qemu_add_opts(&qemu_rtc_opts);
    qemu_add_opts(&qemu_global_opts);
    qemu_add_opts(&qemu_mon_opts);
    qemu_add_opts(&qemu_trace_opts);
    qemu_add_opts(&qemu_option_rom_opts);
    qemu_add_opts(&qemu_machine_opts);
    qemu_add_opts(&qemu_mem_opts);
    qemu_add_opts(&qemu_smp_opts);
    qemu_add_opts(&qemu_boot_opts);
    qemu_add_opts(&qemu_sandbox_opts);
    qemu_add_opts(&qemu_add_fd_opts);
    qemu_add_opts(&qemu_object_opts);
    qemu_add_opts(&qemu_tpmdev_opts);
    qemu_add_opts(&qemu_realtime_opts);
    qemu_add_opts(&qemu_msg_opts);
    qemu_add_opts(&qemu_name_opts);
    qemu_add_opts(&qemu_numa_opts);
    qemu_add_opts(&qemu_icount_opts);
    qemu_add_opts(&qemu_semihosting_config_opts);
    qemu_add_opts(&qemu_fw_cfg_opts);
#ifdef CONFIG_LIBISCSI
    qemu_add_opts(&qemu_iscsi_opts);
#endif
    module_call_init(MODULE_INIT_OPTS);

    runstate_init();

    if (qcrypto_init(&err) < 0) {
        error_reportf_err(err, "cannot initialize crypto: ");
        exit(1);
    }
    rtc_clock = QEMU_CLOCK_HOST;

    QLIST_INIT (&vm_change_state_head);
    os_setup_early_signal_handling();

    cpu_model = NULL;
    snapshot = 0;
    cyls = heads = secs = 0;
    translation = BIOS_ATA_TRANSLATION_AUTO;

    nb_nics = 0;

    bdrv_init_with_whitelist();

    autostart = 1;

    /* first pass of option parsing */
    optind = 1;
    while (optind < argc) {
        if (argv[optind][0] != '-') {
            /* disk image */
            optind++;
        } else {
            const QEMUOption *popt;

            popt = lookup_opt(argc, argv, &optarg, &optind);
            switch (popt->index) {
            case QEMU_OPTION_nodefconfig:
                defconfig = false;
                break;
            case QEMU_OPTION_nouserconfig:
                userconfig = false;
                break;
            }
        }
    }

    if (defconfig) {
        int ret;
        ret = qemu_read_default_config_files(userconfig);
        if (ret < 0) {
            exit(1);
        }
    }

    /* second pass of option parsing */
    optind = 1;
    for(;;) {
        if (optind >= argc)
            break;
        if (argv[optind][0] != '-') {
            hda_opts = drive_add(IF_DEFAULT, 0, argv[optind++], HD_OPTS);
        } else {
            const QEMUOption *popt;

            popt = lookup_opt(argc, argv, &optarg, &optind);
            if (!(popt->arch_mask & arch_type)) {
                error_report("Option not supported for this target");
                exit(1);
            }
            switch(popt->index) {
            case QEMU_OPTION_no_kvm_irqchip: {
                olist = qemu_find_opts("machine");
                qemu_opts_parse_noisily(olist, "kernel_irqchip=off", false);
                break;
            }
            case QEMU_OPTION_cpu:
                /* hw initialization will check this */
                cpu_model = optarg;
                break;
            case QEMU_OPTION_hda:
                {
                    char buf[256];
                    if (cyls == 0)
                        snprintf(buf, sizeof(buf), "%s", HD_OPTS);
                    else
                        snprintf(buf, sizeof(buf),
                                 "%s,cyls=%d,heads=%d,secs=%d%s",
                                 HD_OPTS , cyls, heads, secs,
                                 translation == BIOS_ATA_TRANSLATION_LBA ?
                                 ",trans=lba" :
                                 translation == BIOS_ATA_TRANSLATION_NONE ?
                                 ",trans=none" : "");
                    drive_add(IF_DEFAULT, 0, optarg, buf);
                    break;
                }
            case QEMU_OPTION_hdb:
            case QEMU_OPTION_hdc:
            case QEMU_OPTION_hdd:
                drive_add(IF_DEFAULT, popt->index - QEMU_OPTION_hda, optarg,
                          HD_OPTS);
                break;
            case QEMU_OPTION_drive:
                if (drive_def(optarg) == NULL) {
                    exit(1);
                }
                break;
            case QEMU_OPTION_set:
                if (qemu_set_option(optarg) != 0)
                    exit(1);
                break;
            case QEMU_OPTION_global:
                if (qemu_global_option(optarg) != 0)
                    exit(1);
                break;
            case QEMU_OPTION_mtdblock:
                drive_add(IF_MTD, -1, optarg, MTD_OPTS);
                break;
            case QEMU_OPTION_sd:
                drive_add(IF_SD, -1, optarg, SD_OPTS);
                break;
            case QEMU_OPTION_pflash:
                drive_add(IF_PFLASH, -1, optarg, PFLASH_OPTS);
                break;
            case QEMU_OPTION_snapshot:
                snapshot = 1;
                break;
            case QEMU_OPTION_hdachs:
                {
                    const char *p;
                    p = optarg;
                    cyls = strtol(p, (char **)&p, 0);
                    if (cyls < 1 || cyls > 16383)
                        goto chs_fail;
                    if (*p != ',')
                        goto chs_fail;
                    p++;
                    heads = strtol(p, (char **)&p, 0);
                    if (heads < 1 || heads > 16)
                        goto chs_fail;
                    if (*p != ',')
                        goto chs_fail;
                    p++;
                    secs = strtol(p, (char **)&p, 0);
                    if (secs < 1 || secs > 63)
                        goto chs_fail;
                    if (*p == ',') {
                        p++;
                        if (!strcmp(p, "large")) {
                            translation = BIOS_ATA_TRANSLATION_LARGE;
                        } else if (!strcmp(p, "rechs")) {
                            translation = BIOS_ATA_TRANSLATION_RECHS;
                        } else if (!strcmp(p, "none")) {
                            translation = BIOS_ATA_TRANSLATION_NONE;
                        } else if (!strcmp(p, "lba")) {
                            translation = BIOS_ATA_TRANSLATION_LBA;
                        } else if (!strcmp(p, "auto")) {
                            translation = BIOS_ATA_TRANSLATION_AUTO;
                        } else {
                            goto chs_fail;
                        }
                    } else if (*p != '\0') {
                    chs_fail:
                        error_report("invalid physical CHS format");
                        exit(1);
                    }
                    if (hda_opts != NULL) {
                        qemu_opt_set_number(hda_opts, "cyls", cyls,
                                            &error_abort);
                        qemu_opt_set_number(hda_opts, "heads", heads,
                                            &error_abort);
                        qemu_opt_set_number(hda_opts, "secs", secs,
                                            &error_abort);
                        if (translation == BIOS_ATA_TRANSLATION_LARGE) {
                            qemu_opt_set(hda_opts, "trans", "large",
                                         &error_abort);
                        } else if (translation == BIOS_ATA_TRANSLATION_RECHS) {
                            qemu_opt_set(hda_opts, "trans", "rechs",
                                         &error_abort);
                        } else if (translation == BIOS_ATA_TRANSLATION_LBA) {
                            qemu_opt_set(hda_opts, "trans", "lba",
                                         &error_abort);
                        } else if (translation == BIOS_ATA_TRANSLATION_NONE) {
                            qemu_opt_set(hda_opts, "trans", "none",
                                         &error_abort);
                        }
                    }
                }
                break;
            case QEMU_OPTION_numa:
                opts = qemu_opts_parse_noisily(qemu_find_opts("numa"),
                                               optarg, true);
                if (!opts) {
                    exit(1);
                }
                break;
            case QEMU_OPTION_display:
                display_type = select_display(optarg);
                break;
            case QEMU_OPTION_nographic:
                olist = qemu_find_opts("machine");
                qemu_opts_parse_noisily(olist, "graphics=off", false);
                nographic = true;
                display_type = DT_NONE;
                break;
            case QEMU_OPTION_curses:
#ifdef CONFIG_CURSES
                display_type = DT_CURSES;
#else
                error_report("curses support is disabled");
                exit(1);
#endif
                break;
            case QEMU_OPTION_portrait:
                graphic_rotate = 90;
                break;
            case QEMU_OPTION_rotate:
                graphic_rotate = strtol(optarg, (char **) &optarg, 10);
                if (graphic_rotate != 0 && graphic_rotate != 90 &&
                    graphic_rotate != 180 && graphic_rotate != 270) {
                    error_report("only 90, 180, 270 deg rotation is available");
                    exit(1);
                }
                break;
            case QEMU_OPTION_kernel:
                qemu_opts_set(qemu_find_opts("machine"), 0, "kernel", optarg,
                              &error_abort);
                break;
            case QEMU_OPTION_initrd:
                qemu_opts_set(qemu_find_opts("machine"), 0, "initrd", optarg,
                              &error_abort);
                break;
            case QEMU_OPTION_append:
                qemu_opts_set(qemu_find_opts("machine"), 0, "append", optarg,
                              &error_abort);
                break;
            case QEMU_OPTION_dtb:
                qemu_opts_set(qemu_find_opts("machine"), 0, "dtb", optarg,
                              &error_abort);
                break;
            case QEMU_OPTION_cdrom:
                drive_add(IF_DEFAULT, 2, optarg, CDROM_OPTS);
                break;
            case QEMU_OPTION_boot:
                opts = qemu_opts_parse_noisily(qemu_find_opts("boot-opts"),
                                               optarg, true);
                if (!opts) {
                    exit(1);
                }
                break;
            case QEMU_OPTION_fda:
            case QEMU_OPTION_fdb:
                drive_add(IF_FLOPPY, popt->index - QEMU_OPTION_fda,
                          optarg, FD_OPTS);
                break;
            case QEMU_OPTION_no_fd_bootchk:
                fd_bootchk = 0;
                break;
            case QEMU_OPTION_netdev:
                default_net = 0;
                if (net_client_parse(qemu_find_opts("netdev"), optarg) == -1) {
                    exit(1);
                }
                break;
            case QEMU_OPTION_net:
                default_net = 0;
                if (net_client_parse(qemu_find_opts("net"), optarg) == -1) {
                    exit(1);
                }
                break;
#ifdef CONFIG_LIBISCSI
            case QEMU_OPTION_iscsi:
                opts = qemu_opts_parse_noisily(qemu_find_opts("iscsi"),
                                               optarg, false);
                if (!opts) {
                    exit(1);
                }
                break;
#endif
#ifdef CONFIG_SLIRP
            case QEMU_OPTION_tftp:
                error_report("The -tftp option is deprecated. "
                             "Please use '-netdev user,tftp=...' instead.");
                legacy_tftp_prefix = optarg;
                break;
            case QEMU_OPTION_bootp:
                error_report("The -bootp option is deprecated. "
                             "Please use '-netdev user,bootfile=...' instead.");
                legacy_bootp_filename = optarg;
                break;
            case QEMU_OPTION_redir:
                error_report("The -redir option is deprecated. "
                             "Please use '-netdev user,hostfwd=...' instead.");
                if (net_slirp_redir(optarg) < 0)
                    exit(1);
                break;
#endif
            case QEMU_OPTION_bt:
                add_device_config(DEV_BT, optarg);
                break;
            case QEMU_OPTION_audio_help:
                AUD_help ();
                exit (0);
                break;
            case QEMU_OPTION_soundhw:
                select_soundhw (optarg);
                break;
            case QEMU_OPTION_h:
                help(0);
                break;
            case QEMU_OPTION_version:
                version();
                exit(0);
                break;
            case QEMU_OPTION_m:
                opts = qemu_opts_parse_noisily(qemu_find_opts("memory"),
                                               optarg, true);
                if (!opts) {
                    exit(EXIT_FAILURE);
                }
                break;
#ifdef CONFIG_TPM
            case QEMU_OPTION_tpmdev:
                if (tpm_config_parse(qemu_find_opts("tpmdev"), optarg) < 0) {
                    exit(1);
                }
                break;
#endif
            case QEMU_OPTION_mempath:
                mem_path = optarg;
                break;
            case QEMU_OPTION_mem_prealloc:
                mem_prealloc = 1;
                break;
            case QEMU_OPTION_d:
                log_mask = optarg;
                break;
            case QEMU_OPTION_D:
                log_file = optarg;
                break;
            case QEMU_OPTION_DFILTER:
                qemu_set_dfilter_ranges(optarg, &error_fatal);
                break;
            case QEMU_OPTION_s:
                add_device_config(DEV_GDB, "tcp::" DEFAULT_GDBSTUB_PORT);
                break;
            case QEMU_OPTION_gdb:
                add_device_config(DEV_GDB, optarg);
                break;
            case QEMU_OPTION_L:
                if (is_help_option(optarg)) {
                    list_data_dirs = true;
                } else if (data_dir_idx < ARRAY_SIZE(data_dir)) {
                    data_dir[data_dir_idx++] = optarg;
                }
                break;
            case QEMU_OPTION_bios:
                qemu_opts_set(qemu_find_opts("machine"), 0, "firmware", optarg,
                              &error_abort);
                break;
            case QEMU_OPTION_singlestep:
                singlestep = 1;
                break;
            case QEMU_OPTION_S:
                autostart = 0;
                break;
            case QEMU_OPTION_k:
                keyboard_layout = optarg;
                break;
            case QEMU_OPTION_localtime:
                rtc_utc = 0;
                break;
            case QEMU_OPTION_vga:
                vga_model = optarg;
                default_vga = 0;
                break;
            case QEMU_OPTION_g:
                {
                    const char *p;
                    int w, h, depth;
                    p = optarg;
                    w = strtol(p, (char **)&p, 10);
                    if (w <= 0) {
                    graphic_error:
                        error_report("invalid resolution or depth");
                        exit(1);
                    }
                    if (*p != 'x')
                        goto graphic_error;
                    p++;
                    h = strtol(p, (char **)&p, 10);
                    if (h <= 0)
                        goto graphic_error;
                    if (*p == 'x') {
                        p++;
                        depth = strtol(p, (char **)&p, 10);
                        if (depth != 8 && depth != 15 && depth != 16 &&
                            depth != 24 && depth != 32)
                            goto graphic_error;
                    } else if (*p == '\0') {
                        depth = graphic_depth;
                    } else {
                        goto graphic_error;
                    }

                    graphic_width = w;
                    graphic_height = h;
                    graphic_depth = depth;
                }
                break;
            case QEMU_OPTION_echr:
                {
                    char *r;
                    term_escape_char = strtol(optarg, &r, 0);
                    if (r == optarg)
                        printf("Bad argument to echr\n");
                    break;
                }
            case QEMU_OPTION_monitor:
                default_monitor = 0;
                if (strncmp(optarg, "none", 4)) {
                    monitor_parse(optarg, "readline", false);
                }
                break;
            case QEMU_OPTION_qmp:
                monitor_parse(optarg, "control", false);
                default_monitor = 0;
                break;
            case QEMU_OPTION_qmp_pretty:
                monitor_parse(optarg, "control", true);
                default_monitor = 0;
                break;
            case QEMU_OPTION_mon:
                opts = qemu_opts_parse_noisily(qemu_find_opts("mon"), optarg,
                                               true);
                if (!opts) {
                    exit(1);
                }
                default_monitor = 0;
                break;
            case QEMU_OPTION_chardev:
                opts = qemu_opts_parse_noisily(qemu_find_opts("chardev"),
                                               optarg, true);
                if (!opts) {
                    exit(1);
                }
                break;
            case QEMU_OPTION_fsdev:
                olist = qemu_find_opts("fsdev");
                if (!olist) {
                    error_report("fsdev support is disabled");
                    exit(1);
                }
                opts = qemu_opts_parse_noisily(olist, optarg, true);
                if (!opts) {
                    exit(1);
                }
                break;
            case QEMU_OPTION_virtfs: {
                QemuOpts *fsdev;
                QemuOpts *device;
                const char *writeout, *sock_fd, *socket;

                olist = qemu_find_opts("virtfs");
                if (!olist) {
                    error_report("virtfs support is disabled");
                    exit(1);
                }
                opts = qemu_opts_parse_noisily(olist, optarg, true);
                if (!opts) {
                    exit(1);
                }

                if (qemu_opt_get(opts, "fsdriver") == NULL ||
                    qemu_opt_get(opts, "mount_tag") == NULL) {
                    error_report("Usage: -virtfs fsdriver,mount_tag=tag");
                    exit(1);
                }
                fsdev = qemu_opts_create(qemu_find_opts("fsdev"),
                                         qemu_opt_get(opts, "mount_tag"),
                                         1, NULL);
                if (!fsdev) {
                    error_report("duplicate fsdev id: %s",
                                 qemu_opt_get(opts, "mount_tag"));
                    exit(1);
                }

                writeout = qemu_opt_get(opts, "writeout");
                if (writeout) {
#ifdef CONFIG_SYNC_FILE_RANGE
                    qemu_opt_set(fsdev, "writeout", writeout, &error_abort);
#else
                    error_report("writeout=immediate not supported "
                                 "on this platform");
                    exit(1);
#endif
                }
                qemu_opt_set(fsdev, "fsdriver",
                             qemu_opt_get(opts, "fsdriver"), &error_abort);
                qemu_opt_set(fsdev, "path", qemu_opt_get(opts, "path"),
                             &error_abort);
                qemu_opt_set(fsdev, "security_model",
                             qemu_opt_get(opts, "security_model"),
                             &error_abort);
                socket = qemu_opt_get(opts, "socket");
                if (socket) {
                    qemu_opt_set(fsdev, "socket", socket, &error_abort);
                }
                sock_fd = qemu_opt_get(opts, "sock_fd");
                if (sock_fd) {
                    qemu_opt_set(fsdev, "sock_fd", sock_fd, &error_abort);
                }

                qemu_opt_set_bool(fsdev, "readonly",
                                  qemu_opt_get_bool(opts, "readonly", 0),
                                  &error_abort);
                device = qemu_opts_create(qemu_find_opts("device"), NULL, 0,
                                          &error_abort);
                qemu_opt_set(device, "driver", "virtio-9p-pci", &error_abort);
                qemu_opt_set(device, "fsdev",
                             qemu_opt_get(opts, "mount_tag"), &error_abort);
                qemu_opt_set(device, "mount_tag",
                             qemu_opt_get(opts, "mount_tag"), &error_abort);
                break;
            }
            case QEMU_OPTION_virtfs_synth: {
                QemuOpts *fsdev;
                QemuOpts *device;

                fsdev = qemu_opts_create(qemu_find_opts("fsdev"), "v_synth",
                                         1, NULL);
                if (!fsdev) {
                    error_report("duplicate option: %s", "virtfs_synth");
                    exit(1);
                }
                qemu_opt_set(fsdev, "fsdriver", "synth", &error_abort);

                device = qemu_opts_create(qemu_find_opts("device"), NULL, 0,
                                          &error_abort);
                qemu_opt_set(device, "driver", "virtio-9p-pci", &error_abort);
                qemu_opt_set(device, "fsdev", "v_synth", &error_abort);
                qemu_opt_set(device, "mount_tag", "v_synth", &error_abort);
                break;
            }
            case QEMU_OPTION_serial:
                add_device_config(DEV_SERIAL, optarg);
                default_serial = 0;
                if (strncmp(optarg, "mon:", 4) == 0) {
                    default_monitor = 0;
                }
                break;
            case QEMU_OPTION_watchdog:
                if (watchdog) {
                    error_report("only one watchdog option may be given");
                    return 1;
                }
                watchdog = optarg;
                break;
            case QEMU_OPTION_watchdog_action:
                if (select_watchdog_action(optarg) == -1) {
                    error_report("unknown -watchdog-action parameter");
                    exit(1);
                }
                break;
            case QEMU_OPTION_virtiocon:
                add_device_config(DEV_VIRTCON, optarg);
                default_virtcon = 0;
                if (strncmp(optarg, "mon:", 4) == 0) {
                    default_monitor = 0;
                }
                break;
            case QEMU_OPTION_parallel:
                add_device_config(DEV_PARALLEL, optarg);
                default_parallel = 0;
                if (strncmp(optarg, "mon:", 4) == 0) {
                    default_monitor = 0;
                }
                break;
            case QEMU_OPTION_debugcon:
                add_device_config(DEV_DEBUGCON, optarg);
                break;
            case QEMU_OPTION_loadvm:
                loadvm = optarg;
                break;
            case QEMU_OPTION_full_screen:
                full_screen = 1;
                break;
            case QEMU_OPTION_no_frame:
                no_frame = 1;
                break;
            case QEMU_OPTION_alt_grab:
                alt_grab = 1;
                break;
            case QEMU_OPTION_ctrl_grab:
                ctrl_grab = 1;
                break;
            case QEMU_OPTION_no_quit:
                no_quit = 1;
                break;
            case QEMU_OPTION_sdl:
#ifdef CONFIG_SDL
                display_type = DT_SDL;
                break;
#else
                error_report("SDL support is disabled");
                exit(1);
#endif
            case QEMU_OPTION_pidfile:
                pid_file = optarg;
                break;
            case QEMU_OPTION_win2k_hack:
                win2k_install_hack = 1;
                break;
            case QEMU_OPTION_rtc_td_hack: {
                static GlobalProperty slew_lost_ticks = {
                    .driver   = "mc146818rtc",
                    .property = "lost_tick_policy",
                    .value    = "slew",
                };

                qdev_prop_register_global(&slew_lost_ticks);
                break;
            }
            case QEMU_OPTION_acpitable:
                opts = qemu_opts_parse_noisily(qemu_find_opts("acpi"),
                                               optarg, true);
                if (!opts) {
                    exit(1);
                }
                do_acpitable_option(opts);
                break;
            case QEMU_OPTION_smbios:
                opts = qemu_opts_parse_noisily(qemu_find_opts("smbios"),
                                               optarg, false);
                if (!opts) {
                    exit(1);
                }
                do_smbios_option(opts);
                break;
            case QEMU_OPTION_fwcfg:
                opts = qemu_opts_parse_noisily(qemu_find_opts("fw_cfg"),
                                               optarg, true);
                if (opts == NULL) {
                    exit(1);
                }
                break;
            case QEMU_OPTION_enable_kvm:
                olist = qemu_find_opts("machine");
                qemu_opts_parse_noisily(olist, "accel=kvm", false);
                break;
            case QEMU_OPTION_M:
            case QEMU_OPTION_machine:
                olist = qemu_find_opts("machine");
                opts = qemu_opts_parse_noisily(olist, optarg, true);
                if (!opts) {
                    exit(1);
                }
                break;
             case QEMU_OPTION_no_kvm:
                olist = qemu_find_opts("machine");
                qemu_opts_parse_noisily(olist, "accel=tcg", false);
                break;
            case QEMU_OPTION_no_kvm_pit: {
                error_report("warning: ignoring deprecated option");
                break;
            }
            case QEMU_OPTION_no_kvm_pit_reinjection: {
                static GlobalProperty kvm_pit_lost_tick_policy = {
                    .driver   = "kvm-pit",
                    .property = "lost_tick_policy",
                    .value    = "discard",
                };

                error_report("warning: deprecated, replaced by "
                             "-global kvm-pit.lost_tick_policy=discard");
                qdev_prop_register_global(&kvm_pit_lost_tick_policy);
                break;
            }
            case QEMU_OPTION_usb:
                olist = qemu_find_opts("machine");
                qemu_opts_parse_noisily(olist, "usb=on", false);
                break;
            case QEMU_OPTION_usbdevice:
                olist = qemu_find_opts("machine");
                qemu_opts_parse_noisily(olist, "usb=on", false);
                add_device_config(DEV_USB, optarg);
                break;
            case QEMU_OPTION_device:
                if (!qemu_opts_parse_noisily(qemu_find_opts("device"),
                                             optarg, true)) {
                    exit(1);
                }
                break;
            case QEMU_OPTION_smp:
                if (!qemu_opts_parse_noisily(qemu_find_opts("smp-opts"),
                                             optarg, true)) {
                    exit(1);
                }
                break;
            case QEMU_OPTION_vnc:
                vnc_parse(optarg, &error_fatal);
                break;
            case QEMU_OPTION_no_acpi:
                acpi_enabled = 0;
                break;
            case QEMU_OPTION_no_hpet:
                no_hpet = 1;
                break;
            case QEMU_OPTION_balloon:
                if (balloon_parse(optarg) < 0) {
                    error_report("unknown -balloon argument %s", optarg);
                    exit(1);
                }
                break;
            case QEMU_OPTION_no_reboot:
                no_reboot = 1;
                break;
            case QEMU_OPTION_no_shutdown:
                no_shutdown = 1;
                break;
            case QEMU_OPTION_show_cursor:
                cursor_hide = 0;
                break;
            case QEMU_OPTION_uuid:
                if (qemu_uuid_parse(optarg, &qemu_uuid) < 0) {
                    error_report("failed to parse UUID string: wrong format");
                    exit(1);
                }
                qemu_uuid_set = true;
                break;
            case QEMU_OPTION_option_rom:
                if (nb_option_roms >= MAX_OPTION_ROMS) {
                    error_report("too many option ROMs");
                    exit(1);
                }
                opts = qemu_opts_parse_noisily(qemu_find_opts("option-rom"),
                                               optarg, true);
                if (!opts) {
                    exit(1);
                }
                option_rom[nb_option_roms].name = qemu_opt_get(opts, "romfile");
                option_rom[nb_option_roms].bootindex =
                    qemu_opt_get_number(opts, "bootindex", -1);
                if (!option_rom[nb_option_roms].name) {
                    error_report("Option ROM file is not specified");
                    exit(1);
                }
                nb_option_roms++;
                break;
            case QEMU_OPTION_semihosting:
                semihosting.enabled = true;
                semihosting.target = SEMIHOSTING_TARGET_AUTO;
                break;
            case QEMU_OPTION_semihosting_config:
                semihosting.enabled = true;
                opts = qemu_opts_parse_noisily(qemu_find_opts("semihosting-config"),
                                               optarg, false);
                if (opts != NULL) {
                    semihosting.enabled = qemu_opt_get_bool(opts, "enable",
                                                            true);
                    const char *target = qemu_opt_get(opts, "target");
                    if (target != NULL) {
                        if (strcmp("native", target) == 0) {
                            semihosting.target = SEMIHOSTING_TARGET_NATIVE;
                        } else if (strcmp("gdb", target) == 0) {
                            semihosting.target = SEMIHOSTING_TARGET_GDB;
                        } else  if (strcmp("auto", target) == 0) {
                            semihosting.target = SEMIHOSTING_TARGET_AUTO;
                        } else {
                            error_report("unsupported semihosting-config %s",
                                         optarg);
                            exit(1);
                        }
                    } else {
                        semihosting.target = SEMIHOSTING_TARGET_AUTO;
                    }
                    /* Set semihosting argument count and vector */
                    qemu_opt_foreach(opts, add_semihosting_arg,
                                     &semihosting, NULL);
                } else {
                    error_report("unsupported semihosting-config %s", optarg);
                    exit(1);
                }
                break;
            case QEMU_OPTION_tdf:
                error_report("warning: ignoring deprecated option");
                break;
            case QEMU_OPTION_name:
                opts = qemu_opts_parse_noisily(qemu_find_opts("name"),
                                               optarg, true);
                if (!opts) {
                    exit(1);
                }
                break;
            case QEMU_OPTION_prom_env:
                if (nb_prom_envs >= MAX_PROM_ENVS) {
                    error_report("too many prom variables");
                    exit(1);
                }
                prom_envs[nb_prom_envs] = optarg;
                nb_prom_envs++;
                break;
            case QEMU_OPTION_old_param:
                old_param = 1;
                break;
            case QEMU_OPTION_clock:
                /* Clock options no longer exist.  Keep this option for
                 * backward compatibility.
                 */
                break;
            case QEMU_OPTION_startdate:
                configure_rtc_date_offset(optarg, 1);
                break;
            case QEMU_OPTION_rtc:
                opts = qemu_opts_parse_noisily(qemu_find_opts("rtc"), optarg,
                                               false);
                if (!opts) {
                    exit(1);
                }
                configure_rtc(opts);
                break;
            case QEMU_OPTION_tb_size:
                tcg_tb_size = strtol(optarg, NULL, 0);
                if (tcg_tb_size < 0) {
                    tcg_tb_size = 0;
                }
                break;
#if defined(CONFIG_CHERI)
            case QEMU_OPTION_breakpoint:
                cl_breakpoint = strtoull(optarg, NULL, 0);
                break;
            case QEMU_OPTION_cheri_trace_format:
                if (strcmp(optarg, "text") == 0)
                    cl_default_trace_format = CPU_LOG_INSTR;
                else if (strcmp(optarg, "cvtrace") == 0)
                    cl_default_trace_format = CPU_LOG_CVTRACE;
                else {
                    printf("Invalid choice for cheri-trace-format: '%s'\n", optarg);
                    exit(1);
                }
                break;
            case QEMU_OPTION_breakcount:
                cl_breakcount = strtoull(optarg, NULL, 0);
                break;
            case QEMU_OPTION_cheri_c2e_on_unrepresentable:
                cheri_c2e_on_unrepresentable = true;
                break;
#endif /* CONFIG_CHERI */
            case QEMU_OPTION_icount:
                icount_opts = qemu_opts_parse_noisily(qemu_find_opts("icount"),
                                                      optarg, true);
                if (!icount_opts) {
                    exit(1);
                }
                break;
            case QEMU_OPTION_incoming:
                if (!incoming) {
                    runstate_set(RUN_STATE_INMIGRATE);
                }
                incoming = optarg;
                break;
            case QEMU_OPTION_nodefaults:
                has_defaults = 0;
                break;
            case QEMU_OPTION_xen_domid:
                if (!(xen_available())) {
                    error_report("Option not supported for this target");
                    exit(1);
                }
                xen_domid = atoi(optarg);
                break;
            case QEMU_OPTION_xen_create:
                if (!(xen_available())) {
                    error_report("Option not supported for this target");
                    exit(1);
                }
                xen_mode = XEN_CREATE;
                break;
            case QEMU_OPTION_xen_attach:
                if (!(xen_available())) {
                    error_report("Option not supported for this target");
                    exit(1);
                }
                xen_mode = XEN_ATTACH;
                break;
            case QEMU_OPTION_trace:
                g_free(trace_file);
                trace_file = trace_opt_parse(optarg);
                break;
            case QEMU_OPTION_readconfig:
                {
                    int ret = qemu_read_config_file(optarg);
                    if (ret < 0) {
                        error_report("read config %s: %s", optarg,
                                     strerror(-ret));
                        exit(1);
                    }
                    break;
                }
            case QEMU_OPTION_spice:
                olist = qemu_find_opts("spice");
                if (!olist) {
                    error_report("spice support is disabled");
                    exit(1);
                }
                opts = qemu_opts_parse_noisily(olist, optarg, false);
                if (!opts) {
                    exit(1);
                }
                display_remote++;
                break;
            case QEMU_OPTION_writeconfig:
                {
                    FILE *fp;
                    if (strcmp(optarg, "-") == 0) {
                        fp = stdout;
                    } else {
                        fp = fopen(optarg, "w");
                        if (fp == NULL) {
                            error_report("open %s: %s", optarg,
                                         strerror(errno));
                            exit(1);
                        }
                    }
                    qemu_config_write(fp);
                    if (fp != stdout) {
                        fclose(fp);
                    }
                    break;
                }
            case QEMU_OPTION_qtest:
                qtest_chrdev = optarg;
                break;
            case QEMU_OPTION_qtest_log:
                qtest_log = optarg;
                break;
            case QEMU_OPTION_sandbox:
                opts = qemu_opts_parse_noisily(qemu_find_opts("sandbox"),
                                               optarg, true);
                if (!opts) {
                    exit(1);
                }
                break;
            case QEMU_OPTION_add_fd:
#ifndef _WIN32
                opts = qemu_opts_parse_noisily(qemu_find_opts("add-fd"),
                                               optarg, false);
                if (!opts) {
                    exit(1);
                }
#else
                error_report("File descriptor passing is disabled on this "
                             "platform");
                exit(1);
#endif
                break;
            case QEMU_OPTION_object:
                opts = qemu_opts_parse_noisily(qemu_find_opts("object"),
                                               optarg, true);
                if (!opts) {
                    exit(1);
                }
                break;
            case QEMU_OPTION_realtime:
                opts = qemu_opts_parse_noisily(qemu_find_opts("realtime"),
                                               optarg, false);
                if (!opts) {
                    exit(1);
                }
                enable_mlock = qemu_opt_get_bool(opts, "mlock", true);
                break;
            case QEMU_OPTION_msg:
                opts = qemu_opts_parse_noisily(qemu_find_opts("msg"), optarg,
                                               false);
                if (!opts) {
                    exit(1);
                }
                configure_msg(opts);
                break;
            case QEMU_OPTION_dump_vmstate:
                if (vmstate_dump_file) {
                    error_report("only one '-dump-vmstate' "
                                 "option may be given");
                    exit(1);
                }
                vmstate_dump_file = fopen(optarg, "w");
                if (vmstate_dump_file == NULL) {
                    error_report("open %s: %s", optarg, strerror(errno));
                    exit(1);
                }
                break;
            default:
                os_parse_cmd_args(popt->index, optarg);
            }
        }
    }
    /*
     * Clear error location left behind by the loop.
     * Best done right after the loop.  Do not insert code here!
     */
    loc_set_none();

    replay_configure(icount_opts);

    machine_class = select_machine();

    set_memory_options(&ram_slots, &maxram_size, machine_class);

    os_daemonize();

    if (pid_file && qemu_create_pidfile(pid_file) != 0) {
        error_report("could not acquire pid file: %s", strerror(errno));
        exit(1);
    }

    if (qemu_init_main_loop(&main_loop_err)) {
        error_report_err(main_loop_err);
        exit(1);
    }

    if (qemu_opts_foreach(qemu_find_opts("sandbox"),
                          parse_sandbox, NULL, NULL)) {
        exit(1);
    }

    if (qemu_opts_foreach(qemu_find_opts("name"),
                          parse_name, NULL, NULL)) {
        exit(1);
    }

#ifndef _WIN32
    if (qemu_opts_foreach(qemu_find_opts("add-fd"),
                          parse_add_fd, NULL, NULL)) {
        exit(1);
    }

    if (qemu_opts_foreach(qemu_find_opts("add-fd"),
                          cleanup_add_fd, NULL, NULL)) {
        exit(1);
    }
#endif

    current_machine = MACHINE(object_new(object_class_get_name(
                          OBJECT_CLASS(machine_class))));
    if (machine_help_func(qemu_get_machine_opts(), current_machine)) {
        exit(0);
    }
    object_property_add_child(object_get_root(), "machine",
                              OBJECT(current_machine), &error_abort);

    if (machine_class->minimum_page_bits) {
        if (!set_preferred_target_page_bits(machine_class->minimum_page_bits)) {
            /* This would be a board error: specifying a minimum smaller than
             * a target's compile-time fixed setting.
             */
            g_assert_not_reached();
        }
    }

    cpu_exec_init_all();

    if (machine_class->hw_version) {
        qemu_set_hw_version(machine_class->hw_version);
    }

    if (cpu_model && is_help_option(cpu_model)) {
        list_cpus(stdout, &fprintf, cpu_model);
        exit(0);
    }

    if (!trace_init_backends()) {
        exit(1);
    }
    trace_init_file(trace_file);

    /* Open the logfile at this point and set the log mask if necessary.
     */
    if (log_file) {
        qemu_set_log_filename(log_file, &error_fatal);
    }

    if (log_mask) {
        int mask;
        mask = qemu_str_to_log_mask(log_mask);
        if (!mask) {
            qemu_print_log_usage(stdout);
            exit(1);
        }
        /* Special case for cvtrace, can't be used with any other flag. */
        if (mask & CPU_LOG_CVTRACE && mask != CPU_LOG_CVTRACE) {
            qemu_print_log_usage(stdout);
            exit(1);
        }
        qemu_set_log(mask);
    } else {
        qemu_set_log(0);
    }

    /* If no data_dir is specified then try to find it relative to the
       executable path.  */
    if (data_dir_idx < ARRAY_SIZE(data_dir)) {
        data_dir[data_dir_idx] = os_find_datadir();
        if (data_dir[data_dir_idx] != NULL) {
            data_dir_idx++;
        }
    }
    /* If all else fails use the install path specified when building. */
    if (data_dir_idx < ARRAY_SIZE(data_dir)) {
        data_dir[data_dir_idx++] = CONFIG_QEMU_DATADIR;
    }

    /* -L help lists the data directories and exits. */
    if (list_data_dirs) {
        for (i = 0; i < data_dir_idx; i++) {
            printf("%s\n", data_dir[i]);
        }
        exit(0);
    }

    smp_parse(qemu_opts_find(qemu_find_opts("smp-opts"), NULL));

    machine_class->max_cpus = machine_class->max_cpus ?: 1; /* Default to UP */
    if (max_cpus > machine_class->max_cpus) {
        error_report("Number of SMP CPUs requested (%d) exceeds max CPUs "
                     "supported by machine '%s' (%d)", max_cpus,
                     machine_class->name, machine_class->max_cpus);
        exit(1);
    }

    /*
     * Get the default machine options from the machine if it is not already
     * specified either by the configuration file or by the command line.
     */
    if (machine_class->default_machine_opts) {
        qemu_opts_set_defaults(qemu_find_opts("machine"),
                               machine_class->default_machine_opts, 0);
    }

    qemu_opts_foreach(qemu_find_opts("device"),
                      default_driver_check, NULL, NULL);
    qemu_opts_foreach(qemu_find_opts("global"),
                      default_driver_check, NULL, NULL);

    if (!vga_model && !default_vga) {
        vga_interface_type = VGA_DEVICE;
    }
    if (!has_defaults || machine_class->no_serial) {
        default_serial = 0;
    }
    if (!has_defaults || machine_class->no_parallel) {
        default_parallel = 0;
    }
    if (!has_defaults || !machine_class->use_virtcon) {
        default_virtcon = 0;
    }
    if (!has_defaults || !machine_class->use_sclp) {
        default_sclp = 0;
    }
    if (!has_defaults || machine_class->no_floppy) {
        default_floppy = 0;
    }
    if (!has_defaults || machine_class->no_cdrom) {
        default_cdrom = 0;
    }
    if (!has_defaults || machine_class->no_sdcard) {
        default_sdcard = 0;
    }
    if (!has_defaults) {
        default_monitor = 0;
        default_net = 0;
        default_vga = 0;
    }

    if (is_daemonized()) {
        /* According to documentation and historically, -nographic redirects
         * serial port, parallel port and monitor to stdio, which does not work
         * with -daemonize.  We can redirect these to null instead, but since
         * -nographic is legacy, let's just error out.
         * We disallow -nographic only if all other ports are not redirected
         * explicitly, to not break existing legacy setups which uses
         * -nographic _and_ redirects all ports explicitly - this is valid
         * usage, -nographic is just a no-op in this case.
         */
        if (nographic
            && (default_parallel || default_serial
                || default_monitor || default_virtcon)) {
            error_report("-nographic cannot be used with -daemonize");
            exit(1);
        }
#ifdef CONFIG_CURSES
        if (display_type == DT_CURSES) {
            error_report("curses display cannot be used with -daemonize");
            exit(1);
        }
#endif
    }

    if (nographic) {
        if (default_parallel)
            add_device_config(DEV_PARALLEL, "null");
        if (default_serial && default_monitor) {
            add_device_config(DEV_SERIAL, "mon:stdio");
        } else if (default_virtcon && default_monitor) {
            add_device_config(DEV_VIRTCON, "mon:stdio");
        } else if (default_sclp && default_monitor) {
            add_device_config(DEV_SCLP, "mon:stdio");
        } else {
            if (default_serial)
                add_device_config(DEV_SERIAL, "stdio");
            if (default_virtcon)
                add_device_config(DEV_VIRTCON, "stdio");
            if (default_sclp) {
                add_device_config(DEV_SCLP, "stdio");
            }
            if (default_monitor)
                monitor_parse("stdio", "readline", false);
        }
    } else {
        if (default_serial)
            add_device_config(DEV_SERIAL, "vc:80Cx24C");
        if (default_parallel)
            add_device_config(DEV_PARALLEL, "vc:80Cx24C");
        if (default_monitor)
            monitor_parse("vc:80Cx24C", "readline", false);
        if (default_virtcon)
            add_device_config(DEV_VIRTCON, "vc:80Cx24C");
        if (default_sclp) {
            add_device_config(DEV_SCLP, "vc:80Cx24C");
        }
    }

#if defined(CONFIG_VNC)
    if (!QTAILQ_EMPTY(&(qemu_find_opts("vnc")->head))) {
        display_remote++;
    }
#endif
    if (display_type == DT_DEFAULT && !display_remote) {
#if defined(CONFIG_GTK)
        display_type = DT_GTK;
#elif defined(CONFIG_SDL)
        display_type = DT_SDL;
#elif defined(CONFIG_COCOA)
        display_type = DT_COCOA;
#elif defined(CONFIG_VNC)
        vnc_parse("localhost:0,to=99,id=default", &error_abort);
#else
        display_type = DT_NONE;
#endif
    }

    if ((no_frame || alt_grab || ctrl_grab) && display_type != DT_SDL) {
        error_report("-no-frame, -alt-grab and -ctrl-grab are only valid "
                     "for SDL, ignoring option");
    }
    if (no_quit && (display_type != DT_GTK && display_type != DT_SDL)) {
        error_report("-no-quit is only valid for GTK and SDL, "
                     "ignoring option");
    }

    if (display_type == DT_GTK) {
        early_gtk_display_init(request_opengl);
    }

    if (display_type == DT_SDL) {
        sdl_display_early_init(request_opengl);
    }

    if (request_opengl == 1 && display_opengl == 0) {
#if defined(CONFIG_OPENGL)
        error_report("OpenGL is not supported by the display");
#else
        error_report("OpenGL support is disabled");
#endif
        exit(1);
    }

    page_size_init();
    socket_init();

    if (qemu_opts_foreach(qemu_find_opts("object"),
                          user_creatable_add_opts_foreach,
                          object_create_initial, NULL)) {
        exit(1);
    }

    if (qemu_opts_foreach(qemu_find_opts("chardev"),
                          chardev_init_func, NULL, NULL)) {
        exit(1);
    }

#ifdef CONFIG_VIRTFS
    if (qemu_opts_foreach(qemu_find_opts("fsdev"),
                          fsdev_init_func, NULL, NULL)) {
        exit(1);
    }
#endif

    if (qemu_opts_foreach(qemu_find_opts("device"),
                          device_help_func, NULL, NULL)) {
        exit(0);
    }

    machine_opts = qemu_get_machine_opts();
    if (qemu_opt_foreach(machine_opts, machine_set_property, current_machine,
                         NULL)) {
        object_unref(OBJECT(current_machine));
        exit(1);
    }

    configure_accelerator(current_machine);

    if (qtest_chrdev) {
        qtest_init(qtest_chrdev, qtest_log, &error_fatal);
    }

    machine_opts = qemu_get_machine_opts();
    kernel_filename = qemu_opt_get(machine_opts, "kernel");
    initrd_filename = qemu_opt_get(machine_opts, "initrd");
    kernel_cmdline = qemu_opt_get(machine_opts, "append");
    bios_name = qemu_opt_get(machine_opts, "firmware");

    opts = qemu_opts_find(qemu_find_opts("boot-opts"), NULL);
    if (opts) {
        boot_order = qemu_opt_get(opts, "order");
        if (boot_order) {
            validate_bootdevices(boot_order, &error_fatal);
        }

        boot_once = qemu_opt_get(opts, "once");
        if (boot_once) {
            validate_bootdevices(boot_once, &error_fatal);
        }

        boot_menu = qemu_opt_get_bool(opts, "menu", boot_menu);
        boot_strict = qemu_opt_get_bool(opts, "strict", false);
    }

    if (!boot_order) {
        boot_order = machine_class->default_boot_order;
    }

    if (!kernel_cmdline) {
        kernel_cmdline = "";
        current_machine->kernel_cmdline = (char *)kernel_cmdline;
    }

    linux_boot = (kernel_filename != NULL);

    if (!linux_boot && *kernel_cmdline != '\0') {
        error_report("-append only allowed with -kernel option");
        exit(1);
    }

    if (!linux_boot && initrd_filename != NULL) {
        error_report("-initrd only allowed with -kernel option");
        exit(1);
    }

    if (semihosting_enabled() && !semihosting_get_argc() && kernel_filename) {
        /* fall back to the -kernel/-append */
        semihosting_arg_fallback(kernel_filename, kernel_cmdline);
    }

    os_set_line_buffering();

    /* spice needs the timers to be initialized by this point */
    qemu_spice_init();

    cpu_ticks_init();
    if (icount_opts) {
        if (kvm_enabled() || xen_enabled()) {
            error_report("-icount is not allowed with kvm or xen");
            exit(1);
        }
        configure_icount(icount_opts, &error_abort);
        qemu_opts_del(icount_opts);
    }

    if (default_net) {
        QemuOptsList *net = qemu_find_opts("net");
        qemu_opts_set(net, NULL, "type", "nic", &error_abort);
#ifdef CONFIG_SLIRP
        qemu_opts_set(net, NULL, "type", "user", &error_abort);
#endif
    }

    colo_info_init();

    if (net_init_clients() < 0) {
        exit(1);
    }

    if (qemu_opts_foreach(qemu_find_opts("object"),
                          user_creatable_add_opts_foreach,
                          object_create_delayed, NULL)) {
        exit(1);
    }

#ifdef CONFIG_TPM
    if (tpm_init() < 0) {
        exit(1);
    }
#endif

    /* init the bluetooth world */
    if (foreach_device_config(DEV_BT, bt_parse))
        exit(1);

    if (!xen_enabled()) {
        /* On 32-bit hosts, QEMU is limited by virtual address space */
        if (ram_size > (2047 << 20) && HOST_LONG_BITS == 32) {
            error_report("at most 2047 MB RAM can be simulated");
            exit(1);
        }
    }

    blk_mig_init();
    ram_mig_init();

    /* If the currently selected machine wishes to override the units-per-bus
     * property of its default HBA interface type, do so now. */
    if (machine_class->units_per_default_bus) {
        override_max_devs(machine_class->block_default_type,
                          machine_class->units_per_default_bus);
    }

    /* open the virtual block devices */
    if (snapshot || replay_mode != REPLAY_MODE_NONE) {
        qemu_opts_foreach(qemu_find_opts("drive"), drive_enable_snapshot,
                          NULL, NULL);
    }
    if (qemu_opts_foreach(qemu_find_opts("drive"), drive_init_func,
                          &machine_class->block_default_type, NULL)) {
        exit(1);
    }

    default_drive(default_cdrom, snapshot, machine_class->block_default_type, 2,
                  CDROM_OPTS);
    default_drive(default_floppy, snapshot, IF_FLOPPY, 0, FD_OPTS);
    default_drive(default_sdcard, snapshot, IF_SD, 0, SD_OPTS);

    parse_numa_opts(machine_class);

    if (qemu_opts_foreach(qemu_find_opts("mon"),
                          mon_init_func, NULL, NULL)) {
        exit(1);
    }

    if (foreach_device_config(DEV_SERIAL, serial_parse) < 0)
        exit(1);
    if (foreach_device_config(DEV_PARALLEL, parallel_parse) < 0)
        exit(1);
    if (foreach_device_config(DEV_VIRTCON, virtcon_parse) < 0)
        exit(1);
    if (foreach_device_config(DEV_SCLP, sclp_parse) < 0) {
        exit(1);
    }
    if (foreach_device_config(DEV_DEBUGCON, debugcon_parse) < 0)
        exit(1);

    /* If no default VGA is requested, the default is "none".  */
    if (default_vga) {
        if (machine_class->default_display) {
            vga_model = machine_class->default_display;
        } else if (vga_interface_available(VGA_CIRRUS)) {
            vga_model = "cirrus";
        } else if (vga_interface_available(VGA_STD)) {
            vga_model = "std";
        }
    }
    if (vga_model) {
        select_vgahw(vga_model);
    }

    if (watchdog) {
        i = select_watchdog(watchdog);
        if (i > 0)
            exit (i == 1 ? 1 : 0);
    }

    machine_register_compat_props(current_machine);

    qemu_opts_foreach(qemu_find_opts("global"),
                      global_init_func, NULL, NULL);

    /* This checkpoint is required by replay to separate prior clock
       reading from the other reads, because timer polling functions query
       clock values from the log. */
    replay_checkpoint(CHECKPOINT_INIT);
    qdev_machine_init();

    current_machine->ram_size = ram_size;
    current_machine->maxram_size = maxram_size;
    current_machine->ram_slots = ram_slots;
    current_machine->boot_order = boot_order;
    current_machine->cpu_model = cpu_model;

    machine_class->init(current_machine);

#if defined(CONFIG_CHERI)
    if (cl_breakpoint) {
        CPUState *cs;

        CPU_FOREACH(cs) {
            cpu_breakpoint_insert(cs, cl_breakpoint, BP_GDB, NULL);
        }
    }
    if (cl_breakcount) {
        CPUState *cs;

        CPU_FOREACH(cs) {
            cpu_breakcount(cs, cl_breakcount);
        }
    }
#endif

    realtime_init();

    audio_init();

    cpu_synchronize_all_post_init();

    numa_post_machine_init();

    if (qemu_opts_foreach(qemu_find_opts("fw_cfg"),
                          parse_fw_cfg, fw_cfg_find(), NULL) != 0) {
        exit(1);
    }

    /* init USB devices */
    if (machine_usb(current_machine)) {
        if (foreach_device_config(DEV_USB, usb_parse) < 0)
            exit(1);
    }

    /* Check if IGD GFX passthrough. */
    igd_gfx_passthru();

    /* init generic devices */
    rom_set_order_override(FW_CFG_ORDER_OVERRIDE_DEVICE);
    if (qemu_opts_foreach(qemu_find_opts("device"),
                          device_init_func, NULL, NULL)) {
        exit(1);
    }
    rom_reset_order_override();

    /* Did we create any drives that we failed to create a device for? */
    drive_check_orphaned();

    /* Don't warn about the default network setup that you get if
     * no command line -net or -netdev options are specified. There
     * are two cases that we would otherwise complain about:
     * (1) board doesn't support a NIC but the implicit "-net nic"
     * requested one
     * (2) CONFIG_SLIRP not set, in which case the implicit "-net nic"
     * sets up a nic that isn't connected to anything.
     */
    if (!default_net) {
        net_check_clients();
    }


    if (boot_once) {
        qemu_boot_set(boot_once, &error_fatal);
        qemu_register_reset(restore_boot_order, g_strdup(boot_order));
    }

    ds = init_displaystate();

    /* init local displays */
    switch (display_type) {
    case DT_CURSES:
        curses_display_init(ds, full_screen);
        break;
    case DT_SDL:
        sdl_display_init(ds, full_screen, no_frame);
        break;
    case DT_COCOA:
        cocoa_display_init(ds, full_screen);
        break;
    case DT_GTK:
        gtk_display_init(ds, full_screen, grab_on_hover);
        break;
    default:
        break;
    }

    /* must be after terminal init, SDL library changes signal handlers */
    os_setup_signal_handling();

    /* init remote displays */
#ifdef CONFIG_VNC
    qemu_opts_foreach(qemu_find_opts("vnc"),
                      vnc_init_func, NULL, NULL);
#endif

    if (using_spice) {
        qemu_spice_display_init();
    }

    if (foreach_device_config(DEV_GDB, gdbserver_start) < 0) {
        exit(1);
    }

    qdev_machine_creation_done();

    /* TODO: once all bus devices are qdevified, this should be done
     * when bus is created by qdev.c */
    qemu_register_reset(qbus_reset_all_fn, sysbus_get_default());
    qemu_run_machine_init_done_notifiers();

    if (rom_check_and_register_reset() != 0) {
        error_report("rom check and register reset failed");
        exit(1);
    }

    replay_start();

    /* This checkpoint is required by replay to separate prior clock
       reading from the other reads, because timer polling functions query
       clock values from the log. */
    replay_checkpoint(CHECKPOINT_RESET);
    qemu_system_reset(VMRESET_SILENT);
    register_global_state();
    if (loadvm) {
        if (load_vmstate(loadvm) < 0) {
            autostart = 0;
        }
    }

    qdev_prop_check_globals();
    if (vmstate_dump_file) {
        /* dump and exit */
        dump_vmstate_json_to_file(vmstate_dump_file);
        return 0;
    }

    if (incoming) {
        Error *local_err = NULL;
        qemu_start_incoming_migration(incoming, &local_err);
        if (local_err) {
            error_reportf_err(local_err, "-incoming %s: ", incoming);
            exit(1);
        }
    } else if (autostart) {
        vm_start();
    }

    os_setup_post();

    main_loop();
    replay_disable_events();
    iothread_stop_all();

    bdrv_close_all();
    pause_all_vcpus();
    res_free();

    /* vhost-user must be cleaned up before chardevs.  */
    net_cleanup();
    audio_cleanup();
    monitor_cleanup();
    qemu_chr_cleanup();

    return 0;
}<|MERGE_RESOLUTION|>--- conflicted
+++ resolved
@@ -183,7 +183,6 @@
 
 int icount_align_option;
 
-<<<<<<< HEAD
 #ifdef CONFIG_CHERI
 #ifdef CHERI_DEFAULT_CVTRACE
     int cl_default_trace_format = CPU_LOG_CVTRACE;
@@ -191,12 +190,9 @@
     int cl_default_trace_format = CPU_LOG_INSTR;
 #endif
 bool cheri_c2e_on_unrepresentable = false;
-#endif
-
-/* The bytes in qemu_uuid[] are in the order specified by RFC4122, _not_ in the
-=======
+#endif /* CONFIG_CHERI */
+
 /* The bytes in qemu_uuid are in the order specified by RFC4122, _not_ in the
->>>>>>> 0737f32d
  * little-endian "wire format" described in the SMBIOS 2.6 specification.
  */
 QemuUUID qemu_uuid;
