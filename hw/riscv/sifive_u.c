/*
 * QEMU RISC-V Board Compatible with SiFive Freedom U SDK
 *
 * Copyright (c) 2016-2017 Sagar Karandikar, sagark@eecs.berkeley.edu
 * Copyright (c) 2017 SiFive, Inc.
 * Copyright (c) 2019 Bin Meng <bmeng.cn@gmail.com>
 *
 * Provides a board compatible with the SiFive Freedom U SDK:
 *
 * 0) UART
 * 1) CLINT (Core Level Interruptor)
 * 2) PLIC (Platform Level Interrupt Controller)
 * 3) PRCI (Power, Reset, Clock, Interrupt)
 * 4) OTP (One-Time Programmable) memory with stored serial number
 * 5) GEM (Gigabit Ethernet Controller) and management block
 *
 * This board currently generates devicetree dynamically that indicates at least
 * two harts and up to five harts.
 *
 * This program is free software; you can redistribute it and/or modify it
 * under the terms and conditions of the GNU General Public License,
 * version 2 or later, as published by the Free Software Foundation.
 *
 * This program is distributed in the hope it will be useful, but WITHOUT
 * ANY WARRANTY; without even the implied warranty of MERCHANTABILITY or
 * FITNESS FOR A PARTICULAR PURPOSE.  See the GNU General Public License for
 * more details.
 *
 * You should have received a copy of the GNU General Public License along with
 * this program.  If not, see <http://www.gnu.org/licenses/>.
 */

#include "qemu/osdep.h"
#include "qemu/log.h"
#include "qemu/error-report.h"
#include "qapi/error.h"
#include "qapi/visitor.h"
#include "hw/boards.h"
#include "hw/loader.h"
#include "hw/sysbus.h"
#include "hw/char/serial.h"
#include "hw/cpu/cluster.h"
#include "hw/misc/unimp.h"
#include "target/riscv/cpu.h"
#include "hw/riscv/riscv_hart.h"
#include "hw/riscv/sifive_plic.h"
#include "hw/riscv/sifive_clint.h"
#include "hw/riscv/sifive_uart.h"
#include "hw/riscv/sifive_u.h"
#include "hw/riscv/boot.h"
#include "chardev/char.h"
#include "net/eth.h"
#include "sysemu/arch_init.h"
#include "sysemu/device_tree.h"
#include "sysemu/sysemu.h"
#include "exec/address-spaces.h"

#include <libfdt.h>

#if defined(TARGET_RISCV32)
# define BIOS_FILENAME "opensbi-riscv32-sifive_u-fw_jump.bin"
#else
# define BIOS_FILENAME "opensbi-riscv64-sifive_u-fw_jump.bin"
#endif

static const struct MemmapEntry {
    hwaddr base;
    hwaddr size;
} sifive_u_memmap[] = {
    [SIFIVE_U_DEBUG] =    {        0x0,      0x100 },
    [SIFIVE_U_MROM] =     {     0x1000,    0x11000 },
    [SIFIVE_U_CLINT] =    {  0x2000000,    0x10000 },
    [SIFIVE_U_L2LIM] =    {  0x8000000,  0x2000000 },
    [SIFIVE_U_PLIC] =     {  0xc000000,  0x4000000 },
    [SIFIVE_U_PRCI] =     { 0x10000000,     0x1000 },
    [SIFIVE_U_UART0] =    { 0x10010000,     0x1000 },
    [SIFIVE_U_UART1] =    { 0x10011000,     0x1000 },
    [SIFIVE_U_OTP] =      { 0x10070000,     0x1000 },
    [SIFIVE_U_FLASH0] =   { 0x20000000, 0x10000000 },
    [SIFIVE_U_DRAM] =     { 0x80000000,        0x0 },
    [SIFIVE_U_GEM] =      { 0x10090000,     0x2000 },
    [SIFIVE_U_GEM_MGMT] = { 0x100a0000,     0x1000 },
};

#define OTP_SERIAL          1
#define GEM_REVISION        0x10070109

static void create_fdt(SiFiveUState *s, const struct MemmapEntry *memmap,
    uint64_t mem_size, const char *cmdline)
{
    MachineState *ms = MACHINE(qdev_get_machine());
    void *fdt;
    int cpu;
    uint32_t *cells;
    char *nodename;
    char ethclk_names[] = "pclk\0hclk";
    uint32_t plic_phandle, prci_phandle, phandle = 1;
    uint32_t hfclk_phandle, rtcclk_phandle, phy_phandle;

    fdt = s->fdt = create_device_tree(&s->fdt_size);
    if (!fdt) {
        error_report("create_device_tree() failed");
        exit(1);
    }

    qemu_fdt_setprop_string(fdt, "/", "model", "SiFive HiFive Unleashed A00");
    qemu_fdt_setprop_string(fdt, "/", "compatible",
                            "sifive,hifive-unleashed-a00");
    qemu_fdt_setprop_cell(fdt, "/", "#size-cells", 0x2);
    qemu_fdt_setprop_cell(fdt, "/", "#address-cells", 0x2);

    qemu_fdt_add_subnode(fdt, "/soc");
    qemu_fdt_setprop(fdt, "/soc", "ranges", NULL, 0);
    qemu_fdt_setprop_string(fdt, "/soc", "compatible", "simple-bus");
    qemu_fdt_setprop_cell(fdt, "/soc", "#size-cells", 0x2);
    qemu_fdt_setprop_cell(fdt, "/soc", "#address-cells", 0x2);

    hfclk_phandle = phandle++;
    nodename = g_strdup_printf("/hfclk");
    qemu_fdt_add_subnode(fdt, nodename);
    qemu_fdt_setprop_cell(fdt, nodename, "phandle", hfclk_phandle);
    qemu_fdt_setprop_string(fdt, nodename, "clock-output-names", "hfclk");
    qemu_fdt_setprop_cell(fdt, nodename, "clock-frequency",
        SIFIVE_U_HFCLK_FREQ);
    qemu_fdt_setprop_string(fdt, nodename, "compatible", "fixed-clock");
    qemu_fdt_setprop_cell(fdt, nodename, "#clock-cells", 0x0);
    g_free(nodename);

    rtcclk_phandle = phandle++;
    nodename = g_strdup_printf("/rtcclk");
    qemu_fdt_add_subnode(fdt, nodename);
    qemu_fdt_setprop_cell(fdt, nodename, "phandle", rtcclk_phandle);
    qemu_fdt_setprop_string(fdt, nodename, "clock-output-names", "rtcclk");
    qemu_fdt_setprop_cell(fdt, nodename, "clock-frequency",
        SIFIVE_U_RTCCLK_FREQ);
    qemu_fdt_setprop_string(fdt, nodename, "compatible", "fixed-clock");
    qemu_fdt_setprop_cell(fdt, nodename, "#clock-cells", 0x0);
    g_free(nodename);

    nodename = g_strdup_printf("/memory@%lx",
        (long)memmap[SIFIVE_U_DRAM].base);
    qemu_fdt_add_subnode(fdt, nodename);
    qemu_fdt_setprop_cells(fdt, nodename, "reg",
        memmap[SIFIVE_U_DRAM].base >> 32, memmap[SIFIVE_U_DRAM].base,
        mem_size >> 32, mem_size);
    qemu_fdt_setprop_string(fdt, nodename, "device_type", "memory");
    g_free(nodename);

    qemu_fdt_add_subnode(fdt, "/cpus");
    qemu_fdt_setprop_cell(fdt, "/cpus", "timebase-frequency",
        SIFIVE_CLINT_TIMEBASE_FREQ);
    qemu_fdt_setprop_cell(fdt, "/cpus", "#size-cells", 0x0);
    qemu_fdt_setprop_cell(fdt, "/cpus", "#address-cells", 0x1);

    for (cpu = ms->smp.cpus - 1; cpu >= 0; cpu--) {
        int cpu_phandle = phandle++;
        nodename = g_strdup_printf("/cpus/cpu@%d", cpu);
        char *intc = g_strdup_printf("/cpus/cpu@%d/interrupt-controller", cpu);
        char *isa;
        qemu_fdt_add_subnode(fdt, nodename);
        /* cpu 0 is the management hart that does not have mmu */
        if (cpu != 0) {
#if defined(TARGET_RISCV32)
            qemu_fdt_setprop_string(fdt, nodename, "mmu-type", "riscv,sv32");
#else
            qemu_fdt_setprop_string(fdt, nodename, "mmu-type", "riscv,sv48");
#endif
            isa = riscv_isa_string(&s->soc.u_cpus.harts[cpu - 1]);
        } else {
            isa = riscv_isa_string(&s->soc.e_cpus.harts[0]);
        }
        qemu_fdt_setprop_string(fdt, nodename, "riscv,isa", isa);
        qemu_fdt_setprop_string(fdt, nodename, "compatible", "riscv");
        qemu_fdt_setprop_string(fdt, nodename, "status", "okay");
        qemu_fdt_setprop_cell(fdt, nodename, "reg", cpu);
        qemu_fdt_setprop_string(fdt, nodename, "device_type", "cpu");
        qemu_fdt_add_subnode(fdt, intc);
        qemu_fdt_setprop_cell(fdt, intc, "phandle", cpu_phandle);
        qemu_fdt_setprop_string(fdt, intc, "compatible", "riscv,cpu-intc");
        qemu_fdt_setprop(fdt, intc, "interrupt-controller", NULL, 0);
        qemu_fdt_setprop_cell(fdt, intc, "#interrupt-cells", 1);
        g_free(isa);
        g_free(intc);
        g_free(nodename);
    }

    cells =  g_new0(uint32_t, ms->smp.cpus * 4);
    for (cpu = 0; cpu < ms->smp.cpus; cpu++) {
        nodename =
            g_strdup_printf("/cpus/cpu@%d/interrupt-controller", cpu);
        uint32_t intc_phandle = qemu_fdt_get_phandle(fdt, nodename);
        cells[cpu * 4 + 0] = cpu_to_be32(intc_phandle);
        cells[cpu * 4 + 1] = cpu_to_be32(IRQ_M_SOFT);
        cells[cpu * 4 + 2] = cpu_to_be32(intc_phandle);
        cells[cpu * 4 + 3] = cpu_to_be32(IRQ_M_TIMER);
        g_free(nodename);
    }
    nodename = g_strdup_printf("/soc/clint@%lx",
        (long)memmap[SIFIVE_U_CLINT].base);
    qemu_fdt_add_subnode(fdt, nodename);
    qemu_fdt_setprop_string(fdt, nodename, "compatible", "riscv,clint0");
    qemu_fdt_setprop_cells(fdt, nodename, "reg",
        0x0, memmap[SIFIVE_U_CLINT].base,
        0x0, memmap[SIFIVE_U_CLINT].size);
    qemu_fdt_setprop(fdt, nodename, "interrupts-extended",
        cells, ms->smp.cpus * sizeof(uint32_t) * 4);
    g_free(cells);
    g_free(nodename);

    prci_phandle = phandle++;
    nodename = g_strdup_printf("/soc/clock-controller@%lx",
        (long)memmap[SIFIVE_U_PRCI].base);
    qemu_fdt_add_subnode(fdt, nodename);
    qemu_fdt_setprop_cell(fdt, nodename, "phandle", prci_phandle);
    qemu_fdt_setprop_cell(fdt, nodename, "#clock-cells", 0x1);
    qemu_fdt_setprop_cells(fdt, nodename, "clocks",
        hfclk_phandle, rtcclk_phandle);
    qemu_fdt_setprop_cells(fdt, nodename, "reg",
        0x0, memmap[SIFIVE_U_PRCI].base,
        0x0, memmap[SIFIVE_U_PRCI].size);
    qemu_fdt_setprop_string(fdt, nodename, "compatible",
        "sifive,fu540-c000-prci");
    g_free(nodename);

    plic_phandle = phandle++;
    cells =  g_new0(uint32_t, ms->smp.cpus * 4 - 2);
    for (cpu = 0; cpu < ms->smp.cpus; cpu++) {
        nodename =
            g_strdup_printf("/cpus/cpu@%d/interrupt-controller", cpu);
        uint32_t intc_phandle = qemu_fdt_get_phandle(fdt, nodename);
        /* cpu 0 is the management hart that does not have S-mode */
        if (cpu == 0) {
            cells[0] = cpu_to_be32(intc_phandle);
            cells[1] = cpu_to_be32(IRQ_M_EXT);
        } else {
            cells[cpu * 4 - 2] = cpu_to_be32(intc_phandle);
            cells[cpu * 4 - 1] = cpu_to_be32(IRQ_M_EXT);
            cells[cpu * 4 + 0] = cpu_to_be32(intc_phandle);
            cells[cpu * 4 + 1] = cpu_to_be32(IRQ_S_EXT);
        }
        g_free(nodename);
    }
    nodename = g_strdup_printf("/soc/interrupt-controller@%lx",
        (long)memmap[SIFIVE_U_PLIC].base);
    qemu_fdt_add_subnode(fdt, nodename);
    qemu_fdt_setprop_cell(fdt, nodename, "#interrupt-cells", 1);
    qemu_fdt_setprop_string(fdt, nodename, "compatible", "riscv,plic0");
    qemu_fdt_setprop(fdt, nodename, "interrupt-controller", NULL, 0);
    qemu_fdt_setprop(fdt, nodename, "interrupts-extended",
        cells, (ms->smp.cpus * 4 - 2) * sizeof(uint32_t));
    qemu_fdt_setprop_cells(fdt, nodename, "reg",
        0x0, memmap[SIFIVE_U_PLIC].base,
        0x0, memmap[SIFIVE_U_PLIC].size);
    qemu_fdt_setprop_cell(fdt, nodename, "riscv,ndev", 0x35);
    qemu_fdt_setprop_cell(fdt, nodename, "phandle", plic_phandle);
    plic_phandle = qemu_fdt_get_phandle(fdt, nodename);
    g_free(cells);
    g_free(nodename);

    phy_phandle = phandle++;
    nodename = g_strdup_printf("/soc/ethernet@%lx",
        (long)memmap[SIFIVE_U_GEM].base);
    qemu_fdt_add_subnode(fdt, nodename);
    qemu_fdt_setprop_string(fdt, nodename, "compatible",
        "sifive,fu540-c000-gem");
    qemu_fdt_setprop_cells(fdt, nodename, "reg",
        0x0, memmap[SIFIVE_U_GEM].base,
        0x0, memmap[SIFIVE_U_GEM].size,
        0x0, memmap[SIFIVE_U_GEM_MGMT].base,
        0x0, memmap[SIFIVE_U_GEM_MGMT].size);
    qemu_fdt_setprop_string(fdt, nodename, "reg-names", "control");
    qemu_fdt_setprop_string(fdt, nodename, "phy-mode", "gmii");
    qemu_fdt_setprop_cell(fdt, nodename, "phy-handle", phy_phandle);
    qemu_fdt_setprop_cell(fdt, nodename, "interrupt-parent", plic_phandle);
    qemu_fdt_setprop_cell(fdt, nodename, "interrupts", SIFIVE_U_GEM_IRQ);
    qemu_fdt_setprop_cells(fdt, nodename, "clocks",
        prci_phandle, PRCI_CLK_GEMGXLPLL, prci_phandle, PRCI_CLK_GEMGXLPLL);
    qemu_fdt_setprop(fdt, nodename, "clock-names", ethclk_names,
        sizeof(ethclk_names));
    qemu_fdt_setprop(fdt, nodename, "local-mac-address",
        s->soc.gem.conf.macaddr.a, ETH_ALEN);
    qemu_fdt_setprop_cell(fdt, nodename, "#address-cells", 1);
    qemu_fdt_setprop_cell(fdt, nodename, "#size-cells", 0);

    qemu_fdt_add_subnode(fdt, "/aliases");
    qemu_fdt_setprop_string(fdt, "/aliases", "ethernet0", nodename);

    g_free(nodename);

    nodename = g_strdup_printf("/soc/ethernet@%lx/ethernet-phy@0",
        (long)memmap[SIFIVE_U_GEM].base);
    qemu_fdt_add_subnode(fdt, nodename);
    qemu_fdt_setprop_cell(fdt, nodename, "phandle", phy_phandle);
    qemu_fdt_setprop_cell(fdt, nodename, "reg", 0x0);
    g_free(nodename);

    nodename = g_strdup_printf("/soc/serial@%lx",
        (long)memmap[SIFIVE_U_UART0].base);
    qemu_fdt_add_subnode(fdt, nodename);
    qemu_fdt_setprop_string(fdt, nodename, "compatible", "sifive,uart0");
    qemu_fdt_setprop_cells(fdt, nodename, "reg",
        0x0, memmap[SIFIVE_U_UART0].base,
        0x0, memmap[SIFIVE_U_UART0].size);
    qemu_fdt_setprop_cells(fdt, nodename, "clocks",
        prci_phandle, PRCI_CLK_TLCLK);
    qemu_fdt_setprop_cell(fdt, nodename, "interrupt-parent", plic_phandle);
    qemu_fdt_setprop_cell(fdt, nodename, "interrupts", SIFIVE_U_UART0_IRQ);

    qemu_fdt_add_subnode(fdt, "/chosen");
    qemu_fdt_setprop_string(fdt, "/chosen", "stdout-path", nodename);
    if (cmdline) {
        qemu_fdt_setprop_string(fdt, "/chosen", "bootargs", cmdline);
    }

    qemu_fdt_setprop_string(fdt, "/aliases", "serial0", nodename);

    g_free(nodename);
}

static void sifive_u_machine_init(MachineState *machine)
{
    const struct MemmapEntry *memmap = sifive_u_memmap;
    SiFiveUState *s = RISCV_U_MACHINE(machine);
    MemoryRegion *system_memory = get_system_memory();
    MemoryRegion *main_mem = g_new(MemoryRegion, 1);
    MemoryRegion *flash0 = g_new(MemoryRegion, 1);
    target_ulong start_addr = memmap[SIFIVE_U_DRAM].base;
    int i;

    /* Initialize SoC */
    object_initialize_child(OBJECT(machine), "soc", &s->soc,
                            sizeof(s->soc), TYPE_RISCV_U_SOC,
                            &error_abort, NULL);
    object_property_set_uint(OBJECT(&s->soc), s->serial, "serial",
                            &error_abort);
    object_property_set_bool(OBJECT(&s->soc), true, "realized",
                            &error_abort);

    /* register RAM */
    memory_region_init_ram(main_mem, NULL, "riscv.sifive.u.ram",
                           machine->ram_size, &error_fatal);
    memory_region_add_subregion(system_memory, memmap[SIFIVE_U_DRAM].base,
                                main_mem);

    /* register QSPI0 Flash */
    memory_region_init_ram(flash0, NULL, "riscv.sifive.u.flash0",
                           memmap[SIFIVE_U_FLASH0].size, &error_fatal);
    memory_region_add_subregion(system_memory, memmap[SIFIVE_U_FLASH0].base,
                                flash0);

    /* create device tree */
    create_fdt(s, memmap, machine->ram_size, machine->kernel_cmdline);

<<<<<<< HEAD
    start_addr =
        riscv_find_and_load_firmware(machine, BIOS_FILENAME, start_addr);
=======
    riscv_find_and_load_firmware(machine, BIOS_FILENAME,
                                 memmap[SIFIVE_U_DRAM].base, NULL);
>>>>>>> cccdd8c7

    if (machine->kernel_filename) {
        uint64_t kernel_entry = riscv_load_kernel(machine->kernel_filename,
                                                  NULL);

        if (machine->initrd_filename) {
            hwaddr start;
            hwaddr end = riscv_load_initrd(machine->initrd_filename,
                                           machine->ram_size, kernel_entry,
                                           &start);
            qemu_fdt_setprop_cell(s->fdt, "/chosen",
                                  "linux,initrd-start", start);
            qemu_fdt_setprop_cell(s->fdt, "/chosen", "linux,initrd-end",
                                  end);
        }
    }

    if (s->start_in_flash) {
        start_addr = memmap[SIFIVE_U_FLASH0].base;
    }

    /* reset vector */
    uint32_t reset_vec[8] = {
        0x00000297,                    /* 1:  auipc  t0, %pcrel_hi(dtb) */
        0x02028593,                    /*     addi   a1, t0, %pcrel_lo(1b) */
        0xf1402573,                    /*     csrr   a0, mhartid  */
#if defined(TARGET_RISCV32)
        0x0182a283,                    /*     lw     t0, 24(t0) */
#elif defined(TARGET_RISCV64)
        0x0182b283,                    /*     ld     t0, 24(t0) */
#endif
        0x00028067,                    /*     jr     t0 */
        0x00000000,
        start_addr,                    /* start: .dword */
        0x00000000,
                                       /* dtb: */
    };

    /* copy in the reset vector in little_endian byte order */
    for (i = 0; i < sizeof(reset_vec) >> 2; i++) {
        reset_vec[i] = cpu_to_le32(reset_vec[i]);
    }
    rom_add_blob_fixed_as("mrom.reset", reset_vec, sizeof(reset_vec),
                          memmap[SIFIVE_U_MROM].base, &address_space_memory);

    /* copy in the device tree */
    if (fdt_pack(s->fdt) || fdt_totalsize(s->fdt) >
            memmap[SIFIVE_U_MROM].size - sizeof(reset_vec)) {
        error_report("not enough space to store device-tree");
        exit(1);
    }
    qemu_fdt_dumpdtb(s->fdt, fdt_totalsize(s->fdt));
    rom_add_blob_fixed_as("mrom.fdt", s->fdt, fdt_totalsize(s->fdt),
                          memmap[SIFIVE_U_MROM].base + sizeof(reset_vec),
                          &address_space_memory);
}

static bool sifive_u_machine_get_start_in_flash(Object *obj, Error **errp)
{
    SiFiveUState *s = RISCV_U_MACHINE(obj);

    return s->start_in_flash;
}

static void sifive_u_machine_set_start_in_flash(Object *obj, bool value, Error **errp)
{
    SiFiveUState *s = RISCV_U_MACHINE(obj);

    s->start_in_flash = value;
}

static void sifive_u_machine_get_serial(Object *obj, Visitor *v, const char *name,
                                void *opaque, Error **errp)
{
    visit_type_uint32(v, name, (uint32_t *)opaque, errp);
}

static void sifive_u_machine_set_serial(Object *obj, Visitor *v, const char *name,
                                void *opaque, Error **errp)
{
    visit_type_uint32(v, name, (uint32_t *)opaque, errp);
}

static void sifive_u_machine_instance_init(Object *obj)
{
    SiFiveUState *s = RISCV_U_MACHINE(obj);

    s->start_in_flash = false;
    object_property_add_bool(obj, "start-in-flash",
                             sifive_u_machine_get_start_in_flash,
                             sifive_u_machine_set_start_in_flash);
    object_property_set_description(obj, "start-in-flash",
                                    "Set on to tell QEMU's ROM to jump to "
                                    "flash. Otherwise QEMU will jump to DRAM");

    s->serial = OTP_SERIAL;
    object_property_add(obj, "serial", "uint32",
                        sifive_u_machine_get_serial,
                        sifive_u_machine_set_serial, NULL, &s->serial);
    object_property_set_description(obj, "serial", "Board serial number");
}

static void sifive_u_machine_class_init(ObjectClass *oc, void *data)
{
    MachineClass *mc = MACHINE_CLASS(oc);

    mc->desc = "RISC-V Board compatible with SiFive U SDK";
    mc->init = sifive_u_machine_init;
    mc->max_cpus = SIFIVE_U_MANAGEMENT_CPU_COUNT + SIFIVE_U_COMPUTE_CPU_COUNT;
    mc->min_cpus = SIFIVE_U_MANAGEMENT_CPU_COUNT + 1;
    mc->default_cpus = mc->min_cpus;
}

static const TypeInfo sifive_u_machine_typeinfo = {
    .name       = MACHINE_TYPE_NAME("sifive_u"),
    .parent     = TYPE_MACHINE,
    .class_init = sifive_u_machine_class_init,
    .instance_init = sifive_u_machine_instance_init,
    .instance_size = sizeof(SiFiveUState),
};

static void sifive_u_machine_init_register_types(void)
{
    type_register_static(&sifive_u_machine_typeinfo);
}

type_init(sifive_u_machine_init_register_types)

static void riscv_sifive_u_soc_init(Object *obj)
{
    MachineState *ms = MACHINE(qdev_get_machine());
    SiFiveUSoCState *s = RISCV_U_SOC(obj);

    object_initialize_child(obj, "e-cluster", &s->e_cluster,
                            sizeof(s->e_cluster), TYPE_CPU_CLUSTER,
                            &error_abort, NULL);
    qdev_prop_set_uint32(DEVICE(&s->e_cluster), "cluster-id", 0);

    object_initialize_child(OBJECT(&s->e_cluster), "e-cpus",
                            &s->e_cpus, sizeof(s->e_cpus),
                            TYPE_RISCV_HART_ARRAY, &error_abort,
                            NULL);
    qdev_prop_set_uint32(DEVICE(&s->e_cpus), "num-harts", 1);
    qdev_prop_set_uint32(DEVICE(&s->e_cpus), "hartid-base", 0);
    qdev_prop_set_string(DEVICE(&s->e_cpus), "cpu-type", SIFIVE_E_CPU);

    object_initialize_child(obj, "u-cluster", &s->u_cluster,
                            sizeof(s->u_cluster), TYPE_CPU_CLUSTER,
                            &error_abort, NULL);
    qdev_prop_set_uint32(DEVICE(&s->u_cluster), "cluster-id", 1);

    object_initialize_child(OBJECT(&s->u_cluster), "u-cpus",
                            &s->u_cpus, sizeof(s->u_cpus),
                            TYPE_RISCV_HART_ARRAY, &error_abort,
                            NULL);
    qdev_prop_set_uint32(DEVICE(&s->u_cpus), "num-harts", ms->smp.cpus - 1);
    qdev_prop_set_uint32(DEVICE(&s->u_cpus), "hartid-base", 1);
    qdev_prop_set_string(DEVICE(&s->u_cpus), "cpu-type", SIFIVE_U_CPU);

    sysbus_init_child_obj(obj, "prci", &s->prci, sizeof(s->prci),
                          TYPE_SIFIVE_U_PRCI);
    sysbus_init_child_obj(obj, "otp", &s->otp, sizeof(s->otp),
                          TYPE_SIFIVE_U_OTP);
    sysbus_init_child_obj(obj, "gem", &s->gem, sizeof(s->gem),
                          TYPE_CADENCE_GEM);
}

static void riscv_sifive_u_soc_realize(DeviceState *dev, Error **errp)
{
    MachineState *ms = MACHINE(qdev_get_machine());
    SiFiveUSoCState *s = RISCV_U_SOC(dev);
    const struct MemmapEntry *memmap = sifive_u_memmap;
    MemoryRegion *system_memory = get_system_memory();
    MemoryRegion *mask_rom = g_new(MemoryRegion, 1);
    MemoryRegion *l2lim_mem = g_new(MemoryRegion, 1);
    qemu_irq plic_gpios[SIFIVE_U_PLIC_NUM_SOURCES];
    char *plic_hart_config;
    size_t plic_hart_config_len;
    int i;
    Error *err = NULL;
    NICInfo *nd = &nd_table[0];

    object_property_set_bool(OBJECT(&s->e_cpus), true, "realized",
                             &error_abort);
    object_property_set_bool(OBJECT(&s->u_cpus), true, "realized",
                             &error_abort);
    /*
     * The cluster must be realized after the RISC-V hart array container,
     * as the container's CPU object is only created on realize, and the
     * CPU must exist and have been parented into the cluster before the
     * cluster is realized.
     */
    object_property_set_bool(OBJECT(&s->e_cluster), true, "realized",
                             &error_abort);
    object_property_set_bool(OBJECT(&s->u_cluster), true, "realized",
                             &error_abort);

    /* boot rom */
    memory_region_init_rom(mask_rom, OBJECT(dev), "riscv.sifive.u.mrom",
                           memmap[SIFIVE_U_MROM].size, &error_fatal);
    memory_region_add_subregion(system_memory, memmap[SIFIVE_U_MROM].base,
                                mask_rom);

    /*
     * Add L2-LIM at reset size.
     * This should be reduced in size as the L2 Cache Controller WayEnable
     * register is incremented. Unfortunately I don't see a nice (or any) way
     * to handle reducing or blocking out the L2 LIM while still allowing it
     * be re returned to all enabled after a reset. For the time being, just
     * leave it enabled all the time. This won't break anything, but will be
     * too generous to misbehaving guests.
     */
    memory_region_init_ram(l2lim_mem, NULL, "riscv.sifive.u.l2lim",
                           memmap[SIFIVE_U_L2LIM].size, &error_fatal);
    memory_region_add_subregion(system_memory, memmap[SIFIVE_U_L2LIM].base,
                                l2lim_mem);

    /* create PLIC hart topology configuration string */
    plic_hart_config_len = (strlen(SIFIVE_U_PLIC_HART_CONFIG) + 1) *
                           ms->smp.cpus;
    plic_hart_config = g_malloc0(plic_hart_config_len);
    for (i = 0; i < ms->smp.cpus; i++) {
        if (i != 0) {
            strncat(plic_hart_config, "," SIFIVE_U_PLIC_HART_CONFIG,
                    plic_hart_config_len);
        } else {
            strncat(plic_hart_config, "M", plic_hart_config_len);
        }
        plic_hart_config_len -= (strlen(SIFIVE_U_PLIC_HART_CONFIG) + 1);
    }

    /* MMIO */
    s->plic = sifive_plic_create(memmap[SIFIVE_U_PLIC].base,
        plic_hart_config,
        SIFIVE_U_PLIC_NUM_SOURCES,
        SIFIVE_U_PLIC_NUM_PRIORITIES,
        SIFIVE_U_PLIC_PRIORITY_BASE,
        SIFIVE_U_PLIC_PENDING_BASE,
        SIFIVE_U_PLIC_ENABLE_BASE,
        SIFIVE_U_PLIC_ENABLE_STRIDE,
        SIFIVE_U_PLIC_CONTEXT_BASE,
        SIFIVE_U_PLIC_CONTEXT_STRIDE,
        memmap[SIFIVE_U_PLIC].size);
    g_free(plic_hart_config);
    sifive_uart_create(system_memory, memmap[SIFIVE_U_UART0].base,
        serial_hd(0), qdev_get_gpio_in(DEVICE(s->plic), SIFIVE_U_UART0_IRQ));
    sifive_uart_create(system_memory, memmap[SIFIVE_U_UART1].base,
        serial_hd(1), qdev_get_gpio_in(DEVICE(s->plic), SIFIVE_U_UART1_IRQ));
    sifive_clint_create(memmap[SIFIVE_U_CLINT].base,
        memmap[SIFIVE_U_CLINT].size, ms->smp.cpus,
        SIFIVE_SIP_BASE, SIFIVE_TIMECMP_BASE, SIFIVE_TIME_BASE, false);

    object_property_set_bool(OBJECT(&s->prci), true, "realized", &err);
    sysbus_mmio_map(SYS_BUS_DEVICE(&s->prci), 0, memmap[SIFIVE_U_PRCI].base);

    qdev_prop_set_uint32(DEVICE(&s->otp), "serial", s->serial);
    object_property_set_bool(OBJECT(&s->otp), true, "realized", &err);
    sysbus_mmio_map(SYS_BUS_DEVICE(&s->otp), 0, memmap[SIFIVE_U_OTP].base);

    for (i = 0; i < SIFIVE_U_PLIC_NUM_SOURCES; i++) {
        plic_gpios[i] = qdev_get_gpio_in(DEVICE(s->plic), i);
    }

    if (nd->used) {
        qemu_check_nic_model(nd, TYPE_CADENCE_GEM);
        qdev_set_nic_properties(DEVICE(&s->gem), nd);
    }
    object_property_set_int(OBJECT(&s->gem), GEM_REVISION, "revision",
                            &error_abort);
    object_property_set_bool(OBJECT(&s->gem), true, "realized", &err);
    if (err) {
        error_propagate(errp, err);
        return;
    }
    sysbus_mmio_map(SYS_BUS_DEVICE(&s->gem), 0, memmap[SIFIVE_U_GEM].base);
    sysbus_connect_irq(SYS_BUS_DEVICE(&s->gem), 0,
                       plic_gpios[SIFIVE_U_GEM_IRQ]);

    create_unimplemented_device("riscv.sifive.u.gem-mgmt",
        memmap[SIFIVE_U_GEM_MGMT].base, memmap[SIFIVE_U_GEM_MGMT].size);
}

static Property riscv_sifive_u_soc_props[] = {
    DEFINE_PROP_UINT32("serial", SiFiveUSoCState, serial, OTP_SERIAL),
    DEFINE_PROP_END_OF_LIST()
};

static void riscv_sifive_u_soc_class_init(ObjectClass *oc, void *data)
{
    DeviceClass *dc = DEVICE_CLASS(oc);

    device_class_set_props(dc, riscv_sifive_u_soc_props);
    dc->realize = riscv_sifive_u_soc_realize;
    /* Reason: Uses serial_hds in realize function, thus can't be used twice */
    dc->user_creatable = false;
}

static const TypeInfo riscv_sifive_u_soc_type_info = {
    .name = TYPE_RISCV_U_SOC,
    .parent = TYPE_DEVICE,
    .instance_size = sizeof(SiFiveUSoCState),
    .instance_init = riscv_sifive_u_soc_init,
    .class_init = riscv_sifive_u_soc_class_init,
};

static void riscv_sifive_u_soc_register_types(void)
{
    type_register_static(&riscv_sifive_u_soc_type_info);
}

type_init(riscv_sifive_u_soc_register_types)<|MERGE_RESOLUTION|>--- conflicted
+++ resolved
@@ -351,13 +351,8 @@
     /* create device tree */
     create_fdt(s, memmap, machine->ram_size, machine->kernel_cmdline);
 
-<<<<<<< HEAD
     start_addr =
-        riscv_find_and_load_firmware(machine, BIOS_FILENAME, start_addr);
-=======
-    riscv_find_and_load_firmware(machine, BIOS_FILENAME,
-                                 memmap[SIFIVE_U_DRAM].base, NULL);
->>>>>>> cccdd8c7
+        riscv_find_and_load_firmware(machine, BIOS_FILENAME, start_addr, NULL);
 
     if (machine->kernel_filename) {
         uint64_t kernel_entry = riscv_load_kernel(machine->kernel_filename,
