/*
 * RISC-V translation routines for the RISC-V privileged instructions.
 *
 * Copyright (c) 2016-2017 Sagar Karandikar, sagark@eecs.berkeley.edu
 * Copyright (c) 2018 Peer Adelt, peer.adelt@hni.uni-paderborn.de
 *                    Bastian Koppelmann, kbastian@mail.uni-paderborn.de
 *
 * This program is free software; you can redistribute it and/or modify it
 * under the terms and conditions of the GNU General Public License,
 * version 2 or later, as published by the Free Software Foundation.
 *
 * This program is distributed in the hope it will be useful, but WITHOUT
 * ANY WARRANTY; without even the implied warranty of MERCHANTABILITY or
 * FITNESS FOR A PARTICULAR PURPOSE.  See the GNU General Public License for
 * more details.
 *
 * You should have received a copy of the GNU General Public License along with
 * this program.  If not, see <http://www.gnu.org/licenses/>.
 */

static bool trans_ecall(DisasContext *ctx, arg_ecall *a)
{
    /* always generates U-level ECALL, fixed in do_interrupt handler */
    generate_exception(ctx, RISCV_EXCP_U_ECALL);
    return true;
}

static bool trans_ebreak(DisasContext *ctx, arg_ebreak *a)
{
    target_ulong    ebreak_addr = ctx->base.pc_next;
    target_ulong    pre_addr = ebreak_addr - 4;
    target_ulong    post_addr = ebreak_addr + 4;
    uint32_t pre    = 0;
    uint32_t ebreak = 0;
    uint32_t post   = 0;

    /*
     * The RISC-V semihosting spec specifies the following
     * three-instruction sequence to flag a semihosting call:
     *
     *      slli zero, zero, 0x1f       0x01f01013
     *      ebreak                      0x00100073
     *      srai zero, zero, 0x7        0x40705013
     *
     * The two shift operations on the zero register are no-ops, used
     * here to signify a semihosting exception, rather than a breakpoint.
     *
     * Uncompressed instructions are required so that the sequence is easy
     * to validate.
     *
     * The three instructions are required to lie in the same page so
     * that no exception will be raised when fetching them.
     */

    if ((pre_addr & TARGET_PAGE_MASK) == (post_addr & TARGET_PAGE_MASK)) {
        pre    = opcode_at(&ctx->base, pre_addr);
        ebreak = opcode_at(&ctx->base, ebreak_addr);
        post   = opcode_at(&ctx->base, post_addr);
    }

    if (pre == 0x01f01013 && ebreak == 0x00100073 && post == 0x40705013) {
        generate_exception(ctx, RISCV_EXCP_SEMIHOST);
    } else {
        generate_exception(ctx, RISCV_EXCP_BREAKPOINT);
    }
    return true;
}

static bool trans_uret(DisasContext *ctx, arg_uret *a)
{
    return false;
}

static bool trans_sret(DisasContext *ctx, arg_sret *a)
{
#ifndef CONFIG_USER_ONLY
    gen_update_cpu_pc(ctx->base.pc_next);

    if (has_ext(ctx, RVS)) {
        gen_helper_sret(cpu_pc, cpu_env, cpu_pc);
<<<<<<< HEAD
        gen_mark_pc_updated();
        exit_tb(ctx); /* no chaining */
=======
        tcg_gen_exit_tb(NULL, 0); /* no chaining */
>>>>>>> c148a057
        ctx->base.is_jmp = DISAS_NORETURN;
    } else {
        return false;
    }
    return true;
#else
    return false;
#endif
}

static bool trans_mret(DisasContext *ctx, arg_mret *a)
{
#ifndef CONFIG_USER_ONLY
    gen_update_cpu_pc(ctx->base.pc_next);
    gen_helper_mret(cpu_pc, cpu_env, cpu_pc);
<<<<<<< HEAD
    gen_mark_pc_updated();
    exit_tb(ctx); /* no chaining */
=======
    tcg_gen_exit_tb(NULL, 0); /* no chaining */
>>>>>>> c148a057
    ctx->base.is_jmp = DISAS_NORETURN;
    return true;
#else
    return false;
#endif
}

static bool trans_wfi(DisasContext *ctx, arg_wfi *a)
{
#ifndef CONFIG_USER_ONLY
    gen_update_cpu_pc(ctx->pc_succ_insn);
    gen_helper_wfi(cpu_env);
    return true;
#else
    return false;
#endif
}

static bool trans_sfence_vma(DisasContext *ctx, arg_sfence_vma *a)
{
#ifndef CONFIG_USER_ONLY
    gen_helper_tlb_flush(cpu_env);
    return true;
#endif
    return false;
}

static bool trans_sfence_vm(DisasContext *ctx, arg_sfence_vm *a)
{
    return false;
}<|MERGE_RESOLUTION|>--- conflicted
+++ resolved
@@ -78,12 +78,8 @@
 
     if (has_ext(ctx, RVS)) {
         gen_helper_sret(cpu_pc, cpu_env, cpu_pc);
-<<<<<<< HEAD
         gen_mark_pc_updated();
-        exit_tb(ctx); /* no chaining */
-=======
         tcg_gen_exit_tb(NULL, 0); /* no chaining */
->>>>>>> c148a057
         ctx->base.is_jmp = DISAS_NORETURN;
     } else {
         return false;
@@ -99,12 +95,8 @@
 #ifndef CONFIG_USER_ONLY
     gen_update_cpu_pc(ctx->base.pc_next);
     gen_helper_mret(cpu_pc, cpu_env, cpu_pc);
-<<<<<<< HEAD
     gen_mark_pc_updated();
-    exit_tb(ctx); /* no chaining */
-=======
     tcg_gen_exit_tb(NULL, 0); /* no chaining */
->>>>>>> c148a057
     ctx->base.is_jmp = DISAS_NORETURN;
     return true;
 #else
