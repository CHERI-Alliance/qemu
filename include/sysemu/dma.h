--- conflicted
+++ resolved
@@ -85,13 +85,8 @@
                                                 void *buf, dma_addr_t len,
                                                 DMADirection dir)
 {
-<<<<<<< HEAD
-    return (bool)address_space_rw(as, addr, MEMTXATTRS_UNSPECIFIED,
-            buf, len, dir == DMA_DIRECTION_FROM_DEVICE);
-=======
     return address_space_rw(as, addr, MEMTXATTRS_UNSPECIFIED,
                             buf, len, dir == DMA_DIRECTION_FROM_DEVICE);
->>>>>>> b785d25e
 }
 
 static inline MemTxResult dma_memory_read_relaxed(AddressSpace *as,
