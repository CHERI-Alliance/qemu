--- conflicted
+++ resolved
@@ -774,18 +774,8 @@
     return true;
 }
 
-static void decode_opc(CPURISCVState *env, DisasContext *ctx)
-{
-#ifdef CONFIG_RVFI_DII
-    // We have to avoid memory accesses for injected instructions since
-    // the PC could point somewhere invalid.
-    uint16_t opcode = env->rvfi_dii_have_injected_insn
-                          ? env->rvfi_dii_injected_insn
-                          : translator_lduw(env, ctx->base.pc_next);
-    gen_rvfi_dii_set_field_const_i64(PC, pc_rdata, ctx->base.pc_next);
-#else
-    uint16_t opcode = translator_lduw(env, ctx->base.pc_next);
-#endif
+static void decode_opc(CPURISCVState *env, DisasContext *ctx, uint16_t opcode)
+{
     /* check for compressed insn */
     if (extract16(opcode, 0, 2) != 3) {
         gen_riscv_log_instr16(ctx, opcode);
@@ -805,20 +795,16 @@
         // the PC could point somewhere invalid.
         uint16_t next_16 = env->rvfi_dii_have_injected_insn
                           ? (env->rvfi_dii_injected_insn >> 16)
-                          : translator_lduw(env, ctx->base.pc_next + 2);
-#else
-        uint16_t next_16 = translator_lduw(env, ctx->base.pc_next + 2);
+                          : translator_lduw(env, &ctx->base,
+                                            ctx->base.pc_next + 2);
+#else
+        uint16_t next_16 = translator_lduw(env, &ctx->base,
+                                           ctx->base.pc_next + 2);
 #endif
         uint32_t opcode32 = opcode;
-<<<<<<< HEAD
         opcode32 = deposit32(opcode32, 16, 16, next_16);
         gen_riscv_log_instr32(ctx, opcode32);
         gen_check_pcc_bounds_next_inst(ctx, 4);
-=======
-        opcode32 = deposit32(opcode32, 16, 16,
-                             translator_lduw(env, &ctx->base,
-                                             ctx->base.pc_next + 2));
->>>>>>> 0b6206b9
         ctx->pc_succ_insn = ctx->base.pc_next + 4;
         gen_rvfi_dii_set_field_const_i64(INST, insn, opcode32);
         if (!decode_insn32(ctx, opcode32)) {
@@ -884,12 +870,18 @@
 {
     DisasContext *ctx = container_of(dcbase, DisasContext, base);
     CPURISCVState *env = cpu->env_ptr;
-<<<<<<< HEAD
-=======
+#ifdef CONFIG_RVFI_DII
+    // We have to avoid memory accesses for injected instructions since
+    // the PC could point somewhere invalid.
+    uint16_t opcode16 = env->rvfi_dii_have_injected_insn
+        ? env->rvfi_dii_injected_insn
+        : translator_lduw(env, &ctx->base, ctx->base.pc_next);
+    gen_rvfi_dii_set_field_const_i64(PC, pc_rdata, ctx->base.pc_next);
+#else
     uint16_t opcode16 = translator_lduw(env, &ctx->base, ctx->base.pc_next);
->>>>>>> 0b6206b9
-
-    decode_opc(env, ctx);
+#endif
+
+    decode_opc(env, ctx, opcode16);
     ctx->base.pc_next = ctx->pc_succ_insn;
     ctx->w = false;
     gen_rvfi_dii_set_field_const_i64(PC, pc_wdata, ctx->base.pc_next);
