--- conflicted
+++ resolved
@@ -31,199 +31,116 @@
 }
 #endif
 
-<<<<<<< HEAD
-static bool gen_hlv(DisasContext *ctx, int rs1, int rd, MemOp memop)
-{
-    REQUIRE_EXT(ctx, RVH);
-#ifndef CONFIG_USER_ONLY
-    check_access(ctx);
+static bool do_hlv(DisasContext *ctx, arg_r2 *a, MemOp mop)
+{
+#ifdef CONFIG_USER_ONLY
+    return false;
+#else
+    if (check_access(ctx)) {
+        int mem_idx = ctx->mem_idx | TB_FLAGS_PRIV_HYP_ACCESS_MASK;
 #ifdef TARGET_CHERI
-    if (ctx->capmode)
-        return gen_cap_load_mem_idx(ctx, rd, rs1, 0,
-            ctx->mem_idx | TB_FLAGS_PRIV_HYP_ACCESS_MASK, memop);
-=======
-static bool do_hlv(DisasContext *ctx, arg_r2 *a, MemOp mop)
-{
-#ifdef CONFIG_USER_ONLY
-    return false;
-#else
-    if (check_access(ctx)) {
+        if (ctx->capmode)
+            return gen_cap_load_mem_idx(ctx, a->rd, a->rs1, 0,
+                mem_idx, mop);
+#endif
+
         TCGv dest = dest_gpr(ctx, a->rd);
         TCGv addr = get_gpr(ctx, a->rs1, EXT_NONE);
+        gen_ddc_interposed_ld_tl(ctx, dest, /* Update addr in-place */ NULL,
+            addr, mem_idx, mop);
+        gen_set_gpr(ctx, a->rd, dest);
+    }
+    return true;
+#endif
+}
+
+static bool trans_hlv_b(DisasContext *ctx, arg_hlv_b *a)
+{
+    REQUIRE_EXT(ctx, RVH);
+    return do_hlv(ctx, a, MO_SB);
+}
+
+static bool trans_hlv_h(DisasContext *ctx, arg_hlv_h *a)
+{
+    REQUIRE_EXT(ctx, RVH);
+    return do_hlv(ctx, a, MO_TESW);
+}
+
+static bool trans_hlv_w(DisasContext *ctx, arg_hlv_w *a)
+{
+    REQUIRE_EXT(ctx, RVH);
+    return do_hlv(ctx, a, MO_TESL);
+}
+
+static bool trans_hlv_bu(DisasContext *ctx, arg_hlv_bu *a)
+{
+    REQUIRE_EXT(ctx, RVH);
+    return do_hlv(ctx, a, MO_UB);
+}
+
+static bool trans_hlv_hu(DisasContext *ctx, arg_hlv_hu *a)
+{
+    REQUIRE_EXT(ctx, RVH);
+    return do_hlv(ctx, a, MO_TEUW);
+}
+
+static bool do_hsv(DisasContext *ctx, arg_r2_s *a, MemOp mop)
+{
+#ifdef CONFIG_USER_ONLY
+    return false;
+#else
+    if (check_access(ctx)) {
         int mem_idx = ctx->mem_idx | TB_FLAGS_PRIV_HYP_ACCESS_MASK;
-        tcg_gen_qemu_ld_tl(dest, addr, mem_idx, mop);
-        gen_set_gpr(ctx, a->rd, dest);
-    }
-    return true;
->>>>>>> ec397e90
-#endif
-
-<<<<<<< HEAD
-    TCGv t0 = tcg_temp_new();
-    TCGv t1 = tcg_temp_new();
-
-    gen_get_gpr(t0, rs1);
-
-    gen_ddc_interposed_ld_tl(ctx, t1, /* Update addr in-place */ NULL, t0,
-        ctx->mem_idx | TB_FLAGS_PRIV_HYP_ACCESS_MASK, memop);
-    gen_set_gpr(rd, t1);
-=======
-static bool trans_hlv_b(DisasContext *ctx, arg_hlv_b *a)
-{
-    REQUIRE_EXT(ctx, RVH);
-    return do_hlv(ctx, a, MO_SB);
-}
->>>>>>> ec397e90
-
-static bool trans_hlv_h(DisasContext *ctx, arg_hlv_h *a)
-{
-    REQUIRE_EXT(ctx, RVH);
-    return do_hlv(ctx, a, MO_TESW);
-}
-
-
-static bool gen_hsv(DisasContext *ctx, int rs1, int rs2, MemOp memop)
-{
-    REQUIRE_EXT(ctx, RVH);
-<<<<<<< HEAD
-#ifndef CONFIG_USER_ONLY
-    check_access(ctx);
 #ifdef TARGET_CHERI
-    if (ctx->capmode)
-        return gen_cap_store_mem_idx(ctx, rs1, rs2, 0,
-            ctx->mem_idx | TB_FLAGS_PRIV_HYP_ACCESS_MASK, memop);
-#endif
-
-    TCGv t0 = tcg_temp_new();
-    TCGv dat = tcg_temp_new();
-
-    gen_get_gpr(t0, rs1);
-    gen_get_gpr(dat, rs2);
-
-    gen_ddc_interposed_st_tl(ctx, dat, /* Update addr in-place */ NULL, t0,
-        ctx->mem_idx | TB_FLAGS_PRIV_HYP_ACCESS_MASK, memop);
-
-    tcg_temp_free(t0);
-    tcg_temp_free(dat);
-    return true;
-#else
-    return false;
-#endif
-=======
-    return do_hlv(ctx, a, MO_TESL);
->>>>>>> ec397e90
-}
-
-static bool trans_hlv_b(DisasContext *ctx, arg_hlv_b *a)
-{
-<<<<<<< HEAD
-    return gen_hlv(ctx, a->rs1, a->rd, MO_SB);
-}
-
-static bool trans_hlv_h(DisasContext *ctx, arg_hlv_h *a)
-{
-    return gen_hlv(ctx, a->rs1, a->rd, MO_TESW);
-}
-
-static bool trans_hlv_w(DisasContext *ctx, arg_hlv_w *a)
-{
-    return gen_hlv(ctx, a->rs1, a->rd, MO_TESL);
-}
-
-static bool trans_hlv_bu(DisasContext *ctx, arg_hlv_bu *a)
-{
-    return gen_hlv(ctx, a->rs1, a->rd, MO_UB);
-=======
-    REQUIRE_EXT(ctx, RVH);
-    return do_hlv(ctx, a, MO_UB);
->>>>>>> ec397e90
-}
-
-static bool trans_hlv_hu(DisasContext *ctx, arg_hlv_hu *a)
-{
-<<<<<<< HEAD
-    return gen_hlv(ctx, a->rs1, a->rd, MO_TEUW);
-=======
-    REQUIRE_EXT(ctx, RVH);
-    return do_hlv(ctx, a, MO_TEUW);
-}
-
-static bool do_hsv(DisasContext *ctx, arg_r2_s *a, MemOp mop)
-{
-#ifdef CONFIG_USER_ONLY
-    return false;
-#else
-    if (check_access(ctx)) {
+        if (ctx->capmode)
+            return gen_cap_store_mem_idx(ctx, a->rs1, a->rs2, 0, mem_idx, mop);
+#endif
+        
         TCGv addr = get_gpr(ctx, a->rs1, EXT_NONE);
         TCGv data = get_gpr(ctx, a->rs2, EXT_NONE);
-        int mem_idx = ctx->mem_idx | TB_FLAGS_PRIV_HYP_ACCESS_MASK;
-        tcg_gen_qemu_st_tl(data, addr, mem_idx, mop);
-    }
-    return true;
-#endif
->>>>>>> ec397e90
+
+        gen_ddc_interposed_st_tl(ctx, data, /* Update addr in-place */ NULL,
+            addr, mem_idx, mop);
+    }
+    return true;
+#endif
 }
 
 static bool trans_hsv_b(DisasContext *ctx, arg_hsv_b *a)
 {
-<<<<<<< HEAD
-    return gen_hsv(ctx, a->rs1, a->rs2, MO_SB);
-=======
     REQUIRE_EXT(ctx, RVH);
     return do_hsv(ctx, a, MO_SB);
->>>>>>> ec397e90
 }
 
 static bool trans_hsv_h(DisasContext *ctx, arg_hsv_h *a)
 {
-<<<<<<< HEAD
-    return gen_hsv(ctx, a->rs1, a->rs2, MO_TESW);
-=======
     REQUIRE_EXT(ctx, RVH);
     return do_hsv(ctx, a, MO_TESW);
->>>>>>> ec397e90
 }
 
 static bool trans_hsv_w(DisasContext *ctx, arg_hsv_w *a)
 {
-<<<<<<< HEAD
-    return gen_hsv(ctx, a->rs1, a->rs2, MO_TESL);
-=======
     REQUIRE_EXT(ctx, RVH);
     return do_hsv(ctx, a, MO_TESL);
->>>>>>> ec397e90
 }
 
 static bool trans_hlv_wu(DisasContext *ctx, arg_hlv_wu *a)
 {
     REQUIRE_64BIT(ctx);
-<<<<<<< HEAD
-    return gen_hlv(ctx, a->rs1, a->rd, MO_TEUL);
-=======
     REQUIRE_EXT(ctx, RVH);
     return do_hlv(ctx, a, MO_TEUL);
->>>>>>> ec397e90
 }
 
 static bool trans_hlv_d(DisasContext *ctx, arg_hlv_d *a)
 {
-<<<<<<< HEAD
-
     REQUIRE_64BIT(ctx);
-    return gen_hlv(ctx, a->rs1, a->rd, MO_TEQ);
-=======
+    REQUIRE_EXT(ctx, RVH);
+    return do_hlv(ctx, a, MO_TEQ);
+}
+
+static bool trans_hsv_d(DisasContext *ctx, arg_hsv_d *a)
+{
     REQUIRE_64BIT(ctx);
-    REQUIRE_EXT(ctx, RVH);
-    return do_hlv(ctx, a, MO_TEQ);
->>>>>>> ec397e90
-}
-
-static bool trans_hsv_d(DisasContext *ctx, arg_hsv_d *a)
-{
-    REQUIRE_64BIT(ctx);
-<<<<<<< HEAD
-    return gen_hsv(ctx, a->rs1, a->rs2, MO_TEQ);
-=======
     REQUIRE_EXT(ctx, RVH);
     return do_hsv(ctx, a, MO_TEQ);
 }
@@ -239,7 +156,6 @@
         gen_set_gpr(ctx, a->rd, dest);
     }
     return true;
->>>>>>> ec397e90
 }
 #endif
 
@@ -247,23 +163,7 @@
 {
     REQUIRE_EXT(ctx, RVH);
 #ifndef CONFIG_USER_ONLY
-<<<<<<< HEAD
-    check_access(ctx);
-
-    TCGv t0 = tcg_temp_new();
-    TCGv t1 = tcg_temp_new();
-
-    gen_get_gpr(t0, a->rs1);
-
-    gen_helper_hyp_hlvx_hu(t1, cpu_env, t0);
-    gen_set_gpr(a->rd, t1);
-
-    tcg_temp_free(t0);
-    tcg_temp_free(t1);
-    return true;
-=======
     return do_hlvx(ctx, a, gen_helper_hyp_hlvx_hu);
->>>>>>> ec397e90
 #else
     return false;
 #endif
@@ -273,23 +173,7 @@
 {
     REQUIRE_EXT(ctx, RVH);
 #ifndef CONFIG_USER_ONLY
-<<<<<<< HEAD
-    check_access(ctx);
-
-    TCGv t0 = tcg_temp_new();
-    TCGv t1 = tcg_temp_new();
-
-    gen_get_gpr(t0, a->rs1);
-
-    gen_helper_hyp_hlvx_wu(t1, cpu_env, t0);
-    gen_set_gpr(a->rd, t1);
-
-    tcg_temp_free(t0);
-    tcg_temp_free(t1);
-    return true;
-=======
     return do_hlvx(ctx, a, gen_helper_hyp_hlvx_wu);
->>>>>>> ec397e90
 #else
     return false;
 #endif
