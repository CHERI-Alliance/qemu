project('qemu', ['c'], meson_version: '>=0.59.3',
        default_options: ['warning_level=1', 'c_std=gnu11', 'cpp_std=gnu++14', 'b_colorout=auto',
                          'b_staticpic=false', 'stdsplit=false'],
        version: files('VERSION'))

add_test_setup('quick', exclude_suites: ['block', 'slow', 'thorough'], is_default: true)
add_test_setup('slow', exclude_suites: ['block', 'thorough'], env: ['G_TEST_SLOW=1', 'SPEED=slow'])
add_test_setup('thorough', exclude_suites: ['block'], env: ['G_TEST_SLOW=1', 'SPEED=thorough'])

not_found = dependency('', required: false)
keyval = import('keyval')
ss = import('sourceset')
fs = import('fs')

sh = find_program('sh')
cc = meson.get_compiler('c')
config_host = keyval.load(meson.current_build_dir() / 'config-host.mak')
enable_modules = 'CONFIG_MODULES' in config_host
enable_static = 'CONFIG_STATIC' in config_host

# Allow both shared and static libraries unless --enable-static
static_kwargs = enable_static ? {'static': true} : {}

# Temporary directory used for files created while
# configure runs. Since it is in the build directory
# we can safely blow away any previous version of it
# (and we need not jump through hoops to try to delete
# it when configure exits.)
tmpdir = meson.current_build_dir() / 'meson-private/temp'

if get_option('qemu_suffix').startswith('/')
  error('qemu_suffix cannot start with a /')
endif

qemu_confdir = get_option('sysconfdir') / get_option('qemu_suffix')
qemu_datadir = get_option('datadir') / get_option('qemu_suffix')
qemu_docdir = get_option('docdir') / get_option('qemu_suffix')
qemu_moddir = get_option('libdir') / get_option('qemu_suffix')

qemu_desktopdir = get_option('datadir') / 'applications'
qemu_icondir = get_option('datadir') / 'icons'

config_host_data = configuration_data()
genh = []
qapi_trace_events = []

bsd_oses = ['gnu/kfreebsd', 'freebsd', 'netbsd', 'openbsd', 'dragonfly', 'darwin']
supported_oses = ['windows', 'freebsd', 'netbsd', 'openbsd', 'darwin', 'sunos', 'linux']
supported_cpus = ['ppc', 'ppc64', 's390x', 'riscv', 'x86', 'x86_64',
  'arm', 'aarch64', 'loongarch64', 'mips', 'mips64', 'sparc', 'sparc64']

cpu = host_machine.cpu_family()

# Unify riscv* to a single family.
if cpu in ['riscv32', 'riscv64']
  cpu = 'riscv'
endif

targetos = host_machine.system()

target_dirs = config_host['TARGET_DIRS'].split()
have_linux_user = false
have_bsd_user = false
have_system = false
foreach target : target_dirs
  have_linux_user = have_linux_user or target.endswith('linux-user')
  have_bsd_user = have_bsd_user or target.endswith('bsd-user')
  have_system = have_system or target.endswith('-softmmu')
endforeach
have_user = have_linux_user or have_bsd_user
have_tools = get_option('tools') \
  .disable_auto_if(not have_system) \
  .allowed()
have_ga = get_option('guest_agent') \
  .disable_auto_if(not have_system and not have_tools) \
  .require(targetos in ['sunos', 'linux', 'windows'],
           error_message: 'unsupported OS for QEMU guest agent') \
  .allowed()
have_block = have_system or have_tools

python = import('python').find_installation()

if cpu not in supported_cpus
  host_arch = 'unknown'
elif cpu == 'x86'
  host_arch = 'i386'
elif cpu == 'mips64'
  host_arch = 'mips'
else
  host_arch = cpu
endif

if cpu in ['x86', 'x86_64']
  kvm_targets = ['i386-softmmu', 'x86_64-softmmu']
elif cpu == 'aarch64'
  kvm_targets = ['aarch64-softmmu']
elif cpu == 's390x'
  kvm_targets = ['s390x-softmmu']
elif cpu in ['ppc', 'ppc64']
  kvm_targets = ['ppc-softmmu', 'ppc64-softmmu']
elif cpu in ['mips', 'mips64']
  kvm_targets = ['mips-softmmu', 'mipsel-softmmu', 'mips64-softmmu', 'mips64el-softmmu']
elif cpu in ['riscv']
  kvm_targets = ['riscv32-softmmu', 'riscv64-softmmu']
else
  kvm_targets = []
endif

kvm_targets_c = '""'
if get_option('kvm').allowed() and targetos == 'linux'
  kvm_targets_c = '"' + '" ,"'.join(kvm_targets) + '"'
endif
config_host_data.set('CONFIG_KVM_TARGETS', kvm_targets_c)

accelerator_targets = { 'CONFIG_KVM': kvm_targets }

if cpu in ['aarch64']
  accelerator_targets += {
    'CONFIG_HVF': ['aarch64-softmmu']
  }
endif

if cpu in ['x86', 'x86_64', 'arm', 'aarch64']
  # i386 emulator provides xenpv machine type for multiple architectures
  accelerator_targets += {
    'CONFIG_XEN': ['i386-softmmu', 'x86_64-softmmu'],
  }
endif
if cpu in ['x86', 'x86_64']
  accelerator_targets += {
    'CONFIG_HAX': ['i386-softmmu', 'x86_64-softmmu'],
    'CONFIG_HVF': ['x86_64-softmmu'],
    'CONFIG_NVMM': ['i386-softmmu', 'x86_64-softmmu'],
    'CONFIG_WHPX': ['i386-softmmu', 'x86_64-softmmu'],
  }
endif

modular_tcg = []
# Darwin does not support references to thread-local variables in modules
if targetos != 'darwin'
  modular_tcg = ['i386-softmmu', 'x86_64-softmmu']
endif

edk2_targets = [ 'arm-softmmu', 'aarch64-softmmu', 'morello-softmmu', 'i386-softmmu', 'x86_64-softmmu' ]
unpack_edk2_blobs = false
foreach target : edk2_targets
  if target in target_dirs
    bzip2 = find_program('bzip2', required: get_option('install_blobs'))
    unpack_edk2_blobs = bzip2.found()
    break
  endif
endforeach

dtrace = not_found
stap = not_found
if 'dtrace' in get_option('trace_backends')
  dtrace = find_program('dtrace', required: true)
  stap = find_program('stap', required: false)
  if stap.found()
    # Workaround to avoid dtrace(1) producing a file with 'hidden' symbol
    # visibility. Define STAP_SDT_V2 to produce 'default' symbol visibility
    # instead. QEMU --enable-modules depends on this because the SystemTap
    # semaphores are linked into the main binary and not the module's shared
    # object.
    add_global_arguments('-DSTAP_SDT_V2',
                         native: false, language: ['c', 'cpp', 'objc'])
  endif
endif

##################
# Compiler flags #
##################

qemu_cflags = config_host['QEMU_CFLAGS'].split()
qemu_cxxflags = config_host['QEMU_CXXFLAGS'].split()
qemu_ldflags = config_host['QEMU_LDFLAGS'].split()

if get_option('gprof')
  qemu_cflags += ['-p']
  qemu_cxxflags += ['-p']
  qemu_ldflags += ['-p']
endif

# Specify linker-script with add_project_link_arguments so that it is not placed
# within a linker --start-group/--end-group pair
if get_option('fuzzing')
  add_project_link_arguments(['-Wl,-T,',
                              (meson.current_source_dir() / 'tests/qtest/fuzz/fork_fuzz.ld')],
                             native: false, language: ['c', 'cpp', 'objc'])

  # Specify a filter to only instrument code that is directly related to
  # virtual-devices.
  configure_file(output: 'instrumentation-filter',
                 input: 'scripts/oss-fuzz/instrumentation-filter-template',
                 copy: true)
  add_global_arguments(
      cc.get_supported_arguments('-fsanitize-coverage-allowlist=instrumentation-filter'),
      native: false, language: ['c', 'cpp', 'objc'])

  if get_option('fuzzing_engine') == ''
    # Add CFLAGS to tell clang to add fuzzer-related instrumentation to all the
    # compiled code.  To build non-fuzzer binaries with --enable-fuzzing, link
    # everything with fsanitize=fuzzer-no-link. Otherwise, the linker will be
    # unable to bind the fuzzer-related callbacks added by instrumentation.
    add_global_arguments('-fsanitize=fuzzer-no-link',
                         native: false, language: ['c', 'cpp', 'objc'])
    add_global_link_arguments('-fsanitize=fuzzer-no-link',
                              native: false, language: ['c', 'cpp', 'objc'])
    # For the actual fuzzer binaries, we need to link against the libfuzzer
    # library. They need to be configurable, to support OSS-Fuzz
    fuzz_exe_ldflags = ['-fsanitize=fuzzer']
  else
    # LIB_FUZZING_ENGINE was set; assume we are running on OSS-Fuzz, and
    # the needed CFLAGS have already been provided
    fuzz_exe_ldflags = get_option('fuzzing_engine').split()
  endif
endif

add_global_arguments(qemu_cflags, native: false, language: ['c', 'objc'])
add_global_arguments(qemu_cxxflags, native: false, language: ['cpp'])
add_global_link_arguments(qemu_ldflags, native: false, language: ['c', 'cpp', 'objc'])

if targetos == 'linux'
  add_project_arguments('-isystem', meson.current_source_dir() / 'linux-headers',
                        '-isystem', 'linux-headers',
                        language: ['c', 'cpp'])
endif

add_project_arguments('-iquote', '.',
                      '-iquote', meson.current_source_dir(),
                      '-iquote', meson.current_source_dir() / 'include',
                      '-iquote', meson.current_source_dir() / 'disas/libvixl',
                      language: ['c', 'cpp', 'objc'])

link_language = meson.get_external_property('link_language', 'cpp')
if link_language == 'cpp'
  add_languages('cpp', required: true, native: false)
  cxx = meson.get_compiler('cpp')
  linker = cxx
else
  linker = cc
endif
if host_machine.system() == 'darwin'
  add_languages('objc', required: false, native: false)
endif

sparse = find_program('cgcc', required: get_option('sparse'))
if sparse.found()
  run_target('sparse',
             command: [find_program('scripts/check_sparse.py'),
                       'compile_commands.json', sparse.full_path(), '-Wbitwise',
                       '-Wno-transparent-union', '-Wno-old-initializer',
                       '-Wno-non-pointer-null'])
endif

###########################################
# Target-specific checks and dependencies #
###########################################

# Fuzzing
if get_option('fuzzing') and get_option('fuzzing_engine') == '' and \
    not cc.links('''
          #include <stdint.h>
          #include <sys/types.h>
          int LLVMFuzzerTestOneInput(const uint8_t *Data, size_t Size);
          int LLVMFuzzerTestOneInput(const uint8_t *Data, size_t Size) { return 0; }
        ''',
        args: ['-Werror', '-fsanitize=fuzzer'])
  error('Your compiler does not support -fsanitize=fuzzer')
endif

# Tracing backends
if 'ftrace' in get_option('trace_backends') and targetos != 'linux'
  error('ftrace is supported only on Linux')
endif
if 'syslog' in get_option('trace_backends') and not cc.compiles('''
    #include <syslog.h>
    int main(void) {
        openlog("qemu", LOG_PID, LOG_DAEMON);
        syslog(LOG_INFO, "configure");
        return 0;
    }''')
  error('syslog is not supported on this system')
endif

# Miscellaneous Linux-only features
get_option('mpath') \
  .require(targetos == 'linux', error_message: 'Multipath is supported only on Linux')

multiprocess_allowed = get_option('multiprocess') \
  .require(targetos == 'linux', error_message: 'Multiprocess QEMU is supported only on Linux') \
  .allowed()

have_tpm = get_option('tpm') \
  .require(targetos != 'windows', error_message: 'TPM emulation only available on POSIX systems') \
  .allowed()

# Target-specific libraries and flags
libm = cc.find_library('m', required: false)
threads = dependency('threads')
util = cc.find_library('util', required: false)
winmm = []
socket = []
version_res = []
coref = []
iokit = []
emulator_link_args = []
nvmm =not_found
hvf = not_found
midl = not_found
widl = not_found
host_dsosuf = '.so'
if targetos == 'windows'
  midl = find_program('midl', required: false)
  widl = find_program('widl', required: false)
  socket = cc.find_library('ws2_32')
  winmm = cc.find_library('winmm')

  win = import('windows')
  version_res = win.compile_resources('version.rc',
                                      depend_files: files('pc-bios/qemu-nsis.ico'),
                                      include_directories: include_directories('.'))
  host_dsosuf = '.dll'
elif targetos == 'darwin'
  coref = dependency('appleframeworks', modules: 'CoreFoundation')
  iokit = dependency('appleframeworks', modules: 'IOKit', required: false)
  host_dsosuf = '.dylib'
elif targetos == 'sunos'
  socket = [cc.find_library('socket'),
            cc.find_library('nsl'),
            cc.find_library('resolv')]
elif targetos == 'haiku'
  socket = [cc.find_library('posix_error_mapper'),
            cc.find_library('network'),
            cc.find_library('bsd')]
elif targetos == 'openbsd'
  if get_option('tcg').allowed() and target_dirs.length() > 0
    # Disable OpenBSD W^X if available
    emulator_link_args = cc.get_supported_link_arguments('-Wl,-z,wxneeded')
  endif
endif

# Target-specific configuration of accelerators
accelerators = []
if get_option('kvm').allowed() and targetos == 'linux'
  accelerators += 'CONFIG_KVM'
endif
if get_option('xen').allowed() and 'CONFIG_XEN_BACKEND' in config_host
  accelerators += 'CONFIG_XEN'
  have_xen_pci_passthrough = get_option('xen_pci_passthrough').allowed() and targetos == 'linux'
else
  have_xen_pci_passthrough = false
endif
if get_option('whpx').allowed() and targetos == 'windows'
  if get_option('whpx').enabled() and host_machine.cpu() != 'x86_64'
    error('WHPX requires 64-bit host')
  elif cc.has_header('WinHvPlatform.h', required: get_option('whpx')) and \
       cc.has_header('WinHvEmulation.h', required: get_option('whpx'))
    accelerators += 'CONFIG_WHPX'
  endif
endif
if get_option('hvf').allowed()
  hvf = dependency('appleframeworks', modules: 'Hypervisor',
                   required: get_option('hvf'))
  if hvf.found()
    accelerators += 'CONFIG_HVF'
  endif
endif
if get_option('hax').allowed()
  if get_option('hax').enabled() or targetos in ['windows', 'darwin', 'netbsd']
    accelerators += 'CONFIG_HAX'
  endif
endif
if targetos == 'netbsd'
  nvmm = cc.find_library('nvmm', required: get_option('nvmm'))
  if nvmm.found()
    accelerators += 'CONFIG_NVMM'
  endif
endif

tcg_arch = host_arch
if get_option('tcg').allowed()
  if host_arch == 'unknown'
    if get_option('tcg_interpreter')
      warning('Unsupported CPU @0@, will use TCG with TCI (slow)'.format(cpu))
    else
      error('Unsupported CPU @0@, try --enable-tcg-interpreter'.format(cpu))
    endif
  elif get_option('tcg_interpreter')
    warning('Use of the TCG interpreter is not recommended on this host')
    warning('architecture. There is a native TCG execution backend available')
    warning('which provides substantially better performance and reliability.')
    warning('It is strongly recommended to remove the --enable-tcg-interpreter')
    warning('configuration option on this architecture to use the native')
    warning('backend.')
  endif
  if get_option('tcg_interpreter')
    tcg_arch = 'tci'
  elif host_arch == 'sparc64'
    tcg_arch = 'sparc'
  elif host_arch == 'x86_64'
    tcg_arch = 'i386'
  elif host_arch == 'ppc64'
    tcg_arch = 'ppc'
  endif
  add_project_arguments('-iquote', meson.current_source_dir() / 'tcg' / tcg_arch,
                        language: ['c', 'cpp', 'objc'])

  accelerators += 'CONFIG_TCG'
  config_host += { 'CONFIG_TCG': 'y' }
endif

if 'CONFIG_KVM' not in accelerators and get_option('kvm').enabled()
  error('KVM not available on this platform')
endif
if 'CONFIG_HVF' not in accelerators and get_option('hvf').enabled()
  error('HVF not available on this platform')
endif
if 'CONFIG_NVMM' not in accelerators and get_option('nvmm').enabled()
  error('NVMM not available on this platform')
endif
if 'CONFIG_WHPX' not in accelerators and get_option('whpx').enabled()
  error('WHPX not available on this platform')
endif
if not have_xen_pci_passthrough and get_option('xen_pci_passthrough').enabled()
  if 'CONFIG_XEN' in accelerators
    error('Xen PCI passthrough not available on this platform')
  else
    error('Xen PCI passthrough requested but Xen not enabled')
  endif
endif

################
# Dependencies #
################

# The path to glib.h is added to all compilation commands.  This was
# grandfathered in from the QEMU Makefiles.
add_project_arguments(config_host['GLIB_CFLAGS'].split(),
                      native: false, language: ['c', 'cpp', 'objc'])
glib = declare_dependency(compile_args: config_host['GLIB_CFLAGS'].split(),
                          link_args: config_host['GLIB_LIBS'].split(),
                          version: config_host['GLIB_VERSION'])
# override glib dep with the configure results (for subprojects)
meson.override_dependency('glib-2.0', glib)

gio = not_found
if 'CONFIG_GIO' in config_host
  gio = declare_dependency(compile_args: config_host['GIO_CFLAGS'].split(),
                           link_args: config_host['GIO_LIBS'].split(),
                           version: config_host['GLIB_VERSION'])
endif
lttng = not_found
if 'ust' in get_option('trace_backends')
  lttng = dependency('lttng-ust', required: true, method: 'pkg-config',
                     kwargs: static_kwargs)
endif
pixman = not_found
if have_system or have_tools
  pixman = dependency('pixman-1', required: have_system, version:'>=0.21.8',
                      method: 'pkg-config', kwargs: static_kwargs)
endif
zlib = dependency('zlib', required: true, kwargs: static_kwargs)

libaio = not_found
if not get_option('linux_aio').auto() or have_block
  libaio = cc.find_library('aio', has_headers: ['libaio.h'],
                           required: get_option('linux_aio'),
                           kwargs: static_kwargs)
endif
linux_io_uring = not_found
if not get_option('linux_io_uring').auto() or have_block
  linux_io_uring = dependency('liburing', version: '>=0.3',
                              required: get_option('linux_io_uring'),
                              method: 'pkg-config', kwargs: static_kwargs)
endif
libnfs = not_found
if not get_option('libnfs').auto() or have_block
  libnfs = dependency('libnfs', version: '>=1.9.3',
                      required: get_option('libnfs'),
                      method: 'pkg-config', kwargs: static_kwargs)
endif

libattr_test = '''
  #include <stddef.h>
  #include <sys/types.h>
  #ifdef CONFIG_LIBATTR
  #include <attr/xattr.h>
  #else
  #include <sys/xattr.h>
  #endif
  int main(void) { getxattr(NULL, NULL, NULL, 0); setxattr(NULL, NULL, NULL, 0, 0); return 0; }'''

libattr = not_found
have_old_libattr = false
if get_option('attr').allowed()
  if cc.links(libattr_test)
    libattr = declare_dependency()
  else
    libattr = cc.find_library('attr', has_headers: ['attr/xattr.h'],
                              required: get_option('attr'),
                              kwargs: static_kwargs)
    if libattr.found() and not \
      cc.links(libattr_test, dependencies: libattr, args: '-DCONFIG_LIBATTR')
      libattr = not_found
      if get_option('attr').enabled()
        error('could not link libattr')
      else
        warning('could not link libattr, disabling')
      endif
    else
      have_old_libattr = libattr.found()
    endif
  endif
endif

cocoa = dependency('appleframeworks', modules: 'Cocoa', required: get_option('cocoa'))
if cocoa.found() and get_option('sdl').enabled()
  error('Cocoa and SDL cannot be enabled at the same time')
endif
if cocoa.found() and get_option('gtk').enabled()
  error('Cocoa and GTK+ cannot be enabled at the same time')
endif

seccomp = not_found
if not get_option('seccomp').auto() or have_system or have_tools
  seccomp = dependency('libseccomp', version: '>=2.3.0',
                       required: get_option('seccomp'),
                       method: 'pkg-config', kwargs: static_kwargs)
endif

libcap_ng = not_found
if not get_option('cap_ng').auto() or have_system or have_tools
  libcap_ng = cc.find_library('cap-ng', has_headers: ['cap-ng.h'],
                              required: get_option('cap_ng'),
                              kwargs: static_kwargs)
endif
if libcap_ng.found() and not cc.links('''
   #include <cap-ng.h>
   int main(void)
   {
     capng_capability_to_name(CAPNG_EFFECTIVE);
     return 0;
   }''', dependencies: libcap_ng)
  libcap_ng = not_found
  if get_option('cap_ng').enabled()
    error('could not link libcap-ng')
  else
    warning('could not link libcap-ng, disabling')
  endif
endif

if get_option('xkbcommon').auto() and not have_system and not have_tools
  xkbcommon = not_found
else
  xkbcommon = dependency('xkbcommon', required: get_option('xkbcommon'),
                         method: 'pkg-config', kwargs: static_kwargs)
endif

vde = not_found
if not get_option('vde').auto() or have_system or have_tools
  vde = cc.find_library('vdeplug', has_headers: ['libvdeplug.h'],
                           required: get_option('vde'),
                           kwargs: static_kwargs)
endif
if vde.found() and not cc.links('''
   #include <libvdeplug.h>
   int main(void)
   {
     struct vde_open_args a = {0, 0, 0};
     char s[] = "";
     vde_open(s, s, &a);
     return 0;
   }''', dependencies: vde)
  vde = not_found
  if get_option('cap_ng').enabled()
    error('could not link libvdeplug')
  else
    warning('could not link libvdeplug, disabling')
  endif
endif

pulse = not_found
if not get_option('pa').auto() or (targetos == 'linux' and have_system)
  pulse = dependency('libpulse', required: get_option('pa'),
                     method: 'pkg-config', kwargs: static_kwargs)
endif
alsa = not_found
if not get_option('alsa').auto() or (targetos == 'linux' and have_system)
  alsa = dependency('alsa', required: get_option('alsa'),
                    method: 'pkg-config', kwargs: static_kwargs)
endif
jack = not_found
if not get_option('jack').auto() or have_system
  jack = dependency('jack', required: get_option('jack'),
                    method: 'pkg-config', kwargs: static_kwargs)
endif

spice_protocol = not_found
if not get_option('spice_protocol').auto() or have_system
  spice_protocol = dependency('spice-protocol', version: '>=0.12.3',
                              required: get_option('spice_protocol'),
                              method: 'pkg-config', kwargs: static_kwargs)
endif
spice = not_found
if not get_option('spice').auto() or have_system
  spice = dependency('spice-server', version: '>=0.12.5',
                     required: get_option('spice'),
                     method: 'pkg-config', kwargs: static_kwargs)
endif
spice_headers = spice.partial_dependency(compile_args: true, includes: true)

rt = cc.find_library('rt', required: false)

libiscsi = not_found
if not get_option('libiscsi').auto() or have_block
  libiscsi = dependency('libiscsi', version: '>=1.9.0',
                         required: get_option('libiscsi'),
                         method: 'pkg-config', kwargs: static_kwargs)
endif
zstd = not_found
if not get_option('zstd').auto() or have_block
  zstd = dependency('libzstd', version: '>=1.4.0',
                    required: get_option('zstd'),
                    method: 'pkg-config', kwargs: static_kwargs)
endif
virgl = not_found

have_vhost_user_gpu = have_tools and targetos == 'linux' and pixman.found()
if not get_option('virglrenderer').auto() or have_system or have_vhost_user_gpu
  virgl = dependency('virglrenderer',
                     method: 'pkg-config',
                     required: get_option('virglrenderer'),
                     kwargs: static_kwargs)
endif
curl = not_found
if not get_option('curl').auto() or have_block
  curl = dependency('libcurl', version: '>=7.29.0',
                    method: 'pkg-config',
                    required: get_option('curl'),
                    kwargs: static_kwargs)
endif
libudev = not_found
if targetos == 'linux' and (have_system or have_tools)
  libudev = dependency('libudev',
                       method: 'pkg-config',
                       required: get_option('libudev'),
                       kwargs: static_kwargs)
endif

mpathlibs = [libudev]
mpathpersist = not_found
mpathpersist_new_api = false
if targetos == 'linux' and have_tools and get_option('mpath').allowed()
  mpath_test_source_new = '''
    #include <libudev.h>
    #include <mpath_persist.h>
    unsigned mpath_mx_alloc_len = 1024;
    int logsink;
    static struct config *multipath_conf;
    extern struct udev *udev;
    extern struct config *get_multipath_config(void);
    extern void put_multipath_config(struct config *conf);
    struct udev *udev;
    struct config *get_multipath_config(void) { return multipath_conf; }
    void put_multipath_config(struct config *conf) { }
    int main(void) {
        udev = udev_new();
        multipath_conf = mpath_lib_init();
        return 0;
    }'''
  mpath_test_source_old = '''
      #include <libudev.h>
      #include <mpath_persist.h>
      unsigned mpath_mx_alloc_len = 1024;
      int logsink;
      int main(void) {
          struct udev *udev = udev_new();
          mpath_lib_init(udev);
          return 0;
      }'''
  libmpathpersist = cc.find_library('mpathpersist',
                                    required: get_option('mpath'),
                                    kwargs: static_kwargs)
  if libmpathpersist.found()
    mpathlibs += libmpathpersist
    if enable_static
      mpathlibs += cc.find_library('devmapper',
                                     required: get_option('mpath'),
                                     kwargs: static_kwargs)
    endif
    mpathlibs += cc.find_library('multipath',
                                 required: get_option('mpath'),
                                 kwargs: static_kwargs)
    foreach lib: mpathlibs
      if not lib.found()
        mpathlibs = []
        break
      endif
    endforeach
    if mpathlibs.length() == 0
      msg = 'Dependencies missing for libmpathpersist'
    elif cc.links(mpath_test_source_new, dependencies: mpathlibs)
      mpathpersist = declare_dependency(dependencies: mpathlibs)
      mpathpersist_new_api = true
    elif cc.links(mpath_test_source_old, dependencies: mpathlibs)
      mpathpersist = declare_dependency(dependencies: mpathlibs)
    else
      msg = 'Cannot detect libmpathpersist API'
    endif
    if not mpathpersist.found()
      if get_option('mpath').enabled()
        error(msg)
      else
        warning(msg + ', disabling')
      endif
    endif
  endif
endif

iconv = not_found
curses = not_found
if have_system and get_option('curses').allowed()
  curses_test = '''
    #if defined(__APPLE__) || defined(__OpenBSD__)
    #define _XOPEN_SOURCE_EXTENDED 1
    #endif
    #include <locale.h>
    #include <curses.h>
    #include <wchar.h>
    int main(void) {
      wchar_t wch = L'w';
      setlocale(LC_ALL, "");
      resize_term(0, 0);
      addwstr(L"wide chars\n");
      addnwstr(&wch, 1);
      add_wch(WACS_DEGREE);
      return 0;
    }'''

  curses_dep_list = targetos == 'windows' ? ['ncurses', 'ncursesw'] : ['ncursesw']
  foreach curses_dep : curses_dep_list
    if not curses.found()
      curses = dependency(curses_dep,
                          required: false,
                          method: 'pkg-config',
                          kwargs: static_kwargs)
    endif
  endforeach
  msg = get_option('curses').enabled() ? 'curses library not found' : ''
  curses_compile_args = ['-DNCURSES_WIDECHAR=1']
  if curses.found()
    if cc.links(curses_test, args: curses_compile_args, dependencies: [curses])
      curses = declare_dependency(compile_args: curses_compile_args, dependencies: [curses])
    else
      msg = 'curses package not usable'
      curses = not_found
    endif
  endif
  if not curses.found()
    has_curses_h = cc.has_header('curses.h', args: curses_compile_args)
    if targetos != 'windows' and not has_curses_h
      message('Trying with /usr/include/ncursesw')
      curses_compile_args += ['-I/usr/include/ncursesw']
      has_curses_h = cc.has_header('curses.h', args: curses_compile_args)
    endif
    if has_curses_h
      curses_libname_list = (targetos == 'windows' ? ['pdcurses'] : ['ncursesw', 'cursesw'])
      foreach curses_libname : curses_libname_list
        libcurses = cc.find_library(curses_libname,
                                    required: false,
                                    kwargs: static_kwargs)
        if libcurses.found()
          if cc.links(curses_test, args: curses_compile_args, dependencies: libcurses)
            curses = declare_dependency(compile_args: curses_compile_args,
                                        dependencies: [libcurses])
            break
          else
            msg = 'curses library not usable'
          endif
        endif
      endforeach
    endif
  endif
  if get_option('iconv').allowed()
    foreach link_args : [ ['-liconv'], [] ]
      # Programs will be linked with glib and this will bring in libiconv on FreeBSD.
      # We need to use libiconv if available because mixing libiconv's headers with
      # the system libc does not work.
      # However, without adding glib to the dependencies -L/usr/local/lib will not be
      # included in the command line and libiconv will not be found.
      if cc.links('''
        #include <iconv.h>
        int main(void) {
          iconv_t conv = iconv_open("WCHAR_T", "UCS-2");
          return conv != (iconv_t) -1;
        }''', args: config_host['GLIB_CFLAGS'].split() + config_host['GLIB_LIBS'].split() + link_args)
        iconv = declare_dependency(link_args: link_args, dependencies: glib)
        break
      endif
    endforeach
  endif
  if curses.found() and not iconv.found()
    if get_option('iconv').enabled()
      error('iconv not available')
    endif
    msg = 'iconv required for curses UI but not available'
    curses = not_found
  endif
  if not curses.found() and msg != ''
    if get_option('curses').enabled()
      error(msg)
    else
      warning(msg + ', disabling')
    endif
  endif
endif

brlapi = not_found
if not get_option('brlapi').auto() or have_system
  brlapi = cc.find_library('brlapi', has_headers: ['brlapi.h'],
                         required: get_option('brlapi'),
                         kwargs: static_kwargs)
  if brlapi.found() and not cc.links('''
     #include <brlapi.h>
     #include <stddef.h>
     int main(void) { return brlapi__openConnection (NULL, NULL, NULL); }''', dependencies: brlapi)
    brlapi = not_found
    if get_option('brlapi').enabled()
      error('could not link brlapi')
    else
      warning('could not link brlapi, disabling')
    endif
  endif
endif

sdl = not_found
if not get_option('sdl').auto() or (have_system and not cocoa.found())
  sdl = dependency('sdl2', required: get_option('sdl'), kwargs: static_kwargs)
  sdl_image = not_found
endif
if sdl.found()
  # work around 2.0.8 bug
  sdl = declare_dependency(compile_args: '-Wno-undef',
                           dependencies: sdl)
  sdl_image = dependency('SDL2_image', required: get_option('sdl_image'),
                         method: 'pkg-config', kwargs: static_kwargs)
else
  if get_option('sdl_image').enabled()
    error('sdl-image required, but SDL was @0@'.format(
          get_option('sdl').disabled() ? 'disabled' : 'not found'))
  endif
  sdl_image = not_found
endif

rbd = not_found
if not get_option('rbd').auto() or have_block
  librados = cc.find_library('rados', required: get_option('rbd'),
                             kwargs: static_kwargs)
  librbd = cc.find_library('rbd', has_headers: ['rbd/librbd.h'],
                           required: get_option('rbd'),
                           kwargs: static_kwargs)
  if librados.found() and librbd.found()
    if cc.links('''
      #include <stdio.h>
      #include <rbd/librbd.h>
      int main(void) {
        rados_t cluster;
        rados_create(&cluster, NULL);
        #if LIBRBD_VERSION_CODE < LIBRBD_VERSION(1, 12, 0)
        #error
        #endif
        return 0;
      }''', dependencies: [librbd, librados])
      rbd = declare_dependency(dependencies: [librbd, librados])
    elif get_option('rbd').enabled()
      error('librbd >= 1.12.0 required')
    else
      warning('librbd >= 1.12.0 not found, disabling')
    endif
  endif
endif

glusterfs = not_found
glusterfs_ftruncate_has_stat = false
glusterfs_iocb_has_stat = false
if not get_option('glusterfs').auto() or have_block
  glusterfs = dependency('glusterfs-api', version: '>=3',
                         required: get_option('glusterfs'),
                         method: 'pkg-config', kwargs: static_kwargs)
  if glusterfs.found()
    glusterfs_ftruncate_has_stat = cc.links('''
      #include <glusterfs/api/glfs.h>

      int
      main(void)
      {
          /* new glfs_ftruncate() passes two additional args */
          return glfs_ftruncate(NULL, 0, NULL, NULL);
      }
    ''', dependencies: glusterfs)
    glusterfs_iocb_has_stat = cc.links('''
      #include <glusterfs/api/glfs.h>

      /* new glfs_io_cbk() passes two additional glfs_stat structs */
      static void
      glusterfs_iocb(glfs_fd_t *fd, ssize_t ret, struct glfs_stat *prestat, struct glfs_stat *poststat, void *data)
      {}

      int
      main(void)
      {
          glfs_io_cbk iocb = &glusterfs_iocb;
          iocb(NULL, 0 , NULL, NULL, NULL);
          return 0;
      }
    ''', dependencies: glusterfs)
  endif
endif

libssh = not_found
if not get_option('libssh').auto() or have_block
  libssh = dependency('libssh', version: '>=0.8.7',
                    method: 'pkg-config',
                    required: get_option('libssh'),
                    kwargs: static_kwargs)
endif

libbzip2 = not_found
if not get_option('bzip2').auto() or have_block
  libbzip2 = cc.find_library('bz2', has_headers: ['bzlib.h'],
                             required: get_option('bzip2'),
                             kwargs: static_kwargs)
  if libbzip2.found() and not cc.links('''
     #include <bzlib.h>
     int main(void) { BZ2_bzlibVersion(); return 0; }''', dependencies: libbzip2)
    libbzip2 = not_found
    if get_option('bzip2').enabled()
      error('could not link libbzip2')
    else
      warning('could not link libbzip2, disabling')
    endif
  endif
endif

liblzfse = not_found
if not get_option('lzfse').auto() or have_block
  liblzfse = cc.find_library('lzfse', has_headers: ['lzfse.h'],
                             required: get_option('lzfse'),
                             kwargs: static_kwargs)
endif
if liblzfse.found() and not cc.links('''
   #include <lzfse.h>
   int main(void) { lzfse_decode_scratch_size(); return 0; }''', dependencies: liblzfse)
  liblzfse = not_found
  if get_option('lzfse').enabled()
    error('could not link liblzfse')
  else
    warning('could not link liblzfse, disabling')
  endif
endif

oss = not_found
if get_option('oss').allowed() and have_system
  if not cc.has_header('sys/soundcard.h')
    # not found
  elif targetos == 'netbsd'
    oss = cc.find_library('ossaudio', required: get_option('oss'),
                          kwargs: static_kwargs)
  else
    oss = declare_dependency()
  endif

  if not oss.found()
    if get_option('oss').enabled()
      error('OSS not found')
    endif
  endif
endif
dsound = not_found
if not get_option('dsound').auto() or (targetos == 'windows' and have_system)
  if cc.has_header('dsound.h')
    dsound = declare_dependency(link_args: ['-lole32', '-ldxguid'])
  endif

  if not dsound.found()
    if get_option('dsound').enabled()
      error('DirectSound not found')
    endif
  endif
endif

coreaudio = not_found
if not get_option('coreaudio').auto() or (targetos == 'darwin' and have_system)
  coreaudio = dependency('appleframeworks', modules: 'CoreAudio',
                         required: get_option('coreaudio'))
endif

opengl = not_found
if 'CONFIG_OPENGL' in config_host
  opengl = declare_dependency(compile_args: config_host['OPENGL_CFLAGS'].split(),
                              link_args: config_host['OPENGL_LIBS'].split())
endif
gbm = not_found
if (have_system or have_tools) and (virgl.found() or opengl.found())
  gbm = dependency('gbm', method: 'pkg-config', required: false,
                   kwargs: static_kwargs)
endif
have_vhost_user_gpu = have_vhost_user_gpu and virgl.found() and gbm.found()

gnutls = not_found
gnutls_crypto = not_found
if get_option('gnutls').enabled() or (get_option('gnutls').auto() and have_system)
  # For general TLS support our min gnutls matches
  # that implied by our platform support matrix
  #
  # For the crypto backends, we look for a newer
  # gnutls:
  #
  #   Version 3.6.8  is needed to get XTS
  #   Version 3.6.13 is needed to get PBKDF
  #   Version 3.6.14 is needed to get HW accelerated XTS
  #
  # If newer enough gnutls isn't available, we can
  # still use a different crypto backend to satisfy
  # the platform support requirements
  gnutls_crypto = dependency('gnutls', version: '>=3.6.14',
                             method: 'pkg-config',
                             required: false,
                             kwargs: static_kwargs)
  if gnutls_crypto.found()
    gnutls = gnutls_crypto
  else
    # Our min version if all we need is TLS
    gnutls = dependency('gnutls', version: '>=3.5.18',
                        method: 'pkg-config',
                        required: get_option('gnutls'),
                        kwargs: static_kwargs)
  endif
endif

# We prefer use of gnutls for crypto, unless the options
# explicitly asked for nettle or gcrypt.
#
# If gnutls isn't available for crypto, then we'll prefer
# gcrypt over nettle for performance reasons.
gcrypt = not_found
nettle = not_found
xts = 'none'

if get_option('nettle').enabled() and get_option('gcrypt').enabled()
  error('Only one of gcrypt & nettle can be enabled')
endif

# Explicit nettle/gcrypt request, so ignore gnutls for crypto
if get_option('nettle').enabled() or get_option('gcrypt').enabled()
  gnutls_crypto = not_found
endif

if not gnutls_crypto.found()
  if (not get_option('gcrypt').auto() or have_system) and not get_option('nettle').enabled()
    gcrypt = dependency('libgcrypt', version: '>=1.8',
                        method: 'config-tool',
                        required: get_option('gcrypt'),
                        kwargs: static_kwargs)
    # Debian has removed -lgpg-error from libgcrypt-config
    # as it "spreads unnecessary dependencies" which in
    # turn breaks static builds...
    if gcrypt.found() and enable_static
      gcrypt = declare_dependency(dependencies: [
        gcrypt,
        cc.find_library('gpg-error', required: true, kwargs: static_kwargs)])
    endif
  endif
  if (not get_option('nettle').auto() or have_system) and not gcrypt.found()
    nettle = dependency('nettle', version: '>=3.4',
                        method: 'pkg-config',
                        required: get_option('nettle'),
                        kwargs: static_kwargs)
    if nettle.found() and not cc.has_header('nettle/xts.h', dependencies: nettle)
      xts = 'private'
    endif
  endif
endif

gtk = not_found
gtkx11 = not_found
vte = not_found
if not get_option('gtk').auto() or (have_system and not cocoa.found())
  gtk = dependency('gtk+-3.0', version: '>=3.22.0',
                   method: 'pkg-config',
                   required: get_option('gtk'),
                   kwargs: static_kwargs)
  if gtk.found()
    gtkx11 = dependency('gtk+-x11-3.0', version: '>=3.22.0',
                        method: 'pkg-config',
                        required: false,
                        kwargs: static_kwargs)
    gtk = declare_dependency(dependencies: [gtk, gtkx11])

    if not get_option('vte').auto() or have_system
      vte = dependency('vte-2.91',
                       method: 'pkg-config',
                       required: get_option('vte'),
                       kwargs: static_kwargs)
    endif
  endif
endif

x11 = not_found
if gtkx11.found()
  x11 = dependency('x11', method: 'pkg-config', required: gtkx11.found(),
                   kwargs: static_kwargs)
endif
vnc = not_found
png = not_found
jpeg = not_found
sasl = not_found
if get_option('vnc').allowed() and have_system
  vnc = declare_dependency() # dummy dependency
  png = dependency('libpng', required: get_option('vnc_png'),
                   method: 'pkg-config', kwargs: static_kwargs)
  jpeg = dependency('libjpeg', required: get_option('vnc_jpeg'),
                    method: 'pkg-config', kwargs: static_kwargs)
  sasl = cc.find_library('sasl2', has_headers: ['sasl/sasl.h'],
                         required: get_option('vnc_sasl'),
                         kwargs: static_kwargs)
  if sasl.found()
    sasl = declare_dependency(dependencies: sasl,
                              compile_args: '-DSTRUCT_IOVEC_DEFINED')
  endif
endif

pam = not_found
if not get_option('auth_pam').auto() or have_system
  pam = cc.find_library('pam', has_headers: ['security/pam_appl.h'],
                        required: get_option('auth_pam'),
                        kwargs: static_kwargs)
endif
if pam.found() and not cc.links('''
   #include <stddef.h>
   #include <security/pam_appl.h>
   int main(void) {
     const char *service_name = "qemu";
     const char *user = "frank";
     const struct pam_conv pam_conv = { 0 };
     pam_handle_t *pamh = NULL;
     pam_start(service_name, user, &pam_conv, &pamh);
     return 0;
   }''', dependencies: pam)
  pam = not_found
  if get_option('auth_pam').enabled()
    error('could not link libpam')
  else
    warning('could not link libpam, disabling')
  endif
endif

snappy = not_found
if not get_option('snappy').auto() or have_system
  snappy = cc.find_library('snappy', has_headers: ['snappy-c.h'],
                           required: get_option('snappy'),
                           kwargs: static_kwargs)
endif
if snappy.found() and not linker.links('''
   #include <snappy-c.h>
   int main(void) { snappy_max_compressed_length(4096); return 0; }''', dependencies: snappy)
  snappy = not_found
  if get_option('snappy').enabled()
    error('could not link libsnappy')
  else
    warning('could not link libsnappy, disabling')
  endif
endif

lzo = not_found
if not get_option('lzo').auto() or have_system
  lzo = cc.find_library('lzo2', has_headers: ['lzo/lzo1x.h'],
                        required: get_option('lzo'),
                        kwargs: static_kwargs)
endif
if lzo.found() and not cc.links('''
   #include <lzo/lzo1x.h>
   int main(void) { lzo_version(); return 0; }''', dependencies: lzo)
  lzo = not_found
  if get_option('lzo').enabled()
    error('could not link liblzo2')
  else
    warning('could not link liblzo2, disabling')
  endif
endif

numa = not_found
if not get_option('numa').auto() or have_system or have_tools
  numa = cc.find_library('numa', has_headers: ['numa.h'],
                              required: get_option('numa'),
                              kwargs: static_kwargs)
endif
if numa.found() and not cc.links('''
   #include <numa.h>
   int main(void) { return numa_available(); }
   ''', dependencies: numa)
  numa = not_found
  if get_option('numa').enabled()
    error('could not link numa')
  else
    warning('could not link numa, disabling')
  endif
endif

rdma = not_found
if 'CONFIG_RDMA' in config_host
  rdma = declare_dependency(link_args: config_host['RDMA_LIBS'].split())
endif
xen = not_found
if 'CONFIG_XEN_BACKEND' in config_host
  xen = declare_dependency(compile_args: config_host['XEN_CFLAGS'].split(),
                           link_args: config_host['XEN_LIBS'].split())
endif
cacard = not_found
if not get_option('smartcard').auto() or have_system
  cacard = dependency('libcacard', required: get_option('smartcard'),
                      version: '>=2.5.1', method: 'pkg-config',
                      kwargs: static_kwargs)
endif
u2f = not_found
if have_system
  u2f = dependency('u2f-emu', required: get_option('u2f'),
                   method: 'pkg-config',
                   kwargs: static_kwargs)
endif
usbredir = not_found
if not get_option('usb_redir').auto() or have_system
  usbredir = dependency('libusbredirparser-0.5', required: get_option('usb_redir'),
                        version: '>=0.6', method: 'pkg-config',
                        kwargs: static_kwargs)
endif
libusb = not_found
if not get_option('libusb').auto() or have_system
  libusb = dependency('libusb-1.0', required: get_option('libusb'),
                      version: '>=1.0.13', method: 'pkg-config',
                      kwargs: static_kwargs)
endif

libpmem = not_found
if not get_option('libpmem').auto() or have_system
  libpmem = dependency('libpmem', required: get_option('libpmem'),
                       method: 'pkg-config', kwargs: static_kwargs)
endif
libdaxctl = not_found
if not get_option('libdaxctl').auto() or have_system
  libdaxctl = dependency('libdaxctl', required: get_option('libdaxctl'),
                         version: '>=57', method: 'pkg-config',
                         kwargs: static_kwargs)
endif
tasn1 = not_found
if gnutls.found()
  tasn1 = dependency('libtasn1',
                     method: 'pkg-config',
                     kwargs: static_kwargs)
endif
keyutils = dependency('libkeyutils', required: false,
                      method: 'pkg-config', kwargs: static_kwargs)

has_gettid = cc.has_function('gettid')

# libselinux
selinux = dependency('libselinux',
                     required: get_option('selinux'),
                     method: 'pkg-config', kwargs: static_kwargs)

# Malloc tests

malloc = []
if get_option('malloc') == 'system'
  has_malloc_trim = \
    get_option('malloc_trim').allowed() and \
    cc.links('''#include <malloc.h>
                int main(void) { malloc_trim(0); return 0; }''')
else
  has_malloc_trim = false
  malloc = cc.find_library(get_option('malloc'), required: true)
endif
if not has_malloc_trim and get_option('malloc_trim').enabled()
  if get_option('malloc') == 'system'
    error('malloc_trim not available on this platform.')
  else
    error('malloc_trim not available with non-libc memory allocator')
  endif
endif

# Check whether the glibc provides statx()

gnu_source_prefix = '''
  #ifndef _GNU_SOURCE
  #define _GNU_SOURCE
  #endif
'''
statx_test = gnu_source_prefix + '''
  #include <sys/stat.h>
  int main(void) {
    struct statx statxbuf;
    statx(0, "", 0, STATX_BASIC_STATS, &statxbuf);
    return 0;
  }'''

has_statx = cc.links(statx_test)

# Check whether statx() provides mount ID information

statx_mnt_id_test = gnu_source_prefix + '''
  #include <sys/stat.h>
  int main(void) {
    struct statx statxbuf;
    statx(0, "", 0, STATX_BASIC_STATS | STATX_MNT_ID, &statxbuf);
    return statxbuf.stx_mnt_id;
  }'''

has_statx_mnt_id = cc.links(statx_mnt_id_test)

have_vhost_user_blk_server = get_option('vhost_user_blk_server') \
  .require(targetos == 'linux',
           error_message: 'vhost_user_blk_server requires linux') \
  .require('CONFIG_VHOST_USER' in config_host,
           error_message: 'vhost_user_blk_server requires vhost-user support') \
  .disable_auto_if(not have_system) \
  .allowed()

if get_option('fuse').disabled() and get_option('fuse_lseek').enabled()
  error('Cannot enable fuse-lseek while fuse is disabled')
endif

fuse = dependency('fuse3', required: get_option('fuse'),
                  version: '>=3.1', method: 'pkg-config',
                  kwargs: static_kwargs)

fuse_lseek = not_found
if get_option('fuse_lseek').allowed()
  if fuse.version().version_compare('>=3.8')
    # Dummy dependency
    fuse_lseek = declare_dependency()
  elif get_option('fuse_lseek').enabled()
    if fuse.found()
      error('fuse-lseek requires libfuse >=3.8, found ' + fuse.version())
    else
      error('fuse-lseek requires libfuse, which was not found')
    endif
  endif
endif

# libbpf
libbpf = dependency('libbpf', required: get_option('bpf'), method: 'pkg-config')
if libbpf.found() and not cc.links('''
   #include <bpf/libbpf.h>
   int main(void)
   {
     bpf_object__destroy_skeleton(NULL);
     return 0;
   }''', dependencies: libbpf)
  libbpf = not_found
  if get_option('bpf').enabled()
    error('libbpf skeleton test failed')
  else
    warning('libbpf skeleton test failed, disabling')
  endif
endif

#################
# config-host.h #
#################

audio_drivers_selected = []
if have_system
  audio_drivers_available = {
    'alsa': alsa.found(),
    'coreaudio': coreaudio.found(),
    'dsound': dsound.found(),
    'jack': jack.found(),
    'oss': oss.found(),
    'pa': pulse.found(),
    'sdl': sdl.found(),
  }
  foreach k, v: audio_drivers_available
    config_host_data.set('CONFIG_AUDIO_' + k.to_upper(), v)
  endforeach

  # Default to native drivers first, OSS second, SDL third
  audio_drivers_priority = \
    [ 'pa', 'coreaudio', 'dsound', 'oss' ] + \
    (targetos == 'linux' ? [] : [ 'sdl' ])
  audio_drivers_default = []
  foreach k: audio_drivers_priority
    if audio_drivers_available[k]
      audio_drivers_default += k
    endif
  endforeach

  foreach k: get_option('audio_drv_list')
    if k == 'default'
      audio_drivers_selected += audio_drivers_default
    elif not audio_drivers_available[k]
      error('Audio driver "@0@" not available.'.format(k))
    else
      audio_drivers_selected += k
    endif
  endforeach
endif
config_host_data.set('CONFIG_AUDIO_DRIVERS',
                     '"' + '", "'.join(audio_drivers_selected) + '", ')

if get_option('cfi')
  cfi_flags=[]
  # Check for dependency on LTO
  if not get_option('b_lto')
    error('Selected Control-Flow Integrity but LTO is disabled')
  endif
  if config_host.has_key('CONFIG_MODULES')
    error('Selected Control-Flow Integrity is not compatible with modules')
  endif
  # Check for cfi flags. CFI requires LTO so we can't use
  # get_supported_arguments, but need a more complex "compiles" which allows
  # custom arguments
  if cc.compiles('int main () { return 0; }', name: '-fsanitize=cfi-icall',
                 args: ['-flto', '-fsanitize=cfi-icall'] )
    cfi_flags += '-fsanitize=cfi-icall'
  else
    error('-fsanitize=cfi-icall is not supported by the compiler')
  endif
  if cc.compiles('int main () { return 0; }',
                 name: '-fsanitize-cfi-icall-generalize-pointers',
                 args: ['-flto', '-fsanitize=cfi-icall',
                        '-fsanitize-cfi-icall-generalize-pointers'] )
    cfi_flags += '-fsanitize-cfi-icall-generalize-pointers'
  else
    error('-fsanitize-cfi-icall-generalize-pointers is not supported by the compiler')
  endif
  if get_option('cfi_debug')
    if cc.compiles('int main () { return 0; }',
                   name: '-fno-sanitize-trap=cfi-icall',
                   args: ['-flto', '-fsanitize=cfi-icall',
                          '-fno-sanitize-trap=cfi-icall'] )
      cfi_flags += '-fno-sanitize-trap=cfi-icall'
    else
      error('-fno-sanitize-trap=cfi-icall is not supported by the compiler')
    endif
  endif
  add_global_arguments(cfi_flags, native: false, language: ['c', 'cpp', 'objc'])
  add_global_link_arguments(cfi_flags, native: false, language: ['c', 'cpp', 'objc'])
endif

have_host_block_device = (targetos != 'darwin' or
    cc.has_header('IOKit/storage/IOMedia.h'))

# FIXME enable_modules shouldn't be necessary, but: https://github.com/mesonbuild/meson/issues/8333
dbus_display = get_option('dbus_display') \
  .require(gio.version().version_compare('>=2.64'),
           error_message: '-display dbus requires glib>=2.64') \
  .require(enable_modules,
           error_message: '-display dbus requires --enable-modules') \
  .require(config_host.has_key('GDBUS_CODEGEN'),
           error_message: '-display dbus requires gdbus-codegen') \
  .allowed()

have_virtfs = get_option('virtfs') \
<<<<<<< HEAD
    .require(targetos in ['linux', 'darwin'],
             error_message: 'virtio-9p (virtfs) requires Linux  or Darwin') \
    .require(targetos == 'darwin' or (libattr.found() and libcap_ng.found()),
             error_message: 'virtio-9p (virtfs) requires libcap-ng-devel and libattr-devel') \
=======
    .require(targetos == 'linux' or targetos == 'darwin',
             error_message: 'virtio-9p (virtfs) requires Linux or macOS') \
    .require(targetos == 'linux' or cc.has_function('pthread_fchdir_np'),
             error_message: 'virtio-9p (virtfs) on macOS requires the presence of pthread_fchdir_np') \
    .require(targetos == 'darwin' or (libattr.found() and libcap_ng.found()),
             error_message: 'virtio-9p (virtfs) on Linux requires libcap-ng-devel and libattr-devel') \
>>>>>>> f45cc819
    .disable_auto_if(not have_tools and not have_system) \
    .allowed()

have_virtfs_proxy_helper = targetos != 'darwin' and have_virtfs and have_tools

foreach k : get_option('trace_backends')
  config_host_data.set('CONFIG_TRACE_' + k.to_upper(), true)
endforeach
config_host_data.set_quoted('CONFIG_TRACE_FILE', get_option('trace_file'))
if get_option('iasl') != ''
  config_host_data.set_quoted('CONFIG_IASL', get_option('iasl'))
endif
config_host_data.set_quoted('CONFIG_BINDIR', get_option('prefix') / get_option('bindir'))
config_host_data.set_quoted('CONFIG_PREFIX', get_option('prefix'))
config_host_data.set_quoted('CONFIG_QEMU_CONFDIR', get_option('prefix') / qemu_confdir)
config_host_data.set_quoted('CONFIG_QEMU_DATADIR', get_option('prefix') / qemu_datadir)
config_host_data.set_quoted('CONFIG_QEMU_DESKTOPDIR', get_option('prefix') / qemu_desktopdir)
config_host_data.set_quoted('CONFIG_QEMU_FIRMWAREPATH', get_option('qemu_firmwarepath'))
config_host_data.set_quoted('CONFIG_QEMU_HELPERDIR', get_option('prefix') / get_option('libexecdir'))
config_host_data.set_quoted('CONFIG_QEMU_ICONDIR', get_option('prefix') / qemu_icondir)
config_host_data.set_quoted('CONFIG_QEMU_LOCALEDIR', get_option('prefix') / get_option('localedir'))
config_host_data.set_quoted('CONFIG_QEMU_LOCALSTATEDIR', get_option('prefix') / get_option('localstatedir'))
config_host_data.set_quoted('CONFIG_QEMU_MODDIR', get_option('prefix') / qemu_moddir)
config_host_data.set_quoted('CONFIG_SYSCONFDIR', get_option('prefix') / get_option('sysconfdir'))

have_slirp_smbd = get_option('slirp_smbd') \
  .require(targetos != 'windows', error_message: 'Host smbd not supported on this platform.') \
  .allowed()
if have_slirp_smbd
  smbd_path = get_option('smbd')
  if smbd_path == ''
    smbd_path = (targetos == 'solaris' ? '/usr/sfw/sbin/smbd' : '/usr/sbin/smbd')
  endif
  config_host_data.set_quoted('CONFIG_SMBD_COMMAND', smbd_path)
endif

config_host_data.set('HOST_' + host_arch.to_upper(), 1)

config_host_data.set('CONFIG_ATTR', libattr.found())
config_host_data.set('CONFIG_BDRV_WHITELIST_TOOLS', get_option('block_drv_whitelist_in_tools'))
config_host_data.set('CONFIG_BRLAPI', brlapi.found())
config_host_data.set('CONFIG_COCOA', cocoa.found())
config_host_data.set('CONFIG_FUZZ', get_option('fuzzing'))
config_host_data.set('CONFIG_GCOV', get_option('b_coverage'))
config_host_data.set('CONFIG_LIBUDEV', libudev.found())
config_host_data.set('CONFIG_LZO', lzo.found())
config_host_data.set('CONFIG_MPATH', mpathpersist.found())
config_host_data.set('CONFIG_MPATH_NEW_API', mpathpersist_new_api)
config_host_data.set('CONFIG_CURL', curl.found())
config_host_data.set('CONFIG_CURSES', curses.found())
config_host_data.set('CONFIG_GBM', gbm.found())
config_host_data.set('CONFIG_GLUSTERFS', glusterfs.found())
if glusterfs.found()
  config_host_data.set('CONFIG_GLUSTERFS_XLATOR_OPT', glusterfs.version().version_compare('>=4'))
  config_host_data.set('CONFIG_GLUSTERFS_DISCARD', glusterfs.version().version_compare('>=5'))
  config_host_data.set('CONFIG_GLUSTERFS_FALLOCATE', glusterfs.version().version_compare('>=6'))
  config_host_data.set('CONFIG_GLUSTERFS_ZEROFILL', glusterfs.version().version_compare('>=6'))
  config_host_data.set('CONFIG_GLUSTERFS_FTRUNCATE_HAS_STAT', glusterfs_ftruncate_has_stat)
  config_host_data.set('CONFIG_GLUSTERFS_IOCB_HAS_STAT', glusterfs_iocb_has_stat)
endif
config_host_data.set('CONFIG_GTK', gtk.found())
config_host_data.set('CONFIG_VTE', vte.found())
config_host_data.set('CONFIG_LIBATTR', have_old_libattr)
config_host_data.set('CONFIG_LIBCAP_NG', libcap_ng.found())
config_host_data.set('CONFIG_EBPF', libbpf.found())
config_host_data.set('CONFIG_LIBDAXCTL', libdaxctl.found())
config_host_data.set('CONFIG_LIBISCSI', libiscsi.found())
config_host_data.set('CONFIG_LIBNFS', libnfs.found())
config_host_data.set('CONFIG_LIBSSH', libssh.found())
config_host_data.set('CONFIG_LINUX_AIO', libaio.found())
config_host_data.set('CONFIG_LINUX_IO_URING', linux_io_uring.found())
config_host_data.set('CONFIG_LIBPMEM', libpmem.found())
config_host_data.set('CONFIG_NUMA', numa.found())
config_host_data.set('CONFIG_PROFILER', get_option('profiler'))
config_host_data.set('CONFIG_RBD', rbd.found())
config_host_data.set('CONFIG_SDL', sdl.found())
config_host_data.set('CONFIG_SDL_IMAGE', sdl_image.found())
config_host_data.set('CONFIG_SECCOMP', seccomp.found())
config_host_data.set('CONFIG_SNAPPY', snappy.found())
config_host_data.set('CONFIG_TPM', have_tpm)
config_host_data.set('CONFIG_USB_LIBUSB', libusb.found())
config_host_data.set('CONFIG_VDE', vde.found())
config_host_data.set('CONFIG_VHOST_USER_BLK_SERVER', have_vhost_user_blk_server)
config_host_data.set('CONFIG_VNC', vnc.found())
config_host_data.set('CONFIG_VNC_JPEG', jpeg.found())
config_host_data.set('CONFIG_VNC_PNG', png.found())
config_host_data.set('CONFIG_VNC_SASL', sasl.found())
config_host_data.set('CONFIG_VIRTFS', have_virtfs)
config_host_data.set('CONFIG_VTE', vte.found())
config_host_data.set('CONFIG_XKBCOMMON', xkbcommon.found())
config_host_data.set('CONFIG_KEYUTILS', keyutils.found())
config_host_data.set('CONFIG_GETTID', has_gettid)
config_host_data.set('CONFIG_GNUTLS', gnutls.found())
config_host_data.set('CONFIG_GNUTLS_CRYPTO', gnutls_crypto.found())
config_host_data.set('CONFIG_GCRYPT', gcrypt.found())
config_host_data.set('CONFIG_NETTLE', nettle.found())
config_host_data.set('CONFIG_QEMU_PRIVATE_XTS', xts == 'private')
config_host_data.set('CONFIG_MALLOC_TRIM', has_malloc_trim)
config_host_data.set('CONFIG_STATX', has_statx)
config_host_data.set('CONFIG_STATX_MNT_ID', has_statx_mnt_id)
config_host_data.set('CONFIG_ZSTD', zstd.found())
config_host_data.set('CONFIG_FUSE', fuse.found())
config_host_data.set('CONFIG_FUSE_LSEEK', fuse_lseek.found())
config_host_data.set('CONFIG_SPICE_PROTOCOL', spice_protocol.found())
if spice_protocol.found()
config_host_data.set('CONFIG_SPICE_PROTOCOL_MAJOR', spice_protocol.version().split('.')[0])
config_host_data.set('CONFIG_SPICE_PROTOCOL_MINOR', spice_protocol.version().split('.')[1])
config_host_data.set('CONFIG_SPICE_PROTOCOL_MICRO', spice_protocol.version().split('.')[2])
endif
config_host_data.set('CONFIG_SPICE', spice.found())
config_host_data.set('CONFIG_X11', x11.found())
config_host_data.set('CONFIG_DBUS_DISPLAY', dbus_display)
config_host_data.set('CONFIG_CFI', get_option('cfi'))
config_host_data.set('CONFIG_SELINUX', selinux.found())
config_host_data.set('QEMU_VERSION', '"@0@"'.format(meson.project_version()))
config_host_data.set('QEMU_VERSION_MAJOR', meson.project_version().split('.')[0])
config_host_data.set('QEMU_VERSION_MINOR', meson.project_version().split('.')[1])
config_host_data.set('QEMU_VERSION_MICRO', meson.project_version().split('.')[2])

config_host_data.set_quoted('CONFIG_HOST_DSOSUF', host_dsosuf)
config_host_data.set('HAVE_HOST_BLOCK_DEVICE', have_host_block_device)
config_host_data.set('HOST_WORDS_BIGENDIAN', host_machine.endian() == 'big')

have_coroutine_pool = get_option('coroutine_pool')
if get_option('debug_stack_usage') and have_coroutine_pool
  message('Disabling coroutine pool to measure stack usage')
  have_coroutine_pool = false
endif
config_host_data.set10('CONFIG_COROUTINE_POOL', have_coroutine_pool)
config_host_data.set('CONFIG_DEBUG_MUTEX', get_option('debug_mutex'))
config_host_data.set('CONFIG_DEBUG_STACK_USAGE', get_option('debug_stack_usage'))
config_host_data.set('CONFIG_GPROF', get_option('gprof'))
config_host_data.set('CONFIG_LIVE_BLOCK_MIGRATION', get_option('live_block_migration').allowed())
config_host_data.set('CONFIG_QOM_CAST_DEBUG', get_option('qom_cast_debug'))
config_host_data.set('CONFIG_REPLICATION', get_option('live_block_migration').allowed())

# has_header
config_host_data.set('CONFIG_EPOLL', cc.has_header('sys/epoll.h'))
config_host_data.set('CONFIG_LINUX_MAGIC_H', cc.has_header('linux/magic.h'))
config_host_data.set('CONFIG_VALGRIND_H', cc.has_header('valgrind/valgrind.h'))
config_host_data.set('HAVE_BTRFS_H', cc.has_header('linux/btrfs.h'))
config_host_data.set('HAVE_DRM_H', cc.has_header('libdrm/drm.h'))
config_host_data.set('HAVE_PTY_H', cc.has_header('pty.h'))
config_host_data.set('HAVE_SYS_DISK_H', cc.has_header('sys/disk.h'))
config_host_data.set('HAVE_SYS_IOCCOM_H', cc.has_header('sys/ioccom.h'))
config_host_data.set('HAVE_SYS_KCOV_H', cc.has_header('sys/kcov.h'))

# has_function
config_host_data.set('CONFIG_ACCEPT4', cc.has_function('accept4'))
config_host_data.set('CONFIG_CLOCK_ADJTIME', cc.has_function('clock_adjtime'))
config_host_data.set('CONFIG_DUP3', cc.has_function('dup3'))
config_host_data.set('CONFIG_FALLOCATE', cc.has_function('fallocate'))
config_host_data.set('CONFIG_POSIX_FALLOCATE', cc.has_function('posix_fallocate'))
config_host_data.set('CONFIG_POSIX_MEMALIGN', cc.has_function('posix_memalign'))
config_host_data.set('CONFIG_PPOLL', cc.has_function('ppoll'))
config_host_data.set('CONFIG_PREADV', cc.has_function('preadv', prefix: '#include <sys/uio.h>'))
config_host_data.set('CONFIG_PTHREAD_FCHDIR_NP', cc.has_function('pthread_fchdir_np'))
config_host_data.set('CONFIG_SEM_TIMEDWAIT', cc.has_function('sem_timedwait', dependencies: threads))
config_host_data.set('CONFIG_SENDFILE', cc.has_function('sendfile'))
config_host_data.set('CONFIG_SETNS', cc.has_function('setns') and cc.has_function('unshare'))
config_host_data.set('CONFIG_SYNCFS', cc.has_function('syncfs'))
config_host_data.set('CONFIG_SYNC_FILE_RANGE', cc.has_function('sync_file_range'))
config_host_data.set('CONFIG_TIMERFD', cc.has_function('timerfd_create'))
config_host_data.set('HAVE_COPY_FILE_RANGE', cc.has_function('copy_file_range'))
config_host_data.set('HAVE_OPENPTY', cc.has_function('openpty', dependencies: util))
config_host_data.set('HAVE_STRCHRNUL', cc.has_function('strchrnul'))
config_host_data.set('HAVE_SYSTEM_FUNCTION', cc.has_function('system', prefix: '#include <stdlib.h>'))
if rdma.found()
  config_host_data.set('HAVE_IBV_ADVISE_MR',
                       cc.has_function('ibv_advise_mr',
                                       args: config_host['RDMA_LIBS'].split(),
                                       prefix: '#include <infiniband/verbs.h>'))
endif

# has_header_symbol
config_host_data.set('CONFIG_BYTESWAP_H',
                     cc.has_header_symbol('byteswap.h', 'bswap_32'))
config_host_data.set('CONFIG_EPOLL_CREATE1',
                     cc.has_header_symbol('sys/epoll.h', 'epoll_create1'))
config_host_data.set('CONFIG_HAS_ENVIRON',
                     cc.has_header_symbol('unistd.h', 'environ', prefix: gnu_source_prefix))
config_host_data.set('CONFIG_FALLOCATE_PUNCH_HOLE',
                     cc.has_header_symbol('linux/falloc.h', 'FALLOC_FL_PUNCH_HOLE') and
                     cc.has_header_symbol('linux/falloc.h', 'FALLOC_FL_KEEP_SIZE'))
config_host_data.set('CONFIG_FALLOCATE_ZERO_RANGE',
                     cc.has_header_symbol('linux/falloc.h', 'FALLOC_FL_ZERO_RANGE'))
config_host_data.set('CONFIG_FIEMAP',
                     cc.has_header('linux/fiemap.h') and
                     cc.has_header_symbol('linux/fs.h', 'FS_IOC_FIEMAP'))
config_host_data.set('CONFIG_GETRANDOM',
                     cc.has_function('getrandom') and
                     cc.has_header_symbol('sys/random.h', 'GRND_NONBLOCK'))
config_host_data.set('CONFIG_INOTIFY',
                     cc.has_header_symbol('sys/inotify.h', 'inotify_init'))
config_host_data.set('CONFIG_INOTIFY1',
                     cc.has_header_symbol('sys/inotify.h', 'inotify_init1'))
config_host_data.set('CONFIG_MACHINE_BSWAP_H',
                     cc.has_header_symbol('machine/bswap.h', 'bswap32',
                                          prefix: '''#include <sys/endian.h>
                                                     #include <sys/types.h>'''))
config_host_data.set('CONFIG_PRCTL_PR_SET_TIMERSLACK',
                     cc.has_header_symbol('sys/prctl.h', 'PR_SET_TIMERSLACK'))
config_host_data.set('CONFIG_RTNETLINK',
                     cc.has_header_symbol('linux/rtnetlink.h', 'IFLA_PROTO_DOWN'))
config_host_data.set('CONFIG_SYSMACROS',
                     cc.has_header_symbol('sys/sysmacros.h', 'makedev'))
config_host_data.set('HAVE_OPTRESET',
                     cc.has_header_symbol('getopt.h', 'optreset'))
config_host_data.set('HAVE_IPPROTO_MPTCP',
                     cc.has_header_symbol('netinet/in.h', 'IPPROTO_MPTCP'))

# has_member
config_host_data.set('HAVE_SIGEV_NOTIFY_THREAD_ID',
                     cc.has_member('struct sigevent', 'sigev_notify_thread_id',
                                   prefix: '#include <signal.h>'))
config_host_data.set('HAVE_STRUCT_STAT_ST_ATIM',
                     cc.has_member('struct stat', 'st_atim',
                                   prefix: '#include <sys/stat.h>'))

# has_type
config_host_data.set('CONFIG_IOVEC',
                     cc.has_type('struct iovec',
                                 prefix: '#include <sys/uio.h>'))
config_host_data.set('HAVE_UTMPX',
                     cc.has_type('struct utmpx',
                                 prefix: '#include <utmpx.h>'))

config_host_data.set('CONFIG_EVENTFD', cc.links('''
  #include <sys/eventfd.h>
  int main(void) { return eventfd(0, EFD_NONBLOCK | EFD_CLOEXEC); }'''))
config_host_data.set('CONFIG_FDATASYNC', cc.links(gnu_source_prefix + '''
  #include <unistd.h>
  int main(void) {
  #if defined(_POSIX_SYNCHRONIZED_IO) && _POSIX_SYNCHRONIZED_IO > 0
  return fdatasync(0);
  #else
  #error Not supported
  #endif
  }'''))
config_host_data.set('CONFIG_MADVISE', cc.links(gnu_source_prefix + '''
  #include <sys/types.h>
  #include <sys/mman.h>
  #include <stddef.h>
  int main(void) { return madvise(NULL, 0, MADV_DONTNEED); }'''))
config_host_data.set('CONFIG_MEMFD', cc.links(gnu_source_prefix + '''
  #include <sys/mman.h>
  int main(void) { return memfd_create("foo", MFD_ALLOW_SEALING); }'''))
config_host_data.set('CONFIG_OPEN_BY_HANDLE', cc.links(gnu_source_prefix + '''
  #include <fcntl.h>
  #if !defined(AT_EMPTY_PATH)
  # error missing definition
  #else
  int main(void) { struct file_handle fh; return open_by_handle_at(0, &fh, 0); }
  #endif'''))
config_host_data.set('CONFIG_PIPE2', cc.links(gnu_source_prefix + '''
  #include <unistd.h>
  #include <fcntl.h>

  int main(void)
  {
      int pipefd[2];
      return pipe2(pipefd, O_CLOEXEC);
  }'''))
config_host_data.set('CONFIG_POSIX_MADVISE', cc.links(gnu_source_prefix + '''
  #include <sys/mman.h>
  #include <stddef.h>
  int main(void) { return posix_madvise(NULL, 0, POSIX_MADV_DONTNEED); }'''))

config_host_data.set('CONFIG_PTHREAD_SETNAME_NP_W_TID', cc.links(gnu_source_prefix + '''
  #include <pthread.h>
  #ifdef __FreeBSD__
  #include <pthread_np.h>
  #endif

  static void *f(void *p) { return NULL; }
  int main(void)
  {
    pthread_t thread;
    pthread_create(&thread, 0, f, 0);
    pthread_setname_np(thread, "QEMU");
    return 0;
  }''', dependencies: threads))
config_host_data.set('CONFIG_PTHREAD_SETNAME_NP_WO_TID', cc.links(gnu_source_prefix + '''
  #include <pthread.h>
  #ifdef __FreeBSD__
  #include <pthread_np.h>
  #endif

  static void *f(void *p) { pthread_setname_np("QEMU"); return NULL; }
  int main(void)
  {
    pthread_t thread;
    pthread_create(&thread, 0, f, 0);
    return 0;
  }''', dependencies: threads))

config_host_data.set('CONFIG_SIGNALFD', cc.links(gnu_source_prefix + '''
  #include <sys/signalfd.h>
  #include <stddef.h>
  int main(void) { return signalfd(-1, NULL, SFD_CLOEXEC); }'''))
config_host_data.set('CONFIG_SPLICE', cc.links(gnu_source_prefix + '''
  #include <unistd.h>
  #include <fcntl.h>
  #include <limits.h>

  int main(void)
  {
    int len, fd = 0;
    len = tee(STDIN_FILENO, STDOUT_FILENO, INT_MAX, SPLICE_F_NONBLOCK);
    splice(STDIN_FILENO, NULL, fd, NULL, len, SPLICE_F_MOVE);
    return 0;
  }'''))

config_host_data.set('HAVE_MLOCKALL', cc.links(gnu_source_prefix + '''
  #include <sys/mman.h>
  int main(int argc, char *argv[]) {
    return mlockall(MCL_FUTURE);
  }'''))

have_l2tpv3 = false
if get_option('l2tpv3').allowed() and have_system
  have_l2tpv3 = cc.has_type('struct mmsghdr',
    prefix: gnu_source_prefix + '''
      #include <sys/socket.h>
      #include <linux/ip.h>''')
endif
config_host_data.set('CONFIG_L2TPV3', have_l2tpv3)

have_netmap = false
if get_option('netmap').allowed() and have_system
  have_netmap = cc.compiles('''
    #include <inttypes.h>
    #include <net/if.h>
    #include <net/netmap.h>
    #include <net/netmap_user.h>
    #if (NETMAP_API < 11) || (NETMAP_API > 15)
    #error
    #endif
    int main(void) { return 0; }''')
  if not have_netmap and get_option('netmap').enabled()
    error('Netmap headers not available')
  endif
endif
config_host_data.set('CONFIG_NETMAP', have_netmap)

# Work around a system header bug with some kernel/XFS header
# versions where they both try to define 'struct fsxattr':
# xfs headers will not try to redefine structs from linux headers
# if this macro is set.
config_host_data.set('HAVE_FSXATTR', cc.links('''
  #include <linux/fs.h>
  struct fsxattr foo;
  int main(void) {
    return 0;
  }'''))

# Some versions of Mac OS X incorrectly define SIZE_MAX
config_host_data.set('HAVE_BROKEN_SIZE_MAX', not cc.compiles('''
    #include <stdint.h>
    #include <stdio.h>
    int main(int argc, char *argv[]) {
        return printf("%zu", SIZE_MAX);
    }''', args: ['-Werror']))

# See if 64-bit atomic operations are supported.
# Note that without __atomic builtins, we can only
# assume atomic loads/stores max at pointer size.
config_host_data.set('CONFIG_ATOMIC64', cc.links('''
  #include <stdint.h>
  int main(void)
  {
    uint64_t x = 0, y = 0;
    y = __atomic_load_n(&x, __ATOMIC_RELAXED);
    __atomic_store_n(&x, y, __ATOMIC_RELAXED);
    __atomic_compare_exchange_n(&x, &y, x, 0, __ATOMIC_RELAXED, __ATOMIC_RELAXED);
    __atomic_exchange_n(&x, y, __ATOMIC_RELAXED);
    __atomic_fetch_add(&x, y, __ATOMIC_RELAXED);
    return 0;
  }'''))

config_host_data.set('CONFIG_GETAUXVAL', cc.links(gnu_source_prefix + '''
  #include <sys/auxv.h>
  int main(void) {
    return getauxval(AT_HWCAP) == 0;
  }'''))

have_cpuid_h = cc.links('''
  #include <cpuid.h>
  int main(void) {
    unsigned a, b, c, d;
    unsigned max = __get_cpuid_max(0, 0);

    if (max >= 1) {
        __cpuid(1, a, b, c, d);
    }

    if (max >= 7) {
        __cpuid_count(7, 0, a, b, c, d);
    }

    return 0;
  }''')
config_host_data.set('CONFIG_CPUID_H', have_cpuid_h)

config_host_data.set('CONFIG_AVX2_OPT', get_option('avx2') \
  .require(have_cpuid_h, error_message: 'cpuid.h not available, cannot enable AVX2') \
  .require(cc.links('''
    #pragma GCC push_options
    #pragma GCC target("avx2")
    #pragma clang attribute push (__attribute__((target("avx2"))), apply_to=function)
    #include <cpuid.h>
    #include <immintrin.h>
    static int bar(void *a) {
      __m256i x = *(__m256i *)a;
      return _mm256_testz_si256(x, x);
    }
    int main(int argc, char *argv[]) { return bar(argv[0]); }
    #pragma clang attribute pop
  '''), error_message: 'AVX2 not available').allowed())

config_host_data.set('CONFIG_AVX512F_OPT', get_option('avx512f') \
  .require(have_cpuid_h, error_message: 'cpuid.h not available, cannot enable AVX512F') \
  .require(cc.links('''
    #pragma GCC push_options
    #pragma GCC target("avx512f")
    #pragma clang attribute push (__attribute__((target("avx512f"))), apply_to=function)
    #include <cpuid.h>
    #include <immintrin.h>
    static int bar(void *a) {
      __m512i x = *(__m512i *)a;
      return _mm512_test_epi64_mask(x, x);
    }
    int main(int argc, char *argv[]) { return bar(argv[0]); }
    #pragma clang attribute pop
  '''), error_message: 'AVX512F not available').allowed())

if get_option('membarrier').disabled()
  have_membarrier = false
elif targetos == 'windows'
  have_membarrier = true
elif targetos == 'linux'
  have_membarrier = cc.compiles('''
    #include <linux/membarrier.h>
    #include <sys/syscall.h>
    #include <unistd.h>
    #include <stdlib.h>
    int main(void) {
        syscall(__NR_membarrier, MEMBARRIER_CMD_QUERY, 0);
        syscall(__NR_membarrier, MEMBARRIER_CMD_SHARED, 0);
        exit(0);
    }''')
endif
config_host_data.set('CONFIG_MEMBARRIER', get_option('membarrier') \
  .require(have_membarrier, error_message: 'membarrier system call not available') \
  .allowed())

have_afalg = get_option('crypto_afalg') \
  .require(cc.compiles(gnu_source_prefix + '''
    #include <errno.h>
    #include <sys/types.h>
    #include <sys/socket.h>
    #include <linux/if_alg.h>
    int main(void) {
      int sock;
      sock = socket(AF_ALG, SOCK_SEQPACKET, 0);
      return sock;
    }
  '''), error_message: 'AF_ALG requested but could not be detected').allowed()
config_host_data.set('CONFIG_AF_ALG', have_afalg)

config_host_data.set('CONFIG_AF_VSOCK', cc.compiles(gnu_source_prefix + '''
  #include <errno.h>
  #include <sys/types.h>
  #include <sys/socket.h>
  #if !defined(AF_VSOCK)
  # error missing AF_VSOCK flag
  #endif
  #include <linux/vm_sockets.h>
  int main(void) {
    int sock, ret;
    struct sockaddr_vm svm;
    socklen_t len = sizeof(svm);
    sock = socket(AF_VSOCK, SOCK_STREAM, 0);
    ret = getpeername(sock, (struct sockaddr *)&svm, &len);
    if ((ret == -1) && (errno == ENOTCONN)) {
        return 0;
    }
    return -1;
  }'''))

have_vss = false
if targetos == 'windows' and link_language == 'cpp'
  have_vss = cxx.compiles('''
    #define __MIDL_user_allocate_free_DEFINED__
    #include <inc/win2003/vss.h>
    int main(void) { return VSS_CTX_BACKUP; }''')
endif

have_ntddscsi = false
if targetos == 'windows'
  have_ntddscsi = cc.compiles('''
    #include <windows.h>
    #include <ntddscsi.h>
    int main(void) {
    #if !defined(IOCTL_SCSI_GET_ADDRESS)
    #error Missing required ioctl definitions
    #endif
      SCSI_ADDRESS addr = { .Lun = 0, .TargetId = 0, .PathId = 0 };
      return addr.Lun;
    }
''')
endif
config_host_data.set('HAVE_NTDDSCSI', have_ntddscsi)

ignored = ['CONFIG_QEMU_INTERP_PREFIX', # actually per-target
    'HAVE_GDB_BIN']
arrays = ['CONFIG_BDRV_RW_WHITELIST', 'CONFIG_BDRV_RO_WHITELIST']
foreach k, v: config_host
  if ignored.contains(k)
    # do nothing
  elif arrays.contains(k)
    if v != ''
      v = '"' + '", "'.join(v.split()) + '", '
    endif
    config_host_data.set(k, v)
  elif k.startswith('CONFIG_')
    config_host_data.set(k, v == 'y' ? 1 : v)
  endif
endforeach

########################
# Target configuration #
########################

minikconf = find_program('scripts/minikconf.py')
config_all = {}
config_all_devices = {}
config_all_disas = {}
config_devices_mak_list = []
config_devices_h = {}
config_target_h = {}
config_target_mak = {}

disassemblers = {
  'alpha' : ['CONFIG_ALPHA_DIS'],
  'arm' : ['CONFIG_ARM_DIS'],
  'avr' : ['CONFIG_AVR_DIS'],
  'cris' : ['CONFIG_CRIS_DIS'],
  'hexagon' : ['CONFIG_HEXAGON_DIS'],
  'hppa' : ['CONFIG_HPPA_DIS'],
  'i386' : ['CONFIG_I386_DIS'],
  'x86_64' : ['CONFIG_I386_DIS'],
  'm68k' : ['CONFIG_M68K_DIS'],
  'microblaze' : ['CONFIG_MICROBLAZE_DIS'],
  'mips' : ['CONFIG_MIPS_DIS'],
  'nios2' : ['CONFIG_NIOS2_DIS'],
  'or1k' : ['CONFIG_OPENRISC_DIS'],
  'ppc' : ['CONFIG_PPC_DIS'],
  'riscv' : ['CONFIG_RISCV_DIS'],
  'rx' : ['CONFIG_RX_DIS'],
  's390' : ['CONFIG_S390_DIS'],
  'sh4' : ['CONFIG_SH4_DIS'],
  'sparc' : ['CONFIG_SPARC_DIS'],
  'xtensa' : ['CONFIG_XTENSA_DIS'],
}
if link_language == 'cpp'
  disassemblers += {
    'aarch64' : [ 'CONFIG_ARM_A64_DIS'],
    'arm' : [ 'CONFIG_ARM_DIS', 'CONFIG_ARM_A64_DIS'],
    'mips' : [ 'CONFIG_MIPS_DIS', 'CONFIG_NANOMIPS_DIS'],
  }
endif

have_ivshmem = config_host_data.get('CONFIG_EVENTFD')
host_kconfig = \
  (get_option('fuzzing') ? ['CONFIG_FUZZ=y'] : []) + \
  (have_tpm ? ['CONFIG_TPM=y'] : []) + \
  (spice.found() ? ['CONFIG_SPICE=y'] : []) + \
  (have_ivshmem ? ['CONFIG_IVSHMEM=y'] : []) + \
  ('CONFIG_OPENGL' in config_host ? ['CONFIG_OPENGL=y'] : []) + \
  (x11.found() ? ['CONFIG_X11=y'] : []) + \
  ('CONFIG_VHOST_USER' in config_host ? ['CONFIG_VHOST_USER=y'] : []) + \
  ('CONFIG_VHOST_VDPA' in config_host ? ['CONFIG_VHOST_VDPA=y'] : []) + \
  ('CONFIG_VHOST_KERNEL' in config_host ? ['CONFIG_VHOST_KERNEL=y'] : []) + \
  (have_virtfs ? ['CONFIG_VIRTFS=y'] : []) + \
  ('CONFIG_LINUX' in config_host ? ['CONFIG_LINUX=y'] : []) + \
  ('CONFIG_PVRDMA' in config_host ? ['CONFIG_PVRDMA=y'] : []) + \
  (multiprocess_allowed ? ['CONFIG_MULTIPROCESS_ALLOWED=y'] : [])

ignored = [ 'TARGET_XML_FILES', 'TARGET_ABI_DIR', 'TARGET_ARCH' ]

default_targets = 'CONFIG_DEFAULT_TARGETS' in config_host
actual_target_dirs = []
fdt_required = []
foreach target : target_dirs
  config_target = { 'TARGET_NAME': target.split('-')[0] }
  if target.endswith('linux-user')
    if targetos != 'linux'
      if default_targets
        continue
      endif
      error('Target @0@ is only available on a Linux host'.format(target))
    endif
    config_target += { 'CONFIG_LINUX_USER': 'y' }
  elif target.endswith('bsd-user')
    if 'CONFIG_BSD' not in config_host
      if default_targets
        continue
      endif
      error('Target @0@ is only available on a BSD host'.format(target))
    endif
    config_target += { 'CONFIG_BSD_USER': 'y' }
  elif target.endswith('softmmu')
    config_target += { 'CONFIG_SOFTMMU': 'y' }
  endif
  if target.endswith('-user')
    config_target += {
      'CONFIG_USER_ONLY': 'y',
      'CONFIG_QEMU_INTERP_PREFIX':
        config_host['CONFIG_QEMU_INTERP_PREFIX'].format(config_target['TARGET_NAME'])
    }
  endif

  accel_kconfig = []
  foreach sym: accelerators
    if sym == 'CONFIG_TCG' or target in accelerator_targets.get(sym, [])
      config_target += { sym: 'y' }
      config_all += { sym: 'y' }
      if sym == 'CONFIG_TCG' and tcg_arch == 'tci'
        config_target += { 'CONFIG_TCG_INTERPRETER': 'y' }
      elif sym == 'CONFIG_XEN' and have_xen_pci_passthrough
        config_target += { 'CONFIG_XEN_PCI_PASSTHROUGH': 'y' }
      endif
      if target in modular_tcg
        config_target += { 'CONFIG_TCG_MODULAR': 'y' }
      else
        config_target += { 'CONFIG_TCG_BUILTIN': 'y' }
      endif
      accel_kconfig += [ sym + '=y' ]
    endif
  endforeach
  if accel_kconfig.length() == 0
    if default_targets
      continue
    endif
    error('No accelerator available for target @0@'.format(target))
  endif

  actual_target_dirs += target
  config_target += keyval.load('configs/targets' / target + '.mak')
  # Meson keyval does not support including other files, so do it manually (only 1 file right now)
  if 'INCLUDE_WORKAROUND' in config_target
    message('Loading base config ' + config_target['INCLUDE_WORKAROUND'])
    base_config_target = keyval.load('configs/targets' / config_target['INCLUDE_WORKAROUND'])
    config_target = base_config_target + config_target
  endif
  message('Loaded configs/targets' / target + '.mak')
  foreach k, v: config_target
    message(k + '=' + v)
  endforeach

  config_target += { 'TARGET_' + config_target['TARGET_ARCH'].to_upper(): 'y' }

  if 'TARGET_NEED_FDT' in config_target
    fdt_required += target
  endif

  # Add default keys
  if 'TARGET_BASE_ARCH' not in config_target
    config_target += {'TARGET_BASE_ARCH': config_target['TARGET_ARCH']}
  endif
  if 'TARGET_ABI_DIR' not in config_target
    config_target += {'TARGET_ABI_DIR': config_target['TARGET_ARCH']}
  endif

  foreach k, v: disassemblers
    if host_arch.startswith(k) or config_target['TARGET_BASE_ARCH'].startswith(k)
      foreach sym: v
        config_target += { sym: 'y' }
        config_all_disas += { sym: 'y' }
      endforeach
    endif
  endforeach

  config_target_data = configuration_data()
  foreach k, v: config_target
    if not k.startswith('TARGET_') and not k.startswith('CONFIG_')
      # do nothing
    elif ignored.contains(k)
      # do nothing
    elif k == 'TARGET_BASE_ARCH'
      # Note that TARGET_BASE_ARCH ends up in config-target.h but it is
      # not used to select files from sourcesets.
      config_target_data.set('TARGET_' + v.to_upper(), 1)
    elif k == 'TARGET_NAME' or k == 'CONFIG_QEMU_INTERP_PREFIX'
      config_target_data.set_quoted(k, v)
    elif v == 'n'
      # do nothing
    elif v == 'y'
      config_target_data.set(k, 1)
    else
      config_target_data.set(k, v)
    endif
  endforeach
  config_target_data.set('QEMU_ARCH',
                         'QEMU_ARCH_' + config_target['TARGET_BASE_ARCH'].to_upper())
  config_target_h += {target: configure_file(output: target + '-config-target.h',
                                               configuration: config_target_data)}

  if target.endswith('-softmmu')
    config_input = meson.get_external_property(target, 'default')
    config_devices_mak = target + '-config-devices.mak'
    config_devices_mak = configure_file(
      input: ['configs/devices' / target / config_input + '.mak', 'Kconfig'],
      output: config_devices_mak,
      depfile: config_devices_mak + '.d',
      capture: true,
      command: [minikconf,
                get_option('default_devices') ? '--defconfig' : '--allnoconfig',
                config_devices_mak, '@DEPFILE@', '@INPUT@',
                host_kconfig, accel_kconfig,
                'CONFIG_' + config_target['TARGET_ARCH'].to_upper() + '=y'])

    config_devices_data = configuration_data()
    config_devices = keyval.load(config_devices_mak)
    foreach k, v: config_devices
      config_devices_data.set(k, 1)
    endforeach
    config_devices_mak_list += config_devices_mak
    config_devices_h += {target: configure_file(output: target + '-config-devices.h',
                                                configuration: config_devices_data)}
    config_target += config_devices
    config_all_devices += config_devices
  endif
  config_target_mak += {target: config_target}
endforeach
target_dirs = actual_target_dirs

# This configuration is used to build files that are shared by
# multiple binaries, and then extracted out of the "common"
# static_library target.
#
# We do not use all_sources()/all_dependencies(), because it would
# build literally all source files, including devices only used by
# targets that are not built for this compilation.  The CONFIG_ALL
# pseudo symbol replaces it.

config_all += config_all_devices
config_all += config_host
config_all += config_all_disas
config_all += {
  'CONFIG_XEN': config_host.has_key('CONFIG_XEN_BACKEND'),
  'CONFIG_SOFTMMU': have_system,
  'CONFIG_USER_ONLY': have_user,
  'CONFIG_ALL': true,
}

target_configs_h = []
foreach target: target_dirs
  target_configs_h += config_target_h[target]
  target_configs_h += config_devices_h.get(target, [])
endforeach
genh += custom_target('config-poison.h',
                      input: [target_configs_h],
                      output: 'config-poison.h',
                      capture: true,
                      command: [find_program('scripts/make-config-poison.sh'),
                                target_configs_h])

##############
# Submodules #
##############

capstone = not_found
capstone_opt = get_option('capstone')
if capstone_opt in ['enabled', 'auto', 'system']
  have_internal = fs.exists(meson.current_source_dir() / 'capstone/Makefile')
  capstone = dependency('capstone', version: '>=4.0',
                        kwargs: static_kwargs, method: 'pkg-config',
                        required: capstone_opt == 'system' or
                                  capstone_opt == 'enabled' and not have_internal)

  # Some versions of capstone have broken pkg-config file
  # that reports a wrong -I path, causing the #include to
  # fail later. If the system has such a broken version
  # do not use it.
  if capstone.found() and not cc.compiles('#include <capstone.h>',
                                          dependencies: [capstone])
    capstone = not_found
    if capstone_opt == 'system'
      error('system capstone requested, it does not appear to work')
    endif
  endif

  if capstone.found()
    capstone_opt = 'system'
  elif have_internal
    capstone_opt = 'internal'
  else
    capstone_opt = 'disabled'
  endif
endif
if capstone_opt == 'internal'
  capstone_data = configuration_data()
  capstone_data.set('CAPSTONE_USE_SYS_DYN_MEM', '1')

  capstone_files = files(
    'capstone/cs.c',
    'capstone/MCInst.c',
    'capstone/MCInstrDesc.c',
    'capstone/MCRegisterInfo.c',
    'capstone/SStream.c',
    'capstone/utils.c'
  )

  if 'CONFIG_ARM_DIS' in config_all_disas
    capstone_data.set('CAPSTONE_HAS_ARM', '1')
    capstone_files += files(
      'capstone/arch/ARM/ARMDisassembler.c',
      'capstone/arch/ARM/ARMInstPrinter.c',
      'capstone/arch/ARM/ARMMapping.c',
      'capstone/arch/ARM/ARMModule.c'
    )
  endif

  # FIXME: This config entry currently depends on a c++ compiler.
  # Which is needed for building libvixl, but not for capstone.
  if 'CONFIG_ARM_A64_DIS' in config_all_disas
    capstone_data.set('CAPSTONE_HAS_ARM64', '1')
    capstone_files += files(
      'capstone/arch/AArch64/AArch64BaseInfo.c',
      'capstone/arch/AArch64/AArch64Disassembler.c',
      'capstone/arch/AArch64/AArch64InstPrinter.c',
      'capstone/arch/AArch64/AArch64Mapping.c',
      'capstone/arch/AArch64/AArch64Module.c'
    )
  endif

  if 'CONFIG_PPC_DIS' in config_all_disas
    capstone_data.set('CAPSTONE_HAS_POWERPC', '1')
    capstone_files += files(
      'capstone/arch/PowerPC/PPCDisassembler.c',
      'capstone/arch/PowerPC/PPCInstPrinter.c',
      'capstone/arch/PowerPC/PPCMapping.c',
      'capstone/arch/PowerPC/PPCModule.c'
    )
  endif

  if 'CONFIG_S390_DIS' in config_all_disas
    capstone_data.set('CAPSTONE_HAS_SYSZ', '1')
    capstone_files += files(
      'capstone/arch/SystemZ/SystemZDisassembler.c',
      'capstone/arch/SystemZ/SystemZInstPrinter.c',
      'capstone/arch/SystemZ/SystemZMapping.c',
      'capstone/arch/SystemZ/SystemZModule.c',
      'capstone/arch/SystemZ/SystemZMCTargetDesc.c'
    )
  endif

  if 'CONFIG_I386_DIS' in config_all_disas
    capstone_data.set('CAPSTONE_HAS_X86', 1)
    capstone_files += files(
      'capstone/arch/X86/X86Disassembler.c',
      'capstone/arch/X86/X86DisassemblerDecoder.c',
      'capstone/arch/X86/X86ATTInstPrinter.c',
      'capstone/arch/X86/X86IntelInstPrinter.c',
      'capstone/arch/X86/X86InstPrinterCommon.c',
      'capstone/arch/X86/X86Mapping.c',
      'capstone/arch/X86/X86Module.c'
    )
  endif

  configure_file(output: 'capstone-defs.h', configuration: capstone_data)

  capstone_cargs = [
    # FIXME: There does not seem to be a way to completely replace the c_args
    # that come from add_project_arguments() -- we can only add to them.
    # So: disable all warnings with a big hammer.
    '-Wno-error', '-w',

    # Include all configuration defines via a header file, which will wind up
    # as a dependency on the object file, and thus changes here will result
    # in a rebuild.
    '-include', 'capstone-defs.h'
  ]

  libcapstone = static_library('capstone',
                               build_by_default: false,
                               sources: capstone_files,
                               c_args: capstone_cargs,
                               include_directories: 'capstone/include')
  capstone = declare_dependency(link_with: libcapstone,
                                include_directories: 'capstone/include/capstone')
endif

slirp = not_found
slirp_opt = 'disabled'
if have_system
  slirp_opt = get_option('slirp')
  if slirp_opt in ['enabled', 'auto', 'system']
    have_internal = fs.exists(meson.current_source_dir() / 'slirp/meson.build')
    slirp = dependency('slirp', kwargs: static_kwargs,
                       method: 'pkg-config',
                       required: slirp_opt == 'system' or
                                 slirp_opt == 'enabled' and not have_internal)
    if slirp.found()
      slirp_opt = 'system'
    elif have_internal
      slirp_opt = 'internal'
    else
      slirp_opt = 'disabled'
    endif
  endif
  if slirp_opt == 'internal'
    slirp_deps = []
    if targetos == 'windows'
      slirp_deps = cc.find_library('iphlpapi')
    elif targetos == 'darwin'
      slirp_deps = cc.find_library('resolv')
    endif
    slirp_conf = configuration_data()
    slirp_conf.set('SLIRP_MAJOR_VERSION', meson.project_version().split('.')[0])
    slirp_conf.set('SLIRP_MINOR_VERSION', meson.project_version().split('.')[1])
    slirp_conf.set('SLIRP_MICRO_VERSION', meson.project_version().split('.')[2])
    slirp_conf.set_quoted('SLIRP_VERSION_STRING', meson.project_version())
    slirp_cargs = ['-DG_LOG_DOMAIN="Slirp"']
    slirp_files = [
      'slirp/src/arp_table.c',
      'slirp/src/bootp.c',
      'slirp/src/cksum.c',
      'slirp/src/dhcpv6.c',
      'slirp/src/dnssearch.c',
      'slirp/src/if.c',
      'slirp/src/ip6_icmp.c',
      'slirp/src/ip6_input.c',
      'slirp/src/ip6_output.c',
      'slirp/src/ip_icmp.c',
      'slirp/src/ip_input.c',
      'slirp/src/ip_output.c',
      'slirp/src/mbuf.c',
      'slirp/src/misc.c',
      'slirp/src/ncsi.c',
      'slirp/src/ndp_table.c',
      'slirp/src/sbuf.c',
      'slirp/src/slirp.c',
      'slirp/src/socket.c',
      'slirp/src/state.c',
      'slirp/src/stream.c',
      'slirp/src/tcp_input.c',
      'slirp/src/tcp_output.c',
      'slirp/src/tcp_subr.c',
      'slirp/src/tcp_timer.c',
      'slirp/src/tftp.c',
      'slirp/src/udp.c',
      'slirp/src/udp6.c',
      'slirp/src/util.c',
      'slirp/src/version.c',
      'slirp/src/vmstate.c',
    ]

    configure_file(
      input : 'slirp/src/libslirp-version.h.in',
      output : 'libslirp-version.h',
      configuration: slirp_conf)

    slirp_inc = include_directories('slirp', 'slirp/src')
    libslirp = static_library('slirp',
                              build_by_default: false,
                              sources: slirp_files,
                              c_args: slirp_cargs,
                              include_directories: slirp_inc)
    slirp = declare_dependency(link_with: libslirp,
                               dependencies: slirp_deps,
                               include_directories: slirp_inc)
  endif
endif

# For CFI, we need to compile slirp as a static library together with qemu.
# This is because we register slirp functions as callbacks for QEMU Timers.
# When using a system-wide shared libslirp, the type information for the
# callback is missing and the timer call produces a false positive with CFI.
#
# Now that slirp_opt has been defined, check if the selected slirp is compatible
# with control-flow integrity.
if get_option('cfi') and slirp_opt == 'system'
  error('Control-Flow Integrity is not compatible with system-wide slirp.' \
         + ' Please configure with --enable-slirp=git')
endif

fdt = not_found
if have_system
  fdt_opt = get_option('fdt')
  if fdt_opt in ['enabled', 'auto', 'system']
    have_internal = fs.exists(meson.current_source_dir() / 'dtc/libfdt/Makefile.libfdt')
    fdt = cc.find_library('fdt', kwargs: static_kwargs,
                          required: fdt_opt == 'system' or
                                    fdt_opt == 'enabled' and not have_internal)
    if fdt.found() and cc.links('''
       #include <libfdt.h>
       #include <libfdt_env.h>
       int main(void) { fdt_find_max_phandle(NULL, NULL); return 0; }''',
         dependencies: fdt)
      fdt_opt = 'system'
    elif fdt_opt == 'system'
       error('system libfdt requested, but it is too old (1.5.1 or newer required)')
    elif have_internal
      fdt_opt = 'internal'
    else
      fdt_opt = 'disabled'
      fdt = not_found
    endif
  endif
  if fdt_opt == 'internal'
    fdt_files = files(
      'dtc/libfdt/fdt.c',
      'dtc/libfdt/fdt_ro.c',
      'dtc/libfdt/fdt_wip.c',
      'dtc/libfdt/fdt_sw.c',
      'dtc/libfdt/fdt_rw.c',
      'dtc/libfdt/fdt_strerror.c',
      'dtc/libfdt/fdt_empty_tree.c',
      'dtc/libfdt/fdt_addresses.c',
      'dtc/libfdt/fdt_overlay.c',
      'dtc/libfdt/fdt_check.c',
    )

    fdt_inc = include_directories('dtc/libfdt')
    libfdt = static_library('fdt',
                            build_by_default: false,
                            sources: fdt_files,
                            include_directories: fdt_inc)
    fdt = declare_dependency(link_with: libfdt,
                             include_directories: fdt_inc)
  endif
else
  fdt_opt = 'disabled'
endif
if not fdt.found() and fdt_required.length() > 0
  error('fdt not available but required by targets ' + ', '.join(fdt_required))
endif

config_host_data.set('CONFIG_CAPSTONE', capstone.found())
config_host_data.set('CONFIG_FDT', fdt.found())
config_host_data.set('CONFIG_SLIRP', slirp.found())

#####################
# Generated sources #
#####################

genh += configure_file(output: 'config-host.h', configuration: config_host_data)

hxtool = find_program('scripts/hxtool')
shaderinclude = find_program('scripts/shaderinclude.pl')
qapi_gen = find_program('scripts/qapi-gen.py')
qapi_gen_depends = [ meson.current_source_dir() / 'scripts/qapi/__init__.py',
                     meson.current_source_dir() / 'scripts/qapi/commands.py',
                     meson.current_source_dir() / 'scripts/qapi/common.py',
                     meson.current_source_dir() / 'scripts/qapi/error.py',
                     meson.current_source_dir() / 'scripts/qapi/events.py',
                     meson.current_source_dir() / 'scripts/qapi/expr.py',
                     meson.current_source_dir() / 'scripts/qapi/gen.py',
                     meson.current_source_dir() / 'scripts/qapi/introspect.py',
                     meson.current_source_dir() / 'scripts/qapi/parser.py',
                     meson.current_source_dir() / 'scripts/qapi/schema.py',
                     meson.current_source_dir() / 'scripts/qapi/source.py',
                     meson.current_source_dir() / 'scripts/qapi/types.py',
                     meson.current_source_dir() / 'scripts/qapi/visit.py',
                     meson.current_source_dir() / 'scripts/qapi/common.py',
                     meson.current_source_dir() / 'scripts/qapi-gen.py'
]

tracetool = [
  python, files('scripts/tracetool.py'),
   '--backend=' + ','.join(get_option('trace_backends'))
]
tracetool_depends = files(
  'scripts/tracetool/backend/log.py',
  'scripts/tracetool/backend/__init__.py',
  'scripts/tracetool/backend/dtrace.py',
  'scripts/tracetool/backend/ftrace.py',
  'scripts/tracetool/backend/simple.py',
  'scripts/tracetool/backend/syslog.py',
  'scripts/tracetool/backend/ust.py',
  'scripts/tracetool/format/ust_events_c.py',
  'scripts/tracetool/format/ust_events_h.py',
  'scripts/tracetool/format/__init__.py',
  'scripts/tracetool/format/d.py',
  'scripts/tracetool/format/simpletrace_stap.py',
  'scripts/tracetool/format/c.py',
  'scripts/tracetool/format/h.py',
  'scripts/tracetool/format/log_stap.py',
  'scripts/tracetool/format/stap.py',
  'scripts/tracetool/__init__.py',
  'scripts/tracetool/transform.py',
  'scripts/tracetool/vcpu.py'
)

qemu_version_cmd = [find_program('scripts/qemu-version.sh'),
                    meson.current_source_dir(),
                    config_host['PKGVERSION'], meson.project_version()]
qemu_version = custom_target('qemu-version.h',
                             output: 'qemu-version.h',
                             command: qemu_version_cmd,
                             capture: true,
                             build_by_default: true,
                             build_always_stale: true)
genh += qemu_version

hxdep = []
hx_headers = [
  ['qemu-options.hx', 'qemu-options.def'],
  ['qemu-img-cmds.hx', 'qemu-img-cmds.h'],
]
if have_system
  hx_headers += [
    ['hmp-commands.hx', 'hmp-commands.h'],
    ['hmp-commands-info.hx', 'hmp-commands-info.h'],
  ]
endif
foreach d : hx_headers
  hxdep += custom_target(d[1],
                input: files(d[0]),
                output: d[1],
                capture: true,
                build_by_default: true, # to be removed when added to a target
                command: [hxtool, '-h', '@INPUT0@'])
endforeach
genh += hxdep

###################
# Collect sources #
###################

authz_ss = ss.source_set()
blockdev_ss = ss.source_set()
block_ss = ss.source_set()
chardev_ss = ss.source_set()
common_ss = ss.source_set()
crypto_ss = ss.source_set()
hwcore_ss = ss.source_set()
io_ss = ss.source_set()
qmp_ss = ss.source_set()
qom_ss = ss.source_set()
softmmu_ss = ss.source_set()
specific_fuzz_ss = ss.source_set()
specific_ss = ss.source_set()
stub_ss = ss.source_set()
trace_ss = ss.source_set()
user_ss = ss.source_set()
util_ss = ss.source_set()

# accel modules
qtest_module_ss = ss.source_set()
tcg_module_ss = ss.source_set()

modules = {}
target_modules = {}
hw_arch = {}
target_arch = {}
target_softmmu_arch = {}
target_user_arch = {}

###############
# Trace files #
###############

# TODO: add each directory to the subdirs from its own meson.build, once
# we have those
trace_events_subdirs = [
  'crypto',
  'qapi',
  'qom',
  'monitor',
  'util',
]
if have_linux_user
  trace_events_subdirs += [ 'linux-user' ]
endif
if have_bsd_user
  trace_events_subdirs += [ 'bsd-user' ]
endif
if have_block
  trace_events_subdirs += [
    'authz',
    'block',
    'io',
    'nbd',
    'scsi',
  ]
endif
if have_system
  trace_events_subdirs += [
    'accel/kvm',
    'audio',
    'backends',
    'backends/tpm',
    'chardev',
    'ebpf',
    'hw/9pfs',
    'hw/acpi',
    'hw/adc',
    'hw/alpha',
    'hw/arm',
    'hw/audio',
    'hw/block',
    'hw/block/dataplane',
    'hw/char',
    'hw/display',
    'hw/dma',
    'hw/hppa',
    'hw/hyperv',
    'hw/i2c',
    'hw/i386',
    'hw/i386/xen',
    'hw/ide',
    'hw/input',
    'hw/intc',
    'hw/isa',
    'hw/mem',
    'hw/mips',
    'hw/misc',
    'hw/misc/macio',
    'hw/net',
    'hw/net/can',
    'hw/nubus',
    'hw/nvme',
    'hw/nvram',
    'hw/pci',
    'hw/pci-host',
    'hw/ppc',
    'hw/rdma',
    'hw/rdma/vmw',
    'hw/rtc',
    'hw/s390x',
    'hw/scsi',
    'hw/sd',
    'hw/sh4',
    'hw/sparc',
    'hw/sparc64',
    'hw/ssi',
    'hw/timer',
    'hw/tpm',
    'hw/usb',
    'hw/vfio',
    'hw/virtio',
    'hw/watchdog',
    'hw/xen',
    'hw/gpio',
    'migration',
    'net',
    'softmmu',
    'ui',
    'hw/remote',
  ]
endif
if have_system or have_user
  trace_events_subdirs += [
    'accel/tcg',
    'hw/core',
    'target/arm',
    'target/arm/hvf',
    'target/hppa',
    'target/i386',
    'target/i386/kvm',
    'target/mips/tcg',
    'target/nios2',
    'target/ppc',
    'target/riscv',
    'target/s390x',
    'target/s390x/kvm',
    'target/sparc',
  ]
endif

vhost_user = not_found
if 'CONFIG_VHOST_USER' in config_host
  libvhost_user = subproject('libvhost-user')
  vhost_user = libvhost_user.get_variable('vhost_user_dep')
endif

# NOTE: the trace/ subdirectory needs the qapi_trace_events variable
# that is filled in by qapi/.
subdir('qapi')
subdir('qobject')
subdir('stubs')
subdir('trace')
subdir('util')
subdir('qom')
subdir('authz')
subdir('crypto')
subdir('ui')


if enable_modules
  libmodulecommon = static_library('module-common', files('module-common.c') + genh, pic: true, c_args: '-DBUILD_DSO')
  modulecommon = declare_dependency(link_whole: libmodulecommon, compile_args: '-DBUILD_DSO')
endif

stub_ss = stub_ss.apply(config_all, strict: false)

util_ss.add_all(trace_ss)
util_ss = util_ss.apply(config_all, strict: false)
libqemuutil = static_library('qemuutil',
                             sources: util_ss.sources() + stub_ss.sources() + genh,
                             dependencies: [util_ss.dependencies(), libm, threads, glib, socket, malloc, pixman])
qemuutil = declare_dependency(link_with: libqemuutil,
                              sources: genh + version_res)

if have_system or have_user
  decodetree_py = find_program('scripts/decodetree.py')
  decodetree = generator(decodetree_py,
                         output: 'decode-@BASENAME@.c.inc',
                         arguments: ['@INPUT@', '@EXTRA_ARGS@', '-o', '@OUTPUT@'])
  subdir('libdecnumber')
  subdir('target')
endif

subdir('audio')
subdir('io')
subdir('chardev')
subdir('fsdev')
subdir('dump')

if have_block
  block_ss.add(files(
    'block.c',
    'blockjob.c',
    'job.c',
    'qemu-io-cmds.c',
  ))
  if config_host_data.get('CONFIG_REPLICATION')
    block_ss.add(files('replication.c'))
  endif

  subdir('nbd')
  subdir('scsi')
  subdir('block')

  blockdev_ss.add(files(
    'blockdev.c',
    'blockdev-nbd.c',
    'iothread.c',
    'job-qmp.c',
  ), gnutls)

  # os-posix.c contains POSIX-specific functions used by qemu-storage-daemon,
  # os-win32.c does not
  blockdev_ss.add(when: 'CONFIG_POSIX', if_true: files('os-posix.c'))
  softmmu_ss.add(when: 'CONFIG_WIN32', if_true: [files('os-win32.c')])
endif

common_ss.add(files('cpus-common.c'))

subdir('softmmu')

common_ss.add(capstone)
specific_ss.add(files('cpu.c', 'disas.c', 'gdbstub.c'), capstone)

# Work around a gcc bug/misfeature wherein constant propagation looks
# through an alias:
#   https://gcc.gnu.org/bugzilla/show_bug.cgi?id=99696
# to guess that a const variable is always zero.  Without lto, this is
# impossible, as the alias is restricted to page-vary-common.c.  Indeed,
# without lto, not even the alias is required -- we simply use different
# declarations in different compilation units.
pagevary = files('page-vary-common.c')
if get_option('b_lto')
  pagevary_flags = ['-fno-lto']
  if get_option('cfi')
    pagevary_flags += '-fno-sanitize=cfi-icall'
  endif
  pagevary = static_library('page-vary-common', sources: pagevary,
                            c_args: pagevary_flags)
  pagevary = declare_dependency(link_with: pagevary)
endif
common_ss.add(pagevary)
specific_ss.add(files('page-vary.c'))

subdir('backends')
subdir('disas')
subdir('migration')
subdir('monitor')
subdir('net')
subdir('replay')
subdir('semihosting')
subdir('hw')
subdir('tcg')
subdir('fpu')
subdir('accel')
subdir('plugins')
subdir('ebpf')

common_user_inc = []

subdir('common-user')
subdir('bsd-user')
subdir('linux-user')

# needed for fuzzing binaries
subdir('tests/qtest/libqos')
subdir('tests/qtest/fuzz')

# accel modules
tcg_real_module_ss = ss.source_set()
tcg_real_module_ss.add_all(when: 'CONFIG_TCG_MODULAR', if_true: tcg_module_ss)
specific_ss.add_all(when: 'CONFIG_TCG_BUILTIN', if_true: tcg_module_ss)
target_modules += { 'accel' : { 'qtest': qtest_module_ss,
                                'tcg': tcg_real_module_ss }}

########################
# Library dependencies #
########################

modinfo_collect = find_program('scripts/modinfo-collect.py')
modinfo_generate = find_program('scripts/modinfo-generate.py')
modinfo_files = []

block_mods = []
softmmu_mods = []
foreach d, list : modules
  foreach m, module_ss : list
    if enable_modules and targetos != 'windows'
      module_ss = module_ss.apply(config_all, strict: false)
      sl = static_library(d + '-' + m, [genh, module_ss.sources()],
                          dependencies: [modulecommon, module_ss.dependencies()], pic: true)
      if d == 'block'
        block_mods += sl
      else
        softmmu_mods += sl
      endif
      if module_ss.sources() != []
        # FIXME: Should use sl.extract_all_objects(recursive: true) as
        # input. Sources can be used multiple times but objects are
        # unique when it comes to lookup in compile_commands.json.
        # Depnds on a mesion version with
        # https://github.com/mesonbuild/meson/pull/8900
        modinfo_files += custom_target(d + '-' + m + '.modinfo',
                                       output: d + '-' + m + '.modinfo',
                                       input: module_ss.sources() + genh,
                                       capture: true,
                                       command: [modinfo_collect, module_ss.sources()])
      endif
    else
      if d == 'block'
        block_ss.add_all(module_ss)
      else
        softmmu_ss.add_all(module_ss)
      endif
    endif
  endforeach
endforeach

foreach d, list : target_modules
  foreach m, module_ss : list
    if enable_modules and targetos != 'windows'
      foreach target : target_dirs
        if target.endswith('-softmmu')
          config_target = config_target_mak[target]
          config_target += config_host
          target_inc = [include_directories('target' / config_target['TARGET_BASE_ARCH'])]
          c_args = ['-DNEED_CPU_H',
                    '-DCONFIG_TARGET="@0@-config-target.h"'.format(target),
                    '-DCONFIG_DEVICES="@0@-config-devices.h"'.format(target)]
          target_module_ss = module_ss.apply(config_target, strict: false)
          if target_module_ss.sources() != []
            module_name = d + '-' + m + '-' + config_target['TARGET_NAME']
            sl = static_library(module_name,
                                [genh, target_module_ss.sources()],
                                dependencies: [modulecommon, target_module_ss.dependencies()],
                                include_directories: target_inc,
                                c_args: c_args,
                                pic: true)
            softmmu_mods += sl
            # FIXME: Should use sl.extract_all_objects(recursive: true) too.
            modinfo_files += custom_target(module_name + '.modinfo',
                                           output: module_name + '.modinfo',
                                           input: target_module_ss.sources() + genh,
                                           capture: true,
                                           command: [modinfo_collect, '--target', target, target_module_ss.sources()])
          endif
        endif
      endforeach
    else
      specific_ss.add_all(module_ss)
    endif
  endforeach
endforeach

if enable_modules
  modinfo_src = custom_target('modinfo.c',
                              output: 'modinfo.c',
                              input: modinfo_files,
                              command: [modinfo_generate, '@INPUT@'],
                              capture: true)
  modinfo_lib = static_library('modinfo', modinfo_src)
  modinfo_dep = declare_dependency(link_whole: modinfo_lib)
  softmmu_ss.add(modinfo_dep)
endif

nm = find_program('nm')
undefsym = find_program('scripts/undefsym.py')
block_syms = custom_target('block.syms', output: 'block.syms',
                             input: [libqemuutil, block_mods],
                             capture: true,
                             command: [undefsym, nm, '@INPUT@'])
qemu_syms = custom_target('qemu.syms', output: 'qemu.syms',
                             input: [libqemuutil, softmmu_mods],
                             capture: true,
                             command: [undefsym, nm, '@INPUT@'])

qom_ss = qom_ss.apply(config_host, strict: false)
libqom = static_library('qom', qom_ss.sources() + genh,
                        dependencies: [qom_ss.dependencies()],
                        name_suffix: 'fa')

qom = declare_dependency(link_whole: libqom)

authz_ss = authz_ss.apply(config_host, strict: false)
libauthz = static_library('authz', authz_ss.sources() + genh,
                          dependencies: [authz_ss.dependencies()],
                          name_suffix: 'fa',
                          build_by_default: false)

authz = declare_dependency(link_whole: libauthz,
                           dependencies: qom)

crypto_ss = crypto_ss.apply(config_host, strict: false)
libcrypto = static_library('crypto', crypto_ss.sources() + genh,
                           dependencies: [crypto_ss.dependencies()],
                           name_suffix: 'fa',
                           build_by_default: false)

crypto = declare_dependency(link_whole: libcrypto,
                            dependencies: [authz, qom])

io_ss = io_ss.apply(config_host, strict: false)
libio = static_library('io', io_ss.sources() + genh,
                       dependencies: [io_ss.dependencies()],
                       link_with: libqemuutil,
                       name_suffix: 'fa',
                       build_by_default: false)

io = declare_dependency(link_whole: libio, dependencies: [crypto, qom])

libmigration = static_library('migration', sources: migration_files + genh,
                              name_suffix: 'fa',
                              build_by_default: false)
migration = declare_dependency(link_with: libmigration,
                               dependencies: [zlib, qom, io])
softmmu_ss.add(migration)

block_ss = block_ss.apply(config_host, strict: false)
libblock = static_library('block', block_ss.sources() + genh,
                          dependencies: block_ss.dependencies(),
                          link_depends: block_syms,
                          name_suffix: 'fa',
                          build_by_default: false)

block = declare_dependency(link_whole: [libblock],
                           link_args: '@block.syms',
                           dependencies: [crypto, io])

blockdev_ss = blockdev_ss.apply(config_host, strict: false)
libblockdev = static_library('blockdev', blockdev_ss.sources() + genh,
                             dependencies: blockdev_ss.dependencies(),
                             name_suffix: 'fa',
                             build_by_default: false)

blockdev = declare_dependency(link_whole: [libblockdev],
                              dependencies: [block])

qmp_ss = qmp_ss.apply(config_host, strict: false)
libqmp = static_library('qmp', qmp_ss.sources() + genh,
                        dependencies: qmp_ss.dependencies(),
                        name_suffix: 'fa',
                        build_by_default: false)

qmp = declare_dependency(link_whole: [libqmp])

libchardev = static_library('chardev', chardev_ss.sources() + genh,
                            name_suffix: 'fa',
                            dependencies: [gnutls],
                            build_by_default: false)

chardev = declare_dependency(link_whole: libchardev)

hwcore_ss = hwcore_ss.apply(config_host, strict: false)
libhwcore = static_library('hwcore', sources: hwcore_ss.sources() + genh,
                           name_suffix: 'fa',
                           build_by_default: false)
hwcore = declare_dependency(link_whole: libhwcore)
common_ss.add(hwcore)

###########
# Targets #
###########

emulator_modules = []
foreach m : block_mods + softmmu_mods
  emulator_modules += shared_module(m.name(),
                build_by_default: true,
                name_prefix: '',
                link_whole: m,
                install: true,
                install_dir: qemu_moddir)
endforeach

softmmu_ss.add(authz, blockdev, chardev, crypto, io, qmp)
common_ss.add(qom, qemuutil)

common_ss.add_all(when: 'CONFIG_SOFTMMU', if_true: [softmmu_ss])
common_ss.add_all(when: 'CONFIG_USER_ONLY', if_true: user_ss)

common_all = common_ss.apply(config_all, strict: false)
common_all = static_library('common',
                            build_by_default: false,
                            override_options : ['cpp_std=gnu++14'],
                            sources: common_all.sources() + genh,
                            include_directories: common_user_inc,
                            implicit_include_directories: false,
                            dependencies: common_all.dependencies(),
                            name_suffix: 'fa')

feature_to_c = find_program('scripts/feature_to_c.sh')

emulators = {}
foreach target : target_dirs
  config_target = config_target_mak[target]
  target_name = config_target['TARGET_NAME']
  target_base_arch = config_target['TARGET_BASE_ARCH']
  arch_srcs = [config_target_h[target]]
  arch_deps = []
  c_args = ['-DNEED_CPU_H',
            '-DCONFIG_TARGET="@0@-config-target.h"'.format(target),
            '-DCONFIG_DEVICES="@0@-config-devices.h"'.format(target)]
  link_args = emulator_link_args

  config_target += config_host
  target_inc = [include_directories('target' / config_target['TARGET_BASE_ARCH'])]
  # The headers from cheri-common are required in various files (even for
  # !TARGET_CHERI), so just add the include path unconditionally.
  target_inc += include_directories('target/cheri-common')
  if targetos == 'linux'
    target_inc += include_directories('linux-headers', is_system: true)
  endif
  if target.endswith('-softmmu')
    qemu_target_name = 'qemu-system-' + target_name
    target_type='system'
    t = target_softmmu_arch[target_base_arch].apply(config_target, strict: false)
    arch_srcs += t.sources()
    arch_deps += t.dependencies()

    hw_dir = target_name == 'sparc64' ? 'sparc64' : target_base_arch
    hw = hw_arch[hw_dir].apply(config_target, strict: false)
    arch_srcs += hw.sources()
    arch_deps += hw.dependencies()

    arch_srcs += config_devices_h[target]
    link_args += ['@block.syms', '@qemu.syms']
  else
    abi = config_target['TARGET_ABI_DIR']
    target_type='user'
    target_inc += common_user_inc
    qemu_target_name = 'qemu-' + target_name
    if target_base_arch in target_user_arch
      t = target_user_arch[target_base_arch].apply(config_target, strict: false)
      arch_srcs += t.sources()
      arch_deps += t.dependencies()
    endif
    if 'CONFIG_LINUX_USER' in config_target
      base_dir = 'linux-user'
    endif
    if 'CONFIG_BSD_USER' in config_target
      base_dir = 'bsd-user'
      target_inc += include_directories('bsd-user/' / targetos)
      target_inc += include_directories('bsd-user/host/' / host_arch)
      dir = base_dir / abi
      arch_srcs += files(dir / 'signal.c', dir / 'target_arch_cpu.c')
    endif
    target_inc += include_directories(
      base_dir,
      base_dir / abi,
    )
    if 'CONFIG_LINUX_USER' in config_target
      dir = base_dir / abi
      arch_srcs += files(dir / 'signal.c', dir / 'cpu_loop.c')
      if config_target.has_key('TARGET_SYSTBL_ABI')
        arch_srcs += \
          syscall_nr_generators[abi].process(base_dir / abi / config_target['TARGET_SYSTBL'],
                                             extra_args : config_target['TARGET_SYSTBL_ABI'])
      endif
    endif
  endif

  if 'TARGET_XML_FILES' in config_target
    gdbstub_xml = custom_target(target + '-gdbstub-xml.c',
                                output: target + '-gdbstub-xml.c',
                                input: files(config_target['TARGET_XML_FILES'].split()),
                                command: [feature_to_c, '@INPUT@'],
                                capture: true)
    arch_srcs += gdbstub_xml
  endif

  t = target_arch[target_base_arch].apply(config_target, strict: false)
  arch_srcs += t.sources()
  arch_deps += t.dependencies()

  target_common = common_ss.apply(config_target, strict: false)
  objects = common_all.extract_objects(target_common.sources())
  deps = target_common.dependencies()

  target_specific = specific_ss.apply(config_target, strict: false)
  arch_srcs += target_specific.sources()
  arch_deps += target_specific.dependencies()

  lib = static_library('qemu-' + target,
                 sources: arch_srcs + genh,
                 dependencies: arch_deps,
                 objects: objects,
                 include_directories: target_inc,
                 c_args: c_args,
                 build_by_default: false,
                 name_suffix: 'fa')

  if target.endswith('-softmmu')
    execs = [{
      'name': 'qemu-system-' + target_name,
      'win_subsystem': 'console',
      'sources': files('softmmu/main.c'),
      'dependencies': []
    }]
    if targetos == 'windows' and (sdl.found() or gtk.found())
      execs += [{
        'name': 'qemu-system-' + target_name + 'w',
        'win_subsystem': 'windows',
        'sources': files('softmmu/main.c'),
        'dependencies': []
      }]
    endif
    if get_option('fuzzing')
      specific_fuzz = specific_fuzz_ss.apply(config_target, strict: false)
      execs += [{
        'name': 'qemu-fuzz-' + target_name,
        'win_subsystem': 'console',
        'sources': specific_fuzz.sources(),
        'dependencies': specific_fuzz.dependencies(),
      }]
    endif
  else
    execs = [{
      'name': 'qemu-' + target_name,
      'win_subsystem': 'console',
      'sources': [],
      'dependencies': []
    }]
  endif
  foreach exe: execs
    exe_name = exe['name']
    if targetos == 'darwin'
      exe_name += '-unsigned'
    endif

    emulator = executable(exe_name, exe['sources'],
               install: true,
               c_args: c_args,
               dependencies: arch_deps + deps + exe['dependencies'],
               objects: lib.extract_all_objects(recursive: true),
               link_language: link_language,
               link_depends: [block_syms, qemu_syms] + exe.get('link_depends', []),
               link_args: link_args,
               win_subsystem: exe['win_subsystem'])

    if targetos == 'darwin'
      icon = 'pc-bios/qemu.rsrc'
      build_input = [emulator, files(icon)]
      install_input = [
        get_option('bindir') / exe_name,
        meson.current_source_dir() / icon
      ]
      if 'CONFIG_HVF' in config_target
        entitlements = 'accel/hvf/entitlements.plist'
        build_input += files(entitlements)
        install_input += meson.current_source_dir() / entitlements
      endif

      entitlement = find_program('scripts/entitlement.sh')
      emulators += {exe['name'] : custom_target(exe['name'],
                   input: build_input,
                   output: exe['name'],
                   command: [entitlement, '@OUTPUT@', '@INPUT@'])
      }

      meson.add_install_script(entitlement, '--install',
                               get_option('bindir') / exe['name'],
                               install_input)
    else
      emulators += {exe['name']: emulator}
    endif

    # Add qemu-system-cheri128 -> qemu-system-mips64cheri128 etc symlinks for
    # backwards compatibility. Remove once the old names are unused.
    # NB: No built-in symlink support, so we have to do it manually. Moreover,
    # symlinks created in the build directory will be copied as their
    # underlying file, not a symlink, wasting space and making it non-obvious
    # it's a deprecated name. It also spits out a warning that the behaviour
    # will change to the (sane) interpretation where symlinks are installed as
    # symlinks, but we can't rely on that, so instead we create the symlink at
    # install time.
    # TODO: meson 0.61 supports symlinks natively, use that once updated.
    if exe['name'].startswith('qemu-system-mips64cheri')
      installbindir = get_option('prefix') / get_option('bindir')
      exe_name_alias = exe['name'].replace('-mips64', '-')
      exe_path_alias = '$DESTDIR/@0@'.format(installbindir / exe_name_alias)
      meson.add_install_script('sh', '-c',
                               'ln -fs @0@ @1@'.format(exe['name'],
                                                       exe_path_alias))
    endif
    # TODO: in the future the riscv64cheri symlink should point to the standard version
    if exe['name'] == 'qemu-system-riscv64xcheri' or exe['name'] == 'qemu-system-riscv32xcheri'
      installbindir = get_option('prefix') / get_option('bindir')
      exe_name_alias = exe['name'].replace('xcheri', 'cheri')
      exe_path_alias = '$DESTDIR/@0@'.format(installbindir / exe_name_alias)
      meson.add_install_script('sh', '-c',
                               'ln -fs @0@ @1@'.format(exe['name'],
                                                       exe_path_alias))
    endif

    if stap.found()
      foreach stp: [
        {'ext': '.stp-build', 'fmt': 'stap', 'bin': meson.current_build_dir() / exe['name'], 'install': false},
        {'ext': '.stp', 'fmt': 'stap', 'bin': get_option('prefix') / get_option('bindir') / exe['name'], 'install': true},
        {'ext': '-simpletrace.stp', 'fmt': 'simpletrace-stap', 'bin': '', 'install': true},
        {'ext': '-log.stp', 'fmt': 'log-stap', 'bin': '', 'install': true},
      ]
        custom_target(exe['name'] + stp['ext'],
                      input: trace_events_all,
                      output: exe['name'] + stp['ext'],
                      install: stp['install'],
                      install_dir: get_option('datadir') / 'systemtap/tapset',
                      command: [
                        tracetool, '--group=all', '--format=' + stp['fmt'],
                        '--binary=' + stp['bin'],
                        '--target-name=' + target_name,
                        '--target-type=' + target_type,
                        '--probe-prefix=qemu.' + target_type + '.' + target_name,
                        '@INPUT@', '@OUTPUT@'
                      ],
                      depend_files: tracetool_depends)
      endforeach
    endif
  endforeach
endforeach

# Other build targets

if 'CONFIG_PLUGIN' in config_host
  install_headers('include/qemu/qemu-plugin.h')
endif

subdir('qga')

# Don't build qemu-keymap if xkbcommon is not explicitly enabled
# when we don't build tools or system
if xkbcommon.found()
  # used for the update-keymaps target, so include rules even if !have_tools
  qemu_keymap = executable('qemu-keymap', files('qemu-keymap.c', 'ui/input-keymap.c') + genh,
                           dependencies: [qemuutil, xkbcommon], install: have_tools)
endif

if have_tools
  qemu_img = executable('qemu-img', [files('qemu-img.c'), hxdep],
             dependencies: [authz, block, crypto, io, qom, qemuutil], install: true)
  qemu_io = executable('qemu-io', files('qemu-io.c'),
             dependencies: [block, qemuutil], install: true)
  qemu_nbd = executable('qemu-nbd', files('qemu-nbd.c'),
               dependencies: [blockdev, qemuutil, gnutls, selinux],
               install: true)

  subdir('storage-daemon')
  subdir('contrib/rdmacm-mux')
  subdir('contrib/elf2dmp')

  executable('qemu-edid', files('qemu-edid.c', 'hw/display/edid-generate.c'),
             dependencies: qemuutil,
             install: true)

  if 'CONFIG_VHOST_USER' in config_host
    subdir('contrib/vhost-user-blk')
    subdir('contrib/vhost-user-gpu')
    subdir('contrib/vhost-user-input')
    subdir('contrib/vhost-user-scsi')
  endif

  if targetos == 'linux'
    executable('qemu-bridge-helper', files('qemu-bridge-helper.c'),
               dependencies: [qemuutil, libcap_ng],
               install: true,
               install_dir: get_option('libexecdir'))

    executable('qemu-pr-helper', files('scsi/qemu-pr-helper.c', 'scsi/utils.c'),
               dependencies: [authz, crypto, io, qom, qemuutil,
                              libcap_ng, mpathpersist],
               install: true)
  endif

  if have_ivshmem
    subdir('contrib/ivshmem-client')
    subdir('contrib/ivshmem-server')
  endif
endif

subdir('scripts')
subdir('tools')
subdir('pc-bios')
subdir('docs')
subdir('tests')
if gtk.found()
  subdir('po')
endif

if host_machine.system() == 'windows'
  nsis_cmd = [
    find_program('scripts/nsis.py'),
    '@OUTPUT@',
    get_option('prefix'),
    meson.current_source_dir(),
    host_machine.cpu(),
    '--',
    '-DDISPLAYVERSION=' + meson.project_version(),
  ]
  if build_docs
    nsis_cmd += '-DCONFIG_DOCUMENTATION=y'
  endif
  if gtk.found()
    nsis_cmd += '-DCONFIG_GTK=y'
  endif

  nsis = custom_target('nsis',
                       output: 'qemu-setup-' + meson.project_version() + '.exe',
                       input: files('qemu.nsi'),
                       build_always_stale: true,
                       command: nsis_cmd + ['@INPUT@'])
  alias_target('installer', nsis)
endif

#########################
# Configuration summary #
#########################

# Directories
summary_info = {}
summary_info += {'Install prefix':    get_option('prefix')}
summary_info += {'BIOS directory':    qemu_datadir}
summary_info += {'firmware path':     get_option('qemu_firmwarepath')}
summary_info += {'binary directory':  get_option('bindir')}
summary_info += {'library directory': get_option('libdir')}
summary_info += {'module directory':  qemu_moddir}
summary_info += {'libexec directory': get_option('libexecdir')}
summary_info += {'include directory': get_option('includedir')}
summary_info += {'config directory':  get_option('sysconfdir')}
if targetos != 'windows'
  summary_info += {'local state directory': get_option('localstatedir')}
  summary_info += {'Manual directory':      get_option('mandir')}
else
  summary_info += {'local state directory': 'queried at runtime'}
endif
summary_info += {'Doc directory':     get_option('docdir')}
summary_info += {'Build directory':   meson.current_build_dir()}
summary_info += {'Source path':       meson.current_source_dir()}
summary_info += {'GIT submodules':    config_host['GIT_SUBMODULES']}
summary(summary_info, bool_yn: true, section: 'Directories')

# Host binaries
summary_info = {}
summary_info += {'git':               config_host['GIT']}
summary_info += {'make':              config_host['MAKE']}
summary_info += {'python':            '@0@ (version: @1@)'.format(python.full_path(), python.language_version())}
summary_info += {'sphinx-build':      sphinx_build}
if config_host.has_key('HAVE_GDB_BIN')
  summary_info += {'gdb':             config_host['HAVE_GDB_BIN']}
endif
if get_option('iasl') != ''
  summary_info += {'iasl':            get_option('iasl')}
else
  summary_info += {'iasl':            false}
endif
summary_info += {'genisoimage':       config_host['GENISOIMAGE']}
if targetos == 'windows' and have_ga
  summary_info += {'wixl':            wixl}
endif
if slirp_opt != 'disabled' and have_system
  summary_info += {'smbd':            have_slirp_smbd ? smbd_path : false}
endif
summary(summary_info, bool_yn: true, section: 'Host binaries')

# Configurable features
summary_info = {}
summary_info += {'Documentation':     build_docs}
summary_info += {'system-mode emulation': have_system}
summary_info += {'user-mode emulation': have_user}
summary_info += {'block layer':       have_block}
summary_info += {'Install blobs':     get_option('install_blobs')}
summary_info += {'module support':    config_host.has_key('CONFIG_MODULES')}
if config_host.has_key('CONFIG_MODULES')
  summary_info += {'alternative module path': config_host.has_key('CONFIG_MODULE_UPGRADES')}
endif
summary_info += {'fuzzing support':   get_option('fuzzing')}
if have_system
  summary_info += {'Audio drivers':     ' '.join(audio_drivers_selected)}
endif
summary_info += {'Trace backends':    ','.join(get_option('trace_backends'))}
if 'simple' in get_option('trace_backends')
  summary_info += {'Trace output file': get_option('trace_file') + '-<pid>'}
endif
summary_info += {'D-Bus display':     dbus_display}
summary_info += {'QOM debugging':     get_option('qom_cast_debug')}
summary_info += {'vhost-kernel support': config_host.has_key('CONFIG_VHOST_KERNEL')}
summary_info += {'vhost-net support': config_host.has_key('CONFIG_VHOST_NET')}
summary_info += {'vhost-crypto support': config_host.has_key('CONFIG_VHOST_CRYPTO')}
summary_info += {'vhost-scsi support': config_host.has_key('CONFIG_VHOST_SCSI')}
summary_info += {'vhost-vsock support': config_host.has_key('CONFIG_VHOST_VSOCK')}
summary_info += {'vhost-user support': config_host.has_key('CONFIG_VHOST_USER')}
summary_info += {'vhost-user-blk server support': have_vhost_user_blk_server}
summary_info += {'vhost-user-fs support': config_host.has_key('CONFIG_VHOST_USER_FS')}
summary_info += {'vhost-vdpa support': config_host.has_key('CONFIG_VHOST_VDPA')}
summary_info += {'build guest agent': have_ga}
summary(summary_info, bool_yn: true, section: 'Configurable features')

# Compilation information
summary_info = {}
summary_info += {'host CPU':          cpu}
summary_info += {'host endianness':   build_machine.endian()}
summary_info += {'C compiler':        ' '.join(meson.get_compiler('c').cmd_array())}
summary_info += {'Host C compiler':   ' '.join(meson.get_compiler('c', native: true).cmd_array())}
if link_language == 'cpp'
  summary_info += {'C++ compiler':    ' '.join(meson.get_compiler('cpp').cmd_array())}
else
  summary_info += {'C++ compiler':      false}
endif
if targetos == 'darwin'
  summary_info += {'Objective-C compiler': ' '.join(meson.get_compiler('objc').cmd_array())}
endif
summary_info += {'CFLAGS':            ' '.join(get_option('c_args')
                                               + ['-O' + get_option('optimization')]
                                               + (get_option('debug') ? ['-g'] : []))}
if link_language == 'cpp'
  summary_info += {'CXXFLAGS':        ' '.join(get_option('cpp_args')
                                               + ['-O' + get_option('optimization')]
                                               + (get_option('debug') ? ['-g'] : []))}
endif
link_args = get_option(link_language + '_link_args')
if link_args.length() > 0
  summary_info += {'LDFLAGS':         ' '.join(link_args)}
endif
summary_info += {'QEMU_CFLAGS':       config_host['QEMU_CFLAGS']}
summary_info += {'QEMU_LDFLAGS':      config_host['QEMU_LDFLAGS']}
summary_info += {'profiler':          get_option('profiler')}
summary_info += {'link-time optimization (LTO)': get_option('b_lto')}
summary_info += {'PIE':               get_option('b_pie')}
summary_info += {'static build':      config_host.has_key('CONFIG_STATIC')}
summary_info += {'malloc trim support': has_malloc_trim}
summary_info += {'membarrier':        have_membarrier}
summary_info += {'debug stack usage': get_option('debug_stack_usage')}
summary_info += {'mutex debugging':   get_option('debug_mutex')}
summary_info += {'memory allocator':  get_option('malloc')}
summary_info += {'avx2 optimization': config_host_data.get('CONFIG_AVX2_OPT')}
summary_info += {'avx512f optimization': config_host_data.get('CONFIG_AVX512F_OPT')}
summary_info += {'gprof enabled':     get_option('gprof')}
summary_info += {'gcov':              get_option('b_coverage')}
summary_info += {'thread sanitizer':  config_host.has_key('CONFIG_TSAN')}
summary_info += {'CFI support':       get_option('cfi')}
if get_option('cfi')
  summary_info += {'CFI debug support': get_option('cfi_debug')}
endif
summary_info += {'strip binaries':    get_option('strip')}
summary_info += {'sparse':            sparse}
summary_info += {'mingw32 support':   targetos == 'windows'}

# snarf the cross-compilation information for tests
foreach target: target_dirs
  tcg_mak = meson.current_build_dir() / 'tests/tcg' / 'config-' + target + '.mak'
  if fs.exists(tcg_mak)
    config_cross_tcg = keyval.load(tcg_mak)
    target = config_cross_tcg['TARGET_NAME']
    compiler = ''
    if 'DOCKER_CROSS_CC_GUEST' in config_cross_tcg
      summary_info += {target + ' tests': config_cross_tcg['DOCKER_CROSS_CC_GUEST'] +
                                          ' via ' + config_cross_tcg['DOCKER_IMAGE']}
    elif 'CROSS_CC_GUEST' in config_cross_tcg
      summary_info += {target + ' tests'
                                : config_cross_tcg['CROSS_CC_GUEST'] }
    endif
   endif
endforeach

summary(summary_info, bool_yn: true, section: 'Compilation')

# Targets and accelerators
summary_info = {}
if have_system
  summary_info += {'KVM support':       config_all.has_key('CONFIG_KVM')}
  summary_info += {'HAX support':       config_all.has_key('CONFIG_HAX')}
  summary_info += {'HVF support':       config_all.has_key('CONFIG_HVF')}
  summary_info += {'WHPX support':      config_all.has_key('CONFIG_WHPX')}
  summary_info += {'NVMM support':      config_all.has_key('CONFIG_NVMM')}
  summary_info += {'Xen support':       config_host.has_key('CONFIG_XEN_BACKEND')}
  if config_host.has_key('CONFIG_XEN_BACKEND')
    summary_info += {'xen ctrl version':  config_host['CONFIG_XEN_CTRL_INTERFACE_VERSION']}
  endif
endif
summary_info += {'TCG support':       config_all.has_key('CONFIG_TCG')}
if config_all.has_key('CONFIG_TCG')
  if get_option('tcg_interpreter')
    summary_info += {'TCG backend':   'TCI (TCG with bytecode interpreter, slow)'}
  else
    summary_info += {'TCG backend':   'native (@0@)'.format(cpu)}
  endif
  summary_info += {'TCG plugins': config_host.has_key('CONFIG_PLUGIN')}
  summary_info += {'TCG debug enabled': config_host.has_key('CONFIG_DEBUG_TCG')}
  summary_info += {'TCG instruction logging': config_host.has_key('CONFIG_TCG_LOG_INSTR')}
endif
summary_info += {'target list':       ' '.join(target_dirs)}
if have_system
  summary_info += {'default devices':   get_option('default_devices')}
  summary_info += {'out of process emulation': multiprocess_allowed}
endif
summary(summary_info, bool_yn: true, section: 'Targets and accelerators')

# Block layer
summary_info = {}
summary_info += {'coroutine backend': config_host['CONFIG_COROUTINE_BACKEND']}
summary_info += {'coroutine pool':    have_coroutine_pool}
if have_block
  summary_info += {'Block whitelist (rw)': config_host['CONFIG_BDRV_RW_WHITELIST']}
  summary_info += {'Block whitelist (ro)': config_host['CONFIG_BDRV_RO_WHITELIST']}
  summary_info += {'Use block whitelist in tools': get_option('block_drv_whitelist_in_tools')}
  summary_info += {'VirtFS support':    have_virtfs}
  summary_info += {'build virtiofs daemon': have_virtiofsd}
  summary_info += {'Live block migration': config_host_data.get('CONFIG_LIVE_BLOCK_MIGRATION')}
  summary_info += {'replication support': config_host_data.get('CONFIG_REPLICATION')}
  summary_info += {'bochs support':     get_option('bochs').allowed()}
  summary_info += {'cloop support':     get_option('cloop').allowed()}
  summary_info += {'dmg support':       get_option('dmg').allowed()}
  summary_info += {'qcow v1 support':   get_option('qcow1').allowed()}
  summary_info += {'vdi support':       get_option('vdi').allowed()}
  summary_info += {'vvfat support':     get_option('vvfat').allowed()}
  summary_info += {'qed support':       get_option('qed').allowed()}
  summary_info += {'parallels support': get_option('parallels').allowed()}
  summary_info += {'FUSE exports':      fuse}
endif
summary(summary_info, bool_yn: true, section: 'Block layer support')

# Crypto
summary_info = {}
summary_info += {'TLS priority':      config_host['CONFIG_TLS_PRIORITY']}
summary_info += {'GNUTLS support':    gnutls}
if gnutls.found()
  summary_info += {'  GNUTLS crypto':   gnutls_crypto.found()}
endif
summary_info += {'libgcrypt':         gcrypt}
summary_info += {'nettle':            nettle}
if nettle.found()
   summary_info += {'  XTS':             xts != 'private'}
endif
summary_info += {'AF_ALG support':    have_afalg}
summary_info += {'rng-none':          get_option('rng_none')}
summary_info += {'Linux keyring':     config_host.has_key('CONFIG_SECRET_KEYRING')}
summary(summary_info, bool_yn: true, section: 'Crypto')

# Libraries
summary_info = {}
if targetos == 'darwin'
  summary_info += {'Cocoa support':   cocoa}
endif
summary_info += {'SDL support':       sdl}
summary_info += {'SDL image support': sdl_image}
summary_info += {'GTK support':       gtk}
summary_info += {'pixman':            pixman}
summary_info += {'VTE support':       vte}
summary_info += {'slirp support':     slirp_opt == 'internal' ? slirp_opt : slirp}
summary_info += {'libtasn1':          tasn1}
summary_info += {'PAM':               pam}
summary_info += {'iconv support':     iconv}
summary_info += {'curses support':    curses}
summary_info += {'virgl support':     virgl}
summary_info += {'curl support':      curl}
summary_info += {'Multipath support': mpathpersist}
summary_info += {'VNC support':       vnc}
if vnc.found()
  summary_info += {'VNC SASL support':  sasl}
  summary_info += {'VNC JPEG support':  jpeg}
  summary_info += {'VNC PNG support':   png}
endif
if targetos not in ['darwin', 'haiku', 'windows']
  summary_info += {'OSS support':     oss}
elif targetos == 'darwin'
  summary_info += {'CoreAudio support': coreaudio}
elif targetos == 'windows'
  summary_info += {'DirectSound support': dsound}
endif
if targetos == 'linux'
  summary_info += {'ALSA support':    alsa}
  summary_info += {'PulseAudio support': pulse}
endif
summary_info += {'JACK support':      jack}
summary_info += {'brlapi support':    brlapi}
summary_info += {'vde support':       vde}
summary_info += {'netmap support':    have_netmap}
summary_info += {'l2tpv3 support':    have_l2tpv3}
summary_info += {'Linux AIO support': libaio}
summary_info += {'Linux io_uring support': linux_io_uring}
summary_info += {'ATTR/XATTR support': libattr}
summary_info += {'RVFI-DII':          config_host.has_key('CONFIG_RVFI_DII')}
summary_info += {'RDMA support':      config_host.has_key('CONFIG_RDMA')}
summary_info += {'PVRDMA support':    config_host.has_key('CONFIG_PVRDMA')}
summary_info += {'fdt support':       fdt_opt == 'disabled' ? false : fdt_opt}
summary_info += {'libcap-ng support': libcap_ng}
summary_info += {'bpf support':       libbpf}
summary_info += {'spice protocol support': spice_protocol}
if spice_protocol.found()
  summary_info += {'  spice server support': spice}
endif
summary_info += {'rbd support':       rbd}
summary_info += {'smartcard support': cacard}
summary_info += {'U2F support':       u2f}
summary_info += {'libusb':            libusb}
summary_info += {'usb net redir':     usbredir}
summary_info += {'OpenGL support':    config_host.has_key('CONFIG_OPENGL')}
summary_info += {'GBM':               gbm}
summary_info += {'libiscsi support':  libiscsi}
summary_info += {'libnfs support':    libnfs}
if targetos == 'windows'
  if have_ga
    summary_info += {'QGA VSS support':   have_qga_vss}
    summary_info += {'QGA w32 disk info': have_ntddscsi}
  endif
endif
summary_info += {'seccomp support':   seccomp}
summary_info += {'GlusterFS support': glusterfs}
summary_info += {'TPM support':       have_tpm}
summary_info += {'libssh support':    libssh}
summary_info += {'lzo support':       lzo}
summary_info += {'snappy support':    snappy}
summary_info += {'bzip2 support':     libbzip2}
summary_info += {'lzfse support':     liblzfse}
summary_info += {'zstd support':      zstd}
summary_info += {'NUMA host support': numa}
summary_info += {'capstone':          capstone_opt == 'internal' ? capstone_opt : capstone}
summary_info += {'libpmem support':   libpmem}
summary_info += {'libdaxctl support': libdaxctl}
summary_info += {'libudev':           libudev}
# Dummy dependency, keep .found()
summary_info += {'FUSE lseek':        fuse_lseek.found()}
summary_info += {'selinux':           selinux}
summary(summary_info, bool_yn: true, section: 'Dependencies')

if not supported_cpus.contains(cpu)
  message()
  warning('SUPPORT FOR THIS HOST CPU WILL GO AWAY IN FUTURE RELEASES!')
  message()
  message('CPU host architecture ' + cpu + ' support is not currently maintained.')
  message('The QEMU project intends to remove support for this host CPU in')
  message('a future release if nobody volunteers to maintain it and to')
  message('provide a build host for our continuous integration setup.')
  message('configure has succeeded and you can continue to build, but')
  message('if you care about QEMU on this platform you should contact')
  message('us upstream at qemu-devel@nongnu.org.')
endif

if not supported_oses.contains(targetos)
  message()
  warning('WARNING: SUPPORT FOR THIS HOST OS WILL GO AWAY IN FUTURE RELEASES!')
  message()
  message('Host OS ' + targetos + 'support is not currently maintained.')
  message('The QEMU project intends to remove support for this host OS in')
  message('a future release if nobody volunteers to maintain it and to')
  message('provide a build host for our continuous integration setup.')
  message('configure has succeeded and you can continue to build, but')
  message('if you care about QEMU on this platform you should contact')
  message('us upstream at qemu-devel@nongnu.org.')
endif<|MERGE_RESOLUTION|>--- conflicted
+++ resolved
@@ -1462,19 +1462,12 @@
   .allowed()
 
 have_virtfs = get_option('virtfs') \
-<<<<<<< HEAD
-    .require(targetos in ['linux', 'darwin'],
-             error_message: 'virtio-9p (virtfs) requires Linux  or Darwin') \
-    .require(targetos == 'darwin' or (libattr.found() and libcap_ng.found()),
-             error_message: 'virtio-9p (virtfs) requires libcap-ng-devel and libattr-devel') \
-=======
     .require(targetos == 'linux' or targetos == 'darwin',
              error_message: 'virtio-9p (virtfs) requires Linux or macOS') \
     .require(targetos == 'linux' or cc.has_function('pthread_fchdir_np'),
              error_message: 'virtio-9p (virtfs) on macOS requires the presence of pthread_fchdir_np') \
     .require(targetos == 'darwin' or (libattr.found() and libcap_ng.found()),
              error_message: 'virtio-9p (virtfs) on Linux requires libcap-ng-devel and libattr-devel') \
->>>>>>> f45cc819
     .disable_auto_if(not have_tools and not have_system) \
     .allowed()
 
