/*
 * QEMU Malta board support
 *
 * Copyright (c) 2006 Aurelien Jarno
 *
 * Permission is hereby granted, free of charge, to any person obtaining a copy
 * of this software and associated documentation files (the "Software"), to deal
 * in the Software without restriction, including without limitation the rights
 * to use, copy, modify, merge, publish, distribute, sublicense, and/or sell
 * copies of the Software, and to permit persons to whom the Software is
 * furnished to do so, subject to the following conditions:
 *
 * The above copyright notice and this permission notice shall be included in
 * all copies or substantial portions of the Software.
 *
 * THE SOFTWARE IS PROVIDED "AS IS", WITHOUT WARRANTY OF ANY KIND, EXPRESS OR
 * IMPLIED, INCLUDING BUT NOT LIMITED TO THE WARRANTIES OF MERCHANTABILITY,
 * FITNESS FOR A PARTICULAR PURPOSE AND NONINFRINGEMENT. IN NO EVENT SHALL
 * THE AUTHORS OR COPYRIGHT HOLDERS BE LIABLE FOR ANY CLAIM, DAMAGES OR OTHER
 * LIABILITY, WHETHER IN AN ACTION OF CONTRACT, TORT OR OTHERWISE, ARISING FROM,
 * OUT OF OR IN CONNECTION WITH THE SOFTWARE OR THE USE OR OTHER DEALINGS IN
 * THE SOFTWARE.
 */

#include "qemu/osdep.h"
#include "qemu/units.h"
#include "qemu/bitops.h"
#include "qemu-common.h"
#include "qemu/datadir.h"
#include "hw/clock.h"
#include "hw/southbridge/piix.h"
#include "hw/isa/superio.h"
#include "hw/char/serial.h"
#include "net/net.h"
#include "hw/boards.h"
#include "hw/i2c/smbus_eeprom.h"
#include "hw/block/flash.h"
#include "hw/mips/mips.h"
#include "hw/mips/cpudevs.h"
#include "hw/pci/pci.h"
#include "qemu/log.h"
#include "hw/mips/bios.h"
#include "hw/ide.h"
#include "hw/irq.h"
#include "hw/loader.h"
#include "elf.h"
#include "qom/object.h"
#include "hw/sysbus.h"             /* SysBusDevice */
#include "qemu/host-utils.h"
#include "sysemu/qtest.h"
#include "sysemu/reset.h"
#include "sysemu/runstate.h"
#include "qapi/error.h"
#include "qemu/error-report.h"
#include "hw/misc/empty_slot.h"
#include "sysemu/kvm.h"
#include "semihosting/semihost.h"
#include "hw/mips/cps.h"
#include "hw/qdev-clock.h"
#include "hw/virtio/virtio-mmio.h"

#if defined(TARGET_CHERI)
#include "cheri_tagmem.h"
#endif

#define ENVP_PADDR          0x2000
#define ENVP_VADDR          cpu_mips_phys_to_kseg0(NULL, ENVP_PADDR)
#define ENVP_NB_ENTRIES     16
#define ENVP_ENTRY_SIZE     256

/* Hardware addresses */
#define FLASH_ADDRESS       0x1e000000ULL
#define FPGA_ADDRESS        0x1f000000ULL
#define RESET_ADDRESS       0x1fc00000ULL

// Maximum number of virtio transports. These sit idle if no devices are specified when QEMU is run.
#define VIRTIO_N_TRANSPORTS    2

#define VIRTIO_MMIO_MMAP_BASE     0x1e400000ULL
#define VIRTIO_MMIO_MMAP_SIZE     0x200ULL
#define VIRTIO_MMIO_IRQ_START     5

#define FLASH_SIZE          0x400000

#define MAX_IDE_BUS         2

typedef struct {
    MemoryRegion iomem;
    MemoryRegion iomem_lo; /* 0 - 0x900 */
    MemoryRegion iomem_hi; /* 0xa00 - 0x100000 */
    uint32_t leds;
    uint32_t brk;
    uint32_t gpout;
    uint32_t i2cin;
    uint32_t i2coe;
    uint32_t i2cout;
    uint32_t i2csel;
    CharBackend display;
    char display_text[9];
    SerialMM *uart;
    bool display_inited;
} MaltaFPGAState;

#define TYPE_MIPS_MALTA "mips-malta"
OBJECT_DECLARE_SIMPLE_TYPE(MaltaState, MIPS_MALTA)

struct MaltaState {
    SysBusDevice parent_obj;

    Clock *cpuclk;
    MIPSCPSState cps;
};

static struct _loaderparams {
    int ram_size, ram_low_size;
    const char *kernel_filename;
    const char *kernel_cmdline;
    const char *initrd_filename;
} loaderparams;

/* Malta FPGA */
static void malta_fpga_update_display(void *opaque)
{
    char leds_text[9];
    int i;
    MaltaFPGAState *s = opaque;

    for (i = 7 ; i >= 0 ; i--) {
        if (s->leds & (1 << i)) {
            leds_text[i] = '#';
        } else {
            leds_text[i] = ' ';
        }
    }
    leds_text[8] = '\0';

    qemu_chr_fe_printf(&s->display, "\e[H\n\n|\e[32m%-8.8s\e[00m|\r\n",
                       leds_text);
    qemu_chr_fe_printf(&s->display, "\n\n\n\n|\e[31m%-8.8s\e[00m|",
                       s->display_text);
}

/*
 * EEPROM 24C01 / 24C02 emulation.
 *
 * Emulation for serial EEPROMs:
 * 24C01 - 1024 bit (128 x 8)
 * 24C02 - 2048 bit (256 x 8)
 *
 * Typical device names include Microchip 24C02SC or SGS Thomson ST24C02.
 */

#if defined(DEBUG)
#  define logout(fmt, ...) \
          fprintf(stderr, "MALTA\t%-24s" fmt, __func__, ## __VA_ARGS__)
#else
#  define logout(fmt, ...) ((void)0)
#endif

struct _eeprom24c0x_t {
  uint8_t tick;
  uint8_t address;
  uint8_t command;
  uint8_t ack;
  uint8_t scl;
  uint8_t sda;
  uint8_t data;
  /* uint16_t size; */
  uint8_t contents[256];
};

typedef struct _eeprom24c0x_t eeprom24c0x_t;

static eeprom24c0x_t spd_eeprom = {
    .contents = {
        /* 00000000: */
        0x80, 0x08, 0xFF, 0x0D, 0x0A, 0xFF, 0x40, 0x00,
        /* 00000008: */
        0x01, 0x75, 0x54, 0x00, 0x82, 0x08, 0x00, 0x01,
        /* 00000010: */
        0x8F, 0x04, 0x02, 0x01, 0x01, 0x00, 0x00, 0x00,
        /* 00000018: */
        0x00, 0x00, 0x00, 0x14, 0x0F, 0x14, 0x2D, 0xFF,
        /* 00000020: */
        0x15, 0x08, 0x15, 0x08, 0x00, 0x00, 0x00, 0x00,
        /* 00000028: */
        0x00, 0x00, 0x00, 0x00, 0x00, 0x00, 0x00, 0x00,
        /* 00000030: */
        0x00, 0x00, 0x00, 0x00, 0x00, 0x00, 0x00, 0x00,
        /* 00000038: */
        0x00, 0x00, 0x00, 0x00, 0x00, 0x00, 0x12, 0xD0,
        /* 00000040: */
        0x00, 0x00, 0x00, 0x00, 0x00, 0x00, 0x00, 0x00,
        /* 00000048: */
        0x00, 0x00, 0x00, 0x00, 0x00, 0x00, 0x00, 0x00,
        /* 00000050: */
        0x00, 0x00, 0x00, 0x00, 0x00, 0x00, 0x00, 0x00,
        /* 00000058: */
        0x00, 0x00, 0x00, 0x00, 0x00, 0x00, 0x00, 0x00,
        /* 00000060: */
        0x00, 0x00, 0x00, 0x00, 0x00, 0x00, 0x00, 0x00,
        /* 00000068: */
        0x00, 0x00, 0x00, 0x00, 0x00, 0x00, 0x00, 0x00,
        /* 00000070: */
        0x00, 0x00, 0x00, 0x00, 0x00, 0x00, 0x00, 0x00,
        /* 00000078: */
        0x00, 0x00, 0x00, 0x00, 0x00, 0x00, 0x64, 0xF4,
    },
};

static void generate_eeprom_spd(uint8_t *eeprom, ram_addr_t ram_size)
{
    enum { SDR = 0x4, DDR2 = 0x8 } type;
    uint8_t *spd = spd_eeprom.contents;
    uint8_t nbanks = 0;
    uint16_t density = 0;
    int i;

    /* work in terms of MB */
    ram_size /= MiB;

    while ((ram_size >= 4) && (nbanks <= 2)) {
        int sz_log2 = MIN(31 - clz32(ram_size), 14);
        nbanks++;
        density |= 1 << (sz_log2 - 2);
        ram_size -= 1 << sz_log2;
    }

    /* split to 2 banks if possible */
    if ((nbanks == 1) && (density > 1)) {
        nbanks++;
        density >>= 1;
    }

    if (density & 0xff00) {
        density = (density & 0xe0) | ((density >> 8) & 0x1f);
        type = DDR2;
    } else if (!(density & 0x1f)) {
        type = DDR2;
    } else {
        type = SDR;
    }

    if (ram_size) {
        warn_report("SPD cannot represent final " RAM_ADDR_FMT "MB"
                    " of SDRAM", ram_size);
    }

    /* fill in SPD memory information */
    spd[2] = type;
    spd[5] = nbanks;
    spd[31] = density;

    /* checksum */
    spd[63] = 0;
    for (i = 0; i < 63; i++) {
        spd[63] += spd[i];
    }

    /* copy for SMBUS */
    memcpy(eeprom, spd, sizeof(spd_eeprom.contents));
}

static void generate_eeprom_serial(uint8_t *eeprom)
{
    int i, pos = 0;
    uint8_t mac[6] = { 0x00 };
    uint8_t sn[5] = { 0x01, 0x23, 0x45, 0x67, 0x89 };

    /* version */
    eeprom[pos++] = 0x01;

    /* count */
    eeprom[pos++] = 0x02;

    /* MAC address */
    eeprom[pos++] = 0x01; /* MAC */
    eeprom[pos++] = 0x06; /* length */
    memcpy(&eeprom[pos], mac, sizeof(mac));
    pos += sizeof(mac);

    /* serial number */
    eeprom[pos++] = 0x02; /* serial */
    eeprom[pos++] = 0x05; /* length */
    memcpy(&eeprom[pos], sn, sizeof(sn));
    pos += sizeof(sn);

    /* checksum */
    eeprom[pos] = 0;
    for (i = 0; i < pos; i++) {
        eeprom[pos] += eeprom[i];
    }
}

static uint8_t eeprom24c0x_read(eeprom24c0x_t *eeprom)
{
    logout("%u: scl = %u, sda = %u, data = 0x%02x\n",
        eeprom->tick, eeprom->scl, eeprom->sda, eeprom->data);
    return eeprom->sda;
}

static void eeprom24c0x_write(eeprom24c0x_t *eeprom, int scl, int sda)
{
    if (eeprom->scl && scl && (eeprom->sda != sda)) {
        logout("%u: scl = %u->%u, sda = %u->%u i2c %s\n",
                eeprom->tick, eeprom->scl, scl, eeprom->sda, sda,
                sda ? "stop" : "start");
        if (!sda) {
            eeprom->tick = 1;
            eeprom->command = 0;
        }
    } else if (eeprom->tick == 0 && !eeprom->ack) {
        /* Waiting for start. */
        logout("%u: scl = %u->%u, sda = %u->%u wait for i2c start\n",
                eeprom->tick, eeprom->scl, scl, eeprom->sda, sda);
    } else if (!eeprom->scl && scl) {
        logout("%u: scl = %u->%u, sda = %u->%u trigger bit\n",
                eeprom->tick, eeprom->scl, scl, eeprom->sda, sda);
        if (eeprom->ack) {
            logout("\ti2c ack bit = 0\n");
            sda = 0;
            eeprom->ack = 0;
        } else if (eeprom->sda == sda) {
            uint8_t bit = (sda != 0);
            logout("\ti2c bit = %d\n", bit);
            if (eeprom->tick < 9) {
                eeprom->command <<= 1;
                eeprom->command += bit;
                eeprom->tick++;
                if (eeprom->tick == 9) {
                    logout("\tcommand 0x%04x, %s\n", eeprom->command,
                           bit ? "read" : "write");
                    eeprom->ack = 1;
                }
            } else if (eeprom->tick < 17) {
                if (eeprom->command & 1) {
                    sda = ((eeprom->data & 0x80) != 0);
                }
                eeprom->address <<= 1;
                eeprom->address += bit;
                eeprom->tick++;
                eeprom->data <<= 1;
                if (eeprom->tick == 17) {
                    eeprom->data = eeprom->contents[eeprom->address];
                    logout("\taddress 0x%04x, data 0x%02x\n",
                           eeprom->address, eeprom->data);
                    eeprom->ack = 1;
                    eeprom->tick = 0;
                }
            } else if (eeprom->tick >= 17) {
                sda = 0;
            }
        } else {
            logout("\tsda changed with raising scl\n");
        }
    } else {
        logout("%u: scl = %u->%u, sda = %u->%u\n", eeprom->tick, eeprom->scl,
               scl, eeprom->sda, sda);
    }
    eeprom->scl = scl;
    eeprom->sda = sda;
}

static uint64_t malta_fpga_read(void *opaque, hwaddr addr,
                                unsigned size)
{
    MaltaFPGAState *s = opaque;
    uint32_t val = 0;
    uint32_t saddr;

    saddr = (addr & 0xfffff);

    switch (saddr) {

    /* SWITCH Register */
    case 0x00200:
        val = 0x00000000;
        break;

    /* STATUS Register */
    case 0x00208:
#ifdef TARGET_WORDS_BIGENDIAN
        val = 0x00000012;
#else
        val = 0x00000010;
#endif
        break;

    /* JMPRS Register */
    case 0x00210:
        val = 0x00;
        break;

    /* LEDBAR Register */
    case 0x00408:
        val = s->leds;
        break;

    /* BRKRES Register */
    case 0x00508:
        val = s->brk;
        break;

    /* UART Registers are handled directly by the serial device */

    /* GPOUT Register */
    case 0x00a00:
        val = s->gpout;
        break;

    /* XXX: implement a real I2C controller */

    /* GPINP Register */
    case 0x00a08:
        /* IN = OUT until a real I2C control is implemented */
        if (s->i2csel) {
            val = s->i2cout;
        } else {
            val = 0x00;
        }
        break;

    /* I2CINP Register */
    case 0x00b00:
        val = ((s->i2cin & ~1) | eeprom24c0x_read(&spd_eeprom));
        break;

    /* I2COE Register */
    case 0x00b08:
        val = s->i2coe;
        break;

    /* I2COUT Register */
    case 0x00b10:
        val = s->i2cout;
        break;

    /* I2CSEL Register */
    case 0x00b18:
        val = s->i2csel;
        break;

    default:
        qemu_log_mask(LOG_GUEST_ERROR,
                      "malta_fpga_read: Bad register addr 0x%"HWADDR_PRIX"\n",
                      addr);
        break;
    }
    return val;
}

static void malta_fpga_write(void *opaque, hwaddr addr,
                             uint64_t val, unsigned size)
{
    MaltaFPGAState *s = opaque;
    uint32_t saddr;

    saddr = (addr & 0xfffff);

    switch (saddr) {

    /* SWITCH Register */
    case 0x00200:
        break;

    /* JMPRS Register */
    case 0x00210:
        break;

    /* LEDBAR Register */
    case 0x00408:
        s->leds = val & 0xff;
        malta_fpga_update_display(s);
        break;

    /* ASCIIWORD Register */
    case 0x00410:
        snprintf(s->display_text, 9, "%08X", (uint32_t)val);
        malta_fpga_update_display(s);
        break;

    /* ASCIIPOS0 to ASCIIPOS7 Registers */
    case 0x00418:
    case 0x00420:
    case 0x00428:
    case 0x00430:
    case 0x00438:
    case 0x00440:
    case 0x00448:
    case 0x00450:
        s->display_text[(saddr - 0x00418) >> 3] = (char) val;
        malta_fpga_update_display(s);
        break;

    /* SOFTRES Register */
    case 0x00500:
        if (val == 0x42) {
            qemu_system_reset_request(SHUTDOWN_CAUSE_GUEST_RESET);
        } else if (val == 0x42 + 2) {
          qemu_system_shutdown_request(SHUTDOWN_CAUSE_GUEST_SHUTDOWN);
        }
        break;

    /* BRKRES Register */
    case 0x00508:
        s->brk = val & 0xff;
        break;

    /* UART Registers are handled directly by the serial device */

    /* GPOUT Register */
    case 0x00a00:
        s->gpout = val & 0xff;
        break;

    /* I2COE Register */
    case 0x00b08:
        s->i2coe = val & 0x03;
        break;

    /* I2COUT Register */
    case 0x00b10:
        eeprom24c0x_write(&spd_eeprom, val & 0x02, val & 0x01);
        s->i2cout = val;
        break;

    /* I2CSEL Register */
    case 0x00b18:
        s->i2csel = val & 0x01;
        break;

    default:
        qemu_log_mask(LOG_GUEST_ERROR,
                      "malta_fpga_write: Bad register addr 0x%"HWADDR_PRIX"\n",
                      addr);
        break;
    }
}

static const MemoryRegionOps malta_fpga_ops = {
    .read = malta_fpga_read,
    .write = malta_fpga_write,
    .endianness = DEVICE_NATIVE_ENDIAN,
};

static void malta_fpga_reset(void *opaque)
{
    MaltaFPGAState *s = opaque;

    s->leds   = 0x00;
    s->brk    = 0x0a;
    s->gpout  = 0x00;
    s->i2cin  = 0x3;
    s->i2coe  = 0x0;
    s->i2cout = 0x3;
    s->i2csel = 0x1;

    s->display_text[8] = '\0';
    snprintf(s->display_text, 9, "        ");
}

static void malta_fgpa_display_event(void *opaque, QEMUChrEvent event)
{
    MaltaFPGAState *s = opaque;

    if (event == CHR_EVENT_OPENED && !s->display_inited) {
        qemu_chr_fe_printf(&s->display, "\e[HMalta LEDBAR\r\n");
        qemu_chr_fe_printf(&s->display, "+--------+\r\n");
        qemu_chr_fe_printf(&s->display, "+        +\r\n");
        qemu_chr_fe_printf(&s->display, "+--------+\r\n");
        qemu_chr_fe_printf(&s->display, "\n");
        qemu_chr_fe_printf(&s->display, "Malta ASCII\r\n");
        qemu_chr_fe_printf(&s->display, "+--------+\r\n");
        qemu_chr_fe_printf(&s->display, "+        +\r\n");
        qemu_chr_fe_printf(&s->display, "+--------+\r\n");
        s->display_inited = true;
    }
}

static MaltaFPGAState *malta_fpga_init(MemoryRegion *address_space,
         hwaddr base, qemu_irq uart_irq, Chardev *uart_chr)
{
    MaltaFPGAState *s;
    Chardev *chr;

    s = g_new0(MaltaFPGAState, 1);

    memory_region_init_io(&s->iomem, NULL, &malta_fpga_ops, s,
                          "malta-fpga", 0x100000);
    memory_region_init_alias(&s->iomem_lo, NULL, "malta-fpga",
                             &s->iomem, 0, 0x900);
    memory_region_init_alias(&s->iomem_hi, NULL, "malta-fpga",
                             &s->iomem, 0xa00, 0x100000 - 0xa00);

    memory_region_add_subregion(address_space, base, &s->iomem_lo);
    memory_region_add_subregion(address_space, base + 0xa00, &s->iomem_hi);

    chr = qemu_chr_new("fpga", "vc:320x200", NULL);
    qemu_chr_fe_init(&s->display, chr, NULL);
    qemu_chr_fe_set_handlers(&s->display, NULL, NULL,
                             malta_fgpa_display_event, NULL, s, NULL, true);

    s->uart = serial_mm_init(address_space, base + 0x900, 3, uart_irq,
                             230400, uart_chr, DEVICE_NATIVE_ENDIAN);

    malta_fpga_reset(s);
    qemu_register_reset(malta_fpga_reset, s);

    return s;
}

/* Network support */
static void network_init(PCIBus *pci_bus)
{
    int i;

    for (i = 0; i < nb_nics; i++) {
        NICInfo *nd = &nd_table[i];
        const char *default_devaddr = NULL;

        if (i == 0 && (!nd->model || strcmp(nd->model, "pcnet") == 0))
            /* The malta board has a PCNet card using PCI SLOT 11 */
            default_devaddr = "0b";

        pci_nic_init_nofail(nd, pci_bus, "pcnet", default_devaddr);
    }
}

static void write_bootloader_nanomips(uint8_t *base, uint64_t run_addr,
                                      uint64_t kernel_entry)
{
    uint16_t *p;

    /* Small bootloader */
    p = (uint16_t *)base;

#define NM_HI1(VAL) (((VAL) >> 16) & 0x1f)
#define NM_HI2(VAL) \
          (((VAL) & 0xf000) | (((VAL) >> 19) & 0xffc) | (((VAL) >> 31) & 0x1))
#define NM_LO(VAL)  ((VAL) & 0xfff)

    stw_p(p++, 0x2800); stw_p(p++, 0x001c);
                                /* bc to_here */
    stw_p(p++, 0x8000); stw_p(p++, 0xc000);
                                /* nop */
    stw_p(p++, 0x8000); stw_p(p++, 0xc000);
                                /* nop */
    stw_p(p++, 0x8000); stw_p(p++, 0xc000);
                                /* nop */
    stw_p(p++, 0x8000); stw_p(p++, 0xc000);
                                /* nop */
    stw_p(p++, 0x8000); stw_p(p++, 0xc000);
                                /* nop */
    stw_p(p++, 0x8000); stw_p(p++, 0xc000);
                                /* nop */
    stw_p(p++, 0x8000); stw_p(p++, 0xc000);
                                /* nop */

    /* to_here: */
    if (semihosting_get_argc()) {
        /* Preserve a0 content as arguments have been passed    */
        stw_p(p++, 0x8000); stw_p(p++, 0xc000);
                                /* nop                          */
    } else {
        stw_p(p++, 0x0080); stw_p(p++, 0x0002);
                                /* li a0,2                      */
    }

    stw_p(p++, 0xe3a0 | NM_HI1(ENVP_VADDR - 64));

    stw_p(p++, NM_HI2(ENVP_VADDR - 64));
                                /* lui sp,%hi(ENVP_VADDR - 64)   */

    stw_p(p++, 0x83bd); stw_p(p++, NM_LO(ENVP_VADDR - 64));
                                /* ori sp,sp,%lo(ENVP_VADDR - 64) */

    stw_p(p++, 0xe0a0 | NM_HI1(ENVP_VADDR));

    stw_p(p++, NM_HI2(ENVP_VADDR));
                                /* lui a1,%hi(ENVP_VADDR)        */

    stw_p(p++, 0x80a5); stw_p(p++, NM_LO(ENVP_VADDR));
                                /* ori a1,a1,%lo(ENVP_VADDR)     */

    stw_p(p++, 0xe0c0 | NM_HI1(ENVP_VADDR + 8));

    stw_p(p++, NM_HI2(ENVP_VADDR + 8));
                                /* lui a2,%hi(ENVP_VADDR + 8)    */

    stw_p(p++, 0x80c6); stw_p(p++, NM_LO(ENVP_VADDR + 8));
                                /* ori a2,a2,%lo(ENVP_VADDR + 8) */

    stw_p(p++, 0xe0e0 | NM_HI1(loaderparams.ram_low_size));

    stw_p(p++, NM_HI2(loaderparams.ram_low_size));
                                /* lui a3,%hi(loaderparams.ram_low_size) */

    stw_p(p++, 0x80e7); stw_p(p++, NM_LO(loaderparams.ram_low_size));
                                /* ori a3,a3,%lo(loaderparams.ram_low_size) */

    /*
     * Load BAR registers as done by YAMON:
     *
     *  - set up PCI0 I/O BARs from 0x18000000 to 0x181fffff
     *  - set up PCI0 MEM0 at 0x10000000, size 0x8000000
     *  - set up PCI0 MEM1 at 0x18200000, size 0xbe00000
     *
     */
    stw_p(p++, 0xe040); stw_p(p++, 0x0681);
                                /* lui t1, %hi(0xb4000000)      */

#ifdef TARGET_WORDS_BIGENDIAN

    stw_p(p++, 0xe020); stw_p(p++, 0x0be1);
                                /* lui t0, %hi(0xdf000000)      */

    /* 0x68 corresponds to GT_ISD (from hw/mips/gt64xxx_pci.c)  */
    stw_p(p++, 0x8422); stw_p(p++, 0x9068);
                                /* sw t0, 0x68(t1)              */

    stw_p(p++, 0xe040); stw_p(p++, 0x077d);
                                /* lui t1, %hi(0xbbe00000)      */

    stw_p(p++, 0xe020); stw_p(p++, 0x0801);
                                /* lui t0, %hi(0xc0000000)      */

    /* 0x48 corresponds to GT_PCI0IOLD                          */
    stw_p(p++, 0x8422); stw_p(p++, 0x9048);
                                /* sw t0, 0x48(t1)              */

    stw_p(p++, 0xe020); stw_p(p++, 0x0800);
                                /* lui t0, %hi(0x40000000)      */

    /* 0x50 corresponds to GT_PCI0IOHD                          */
    stw_p(p++, 0x8422); stw_p(p++, 0x9050);
                                /* sw t0, 0x50(t1)              */

    stw_p(p++, 0xe020); stw_p(p++, 0x0001);
                                /* lui t0, %hi(0x80000000)      */

    /* 0x58 corresponds to GT_PCI0M0LD                          */
    stw_p(p++, 0x8422); stw_p(p++, 0x9058);
                                /* sw t0, 0x58(t1)              */

    stw_p(p++, 0xe020); stw_p(p++, 0x07e0);
                                /* lui t0, %hi(0x3f000000)      */

    /* 0x60 corresponds to GT_PCI0M0HD                          */
    stw_p(p++, 0x8422); stw_p(p++, 0x9060);
                                /* sw t0, 0x60(t1)              */

    stw_p(p++, 0xe020); stw_p(p++, 0x0821);
                                /* lui t0, %hi(0xc1000000)      */

    /* 0x80 corresponds to GT_PCI0M1LD                          */
    stw_p(p++, 0x8422); stw_p(p++, 0x9080);
                                /* sw t0, 0x80(t1)              */

    stw_p(p++, 0xe020); stw_p(p++, 0x0bc0);
                                /* lui t0, %hi(0x5e000000)      */

#else

    stw_p(p++, 0x0020); stw_p(p++, 0x00df);
                                /* addiu[32] t0, $0, 0xdf       */

    /* 0x68 corresponds to GT_ISD                               */
    stw_p(p++, 0x8422); stw_p(p++, 0x9068);
                                /* sw t0, 0x68(t1)              */

    /* Use kseg2 remapped address 0x1be00000                    */
    stw_p(p++, 0xe040); stw_p(p++, 0x077d);
                                /* lui t1, %hi(0xbbe00000)      */

    stw_p(p++, 0x0020); stw_p(p++, 0x00c0);
                                /* addiu[32] t0, $0, 0xc0       */

    /* 0x48 corresponds to GT_PCI0IOLD                          */
    stw_p(p++, 0x8422); stw_p(p++, 0x9048);
                                /* sw t0, 0x48(t1)              */

    stw_p(p++, 0x0020); stw_p(p++, 0x0040);
                                /* addiu[32] t0, $0, 0x40       */

    /* 0x50 corresponds to GT_PCI0IOHD                          */
    stw_p(p++, 0x8422); stw_p(p++, 0x9050);
                                /* sw t0, 0x50(t1)              */

    stw_p(p++, 0x0020); stw_p(p++, 0x0080);
                                /* addiu[32] t0, $0, 0x80       */

    /* 0x58 corresponds to GT_PCI0M0LD                          */
    stw_p(p++, 0x8422); stw_p(p++, 0x9058);
                                /* sw t0, 0x58(t1)              */

    stw_p(p++, 0x0020); stw_p(p++, 0x003f);
                                /* addiu[32] t0, $0, 0x3f       */

    /* 0x60 corresponds to GT_PCI0M0HD                          */
    stw_p(p++, 0x8422); stw_p(p++, 0x9060);
                                /* sw t0, 0x60(t1)              */

    stw_p(p++, 0x0020); stw_p(p++, 0x00c1);
                                /* addiu[32] t0, $0, 0xc1       */

    /* 0x80 corresponds to GT_PCI0M1LD                          */
    stw_p(p++, 0x8422); stw_p(p++, 0x9080);
                                /* sw t0, 0x80(t1)              */

    stw_p(p++, 0x0020); stw_p(p++, 0x005e);
                                /* addiu[32] t0, $0, 0x5e       */

#endif

    /* 0x88 corresponds to GT_PCI0M1HD                          */
    stw_p(p++, 0x8422); stw_p(p++, 0x9088);
                                /* sw t0, 0x88(t1)              */

    stw_p(p++, 0xe320 | NM_HI1(kernel_entry));

    stw_p(p++, NM_HI2(kernel_entry));
                                /* lui t9,%hi(kernel_entry)     */

    stw_p(p++, 0x8339); stw_p(p++, NM_LO(kernel_entry));
                                /* ori t9,t9,%lo(kernel_entry)  */

    stw_p(p++, 0x4bf9); stw_p(p++, 0x0000);
                                /* jalrc   t8                   */
}

/*
 * ROM and pseudo bootloader
 *
 * The following code implements a very very simple bootloader. It first
 * loads the registers a0 to a3 to the values expected by the OS, and
 * then jump at the kernel address.
 *
 * The bootloader should pass the locations of the kernel arguments and
 * environment variables tables. Those tables contain the 32-bit address
 * of NULL terminated strings. The environment variables table should be
 * terminated by a NULL address.
 *
 * For a simpler implementation, the number of kernel arguments is fixed
 * to two (the name of the kernel and the command line), and the two
 * tables are actually the same one.
 *
 * The registers a0 to a3 should contain the following values:
 *   a0 - number of kernel arguments
 *   a1 - 32-bit address of the kernel arguments table
 *   a2 - 32-bit address of the environment variables table
 *   a3 - RAM size in bytes
 */
static void write_bootloader(uint8_t *base, uint64_t run_addr,
                             uint64_t kernel_entry)
{
    uint32_t *p;

    /* Small bootloader */
    p = (uint32_t *)base;

    stl_p(p++, 0x08000000 |                  /* j 0x1fc00580 */
                 ((run_addr + 0x580) & 0x0fffffff) >> 2);
    stl_p(p++, 0x00000000);                  /* nop */

    /* YAMON service vector */
    stl_p(base + 0x500, run_addr + 0x0580);  /* start: */
    stl_p(base + 0x504, run_addr + 0x083c);  /* print_count: */
    stl_p(base + 0x520, run_addr + 0x0580);  /* start: */
    stl_p(base + 0x52c, run_addr + 0x0800);  /* flush_cache: */
    stl_p(base + 0x534, run_addr + 0x0808);  /* print: */
    stl_p(base + 0x538, run_addr + 0x0800);  /* reg_cpu_isr: */
    stl_p(base + 0x53c, run_addr + 0x0800);  /* unred_cpu_isr: */
    stl_p(base + 0x540, run_addr + 0x0800);  /* reg_ic_isr: */
    stl_p(base + 0x544, run_addr + 0x0800);  /* unred_ic_isr: */
    stl_p(base + 0x548, run_addr + 0x0800);  /* reg_esr: */
    stl_p(base + 0x54c, run_addr + 0x0800);  /* unreg_esr: */
    stl_p(base + 0x550, run_addr + 0x0800);  /* getchar: */
    stl_p(base + 0x554, run_addr + 0x0800);  /* syscon_read: */


    /* Second part of the bootloader */
    p = (uint32_t *) (base + 0x580);

    if (semihosting_get_argc()) {
        /* Preserve a0 content as arguments have been passed */
        stl_p(p++, 0x00000000);              /* nop */
    } else {
        stl_p(p++, 0x24040002);              /* addiu a0, zero, 2 */
    }

    /* lui sp, high(ENVP_VADDR) */
    stl_p(p++, 0x3c1d0000 | (((ENVP_VADDR - 64) >> 16) & 0xffff));
    /* ori sp, sp, low(ENVP_VADDR) */
    stl_p(p++, 0x37bd0000 | ((ENVP_VADDR - 64) & 0xffff));
    /* lui a1, high(ENVP_VADDR) */
    stl_p(p++, 0x3c050000 | ((ENVP_VADDR >> 16) & 0xffff));
    /* ori a1, a1, low(ENVP_VADDR) */
    stl_p(p++, 0x34a50000 | (ENVP_VADDR & 0xffff));
    /* lui a2, high(ENVP_VADDR + 8) */
    stl_p(p++, 0x3c060000 | (((ENVP_VADDR + 8) >> 16) & 0xffff));
    /* ori a2, a2, low(ENVP_VADDR + 8) */
    stl_p(p++, 0x34c60000 | ((ENVP_VADDR + 8) & 0xffff));
    /* lui a3, high(ram_low_size) */
    stl_p(p++, 0x3c070000 | (loaderparams.ram_low_size >> 16));
    /* ori a3, a3, low(ram_low_size) */
    stl_p(p++, 0x34e70000 | (loaderparams.ram_low_size & 0xffff));

    /* Load BAR registers as done by YAMON */
    stl_p(p++, 0x3c09b400);                  /* lui t1, 0xb400 */

#ifdef TARGET_WORDS_BIGENDIAN
    stl_p(p++, 0x3c08df00);                  /* lui t0, 0xdf00 */
#else
    stl_p(p++, 0x340800df);                  /* ori t0, r0, 0x00df */
#endif
    stl_p(p++, 0xad280068);                  /* sw t0, 0x0068(t1) */

    stl_p(p++, 0x3c09bbe0);                  /* lui t1, 0xbbe0 */

#ifdef TARGET_WORDS_BIGENDIAN
    stl_p(p++, 0x3c08c000);                  /* lui t0, 0xc000 */
#else
    stl_p(p++, 0x340800c0);                  /* ori t0, r0, 0x00c0 */
#endif
    stl_p(p++, 0xad280048);                  /* sw t0, 0x0048(t1) */
#ifdef TARGET_WORDS_BIGENDIAN
    stl_p(p++, 0x3c084000);                  /* lui t0, 0x4000 */
#else
    stl_p(p++, 0x34080040);                  /* ori t0, r0, 0x0040 */
#endif
    stl_p(p++, 0xad280050);                  /* sw t0, 0x0050(t1) */

#ifdef TARGET_WORDS_BIGENDIAN
    stl_p(p++, 0x3c088000);                  /* lui t0, 0x8000 */
#else
    stl_p(p++, 0x34080080);                  /* ori t0, r0, 0x0080 */
#endif
    stl_p(p++, 0xad280058);                  /* sw t0, 0x0058(t1) */
#ifdef TARGET_WORDS_BIGENDIAN
    stl_p(p++, 0x3c083f00);                  /* lui t0, 0x3f00 */
#else
    stl_p(p++, 0x3408003f);                  /* ori t0, r0, 0x003f */
#endif
    stl_p(p++, 0xad280060);                  /* sw t0, 0x0060(t1) */

#ifdef TARGET_WORDS_BIGENDIAN
    stl_p(p++, 0x3c08c100);                  /* lui t0, 0xc100 */
#else
    stl_p(p++, 0x340800c1);                  /* ori t0, r0, 0x00c1 */
#endif
    stl_p(p++, 0xad280080);                  /* sw t0, 0x0080(t1) */
#ifdef TARGET_WORDS_BIGENDIAN
    stl_p(p++, 0x3c085e00);                  /* lui t0, 0x5e00 */
#else
    stl_p(p++, 0x3408005e);                  /* ori t0, r0, 0x005e */
#endif
    stl_p(p++, 0xad280088);                  /* sw t0, 0x0088(t1) */

    /* Jump to kernel code */
    stl_p(p++, 0x3c1f0000 |
          ((kernel_entry >> 48)  & 0xffff));  /* lui ra, highest(kernel_entry) */
    stl_p(p++, 0x37ff0000 |
          ((kernel_entry >> 32)  & 0xffff));  /* ori ra, ra, higher(kernel_entry) */
    stl_p(p++, 0x001ffc38);                   /* dsll ra, ra, 16 */
    stl_p(p++, 0x37ff0000 |
          ((kernel_entry >> 16)  & 0xffff));  /* ori ra, ra, high(kernel_entry) */
    stl_p(p++, 0x001ffc38);                   /* dsll ra, ra, 16 */
    stl_p(p++, 0x37ff0000 |
          (kernel_entry & 0xffff));          /* ori ra, ra, low(kernel_entry) */
    stl_p(p++, 0x03e00009);                  /* jalr ra */
    stl_p(p++, 0x00000000);                  /* nop */

    /* YAMON subroutines */
    p = (uint32_t *) (base + 0x800);
    stl_p(p++, 0x03e00009);                  /* jalr ra */
    stl_p(p++, 0x24020000);                  /* li v0,0 */
    /* 808 YAMON print */
    stl_p(p++, 0x03e06821);                  /* move t5,ra */
    stl_p(p++, 0x00805821);                  /* move t3,a0 */
    stl_p(p++, 0x00a05021);                  /* move t2,a1 */
    stl_p(p++, 0x91440000);                  /* lbu a0,0(t2) */
    stl_p(p++, 0x254a0001);                  /* addiu t2,t2,1 */
    stl_p(p++, 0x10800005);                  /* beqz a0,834 */
    stl_p(p++, 0x00000000);                  /* nop */
    stl_p(p++, 0x0ff0021c);                  /* jal 870 */
    stl_p(p++, 0x00000000);                  /* nop */
    stl_p(p++, 0x1000fff9);                  /* b 814 */
    stl_p(p++, 0x00000000);                  /* nop */
    stl_p(p++, 0x01a00009);                  /* jalr t5 */
    stl_p(p++, 0x01602021);                  /* move a0,t3 */
    /* 0x83c YAMON print_count */
    stl_p(p++, 0x03e06821);                  /* move t5,ra */
    stl_p(p++, 0x00805821);                  /* move t3,a0 */
    stl_p(p++, 0x00a05021);                  /* move t2,a1 */
    stl_p(p++, 0x00c06021);                  /* move t4,a2 */
    stl_p(p++, 0x91440000);                  /* lbu a0,0(t2) */
    stl_p(p++, 0x0ff0021c);                  /* jal 870 */
    stl_p(p++, 0x00000000);                  /* nop */
    stl_p(p++, 0x254a0001);                  /* addiu t2,t2,1 */
    stl_p(p++, 0x258cffff);                  /* addiu t4,t4,-1 */
    stl_p(p++, 0x1580fffa);                  /* bnez t4,84c */
    stl_p(p++, 0x00000000);                  /* nop */
    stl_p(p++, 0x01a00009);                  /* jalr t5 */
    stl_p(p++, 0x01602021);                  /* move a0,t3 */
    /* 0x870 */
    stl_p(p++, 0x3c08b800);                  /* lui t0,0xb400 */
    stl_p(p++, 0x350803f8);                  /* ori t0,t0,0x3f8 */
    stl_p(p++, 0x91090005);                  /* lbu t1,5(t0) */
    stl_p(p++, 0x00000000);                  /* nop */
    stl_p(p++, 0x31290040);                  /* andi t1,t1,0x40 */
    stl_p(p++, 0x1120fffc);                  /* beqz t1,878 <outch+0x8> */
    stl_p(p++, 0x00000000);                  /* nop */
    stl_p(p++, 0x03e00009);                  /* jalr ra */
    stl_p(p++, 0xa1040000);                  /* sb a0,0(t0) */

}

static void GCC_FMT_ATTR(3, 4) prom_set(uint32_t *prom_buf, int index,
                                        const char *string, ...)
{
    va_list ap;
    uint32_t table_addr;

    if (index >= ENVP_NB_ENTRIES) {
        return;
    }

    if (string == NULL) {
        prom_buf[index] = 0;
        return;
    }

    table_addr = sizeof(uint32_t) * ENVP_NB_ENTRIES + index * ENVP_ENTRY_SIZE;
    prom_buf[index] = tswap32(ENVP_VADDR + table_addr);

    va_start(ap, string);
    vsnprintf((char *)prom_buf + table_addr, ENVP_ENTRY_SIZE, string, ap);
    va_end(ap);
}

/* Kernel */
static uint64_t load_kernel(void)
{
    uint64_t kernel_entry, kernel_high, initrd_size;
    long kernel_size;
    ram_addr_t initrd_offset;
    int big_endian;
    uint32_t *prom_buf;
    long prom_size;
    int prom_index = 0;
    uint64_t (*xlate_to_kseg0) (void *opaque, uint64_t addr);

#ifdef TARGET_WORDS_BIGENDIAN
    big_endian = 1;
#else
    big_endian = 0;
#endif

    kernel_size = load_elf(loaderparams.kernel_filename, NULL,
                           cpu_mips_translate_elf_to_phys, NULL,
                           &kernel_entry, NULL,
                           &kernel_high, NULL, big_endian, EM_MIPS,
                           1, 0);
    if (kernel_size < 0) {
        error_report("could not load kernel '%s': %s",
                     loaderparams.kernel_filename,
                     load_elf_strerror(kernel_size));
        exit(1);
    }

    /* Check where the kernel has been linked */
    if (kernel_entry & 0x80000000ll) {
        if (kvm_enabled()) {
            error_report("KVM guest kernels must be linked in useg. "
                         "Did you forget to enable CONFIG_KVM_GUEST?");
            exit(1);
        }

        xlate_to_kseg0 = cpu_mips_phys_to_kseg0;
    } else {
        /* if kernel entry is in useg it is probably a KVM T&E kernel */
        mips_um_ksegs_enable();

        xlate_to_kseg0 = cpu_mips_kvm_um_phys_to_kseg0;
    }

    /* load initrd */
    initrd_size = 0;
    initrd_offset = 0;
    if (loaderparams.initrd_filename) {
        initrd_size = get_image_size(loaderparams.initrd_filename);
        if (initrd_size > 0) {
            /*
             * The kernel allocates the bootmap memory in the low memory after
             * the initrd.  It takes at most 128kiB for 2GB RAM and 4kiB
             * pages.
             */
            initrd_offset = ROUND_UP(loaderparams.ram_low_size
                                     - (initrd_size + 128 * KiB),
                                     INITRD_PAGE_SIZE);
            if (kernel_high >= initrd_offset) {
                error_report("memory too small for initial ram disk '%s'",
                             loaderparams.initrd_filename);
                exit(1);
            }
            initrd_size = load_image_targphys(loaderparams.initrd_filename,
                                              initrd_offset,
                                              loaderparams.ram_size - initrd_offset);
        }
        if (initrd_size == (target_ulong) -1) {
            error_report("could not load initial ram disk '%s'",
                         loaderparams.initrd_filename);
            exit(1);
        }
    }

    /* Setup prom parameters. */
    prom_size = ENVP_NB_ENTRIES * (sizeof(int32_t) + ENVP_ENTRY_SIZE);
    prom_buf = g_malloc(prom_size);

    prom_set(prom_buf, prom_index++, "%s", loaderparams.kernel_filename);
    if (initrd_size > 0) {
        prom_set(prom_buf, prom_index++,
                 "rd_start=0x%" PRIx64 " rd_size=%" PRId64 " %s",
                 xlate_to_kseg0(NULL, initrd_offset),
                 initrd_size, loaderparams.kernel_cmdline);
    } else {
        prom_set(prom_buf, prom_index++, "%s", loaderparams.kernel_cmdline);
    }

    prom_set(prom_buf, prom_index++, "memsize");
    prom_set(prom_buf, prom_index++, "%u", loaderparams.ram_low_size);

    prom_set(prom_buf, prom_index++, "ememsize");
    prom_set(prom_buf, prom_index++, "%u", loaderparams.ram_size);

    prom_set(prom_buf, prom_index++, "modetty0");
    prom_set(prom_buf, prom_index++, "38400n8r");
    prom_set(prom_buf, prom_index++, NULL);

    rom_add_blob_fixed("prom", prom_buf, prom_size, ENVP_PADDR);

    g_free(prom_buf);
    return kernel_entry;
}

static void malta_mips_config(MIPSCPU *cpu)
{
    MachineState *ms = MACHINE(qdev_get_machine());
    unsigned int smp_cpus = ms->smp.cpus;
    CPUMIPSState *env = &cpu->env;
    CPUState *cs = CPU(cpu);

    if (ase_mt_available(env)) {
        env->mvp->CP0_MVPConf0 = deposit32(env->mvp->CP0_MVPConf0,
                                           CP0MVPC0_PTC, 8,
                                           smp_cpus * cs->nr_threads - 1);
        env->mvp->CP0_MVPConf0 = deposit32(env->mvp->CP0_MVPConf0,
                                           CP0MVPC0_PVPE, 4, smp_cpus - 1);
    }
}

static void main_cpu_reset(void *opaque)
{
    MIPSCPU *cpu = opaque;
    CPUMIPSState *env = &cpu->env;

    cpu_reset(CPU(cpu));

    /*
     * The bootloader does not need to be rewritten as it is located in a
     * read only location. The kernel location and the arguments table
     * location does not change.
     */
    if (loaderparams.kernel_filename) {
        env->CP0_Status &= ~(1 << CP0St_ERL);
    }

    malta_mips_config(cpu);

    if (kvm_enabled()) {
        /* Start running from the bootloader we wrote to end of RAM */
        mips_update_pc(env, 0x40000000 + loaderparams.ram_low_size, /*can_be_unrepresentable=*/false);
    }
}

static void create_cpu_without_cps(MachineState *ms, MaltaState *s,
                                   qemu_irq *cbus_irq, qemu_irq *i8259_irq)
{
    CPUMIPSState *env;
    MIPSCPU *cpu;
    int i;

    for (i = 0; i < ms->smp.cpus; i++) {
        cpu = mips_cpu_create_with_clock(ms->cpu_type, s->cpuclk);

        /* Init internal devices */
        cpu_mips_irq_init_cpu(cpu);
        cpu_mips_clock_init(cpu);
        qemu_register_reset(main_cpu_reset, cpu);
    }

    cpu = MIPS_CPU(first_cpu);
    env = &cpu->env;
    *i8259_irq = env->irq[2];
    *cbus_irq = env->irq[4];
}

static void create_cps(MachineState *ms, MaltaState *s,
                       qemu_irq *cbus_irq, qemu_irq *i8259_irq)
{
    object_initialize_child(OBJECT(s), "cps", &s->cps, TYPE_MIPS_CPS);
    object_property_set_str(OBJECT(&s->cps), "cpu-type", ms->cpu_type,
                            &error_fatal);
    object_property_set_int(OBJECT(&s->cps), "num-vp", ms->smp.cpus,
                            &error_fatal);
    qdev_connect_clock_in(DEVICE(&s->cps), "clk-in", s->cpuclk);
    sysbus_realize(SYS_BUS_DEVICE(&s->cps), &error_fatal);

    sysbus_mmio_map_overlap(SYS_BUS_DEVICE(&s->cps), 0, 0, 1);

    *i8259_irq = get_cps_irq(&s->cps, 3);
    *cbus_irq = NULL;
}

static void mips_create_cpu(MachineState *ms, MaltaState *s,
                            qemu_irq *cbus_irq, qemu_irq *i8259_irq)
{
    if ((ms->smp.cpus > 1) && cpu_type_supports_cps_smp(ms->cpu_type)) {
        create_cps(ms, s, cbus_irq, i8259_irq);
    } else {
        create_cpu_without_cps(ms, s, cbus_irq, i8259_irq);
    }
}

static void create_virtio_devices(void)
{
    CPUMIPSState *env;
    MIPSCPU *cpu;

    cpu = MIPS_CPU(first_cpu);
    env = &cpu->env;

    // Looping backwards makes the attachment order on the command-line match
    // increasing address order.

    for (int i = VIRTIO_N_TRANSPORTS-1; i >= 0; i--) {
        sysbus_create_simple(TYPE_VIRTIO_MMIO,
            VIRTIO_MMIO_MMAP_BASE+(VIRTIO_MMIO_MMAP_SIZE*i),
            env->irq[VIRTIO_MMIO_IRQ_START+i]);
    }
}

static
void mips_malta_init(MachineState *machine)
{
    ram_addr_t ram_size = machine->ram_size;
    ram_addr_t ram_low_size;
    const char *kernel_filename = machine->kernel_filename;
    const char *kernel_cmdline = machine->kernel_cmdline;
    const char *initrd_filename = machine->initrd_filename;
    char *filename;
    PFlashCFI01 *fl;
    MemoryRegion *system_memory = get_system_memory();
    MemoryRegion *ram_low_preio = g_new(MemoryRegion, 1);
    MemoryRegion *ram_low_postio;
    MemoryRegion *bios, *bios_copy = g_new(MemoryRegion, 1);
    const size_t smbus_eeprom_size = 8 * 256;
    uint8_t *smbus_eeprom_buf = g_malloc0(smbus_eeprom_size);
    uint64_t kernel_entry, bootloader_run_addr;
    PCIBus *pci_bus;
    ISABus *isa_bus;
    qemu_irq cbus_irq, i8259_irq;
    I2CBus *smbus;
    DriveInfo *dinfo;
    int fl_idx = 0;
    int be;
    MaltaState *s;
    DeviceState *dev;

    s = MIPS_MALTA(qdev_new(TYPE_MIPS_MALTA));
    sysbus_realize_and_unref(SYS_BUS_DEVICE(s), &error_fatal);

    /* create CPU */
    mips_create_cpu(machine, s, &cbus_irq, &i8259_irq);

    /* allocate RAM */
    if (ram_size > 2 * GiB) {
        error_report("Too much memory for this machine: %" PRId64 "MB,"
                     " maximum 2048MB", ram_size / MiB);
        exit(1);
    }

    /* register RAM at high address where it is undisturbed by IO */
    memory_region_add_subregion(system_memory, 0x80000000, machine->ram);

    /* alias for pre IO hole access */
    memory_region_init_alias(ram_low_preio, NULL, "mips_malta_low_preio.ram",
                             machine->ram, 0, MIN(ram_size, 256 * MiB));
    memory_region_add_subregion(system_memory, 0, ram_low_preio);

    /* alias for post IO hole access, if there is enough RAM */
    if (ram_size > 512 * MiB) {
        ram_low_postio = g_new(MemoryRegion, 1);
        memory_region_init_alias(ram_low_postio, NULL,
                                 "mips_malta_low_postio.ram",
                                 machine->ram, 512 * MiB,
                                 ram_size - 512 * MiB);
        memory_region_add_subregion(system_memory, 512 * MiB,
                                    ram_low_postio);
    }

#ifdef TARGET_WORDS_BIGENDIAN
    be = 1;
#else
    be = 0;
#endif

    /* FPGA */

    /* The CBUS UART is attached to the MIPS CPU INT2 pin, ie interrupt 4 */
    malta_fpga_init(system_memory, FPGA_ADDRESS, cbus_irq, serial_hd(2));

    /* Load firmware in flash / BIOS. */
    dinfo = drive_get(IF_PFLASH, 0, fl_idx);
    fl = pflash_cfi01_register(FLASH_ADDRESS, "mips_malta.bios",
                               FLASH_SIZE,
                               dinfo ? blk_by_legacy_dinfo(dinfo) : NULL,
                               65536,
                               4, 0x0000, 0x0000, 0x0000, 0x0000, be);
    bios = pflash_cfi01_get_memory(fl);
    fl_idx++;
    if (kernel_filename) {
        ram_low_size = MIN(ram_size, 256 * MiB);
        /* For KVM we reserve 1MB of RAM for running bootloader */
        if (kvm_enabled()) {
            ram_low_size -= 0x100000;
            bootloader_run_addr = cpu_mips_kvm_um_phys_to_kseg0(NULL, ram_low_size);
        } else {
            bootloader_run_addr = cpu_mips_phys_to_kseg0(NULL, RESET_ADDRESS);
        }

        /* Write a small bootloader to the flash location. */
        loaderparams.ram_size = ram_size;
        loaderparams.ram_low_size = ram_low_size;
        loaderparams.kernel_filename = kernel_filename;
        loaderparams.kernel_cmdline = kernel_cmdline;
        loaderparams.initrd_filename = initrd_filename;
        kernel_entry = load_kernel();

        if (!cpu_type_supports_isa(machine->cpu_type, ISA_NANOMIPS32)) {
            write_bootloader(memory_region_get_ram_ptr(bios),
                             bootloader_run_addr, kernel_entry);
        } else {
            write_bootloader_nanomips(memory_region_get_ram_ptr(bios),
                                      bootloader_run_addr, kernel_entry);
        }
        if (kvm_enabled()) {
            /* Write the bootloader code @ the end of RAM, 1MB reserved */
            write_bootloader(memory_region_get_ram_ptr(ram_low_preio) +
                                    ram_low_size,
                             bootloader_run_addr, kernel_entry);
        }
    } else {
        target_long bios_size = FLASH_SIZE;
        /* The flash region isn't executable from a KVM guest */
        if (kvm_enabled()) {
            error_report("KVM enabled but no -kernel argument was specified. "
                         "Booting from flash is not supported with KVM.");
            exit(1);
        }
        /* Load firmware from flash. */
        if (!dinfo) {
            /* Load a BIOS image. */
            filename = qemu_find_file(QEMU_FILE_TYPE_BIOS,
                                      machine->firmware ?: BIOS_FILENAME);
            if (filename) {
                bios_size = load_image_targphys(filename, FLASH_ADDRESS,
                                                BIOS_SIZE);
                g_free(filename);
            } else {
                bios_size = -1;
            }
            if ((bios_size < 0 || bios_size > BIOS_SIZE) &&
                machine->firmware && !qtest_enabled()) {
                error_report("Could not load MIPS bios '%s'", machine->firmware);
                exit(1);
            }
        }
        /*
         * In little endian mode the 32bit words in the bios are swapped,
         * a neat trick which allows bi-endian firmware.
         */
#ifndef TARGET_WORDS_BIGENDIAN
        {
            uint32_t *end, *addr;
            const size_t swapsize = MIN(bios_size, 0x3e0000);
            addr = rom_ptr(FLASH_ADDRESS, swapsize);
            if (!addr) {
                addr = memory_region_get_ram_ptr(bios);
            }
            end = (void *)addr + swapsize;
            while (addr < end) {
                bswap32s(addr);
                addr++;
            }
        }
#endif
    }

    /*
     * Map the BIOS at a 2nd physical location, as on the real board.
     * Copy it so that we can patch in the MIPS revision, which cannot be
     * handled by an overlapping region as the resulting ROM code subpage
     * regions are not executable.
     */
    memory_region_init_ram(bios_copy, NULL, "bios.1fc", BIOS_SIZE,
                           &error_fatal);
    if (!rom_copy(memory_region_get_ram_ptr(bios_copy),
                  FLASH_ADDRESS, BIOS_SIZE)) {
        memcpy(memory_region_get_ram_ptr(bios_copy),
               memory_region_get_ram_ptr(bios), BIOS_SIZE);
    }
    memory_region_set_readonly(bios_copy, true);
    memory_region_add_subregion(system_memory, RESET_ADDRESS, bios_copy);

    /* Board ID = 0x420 (Malta Board with CoreLV) */
    stl_p(memory_region_get_ram_ptr(bios_copy) + 0x10, 0x00000420);

    /* Northbridge */
<<<<<<< HEAD
    pci_bus = gt64120_register(s->i8259);
#ifndef TARGET_CHERI // We want the traps for CHERI
=======
    dev = sysbus_create_simple("gt64120", -1, NULL);
    pci_bus = PCI_BUS(qdev_get_child_bus(dev, "pci"));
>>>>>>> f14ad81e
    /*
     * The whole address space decoded by the GT-64120A doesn't generate
     * exception when accessing invalid memory. Create an empty slot to
     * emulate this feature.
     */
    empty_slot_init("GT64120", 0, 0x20000000);
#endif

    /* Southbridge */
    dev = piix4_create(pci_bus, &isa_bus, &smbus);

    /* Interrupt controller */
    qdev_connect_gpio_out_named(dev, "intr", 0, i8259_irq);

    /* generate SPD EEPROM data */
    generate_eeprom_spd(&smbus_eeprom_buf[0 * 256], ram_size);
    generate_eeprom_serial(&smbus_eeprom_buf[6 * 256]);
    smbus_eeprom_init(smbus, 8, smbus_eeprom_buf, smbus_eeprom_size);
    g_free(smbus_eeprom_buf);

    /* Super I/O: SMS FDC37M817 */
    isa_create_simple(isa_bus, TYPE_FDC37M81X_SUPERIO);

    /* Network card */
    network_init(pci_bus);

    /* Optional PCI video card */
    pci_vga_init(pci_bus);

    /* Virtio over MMIO */
    create_virtio_devices();
}

static void mips_malta_instance_init(Object *obj)
{
    MaltaState *s = MIPS_MALTA(obj);

    s->cpuclk = qdev_init_clock_out(DEVICE(obj), "cpu-refclk");
    clock_set_hz(s->cpuclk, 320000000); /* 320 MHz */
}

static const TypeInfo mips_malta_device = {
    .name          = TYPE_MIPS_MALTA,
    .parent        = TYPE_SYS_BUS_DEVICE,
    .instance_size = sizeof(MaltaState),
    .instance_init = mips_malta_instance_init,
};

static void mips_malta_machine_init(MachineClass *mc)
{
    mc->desc = "MIPS Malta Core LV";
    mc->init = mips_malta_init;
    mc->block_default_type = IF_IDE;
    mc->max_cpus = 16;
    mc->is_default = true;
#if defined(TARGET_CHERI)
    mc->default_cpu_type = MIPS_CPU_TYPE_NAME("BERI");
#elif defined(TARGET_MIPS64)
    mc->default_cpu_type = MIPS_CPU_TYPE_NAME("20Kc");
#else
    mc->default_cpu_type = MIPS_CPU_TYPE_NAME("24Kf");
#endif
    mc->default_ram_id = "mips_malta.ram";
}

DEFINE_MACHINE("malta", mips_malta_machine_init)

static void mips_malta_register_types(void)
{
    type_register_static(&mips_malta_device);
}

type_init(mips_malta_register_types)<|MERGE_RESOLUTION|>--- conflicted
+++ resolved
@@ -1428,13 +1428,9 @@
     stl_p(memory_region_get_ram_ptr(bios_copy) + 0x10, 0x00000420);
 
     /* Northbridge */
-<<<<<<< HEAD
-    pci_bus = gt64120_register(s->i8259);
-#ifndef TARGET_CHERI // We want the traps for CHERI
-=======
     dev = sysbus_create_simple("gt64120", -1, NULL);
     pci_bus = PCI_BUS(qdev_get_child_bus(dev, "pci"));
->>>>>>> f14ad81e
+#ifndef TARGET_CHERI // We want the traps for CHERI
     /*
      * The whole address space decoded by the GT-64120A doesn't generate
      * exception when accessing invalid memory. Create an empty slot to
