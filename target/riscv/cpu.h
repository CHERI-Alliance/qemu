--- conflicted
+++ resolved
@@ -157,7 +157,7 @@
 
     target_ulong badaddr;
     target_ulong guest_phys_fault_addr;
-<<<<<<< HEAD
+
 #ifdef TARGET_CHERI
     // The cause field reports the cause of the last capability exception,
     // following the encoding described in Table 3.9.2.
@@ -169,19 +169,10 @@
     // register file described in Table 5.3, otherwise, they index the
     // general-purpose capability register file.
     uint8_t last_cap_index;  // Used to populate xtval
-=======
-
-    target_ulong priv_ver;
-    target_ulong bext_ver;
-    target_ulong vext_ver;
-    target_ulong misa;
-    target_ulong misa_mask;
-
-    uint32_t features;
+#endif
 
 #ifdef CONFIG_USER_ONLY
     uint32_t elf_flags;
->>>>>>> a4716fd8
 #endif
 
 #ifndef CONFIG_USER_ONLY
@@ -351,6 +342,7 @@
 #endif
 
     target_ulong priv_ver;
+    target_ulong bext_ver;
     target_ulong vext_ver;
     // TODO: we should probably re-compute these instead of preserving
     //  in case misa becomes writable
@@ -479,9 +471,6 @@
 
 extern const char * const riscv_int_regnames[];
 extern const char * const riscv_fpr_regnames[];
-<<<<<<< HEAD
-extern const char * const riscv_excp_names[];
-extern const char * const riscv_intr_names[];
 #ifdef TARGET_CHERI
 /* Needed for cheri-common logging */
 extern const char * const cheri_gp_regnames[];
@@ -630,8 +619,6 @@
 #define gen_rvfi_dii_set_field_const_i32(type, field, constant) ((void)0)
 #define gen_rvfi_dii_set_field_const_i64(type, field, constant) ((void)0)
 #endif
-=======
->>>>>>> a4716fd8
 
 const char *riscv_cpu_get_trap_name(target_ulong cause, bool async);
 void riscv_cpu_do_interrupt(CPUState *cpu);
