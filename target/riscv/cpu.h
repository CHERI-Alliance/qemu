--- conflicted
+++ resolved
@@ -131,14 +131,10 @@
 FIELD(VTYPE, VEDIV, 8, 2)
 FIELD(VTYPE, RESERVED, 10, sizeof(target_ulong) * 8 - 11)
 
-<<<<<<< HEAD
-struct CPURISCVState {
+struct CPUArchState {
 #ifdef TARGET_CHERI
     struct GPCapRegs gpcapregs;
 #else
-=======
-struct CPUArchState {
->>>>>>> 99c4a9e6
     target_ulong gpr[32];
     target_ulong gprh[32]; /* 64 top bits of the 128-bit registers */
 #endif
