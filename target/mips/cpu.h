#ifndef MIPS_CPU_H
#define MIPS_CPU_H

#include "cpu-qom.h"
#include "exec/cpu-defs.h"
#include "fpu/softfloat-types.h"
#include "hw/clock.h"
#include "mips-defs.h"
#include "exec/log.h"

#ifdef TARGET_CHERI
#include "cheri_defs.h"
#include "cheri-lazy-capregs-types.h"
#endif

#define TCG_GUEST_DEFAULT_MO (0)

typedef struct CPUMIPSTLBContext CPUMIPSTLBContext;

/* MSA Context */
#define MSA_WRLEN (128)

typedef union wr_t wr_t;
union wr_t {
    int8_t  b[MSA_WRLEN / 8];
    int16_t h[MSA_WRLEN / 16];
    int32_t w[MSA_WRLEN / 32];
    int64_t d[MSA_WRLEN / 64];
};

typedef union fpr_t fpr_t;
union fpr_t {
    float64  fd;   /* ieee double precision */
    float32  fs[2];/* ieee single precision */
    uint64_t d;    /* binary double fixed-point */
    uint32_t w[2]; /* binary single fixed-point */
/* FPU/MSA register mapping is not tested on big-endian hosts. */
    wr_t     wr;   /* vector data */
};
/*
 *define FP_ENDIAN_IDX to access the same location
 * in the fpr_t union regardless of the host endianness
 */
#if defined(HOST_WORDS_BIGENDIAN)
#  define FP_ENDIAN_IDX 1
#else
#  define FP_ENDIAN_IDX 0
#endif

typedef struct CPUMIPSFPUContext CPUMIPSFPUContext;
struct CPUMIPSFPUContext {
    /* Floating point registers */
    fpr_t fpr[32];
    float_status fp_status;
    /* fpu implementation/revision register (fir) */
    uint32_t fcr0;
#define FCR0_FREP 29
#define FCR0_UFRP 28
#define FCR0_HAS2008 23
#define FCR0_F64 22
#define FCR0_L 21
#define FCR0_W 20
#define FCR0_3D 19
#define FCR0_PS 18
#define FCR0_D 17
#define FCR0_S 16
#define FCR0_PRID 8
#define FCR0_REV 0
    /* fcsr */
    uint32_t fcr31_rw_bitmask;
    uint32_t fcr31;
#define FCR31_FS 24
#define FCR31_ABS2008 19
#define FCR31_NAN2008 18
#define SET_FP_COND(num, env)     do { ((env).fcr31) |=                 \
                                       ((num) ? (1 << ((num) + 24)) :   \
                                                (1 << 23));             \
                                     } while (0)
#define CLEAR_FP_COND(num, env)   do { ((env).fcr31) &=                 \
                                       ~((num) ? (1 << ((num) + 24)) :  \
                                                 (1 << 23));            \
                                     } while (0)
#define GET_FP_COND(env)         ((((env).fcr31 >> 24) & 0xfe) |        \
                                 (((env).fcr31 >> 23) & 0x1))
#define GET_FP_CAUSE(reg)        (((reg) >> 12) & 0x3f)
#define GET_FP_ENABLE(reg)       (((reg) >>  7) & 0x1f)
#define GET_FP_FLAGS(reg)        (((reg) >>  2) & 0x1f)
#define SET_FP_CAUSE(reg, v)      do { (reg) = ((reg) & ~(0x3f << 12)) | \
                                               ((v & 0x3f) << 12);       \
                                     } while (0)
#define SET_FP_ENABLE(reg, v)     do { (reg) = ((reg) & ~(0x1f <<  7)) | \
                                               ((v & 0x1f) << 7);        \
                                     } while (0)
#define SET_FP_FLAGS(reg, v)      do { (reg) = ((reg) & ~(0x1f <<  2)) | \
                                               ((v & 0x1f) << 2);        \
                                     } while (0)
#define UPDATE_FP_FLAGS(reg, v)   do { (reg) |= ((v & 0x1f) << 2); } while (0)
#define FP_INEXACT        1
#define FP_UNDERFLOW      2
#define FP_OVERFLOW       4
#define FP_DIV0           8
#define FP_INVALID        16
#define FP_UNIMPLEMENTED  32
};

#define TARGET_INSN_START_EXTRA_WORDS 2

typedef struct CPUMIPSMVPContext CPUMIPSMVPContext;
struct CPUMIPSMVPContext {
    int32_t CP0_MVPControl;
#define CP0MVPCo_CPA    3
#define CP0MVPCo_STLB   2
#define CP0MVPCo_VPC    1
#define CP0MVPCo_EVP    0
    int32_t CP0_MVPConf0;
#define CP0MVPC0_M      31
#define CP0MVPC0_TLBS   29
#define CP0MVPC0_GS     28
#define CP0MVPC0_PCP    27
#define CP0MVPC0_PTLBE  16
#define CP0MVPC0_TCA    15
#define CP0MVPC0_PVPE   10
#define CP0MVPC0_PTC    0
    int32_t CP0_MVPConf1;
#define CP0MVPC1_CIM    31
#define CP0MVPC1_CIF    30
#define CP0MVPC1_PCX    20
#define CP0MVPC1_PCP2   10
#define CP0MVPC1_PCP1   0
};

typedef struct mips_def_t mips_def_t;

#define MIPS_SHADOW_SET_MAX 16
#define MIPS_TC_MAX 5
#define MIPS_FPU_MAX 1
#define MIPS_DSP_ACC 4
#define MIPS_KSCRATCH_NUM 6
#define MIPS_MAAR_MAX 16 /* Must be an even number. */

#if defined(TARGET_CHERI)

struct cheri_cap_hwregs {
    cap_register_t DDC;        /* CapHwr 0 */
    cap_register_t UserTlsCap; /* CapHwr 1 */
    cap_register_t PrivTlsCap; /* CapHwr 8 */
    cap_register_t KR1C; /* CapHwr 22 */
    cap_register_t KR2C; /* CapHwr 23 */
    cap_register_t ErrorEPCC; /* CapHwr 28 */
    cap_register_t KCC;  /* CapHwr 29 */
    cap_register_t KDC;  /* CapHwr 30 */
    cap_register_t EPCC; /* CapHwr 31 */
};

#endif /* TARGET_CHERI */


/*
 *     Summary of CP0 registers
 *     ========================
 *
 *
 *     Register 0        Register 1        Register 2        Register 3
 *     ----------        ----------        ----------        ----------
 *
 * 0   Index             Random            EntryLo0          EntryLo1
 * 1   MVPControl        VPEControl        TCStatus          GlobalNumber
 * 2   MVPConf0          VPEConf0          TCBind
 * 3   MVPConf1          VPEConf1          TCRestart
 * 4   VPControl         YQMask            TCHalt
 * 5                     VPESchedule       TCContext
 * 6                     VPEScheFBack      TCSchedule
 * 7                     VPEOpt            TCScheFBack       TCOpt
 *
 *
 *     Register 4        Register 5        Register 6        Register 7
 *     ----------        ----------        ----------        ----------
 *
 * 0   Context           PageMask          Wired             HWREna
 * 1   ContextConfig     PageGrain         SRSConf0
 * 2   UserLocal         SegCtl0           SRSConf1
 * 3   XContextConfig    SegCtl1           SRSConf2
 * 4   DebugContextID    SegCtl2           SRSConf3
 * 5   MemoryMapID       PWBase            SRSConf4
 * 6                     PWField           PWCtl
 * 7                     PWSize
 *
 *
 *     Register 8        Register 9        Register 10       Register 11
 *     ----------        ----------        -----------       -----------
 *
 * 0   BadVAddr          Count             EntryHi           Compare
 * 1   BadInstr
 * 2   BadInstrP
 * 3   BadInstrX
 * 4                                       GuestCtl1         GuestCtl0Ext
 * 5                                       GuestCtl2
 * 6                     SAARI             GuestCtl3
 * 7                     SAAR
 *
 *
 *     Register 12       Register 13       Register 14       Register 15
 *     -----------       -----------       -----------       -----------
 *
 * 0   Status            Cause             EPC               PRId
 * 1   IntCtl                                                EBase
 * 2   SRSCtl                              NestedEPC         CDMMBase
 * 3   SRSMap                                                CMGCRBase
 * 4   View_IPL          View_RIPL                           BEVVA
 * 5   SRSMap2           NestedExc
 * 6   GuestCtl0
 * 7   GTOffset
 *
 *
 *     Register 16       Register 17       Register 18       Register 19
 *     -----------       -----------       -----------       -----------
 *
 * 0   Config            LLAddr            WatchLo0          WatchHi
 * 1   Config1           MAAR              WatchLo1          WatchHi
 * 2   Config2           MAARI             WatchLo2          WatchHi
 * 3   Config3                             WatchLo3          WatchHi
 * 4   Config4                             WatchLo4          WatchHi
 * 5   Config5                             WatchLo5          WatchHi
 * 6   Config6                             WatchLo6          WatchHi
 * 7   Config7                             WatchLo7          WatchHi
 *
 *
 *     Register 20       Register 21       Register 22       Register 23
 *     -----------       -----------       -----------       -----------
 *
 * 0   XContext                                              Debug
 * 1                                                         TraceControl
 * 2                                                         TraceControl2
 * 3                                                         UserTraceData1
 * 4                                                         TraceIBPC
 * 5                                                         TraceDBPC
 * 6                                                         Debug2
 * 7
 *
 *
 *     Register 24       Register 25       Register 26       Register 27
 *     -----------       -----------       -----------       -----------
 *
 * 0   DEPC              PerfCnt            ErrCtl          CacheErr
 * 1                     PerfCnt
 * 2   TraceControl3     PerfCnt
 * 3   UserTraceData2    PerfCnt
 * 4                     PerfCnt
 * 5                     PerfCnt
 * 6                     PerfCnt
 * 7                     PerfCnt
 *
 *
 *     Register 28       Register 29       Register 30       Register 31
 *     -----------       -----------       -----------       -----------
 *
 * 0   DataLo            DataHi            ErrorEPC          DESAVE
 * 1   TagLo             TagHi
 * 2   DataLo1           DataHi1                             KScratch<n>
 * 3   TagLo1            TagHi1                              KScratch<n>
 * 4   DataLo2           DataHi2                             KScratch<n>
 * 5   TagLo2            TagHi2                              KScratch<n>
 * 6   DataLo3           DataHi3                             KScratch<n>
 * 7   TagLo3            TagHi3                              KScratch<n>
 *
 */
#define CP0_REGISTER_00     0
#define CP0_REGISTER_01     1
#define CP0_REGISTER_02     2
#define CP0_REGISTER_03     3
#define CP0_REGISTER_04     4
#define CP0_REGISTER_05     5
#define CP0_REGISTER_06     6
#define CP0_REGISTER_07     7
#define CP0_REGISTER_08     8
#define CP0_REGISTER_09     9
#define CP0_REGISTER_10    10
#define CP0_REGISTER_11    11
#define CP0_REGISTER_12    12
#define CP0_REGISTER_13    13
#define CP0_REGISTER_14    14
#define CP0_REGISTER_15    15
#define CP0_REGISTER_16    16
#define CP0_REGISTER_17    17
#define CP0_REGISTER_18    18
#define CP0_REGISTER_19    19
#define CP0_REGISTER_20    20
#define CP0_REGISTER_21    21
#define CP0_REGISTER_22    22
#define CP0_REGISTER_23    23
#define CP0_REGISTER_24    24
#define CP0_REGISTER_25    25
#define CP0_REGISTER_26    26
#define CP0_REGISTER_27    27
#define CP0_REGISTER_28    28
#define CP0_REGISTER_29    29
#define CP0_REGISTER_30    30
#define CP0_REGISTER_31    31


/* CP0 Register 00 */
#define CP0_REG00__INDEX           0
#define CP0_REG00__MVPCONTROL      1
#define CP0_REG00__MVPCONF0        2
#define CP0_REG00__MVPCONF1        3
#define CP0_REG00__VPCONTROL       4
/* CP0 Register 01 */
#define CP0_REG01__RANDOM          0
#define CP0_REG01__VPECONTROL      1
#define CP0_REG01__VPECONF0        2
#define CP0_REG01__VPECONF1        3
#define CP0_REG01__YQMASK          4
#define CP0_REG01__VPESCHEDULE     5
#define CP0_REG01__VPESCHEFBACK    6
#define CP0_REG01__VPEOPT          7
/* CP0 Register 02 */
#define CP0_REG02__ENTRYLO0        0
#define CP0_REG02__TCSTATUS        1
#define CP0_REG02__TCBIND          2
#define CP0_REG02__TCRESTART       3
#define CP0_REG02__TCHALT          4
#define CP0_REG02__TCCONTEXT       5
#define CP0_REG02__TCSCHEDULE      6
#define CP0_REG02__TCSCHEFBACK     7
/* CP0 Register 03 */
#define CP0_REG03__ENTRYLO1        0
#define CP0_REG03__GLOBALNUM       1
#define CP0_REG03__TCOPT           7
/* CP0 Register 04 */
#define CP0_REG04__CONTEXT         0
#define CP0_REG04__CONTEXTCONFIG   1
#define CP0_REG04__USERLOCAL       2
#define CP0_REG04__XCONTEXTCONFIG  3
#define CP0_REG04__DBGCONTEXTID    4
#define CP0_REG04__MMID            5
/* CP0 Register 05 */
#define CP0_REG05__PAGEMASK        0
#define CP0_REG05__PAGEGRAIN       1
#define CP0_REG05__SEGCTL0         2
#define CP0_REG05__SEGCTL1         3
#define CP0_REG05__SEGCTL2         4
#define CP0_REG05__PWBASE          5
#define CP0_REG05__PWFIELD         6
#define CP0_REG05__PWSIZE          7
/* CP0 Register 06 */
#define CP0_REG06__WIRED           0
#define CP0_REG06__SRSCONF0        1
#define CP0_REG06__SRSCONF1        2
#define CP0_REG06__SRSCONF2        3
#define CP0_REG06__SRSCONF3        4
#define CP0_REG06__SRSCONF4        5
#define CP0_REG06__PWCTL           6
/* CP0 Register 07 */
#define CP0_REG07__HWRENA          0
/* CP0 Register 08 */
#define CP0_REG08__BADVADDR        0
#define CP0_REG08__BADINSTR        1
#define CP0_REG08__BADINSTRP       2
#define CP0_REG08__BADINSTRX       3
/* CP0 Register 09 */
#define CP0_REG09__COUNT           0
#define CP0_REG09__SAARI           6
#define CP0_REG09__SAAR            7
/* CP0 Register 10 */
#define CP0_REG10__ENTRYHI         0
#define CP0_REG10__GUESTCTL1       4
#define CP0_REG10__GUESTCTL2       5
#define CP0_REG10__GUESTCTL3       6
/* CP0 Register 11 */
#define CP0_REG11__COMPARE         0
#define CP0_REG11__GUESTCTL0EXT    4
/* CP0 Register 12 */
#define CP0_REG12__STATUS          0
#define CP0_REG12__INTCTL          1
#define CP0_REG12__SRSCTL          2
#define CP0_REG12__SRSMAP          3
#define CP0_REG12__VIEW_IPL        4
#define CP0_REG12__SRSMAP2         5
#define CP0_REG12__GUESTCTL0       6
#define CP0_REG12__GTOFFSET        7
/* CP0 Register 13 */
#define CP0_REG13__CAUSE           0
#define CP0_REG13__VIEW_RIPL       4
#define CP0_REG13__NESTEDEXC       5
/* CP0 Register 14 */
#define CP0_REG14__EPC             0
#define CP0_REG14__NESTEDEPC       2
/* CP0 Register 15 */
#define CP0_REG15__PRID            0
#define CP0_REG15__EBASE           1
#define CP0_REG15__CDMMBASE        2
#define CP0_REG15__CMGCRBASE       3
#define CP0_REG15__BEVVA           4
/* CP0 Register 16 */
#define CP0_REG16__CONFIG          0
#define CP0_REG16__CONFIG1         1
#define CP0_REG16__CONFIG2         2
#define CP0_REG16__CONFIG3         3
#define CP0_REG16__CONFIG4         4
#define CP0_REG16__CONFIG5         5
#define CP0_REG16__CONFIG6         6
#define CP0_REG16__CONFIG7         7
/* CP0 Register 17 */
#define CP0_REG17__LLADDR          0
#define CP0_REG17__MAAR            1
#define CP0_REG17__MAARI           2
/* CP0 Register 18 */
#define CP0_REG18__WATCHLO0        0
#define CP0_REG18__WATCHLO1        1
#define CP0_REG18__WATCHLO2        2
#define CP0_REG18__WATCHLO3        3
#define CP0_REG18__WATCHLO4        4
#define CP0_REG18__WATCHLO5        5
#define CP0_REG18__WATCHLO6        6
#define CP0_REG18__WATCHLO7        7
/* CP0 Register 19 */
#define CP0_REG19__WATCHHI0        0
#define CP0_REG19__WATCHHI1        1
#define CP0_REG19__WATCHHI2        2
#define CP0_REG19__WATCHHI3        3
#define CP0_REG19__WATCHHI4        4
#define CP0_REG19__WATCHHI5        5
#define CP0_REG19__WATCHHI6        6
#define CP0_REG19__WATCHHI7        7
/* CP0 Register 20 */
#define CP0_REG20__XCONTEXT        0
/* CP0 Register 21 */
/* CP0 Register 22 */
/* CP0 Register 23 */
#define CP0_REG23__DEBUG           0
#define CP0_REG23__TRACECONTROL    1
#define CP0_REG23__TRACECONTROL2   2
#define CP0_REG23__USERTRACEDATA1  3
#define CP0_REG23__TRACEIBPC       4
#define CP0_REG23__TRACEDBPC       5
#define CP0_REG23__DEBUG2          6
/* CP0 Register 24 */
#define CP0_REG24__DEPC            0
/* CP0 Register 25 */
#define CP0_REG25__PERFCTL0        0
#define CP0_REG25__PERFCNT0        1
#define CP0_REG25__PERFCTL1        2
#define CP0_REG25__PERFCNT1        3
#define CP0_REG25__PERFCTL2        4
#define CP0_REG25__PERFCNT2        5
#define CP0_REG25__PERFCTL3        6
#define CP0_REG25__PERFCNT3        7
/* CP0 Register 26 */
#define CP0_REG26__ERRCTL          0
/* CP0 Register 27 */
#define CP0_REG27__CACHERR         0
/* CP0 Register 28 */
#define CP0_REG28__TAGLO           0
#define CP0_REG28__DATALO          1
#define CP0_REG28__TAGLO1          2
#define CP0_REG28__DATALO1         3
#define CP0_REG28__TAGLO2          4
#define CP0_REG28__DATALO2         5
#define CP0_REG28__TAGLO3          6
#define CP0_REG28__DATALO3         7
/* CP0 Register 29 */
#define CP0_REG29__TAGHI           0
#define CP0_REG29__DATAHI          1
#define CP0_REG29__TAGHI1          2
#define CP0_REG29__DATAHI1         3
#define CP0_REG29__TAGHI2          4
#define CP0_REG29__DATAHI2         5
#define CP0_REG29__TAGHI3          6
#define CP0_REG29__DATAHI3         7
/* CP0 Register 30 */
#define CP0_REG30__ERROREPC        0
/* CP0 Register 31 */
#define CP0_REG31__DESAVE          0
#define CP0_REG31__KSCRATCH1       2
#define CP0_REG31__KSCRATCH2       3
#define CP0_REG31__KSCRATCH3       4
#define CP0_REG31__KSCRATCH4       5
#define CP0_REG31__KSCRATCH5       6
#define CP0_REG31__KSCRATCH6       7


typedef struct TCState TCState;
struct TCState {
    target_ulong gpr[32];
#ifdef TARGET_CHERI
    cap_register_t PCC;
    cap_register_t CapBranchTarget; /* Target of the next cjr/cjalr/ccall */
#else
    target_ulong PC;
#endif

#ifdef CONFIG_DEBUG_TCG
    target_ulong _pc_is_current;
#endif
    target_ulong HI[MIPS_DSP_ACC];
    target_ulong LO[MIPS_DSP_ACC];
    target_ulong ACX[MIPS_DSP_ACC];
    target_ulong DSPControl;

#if defined(TARGET_CHERI)
    struct GPCapRegs gpcapregs;
    struct cheri_cap_hwregs CHWR;
// #define CP2CAP_RCC  24  /* Return Code Capability */
// #define CP2CAP_EPCC_FAKE_OFFSET_VALUE 0xe9cce9cce9cce9cc /* cr_offset should not be used for EPCC */
#endif /* TARGET_CHERI */

    int32_t CP0_TCStatus;
#define CP0TCSt_TCU3    31
#define CP0TCSt_TCU2    30
#define CP0TCSt_TCU1    29
#define CP0TCSt_TCU0    28
#define CP0TCSt_TMX     27
#define CP0TCSt_RNST    23
#define CP0TCSt_TDS     21
#define CP0TCSt_DT      20
#define CP0TCSt_DA      15
#define CP0TCSt_A       13
#define CP0TCSt_TKSU    11
#define CP0TCSt_IXMT    10
#define CP0TCSt_TASID   0
    int32_t CP0_TCBind;
#define CP0TCBd_CurTC   21
#define CP0TCBd_TBE     17
#define CP0TCBd_CurVPE  0
    target_ulong CP0_TCHalt;
    target_ulong CP0_TCContext;
    target_ulong CP0_TCSchedule;
    target_ulong CP0_TCScheFBack;
    int32_t CP0_Debug_tcstatus;
    target_ulong CP0_UserLocal;

    int32_t msacsr;

#define MSACSR_FS       24
#define MSACSR_FS_MASK  (1 << MSACSR_FS)
#define MSACSR_NX       18
#define MSACSR_NX_MASK  (1 << MSACSR_NX)
#define MSACSR_CEF      2
#define MSACSR_CEF_MASK (0xffff << MSACSR_CEF)
#define MSACSR_RM       0
#define MSACSR_RM_MASK  (0x3 << MSACSR_RM)
#define MSACSR_MASK     (MSACSR_RM_MASK | MSACSR_CEF_MASK | MSACSR_NX_MASK | \
        MSACSR_FS_MASK)

    float_status msa_fp_status;

    /* Upper 64-bit MMRs (multimedia registers); the lower 64-bit are GPRs */
    uint64_t mmr[32];

#define NUMBER_OF_MXU_REGISTERS 16
    target_ulong mxu_gpr[NUMBER_OF_MXU_REGISTERS - 1];
    target_ulong mxu_cr;
#define MXU_CR_LC       31
#define MXU_CR_RC       30
#define MXU_CR_BIAS     2
#define MXU_CR_RD_EN    1
#define MXU_CR_MXU_EN   0

};


#if defined(TARGET_CHERI)
#define CP2HWR_BASE_INDEX 0
// TODO: start at 32: #define CP2HWR_BASE_NUM 32

enum CP2HWR {
    CP2HWR_DDC = CP2HWR_BASE_INDEX + 0, /* Default Data Capability */
    CP2HWR_USER_TLS = CP2HWR_BASE_INDEX + 1, /* Unprivileged TLS Cap */
    CP2HWR_PRIV_TLS = CP2HWR_BASE_INDEX + 8, /* Privileged TLS Cap */
    CP2HWR_K1RC = CP2HWR_BASE_INDEX + 22, /* Reserved Kernel Cap #1 */
    CP2HWR_K2RC = CP2HWR_BASE_INDEX + 23, /* Reserved Kernel Cap #2 */
    CP2HWR_ErrorEPCC = CP2HWR_BASE_INDEX + 28, /* Error Exception PC Capability */
    CP2HWR_KCC = CP2HWR_BASE_INDEX + 29, /* Kernel Code Capability */
    CP2HWR_KDC = CP2HWR_BASE_INDEX + 30, /* Kernel Data Capability */
    CP2HWR_EPCC = CP2HWR_BASE_INDEX + 31, /* Exception PC Capability */
};

#endif

struct MIPSITUState;
typedef struct CPUMIPSState CPUMIPSState;
struct CPUMIPSState {
    TCState active_tc;
    CPUMIPSFPUContext active_fpu;

    uint32_t current_tc;
    uint32_t current_fpu;

    uint32_t SEGBITS;
    uint32_t PABITS;
#if defined(TARGET_MIPS64)
# define PABITS_BASE 36
#else
# define PABITS_BASE 32
#endif
    target_ulong SEGMask;
    uint64_t PAMask;
#define PAMASK_BASE ((1ULL << PABITS_BASE) - 1)

    int32_t msair;
#define MSAIR_ProcID    8
#define MSAIR_Rev       0

/*
 * CP0 Register 0
 */
    int32_t CP0_Index;
    /* CP0_MVP* are per MVP registers. */
    int32_t CP0_VPControl;
#define CP0VPCtl_DIS    0
/*
 * CP0 Register 1
 */
    int32_t CP0_Random;
    int32_t CP0_VPEControl;
#define CP0VPECo_YSI    21
#define CP0VPECo_GSI    20
#define CP0VPECo_EXCPT  16
#define CP0VPECo_TE     15
#define CP0VPECo_TargTC 0
    int32_t CP0_VPEConf0;
#define CP0VPEC0_M      31
#define CP0VPEC0_XTC    21
#define CP0VPEC0_TCS    19
#define CP0VPEC0_SCS    18
#define CP0VPEC0_DSC    17
#define CP0VPEC0_ICS    16
#define CP0VPEC0_MVP    1
#define CP0VPEC0_VPA    0
    int32_t CP0_VPEConf1;
#define CP0VPEC1_NCX    20
#define CP0VPEC1_NCP2   10
#define CP0VPEC1_NCP1   0
    target_ulong CP0_YQMask;
    target_ulong CP0_VPESchedule;
    target_ulong CP0_VPEScheFBack;
    int32_t CP0_VPEOpt;
#define CP0VPEOpt_IWX7  15
#define CP0VPEOpt_IWX6  14
#define CP0VPEOpt_IWX5  13
#define CP0VPEOpt_IWX4  12
#define CP0VPEOpt_IWX3  11
#define CP0VPEOpt_IWX2  10
#define CP0VPEOpt_IWX1  9
#define CP0VPEOpt_IWX0  8
#define CP0VPEOpt_DWX7  7
#define CP0VPEOpt_DWX6  6
#define CP0VPEOpt_DWX5  5
#define CP0VPEOpt_DWX4  4
#define CP0VPEOpt_DWX3  3
#define CP0VPEOpt_DWX2  2
#define CP0VPEOpt_DWX1  1
#define CP0VPEOpt_DWX0  0
/*
 * CP0 Register 2
 */
    uint64_t CP0_EntryLo0;
/*
 * CP0 Register 3
 */
    uint64_t CP0_EntryLo1;
#if defined(TARGET_MIPS64)
#if defined(TARGET_CHERI)
# define CP0EnLo_S 63
# define CP0EnLo_L 62
# define CP0EnLo_CLG 61
#else
# define CP0EnLo_RI 63
# define CP0EnLo_XI 62
#endif /* TARGET_CHERI */
#else
# define CP0EnLo_RI 31
# define CP0EnLo_XI 30
#endif
    int32_t CP0_GlobalNumber;
#define CP0GN_VPId 0
/*
 * CP0 Register 4
 */
    target_ulong CP0_Context;
    int32_t CP0_MemoryMapID;
/*
 * CP0 Register 5
 */
    int32_t CP0_PageMask;
#define CP0PM_MASK 13
    int32_t CP0_PageGrain_rw_bitmask;
    int32_t CP0_PageGrain;
#define CP0PG_RIE 31
#define CP0PG_XIE 30
#define CP0PG_ELPA 29
#define CP0PG_IEC 27
    target_ulong CP0_SegCtl0;
    target_ulong CP0_SegCtl1;
    target_ulong CP0_SegCtl2;
#define CP0SC_PA        9
#define CP0SC_PA_MASK   (0x7FULL << CP0SC_PA)
#define CP0SC_PA_1GMASK (0x7EULL << CP0SC_PA)
#define CP0SC_AM        4
#define CP0SC_AM_MASK   (0x7ULL << CP0SC_AM)
#define CP0SC_AM_UK     0ULL
#define CP0SC_AM_MK     1ULL
#define CP0SC_AM_MSK    2ULL
#define CP0SC_AM_MUSK   3ULL
#define CP0SC_AM_MUSUK  4ULL
#define CP0SC_AM_USK    5ULL
#define CP0SC_AM_UUSK   7ULL
#define CP0SC_EU        3
#define CP0SC_EU_MASK   (1ULL << CP0SC_EU)
#define CP0SC_C         0
#define CP0SC_C_MASK    (0x7ULL << CP0SC_C)
#define CP0SC_MASK      (CP0SC_C_MASK | CP0SC_EU_MASK | CP0SC_AM_MASK | \
                         CP0SC_PA_MASK)
#define CP0SC_1GMASK    (CP0SC_C_MASK | CP0SC_EU_MASK | CP0SC_AM_MASK | \
                         CP0SC_PA_1GMASK)
#define CP0SC0_MASK     (CP0SC_MASK | (CP0SC_MASK << 16))
#define CP0SC1_XAM      59
#define CP0SC1_XAM_MASK (0x7ULL << CP0SC1_XAM)
#define CP0SC1_MASK     (CP0SC_MASK | (CP0SC_MASK << 16) | CP0SC1_XAM_MASK)
#define CP0SC2_XR       56
#define CP0SC2_XR_MASK  (0xFFULL << CP0SC2_XR)
#define CP0SC2_MASK     (CP0SC_1GMASK | (CP0SC_1GMASK << 16) | CP0SC2_XR_MASK)
    target_ulong CP0_PWBase;
    target_ulong CP0_PWField;
#if defined(TARGET_MIPS64)
#define CP0PF_BDI  32    /* 37..32 */
#define CP0PF_GDI  24    /* 29..24 */
#define CP0PF_UDI  18    /* 23..18 */
#define CP0PF_MDI  12    /* 17..12 */
#define CP0PF_PTI  6     /* 11..6  */
#define CP0PF_PTEI 0     /*  5..0  */
#else
#define CP0PF_GDW  24    /* 29..24 */
#define CP0PF_UDW  18    /* 23..18 */
#define CP0PF_MDW  12    /* 17..12 */
#define CP0PF_PTW  6     /* 11..6  */
#define CP0PF_PTEW 0     /*  5..0  */
#endif
    target_ulong CP0_PWSize;
#if defined(TARGET_MIPS64)
#define CP0PS_BDW  32    /* 37..32 */
#endif
#define CP0PS_PS   30
#define CP0PS_GDW  24    /* 29..24 */
#define CP0PS_UDW  18    /* 23..18 */
#define CP0PS_MDW  12    /* 17..12 */
#define CP0PS_PTW  6     /* 11..6  */
#define CP0PS_PTEW 0     /*  5..0  */
/*
 * CP0 Register 6
 */
    int32_t CP0_Wired;
    int32_t CP0_PWCtl;
#define CP0PC_PWEN      31
#if defined(TARGET_MIPS64)
#define CP0PC_PWDIREXT  30
#define CP0PC_XK        28
#define CP0PC_XS        27
#define CP0PC_XU        26
#endif
#define CP0PC_DPH       7
#define CP0PC_HUGEPG    6
#define CP0PC_PSN       0     /*  5..0  */
    int32_t CP0_SRSConf0_rw_bitmask;
    int32_t CP0_SRSConf0;
#define CP0SRSC0_M      31
#define CP0SRSC0_SRS3   20
#define CP0SRSC0_SRS2   10
#define CP0SRSC0_SRS1   0
    int32_t CP0_SRSConf1_rw_bitmask;
    int32_t CP0_SRSConf1;
#define CP0SRSC1_M      31
#define CP0SRSC1_SRS6   20
#define CP0SRSC1_SRS5   10
#define CP0SRSC1_SRS4   0
    int32_t CP0_SRSConf2_rw_bitmask;
    int32_t CP0_SRSConf2;
#define CP0SRSC2_M      31
#define CP0SRSC2_SRS9   20
#define CP0SRSC2_SRS8   10
#define CP0SRSC2_SRS7   0
    int32_t CP0_SRSConf3_rw_bitmask;
    int32_t CP0_SRSConf3;
#define CP0SRSC3_M      31
#define CP0SRSC3_SRS12  20
#define CP0SRSC3_SRS11  10
#define CP0SRSC3_SRS10  0
    int32_t CP0_SRSConf4_rw_bitmask;
    int32_t CP0_SRSConf4;
#define CP0SRSC4_SRS15  20
#define CP0SRSC4_SRS14  10
#define CP0SRSC4_SRS13  0
/*
 * CP0 Register 7
 */
    int32_t CP0_HWREna;
/*
 * CP0 Register 8
 */
    target_ulong CP0_BadVAddr;
    uint32_t CP0_BadInstr;
    uint32_t CP0_BadInstrP;
    uint32_t CP0_BadInstrX;
/*
 * CP0 Register 9
 */
    int32_t CP0_Count;
    uint32_t CP0_SAARI;
#define CP0SAARI_TARGET 0    /*  5..0  */
    uint64_t CP0_SAAR[2];
#define CP0SAAR_BASE    12   /* 43..12 */
#define CP0SAAR_SIZE    1    /*  5..1  */
#define CP0SAAR_EN      0
/*
 * CP0 Register 10
 */
    target_ulong CP0_EntryHi;
#define CP0EnHi_EHINV 10
#if defined(TARGET_CHERI)
#define CP0EnHi_CLGK 61
#define CP0EnHi_CLGS 60
#define CP0EnHi_CLGU 59
#endif
    target_ulong CP0_EntryHi_ASID_mask;
/*
 * CP0 Register 11
 */
    int32_t CP0_Compare;
/*
 * CP0 Register 12
 */
    int32_t CP0_Status;
#define CP0St_CU3   31
#define CP0St_CU2   30
#define CP0St_CU1   29
#define CP0St_CU0   28
#define CP0St_RP    27
#define CP0St_FR    26
#define CP0St_RE    25
#define CP0St_MX    24
#define CP0St_PX    23
#define CP0St_BEV   22
#define CP0St_TS    21
#define CP0St_SR    20
#define CP0St_NMI   19
#define CP0St_IM    8
#define CP0St_KX    7
#define CP0St_SX    6
#define CP0St_UX    5
#define CP0St_KSU   3
#define CP0St_ERL   2
#define CP0St_EXL   1
#define CP0St_IE    0
    int32_t CP0_IntCtl;
#define CP0IntCtl_IPTI 29
#define CP0IntCtl_IPPCI 26
#define CP0IntCtl_VS 5
    int32_t CP0_SRSCtl;
#define CP0SRSCtl_HSS 26
#define CP0SRSCtl_EICSS 18
#define CP0SRSCtl_ESS 12
#define CP0SRSCtl_PSS 6
#define CP0SRSCtl_CSS 0
    int32_t CP0_SRSMap;
#define CP0SRSMap_SSV7 28
#define CP0SRSMap_SSV6 24
#define CP0SRSMap_SSV5 20
#define CP0SRSMap_SSV4 16
#define CP0SRSMap_SSV3 12
#define CP0SRSMap_SSV2 8
#define CP0SRSMap_SSV1 4
#define CP0SRSMap_SSV0 0
/*
 * CP0 Register 13
 */
    int32_t CP0_Cause;
#define CP0Ca_BD   31
#define CP0Ca_TI   30
#define CP0Ca_CE   28
#define CP0Ca_DC   27
#define CP0Ca_PCI  26
#define CP0Ca_IV   23
#define CP0Ca_WP   22
#define CP0Ca_IP    8
#define CP0Ca_IP_mask 0x0000FF00
#define CP0Ca_EC    2
/*
 * CP0 Register 14
 */
#if !defined(TARGET_CHERI)
    /* We use EPCC for TARGET_CHERI */
    target_ulong CP0_EPC;
#endif
/*
 * CP0 Register 15
 */
    int32_t CP0_PRid;
    target_ulong CP0_EBase;
    target_ulong CP0_EBaseWG_rw_bitmask;
#define CP0EBase_WG 11
    target_ulong CP0_CMGCRBase;
/*
 * CP0 Register 16
 */
    int32_t CP0_Config0;
#define CP0C0_M    31
#define CP0C0_K23  28    /* 30..28 */
#define CP0C0_KU   25    /* 27..25 */
#define CP0C0_MDU  20
#define CP0C0_MM   18
#define CP0C0_BM   16
#define CP0C0_Impl 16    /* 24..16 */
#define CP0C0_BE   15
#define CP0C0_AT   13    /* 14..13 */
#define CP0C0_AR   10    /* 12..10 */
#define CP0C0_MT   7     /*  9..7  */
#define CP0C0_VI   3
#define CP0C0_K0   0     /*  2..0  */
    int32_t CP0_Config1;
#define CP0C1_M    31
#define CP0C1_MMU  25    /* 30..25 */
#define CP0C1_IS   22    /* 24..22 */
#define CP0C1_IL   19    /* 21..19 */
#define CP0C1_IA   16    /* 18..16 */
#define CP0C1_DS   13    /* 15..13 */
#define CP0C1_DL   10    /* 12..10 */
#define CP0C1_DA   7     /*  9..7  */
#define CP0C1_C2   6
#define CP0C1_MD   5
#define CP0C1_PC   4
#define CP0C1_WR   3
#define CP0C1_CA   2
#define CP0C1_EP   1
#define CP0C1_FP   0
    int32_t CP0_Config2;
#define CP0C2_M    31
#define CP0C2_TU   28    /* 30..28 */
#define CP0C2_TS   24    /* 27..24 */
#define CP0C2_TL   20    /* 23..20 */
#define CP0C2_TA   16    /* 19..16 */
#define CP0C2_SU   12    /* 15..12 */
#define CP0C2_SS   8     /* 11..8  */
#define CP0C2_SL   4     /*  7..4  */
#define CP0C2_SA   0     /*  3..0  */
    int32_t CP0_Config3;
#define CP0C3_M            31
#define CP0C3_BPG          30
#define CP0C3_CMGCR        29
#define CP0C3_MSAP         28
#define CP0C3_BP           27
#define CP0C3_BI           26
#define CP0C3_SC           25
#define CP0C3_PW           24
#define CP0C3_VZ           23
#define CP0C3_IPLV         21    /* 22..21 */
#define CP0C3_MMAR         18    /* 20..18 */
#define CP0C3_MCU          17
#define CP0C3_ISA_ON_EXC   16
#define CP0C3_ISA          14    /* 15..14 */
#define CP0C3_ULRI         13
#define CP0C3_RXI          12
#define CP0C3_DSP2P        11
#define CP0C3_DSPP         10
#define CP0C3_CTXTC        9
#define CP0C3_ITL          8
#define CP0C3_LPA          7
#define CP0C3_VEIC         6
#define CP0C3_VInt         5
#define CP0C3_SP           4
#define CP0C3_CDMM         3
#define CP0C3_MT           2
#define CP0C3_SM           1
#define CP0C3_TL           0
    int32_t CP0_Config4;
    int32_t CP0_Config4_rw_bitmask;
#define CP0C4_M            31
#define CP0C4_IE           29    /* 30..29 */
#define CP0C4_AE           28
#define CP0C4_VTLBSizeExt  24    /* 27..24 */
#define CP0C4_KScrExist    16
#define CP0C4_MMUExtDef    14
#define CP0C4_FTLBPageSize 8     /* 12..8  */
/* bit layout if MMUExtDef=1 */
#define CP0C4_MMUSizeExt   0     /*  7..0  */
/* bit layout if MMUExtDef=2 */
#define CP0C4_FTLBWays     4     /*  7..4  */
#define CP0C4_FTLBSets     0     /*  3..0  */
    int32_t CP0_Config5;
    int32_t CP0_Config5_rw_bitmask;
#define CP0C5_M            31
#define CP0C5_K            30
#define CP0C5_CV           29
#define CP0C5_EVA          28
#define CP0C5_MSAEn        27
#define CP0C5_PMJ          23    /* 25..23 */
#define CP0C5_WR2          22
#define CP0C5_NMS          21
#define CP0C5_ULS          20
#define CP0C5_XPA          19
#define CP0C5_CRCP         18
#define CP0C5_MI           17
#define CP0C5_GI           15    /* 16..15 */
#define CP0C5_CA2          14
#define CP0C5_XNP          13
#define CP0C5_DEC          11
#define CP0C5_L2C          10
#define CP0C5_UFE          9
#define CP0C5_FRE          8
#define CP0C5_VP           7
#define CP0C5_SBRI         6
#define CP0C5_MVH          5
#define CP0C5_LLB          4
#define CP0C5_MRP          3
#define CP0C5_UFR          2
#define CP0C5_NFExists     0
    int32_t CP0_Config6;
    int32_t CP0_Config6_rw_bitmask;
#define CP0C6_BPPASS          31
#define CP0C6_KPOS            24
#define CP0C6_KE              23
#define CP0C6_VTLBONLY        22
#define CP0C6_LASX            21
#define CP0C6_SSEN            20
#define CP0C6_DISDRTIME       19
#define CP0C6_PIXNUEN         18
#define CP0C6_SCRAND          17
#define CP0C6_LLEXCEN         16
#define CP0C6_DISVC           15
#define CP0C6_VCLRU           14
#define CP0C6_DCLRU           13
#define CP0C6_PIXUEN          12
#define CP0C6_DISBLKLYEN      11
#define CP0C6_UMEMUALEN       10
#define CP0C6_SFBEN           8
#define CP0C6_FLTINT          7
#define CP0C6_VLTINT          6
#define CP0C6_DISBTB          5
#define CP0C6_STPREFCTL       2
#define CP0C6_INSTPREF        1
#define CP0C6_DATAPREF        0
    int32_t CP0_Config7;
    int64_t CP0_Config7_rw_bitmask;
#define CP0C7_NAPCGEN       2
#define CP0C7_UNIMUEN       1
#define CP0C7_VFPUCGEN      0
    uint64_t CP0_LLAddr;
    uint64_t CP0_MAAR[MIPS_MAAR_MAX];
    int32_t CP0_MAARI;
    /* XXX: Maybe make LLAddr per-TC? */
/*
 * CP0 Register 17
 */
    target_ulong lladdr; /* LL virtual address compared against SC */
    target_ulong llval;
    uint64_t llval_wp;
    uint64_t CP0_LLAddr_rw_bitmask;
    int CP0_LLAddr_shift;
/*
 * CP0 Register 18
 */
    target_ulong CP0_WatchLo[8];
/*
 * CP0 Register 19
 */
    uint64_t CP0_WatchHi[8];
#define CP0WH_ASID 16
/*
 * CP0 Register 20
 */
    target_ulong CP0_XContext;
    int32_t CP0_Framemask;
/*
 * CP0 Register 23
 */
    int32_t CP0_Debug;
#define CP0DB_DBD  31
#define CP0DB_DM   30
#define CP0DB_LSNM 28
#define CP0DB_Doze 27
#define CP0DB_Halt 26
#define CP0DB_CNT  25
#define CP0DB_IBEP 24
#define CP0DB_DBEP 21
#define CP0DB_IEXI 20
#define CP0DB_VER  15
#define CP0DB_DEC  10
#define CP0DB_SSt  8
#define CP0DB_DINT 5
#define CP0DB_DIB  4
#define CP0DB_DDBS 3
#define CP0DB_DDBL 2
#define CP0DB_DBp  1
#define CP0DB_DSS  0
/*
 * CP0 Register 24
 */
    target_ulong CP0_DEPC;
/*
 * CP0 Register 25
 */
    int32_t CP0_Performance0;
/*
 * CP0 Register 26
 */
    int32_t CP0_ErrCtl;
#define CP0EC_WST 29
#define CP0EC_SPR 28
#define CP0EC_ITC 26
/*
 * CP0 Register 28
 */
    uint64_t CP0_TagLo;
    int32_t CP0_DataLo;
/*
 * CP0 Register 29
 */
    int32_t CP0_TagHi;
    int32_t CP0_DataHi;
/*
 * CP0 Register 30
 */
#if !defined(TARGET_CHERI)
    /* We use ErrorEPCC for TARGET_CHERI */
    target_ulong CP0_ErrorEPC;
#endif
/*
 * CP0 Register 31
 */
    int32_t CP0_DESAVE;
    target_ulong CP0_KScratch[MIPS_KSCRATCH_NUM];

    /* We waste some space so we can handle shadow registers like TCs. */
    TCState tcs[MIPS_SHADOW_SET_MAX];
    CPUMIPSFPUContext fpus[MIPS_FPU_MAX];
    /* QEMU */
    int error_code;
#define EXCP_TLB_NOMATCH   0x1
#define EXCP_INST_NOTAVAIL 0x2 /* No valid instruction word for BadInstr */
    uint32_t hflags;    /* CPU State */
    /* TMASK defines different execution modes */
#ifdef TARGET_CHERI
#define MIPS_HFLAG_TMASK (0x1F5807FF | MIPS_HFLAG_COP2X)
#else
#define MIPS_HFLAG_TMASK  0x1F5807FF
#endif /* TARGET_CHERI */
#define MIPS_HFLAG_MODE   0x00007 /* execution modes                    */
    /*
     * The KSU flags must be the lowest bits in hflags. The flag order
     * must be the same as defined for CP0 Status. This allows to use
     * the bits as the value of mmu_idx.
     */
#define MIPS_HFLAG_KSU    0x00003 /* kernel/supervisor/user mode mask   */
#define MIPS_HFLAG_UM     0x00002 /* user mode flag                     */
#define MIPS_HFLAG_SM     0x00001 /* supervisor mode flag               */
#define MIPS_HFLAG_KM     0x00000 /* kernel mode flag                   */
#define MIPS_HFLAG_DM     0x00004 /* Debug mode                         */
#define MIPS_HFLAG_64     0x00008 /* 64-bit instructions enabled        */
#define MIPS_HFLAG_CP0    0x00010 /* CP0 enabled                        */
#define MIPS_HFLAG_FPU    0x00020 /* FPU enabled                        */
#define MIPS_HFLAG_F64    0x00040 /* 64-bit FPU enabled                 */
    /*
     * True if the MIPS IV COP1X instructions can be used.  This also
     * controls the non-COP1X instructions RECIP.S, RECIP.D, RSQRT.S
     * and RSQRT.D.
     */
#define MIPS_HFLAG_COP1X  0x00080 /* COP1X instructions enabled         */
#define MIPS_HFLAG_RE     0x00100 /* Reversed endianness                */
#define MIPS_HFLAG_AWRAP  0x00200 /* 32-bit compatibility address wrapping */
#define MIPS_HFLAG_M16    0x00400 /* MIPS16 mode flag                   */
#define MIPS_HFLAG_M16_SHIFT 10
    /*
     * If translation is interrupted between the branch instruction and
     * the delay slot, record what type of branch it is so that we can
     * resume translation properly.  It might be possible to reduce
     * this from three bits to two.
     */
#define MIPS_HFLAG_BMASK_BASE  0x803800
#define MIPS_HFLAG_B      0x00800 /* Unconditional branch               */
#define MIPS_HFLAG_BC     0x01000 /* Conditional branch                 */
#define MIPS_HFLAG_BL     0x01800 /* Likely branch                      */
#define MIPS_HFLAG_BR     0x02000 /* branch to register (can't link TB) */
#ifdef TARGET_CHERI
#define MIPS_HFLAG_BRC     0x02800 /* branch to register and load PCC    */
#define MIPS_HFLAG_BRCCALL 0x03000 /* ccall load PCC and IDC (no delay slot) */
#endif /* TARGET_CHERI */
    /* Extra flags about the current pending branch.  */
#define MIPS_HFLAG_BMASK_EXT 0x7C000
#define MIPS_HFLAG_B16    0x04000 /* branch instruction was 16 bits     */
#define MIPS_HFLAG_BDS16  0x08000 /* branch requires 16-bit delay slot  */
#define MIPS_HFLAG_BDS32  0x10000 /* branch requires 32-bit delay slot  */
#define MIPS_HFLAG_BDS_STRICT  0x20000 /* Strict delay slot size */
#define MIPS_HFLAG_BX     0x40000 /* branch exchanges execution mode    */
#define MIPS_HFLAG_BMASK  (MIPS_HFLAG_BMASK_BASE | MIPS_HFLAG_BMASK_EXT)
    /* MIPS DSP resources access. */
#define MIPS_HFLAG_DSP    0x080000   /* Enable access to DSP resources.    */
#define MIPS_HFLAG_DSP_R2 0x100000   /* Enable access to DSP R2 resources. */
#define MIPS_HFLAG_DSP_R3 0x20000000 /* Enable access to DSP R3 resources. */
    /* Extra flag about HWREna register. */
#define MIPS_HFLAG_HWRENA_ULR 0x200000 /* ULR bit from HWREna is set. */
#define MIPS_HFLAG_SBRI  0x400000 /* R6 SDBBP causes RI excpt. in user mode */
#define MIPS_HFLAG_FBNSLOT 0x800000 /* Forbidden slot                   */
#define MIPS_HFLAG_MSA   0x1000000
#define MIPS_HFLAG_FRE   0x2000000 /* FRE enabled */
#define MIPS_HFLAG_ELPA  0x4000000
#define MIPS_HFLAG_ITC_CACHE  0x8000000 /* CACHE instr. operates on ITC tag */
#define MIPS_HFLAG_ERL   0x10000000 /* error level flag */
#ifdef TARGET_CHERI
#define MIPS_HFLAG_COP2X 0x20000000 /* CHERI/CP2 enabled              */
#endif /* TARGET_CHERI */
    target_ulong btarget;        /* Jump / branch target               */
    target_ulong bcond;          /* Branch condition (if needed)       */

    int SYNCI_Step; /* Address step size for SYNCI */
    int CCRes; /* Cycle count resolution/divisor */
    uint32_t CP0_Status_rw_bitmask; /* Read/write bits in CP0_Status */
    uint32_t CP0_TCStatus_rw_bitmask; /* Read/write bits in CP0_TCStatus */
    uint64_t insn_flags; /* Supported instruction set */
    int saarp;



    /* BERI Statcounters: */
    uint64_t statcounters_icount_user;
    uint64_t statcounters_icount_kernel;
    /* The other ones are CHERI only for now */
#if defined(TARGET_CHERI)
    uint64_t statcounters_itlb_miss;
    uint64_t statcounters_dtlb_miss;
    uint64_t statcounters_cap_read;
    uint64_t statcounters_cap_read_tagged;
    uint64_t statcounters_cap_write;
    uint64_t statcounters_cap_write_tagged;

    uint64_t statcounters_imprecise_setbounds;
    uint64_t statcounters_unrepresentable_caps;
    /* TODO: we could implement the TLB ones as well */

    /*
     * See section 3.9.2 (Table 3.3) of the CHERI Architecture Reference v7.
     */
    uint16_t CP2_CapCause; /* Upper 8 bits exception code; lower reg# */
    /* See cheri-archspecific.h */

    target_ulong cheri_capfilter_lo;
    target_ulong cheri_capfilter_hi;
    target_ulong cheri_capfilter_perms;

#define MASK_CCALL_SEL(op)  ((op) & 0x7ff)
#define CCALL_SELECTOR_0 (0x0)
#define CCALL_SELECTOR_1 (0x01)
#define CCALL_SELECTOR_2 (0x02)
#define CCALL_SELECTOR_CRETURN (0x7ff)

#endif /* TARGET_CHERI */

    /* TODO(am2419): deprecated, remove */
#ifdef CONFIG_TCG_LOG_INSTR
#define TRACE_MODE_USER "User mode"
    const char *last_mode;
#define IN_USERSPACE(env) ((env->hflags & MIPS_HFLAG_UM) == MIPS_HFLAG_UM)
#endif /* CONFIG_TCG_LOG_INSTR */

    /* Fields up to this point are cleared by a CPU reset */
    struct {} end_reset_fields;

    /* Fields from here on are preserved across CPU reset. */
    CPUMIPSMVPContext *mvp;
#if !defined(CONFIG_USER_ONLY)
    CPUMIPSTLBContext *tlb;
#endif

    const mips_def_t *cpu_model;
    void *irq[8];
    QEMUTimer *timer; /* Internal timer */
    struct MIPSITUState *itu;
    MemoryRegion *itc_tag; /* ITC Configuration Tags */

    target_ulong exception_base; /* ExceptionBase input to the core */
    uint64_t cp0_count_ns; /* CP0_Count clock period (in nanoseconds) */
};

/**
 * MIPSCPU:
 * @env: #CPUMIPSState
 * @clock: this CPU input clock (may be connected
 *         to an output clock from another device).
 * @cp0_count_rate: rate at which the coprocessor 0 counter increments
 *
 * A MIPS CPU.
 */
struct MIPSCPU {
    /*< private >*/
    CPUState parent_obj;
    /*< public >*/

    Clock *clock;
    CPUNegativeOffsetState neg;
    CPUMIPSState env;
    /*
     * The Count register acts as a timer, incrementing at a constant rate,
     * whether or not an instruction is executed, retired, or any forward
     * progress is made through the pipeline. The rate at which the counter
     * increments is implementation dependent, and is a function of the
     * pipeline clock of the processor, not the issue width of the processor.
     */
    unsigned cp0_count_rate;
};

/* Register names for logging output */
extern const char mips_gp_regnames[32][5];
extern const char mips_regnames_HI[4][4];
extern const char mips_regnames_LO[4][4];
extern const char mips_fregnames[32][4];
extern const char mips_msaregnames[64][7];
extern const char mips_mxuregnames[16][7];
extern const char mips_cop0_regnames[32*8][32];
#ifdef TARGET_CHERI
/* Needed for cheri-common logging */
extern const char cheri_gp_regnames[32][4];
extern const char mips_cheri_hw_regnames[32][10];
#endif

void mips_cpu_list(void);

#define cpu_signal_handler cpu_mips_signal_handler
#define cpu_list mips_cpu_list

extern void cpu_wrdsp(uint32_t rs, uint32_t mask_num, CPUMIPSState *env);
extern uint32_t cpu_rddsp(uint32_t mask_num, CPUMIPSState *env);

/*
 * MMU modes definitions. We carefully match the indices with our
 * hflags layout.
 */
#define MMU_USER_IDX 2

static inline int hflags_mmu_index(uint32_t hflags)
{
    if (hflags & MIPS_HFLAG_ERL) {
        return 3; /* ERL */
    } else {
        return hflags & MIPS_HFLAG_KSU;
    }
}

static inline int cpu_mmu_index(CPUMIPSState *env, bool ifetch)
{
    return hflags_mmu_index(env->hflags);
}

typedef CPUMIPSState CPUArchState;
typedef MIPSCPU ArchCPU;

#include "exec/cpu-all.h"
#include "cpu_cheri.h"

/*
 * Memory access type :
 * may be needed for precise access rights control and precise exceptions.
 */
enum {
    /* 1 bit to define user level / supervisor access */
    ACCESS_USER  = 0x00,
    ACCESS_SUPER = 0x01,
    /* 1 bit to indicate direction */
    ACCESS_STORE = 0x02,
    /* Type of instruction that generated the access */
    ACCESS_CODE  = 0x10, /* Code fetch access                */
    ACCESS_INT   = 0x20, /* Integer load/store access        */
    ACCESS_FLOAT = 0x30, /* floating point load/store access */
};

/* Exceptions */
typedef enum {
    EXCP_NONE = -1,
    EXCP_RESET = 0,
    EXCP_SRESET,
    EXCP_DSS,
    EXCP_DINT,
    EXCP_DDBL,
    EXCP_DDBS,
    EXCP_NMI,
    EXCP_MCHECK,
    EXCP_EXT_INTERRUPT, /* 8 */
    EXCP_DFWATCH,
    EXCP_DIB,
    EXCP_IWATCH,
    EXCP_AdEL,
    EXCP_AdES,
    EXCP_TLBF,
    EXCP_IBE,
    EXCP_DBp, /* 16 */
    EXCP_SYSCALL,
    EXCP_BREAK,
    EXCP_CpU,
    EXCP_RI,
    EXCP_OVERFLOW,
    EXCP_TRAP,
    EXCP_FPE,
    EXCP_DWATCH, /* 24 */
    EXCP_LTLBL,
    EXCP_TLBL,
    EXCP_TLBS,
    EXCP_DBE,
    EXCP_THREAD,
    EXCP_MDMX,
    EXCP_C2E,
    EXCP_CACHE, /* 32 */
    EXCP_DSPDIS,
    EXCP_MSADIS,
    EXCP_MSAFPE,
    EXCP_TLBXI,
    EXCP_TLBRI,

    EXCP_LAST = EXCP_TLBRI,
} MipsExcp;

/*
 * This is an internally generated WAKE request line.
 * It is driven by the CPU itself. Raised when the MT
 * block wants to wake a VPE from an inactive state and
 * cleared when VPE goes from active to inactive.
 */
#define CPU_INTERRUPT_WAKE CPU_INTERRUPT_TGT_INT_0

int cpu_mips_signal_handler(int host_signum, void *pinfo, void *puc);

#define MIPS_CPU_TYPE_SUFFIX "-" TYPE_MIPS_CPU
#define MIPS_CPU_TYPE_NAME(model) model MIPS_CPU_TYPE_SUFFIX
#define CPU_RESOLVING_TYPE TYPE_MIPS_CPU

bool cpu_supports_cps_smp(const char *cpu_type);
bool cpu_supports_isa(const char *cpu_type, uint64_t isa);
void cpu_set_exception_base(int vp_index, target_ulong address);

/* mips_int.c */
void cpu_mips_soft_irq(CPUMIPSState *env, int irq, int level);

/* mips_itu.c */
void itc_reconfigure(struct MIPSITUState *tag);

/* helper.c */
target_ulong exception_resume_pc(CPUMIPSState *env);

static inline void
mips_cpu_get_tb_cpu_state(CPUMIPSState *env, target_ulong *pc,
                          target_ulong *cs_base, target_ulong *cs_top,
                          uint32_t *cheri_flags, uint32_t *flags)
{
    *pc = PC_ADDR(env); // We want the full virtual address here (no offset)
    *flags = env->hflags &
             (MIPS_HFLAG_TMASK | MIPS_HFLAG_BMASK | MIPS_HFLAG_HWRENA_ULR);
#ifdef TARGET_CHERI
    cheri_cpu_get_tb_cpu_state(&env->active_tc.PCC, &env->active_tc.CHWR.DDC,
                               cs_base, cs_top, cheri_flags);
#else
    *cs_base = 0;
#endif
}
// Ugly macro hack to avoid having to modify cpu_get_tb_cpu_state in all targets
#define cpu_get_tb_cpu_state_6 mips_cpu_get_tb_cpu_state

static inline bool should_use_error_epc(CPUMIPSState *env)
{
    // If ERL is set, eret and exceptions use ErrorEPC instead of EPC
    return env->CP0_Status & (1 << CP0St_ERL);
}

static inline bool in_kernel_mode(CPUMIPSState *env) {
    // TODO: what about env->CP0_Debug & (1 << CP0DB_DM)
    // If ERL or EXL is set we have taken an exception and are in the kernel
    if ((env->CP0_Status & BIT(CP0St_ERL)) || (env->CP0_Status & BIT(CP0St_EXL))) {
        return true;
    }
    uint32_t ksu = extract32(env->CP0_Status, CP0St_KSU, 2);
    // KSU = 0 -> kernel, 1 -> supervisor, 2 -> user
    if (ksu == 0 || ksu == 1) {
        return true;
    }
    return false;
}

<<<<<<< HEAD
#ifdef TARGET_CHERI
#define is_beri_or_cheri(env)  true
#else
#define is_beri_or_cheri(env) (strcmp(env->cpu_model->name, "BERI") == 0)
#endif

// Note: the pc does not have to be up-to-date, tb start is fine.
// We may miss a few dumps or print too many if -dfilter is on but
// that shouldn't really matter.
static inline target_ulong cpu_get_recent_pc(CPUMIPSState *env)
{
#ifdef TARGET_CHERI
    return env->active_tc.PCC._cr_cursor;
#else
    return env->active_tc.PC;
#endif
}

static inline bool pc_is_current(CPUArchState *env)
{
#ifdef CONFIG_DEBUG_TCG
    return env->active_tc._pc_is_current;
#else
    return true;
#endif
}
static inline void mips_update_pc_impl(TCState *state, target_ulong pc_addr, bool can_be_unrepresenable)
{
#ifdef TARGET_CHERI
    cheri_update_pcc(&state->PCC, pc_addr, can_be_unrepresenable);
#else
    state->PC = pc_addr;
#endif
#ifdef CONFIG_DEBUG_TCG
    state->_pc_is_current = true;
#endif
}

static inline void mips_update_pc(CPUMIPSState *env, target_ulong pc_addr, bool can_be_unrepresenable)
{
    mips_update_pc_impl(&env->active_tc, pc_addr, can_be_unrepresenable);
}


#ifdef CONFIG_TCG_LOG_INSTR
#define MIPS_LOG_INSTR_CPU_USER QEMU_LOG_INSTR_CPU_USER
#define MIPS_LOG_INSTR_CPU_SUPERVISOR QEMU_LOG_INSTR_CPU_TARGET1
#define MIPS_LOG_INSTR_CPU_KERNEL QEMU_LOG_INSTR_CPU_SUPERVISOR
#define MIPS_LOG_INSTR_CPU_DEBUG QEMU_LOG_INSTR_CPU_DEBUG
extern const char * const mips_cpu_mode_names[];

/* 
 * Check whether the cpu is in user mode. 
 * TODO(am2419): this may be superseded by cpu-mode logging API.
 */
static inline bool cpu_in_user_mode(CPUMIPSState *env)
{
    return ((env->hflags & MIPS_HFLAG_UM) == MIPS_HFLAG_UM);
}

static inline unsigned cpu_get_asid(CPUMIPSState *env) {
    uint16_t ASID = env->CP0_EntryHi & env->CP0_EntryHi_ASID_mask;
    return ASID;
}

static inline const char *cpu_get_mode_name(qemu_log_instr_cpu_mode_t mode)
{
    if (mips_cpu_mode_names[mode])
        return mips_cpu_mode_names[mode];
    return "<invalid>";
}

void mips_log_instr_mode_changed(CPUMIPSState *env, target_ulong pc);
#endif

#if defined(TARGET_CHERI)
void cheri_cpu_dump_statistics(CPUState *cs, int flags);
void cheri_cpu_dump_statistics_f(CPUState *cs, FILE* f, int flags);
void qemu_log_capreg(const cap_register_t *cr, const char* prefix, const char* name);
hwaddr cpu_mips_translate_address_c2(CPUMIPSState *env, target_ulong address,
                                     MMUAccessType rw, int reg, int *prot,
                                     uintptr_t retpc);
#endif /* TARGET_CHERI */
=======
/**
 * mips_cpu_create_with_clock:
 * @typename: a MIPS CPU type.
 * @cpu_refclk: this cpu input clock (an output clock of another device)
 *
 * Instantiates a MIPS CPU, set the input clock of the CPU to @cpu_refclk,
 * then realizes the CPU.
 *
 * Returns: A #CPUState or %NULL if an error occurred.
 */
MIPSCPU *mips_cpu_create_with_clock(const char *cpu_type, Clock *cpu_refclk);
>>>>>>> 553032db

#endif /* MIPS_CPU_H */<|MERGE_RESOLUTION|>--- conflicted
+++ resolved
@@ -1480,7 +1480,6 @@
     return false;
 }
 
-<<<<<<< HEAD
 #ifdef TARGET_CHERI
 #define is_beri_or_cheri(env)  true
 #else
@@ -1532,8 +1531,8 @@
 #define MIPS_LOG_INSTR_CPU_DEBUG QEMU_LOG_INSTR_CPU_DEBUG
 extern const char * const mips_cpu_mode_names[];
 
-/* 
- * Check whether the cpu is in user mode. 
+/*
+ * Check whether the cpu is in user mode.
  * TODO(am2419): this may be superseded by cpu-mode logging API.
  */
 static inline bool cpu_in_user_mode(CPUMIPSState *env)
@@ -1564,7 +1563,7 @@
                                      MMUAccessType rw, int reg, int *prot,
                                      uintptr_t retpc);
 #endif /* TARGET_CHERI */
-=======
+
 /**
  * mips_cpu_create_with_clock:
  * @typename: a MIPS CPU type.
@@ -1576,6 +1575,5 @@
  * Returns: A #CPUState or %NULL if an error occurred.
  */
 MIPSCPU *mips_cpu_create_with_clock(const char *cpu_type, Clock *cpu_refclk);
->>>>>>> 553032db
 
 #endif /* MIPS_CPU_H */