--- conflicted
+++ resolved
@@ -319,29 +319,20 @@
 {
     CPUState *cpu = env_cpu(env);
     TranslationBlock *tb;
-<<<<<<< HEAD
     target_ulong cs_base, pcc_base = 0, pcc_top = 0, pc;
     uint32_t cheri_flags = 0;
-    uint32_t flags;
-=======
-    target_ulong cs_base, pc;
     uint32_t flags, cflags;
->>>>>>> beb19138
 
     cpu_get_tb_cpu_state_ext(env, &pc, &cs_base, &pcc_base, &pcc_top,
                              &cheri_flags, &flags);
 
-<<<<<<< HEAD
-    tb = tb_lookup(cpu, pc, cs_base, pcc_base, pcc_top, cheri_flags, flags,
-                   curr_cflags(cpu));
-=======
     cflags = curr_cflags(cpu);
     if (check_for_breakpoints(cpu, pc, &cflags)) {
         cpu_loop_exit(cpu);
     }
 
-    tb = tb_lookup(cpu, pc, cs_base, flags, cflags);
->>>>>>> beb19138
+    tb = tb_lookup(cpu, pc, cs_base, pcc_base, pcc_top, cheri_flags, flags,
+                   cflags);
     if (tb == NULL) {
         return tcg_code_gen_epilogue;
     }
@@ -431,15 +422,9 @@
 {
     CPUArchState *env = (CPUArchState *)cpu->env_ptr;
     TranslationBlock *tb;
-<<<<<<< HEAD
     target_ulong cs_base, pcc_base = 0, pcc_top = 0, pc;
     uint32_t cheri_flags = 0;
-    uint32_t flags;
-    uint32_t cflags = (curr_cflags(cpu) & ~CF_PARALLEL) | 1;
-=======
-    target_ulong cs_base, pc;
     uint32_t flags, cflags;
->>>>>>> beb19138
     int tb_exit;
 
     if (sigsetjmp(cpu->jmp_env, 0) == 0) {
@@ -448,14 +433,8 @@
         g_assert(!cpu->running);
         cpu->running = true;
 
-<<<<<<< HEAD
         cpu_get_tb_cpu_state_ext(env, &pc, &cs_base, &pcc_base, &pcc_top,
                                  &cheri_flags, &flags);
-        tb = tb_lookup(cpu, pc, cs_base, pcc_base, pcc_top, cheri_flags, flags,
-                       cflags);
-=======
-        cpu_get_tb_cpu_state(env, &pc, &cs_base, &flags);
->>>>>>> beb19138
 
         cflags = curr_cflags(cpu);
         /* Execute in a serial context. */
@@ -469,7 +448,8 @@
          * Any breakpoint for this insn will have been recognized earlier.
          */
 
-        tb = tb_lookup(cpu, pc, cs_base, flags, cflags);
+        tb = tb_lookup(cpu, pc, cs_base, pcc_base, pcc_top, cheri_flags, flags,
+                       cflags);
         if (tb == NULL) {
             mmap_lock();
             tb = tb_gen_code(cpu, pc, cs_base, pcc_base, pcc_top, cheri_flags,
@@ -630,48 +610,6 @@
     return;
 }
 
-<<<<<<< HEAD
-static inline TranslationBlock *tb_find(CPUState *cpu,
-                                        TranslationBlock *last_tb,
-                                        int tb_exit, uint32_t cflags)
-{
-    CPUArchState *env = (CPUArchState *)cpu->env_ptr;
-    TranslationBlock *tb;
-    target_ulong cs_base, pcc_base = 0, pcc_top = 0, pc;
-    uint32_t cheri_flags = 0;
-    uint32_t flags;
-
-    cpu_get_tb_cpu_state_ext(env, &pc, &cs_base, &pcc_base, &pcc_top,
-                             &cheri_flags, &flags);
-
-    tb = tb_lookup(cpu, pc, cs_base, pcc_base, pcc_top, cheri_flags, flags,
-                   cflags);
-    if (tb == NULL) {
-        mmap_lock();
-        tb = tb_gen_code(cpu, pc, cs_base, pcc_base, pcc_top, cheri_flags,
-                         flags, cflags);
-        mmap_unlock();
-        /* We add the TB in the virtual pc hash table for the fast lookup */
-        qatomic_set(&cpu->tb_jmp_cache[tb_jmp_cache_hash_func(pc)], tb);
-    }
-#ifndef CONFIG_USER_ONLY
-    /* We don't take care of direct jumps when address mapping changes in
-     * system emulation. So it's not safe to make a direct jump to a TB
-     * spanning two pages because the mapping for the second page can change.
-     */
-    if (tb->page_addr[1] != -1) {
-        last_tb = NULL;
-    }
-#endif
-    /* See if we can patch the calling TB. */
-    if (last_tb) {
-        tb_add_jump(last_tb, tb_exit, tb);
-    }
-    return tb;
-}
-
-=======
->>>>>>> beb19138
 static inline bool cpu_handle_halt(CPUState *cpu)
 {
     if (cpu->halted) {
@@ -1006,10 +944,12 @@
 
         while (!cpu_handle_interrupt(cpu, &last_tb)) {
             TranslationBlock *tb;
-            target_ulong cs_base, pc;
+            target_ulong cs_base, pcc_base = 0, pcc_top = 0, pc;
+            uint32_t cheri_flags = 0;
             uint32_t flags, cflags;
 
-            cpu_get_tb_cpu_state(cpu->env_ptr, &pc, &cs_base, &flags);
+            cpu_get_tb_cpu_state_ext(cpu->env_ptr, &pc, &cs_base, &pcc_base,
+                                     &pcc_top, &cheri_flags, &flags);
 
             /*
              * When requested, use an exact setting for cflags for the next
@@ -1029,10 +969,12 @@
                 break;
             }
 
-            tb = tb_lookup(cpu, pc, cs_base, flags, cflags);
+            tb = tb_lookup(cpu, pc, cs_base, pcc_base, pcc_top, cheri_flags,
+                           flags, cflags);
             if (tb == NULL) {
                 mmap_lock();
-                tb = tb_gen_code(cpu, pc, cs_base, flags, cflags);
+                tb = tb_gen_code(cpu, pc, cs_base, pcc_base, pcc_top, cheri_flags,
+                                 flags, cflags);
                 mmap_unlock();
                 /*
                  * We add the TB in the virtual pc hash table
