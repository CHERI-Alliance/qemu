/*
 *  MIPS emulation helpers for qemu.
 *
 *  Copyright (c) 2004-2005 Jocelyn Mayer
 *
 * This library is free software; you can redistribute it and/or
 * modify it under the terms of the GNU Lesser General Public
 * License as published by the Free Software Foundation; either
 * version 2 of the License, or (at your option) any later version.
 *
 * This library is distributed in the hope that it will be useful,
 * but WITHOUT ANY WARRANTY; without even the implied warranty of
 * MERCHANTABILITY or FITNESS FOR A PARTICULAR PURPOSE.  See the GNU
 * Lesser General Public License for more details.
 *
 * You should have received a copy of the GNU Lesser General Public
 * License along with this library; if not, see <http://www.gnu.org/licenses/>.
 */
#include "qemu/osdep.h"
#include "qemu/main-loop.h"
#include "cpu.h"
#include "internal.h"
#include "qemu/host-utils.h"
#include "qemu/error-report.h"
#include "exec/helper-proto.h"
#include "exec/exec-all.h"
#include "exec/cpu_ldst.h"
#ifdef CONFIG_MIPS_LOG_INSTR
#include "exec/log.h"
#endif
#include "sysemu/kvm.h"
#include "sysemu/sysemu.h"

/*****************************************************************************/
/* Exceptions processing helpers */

void helper_raise_exception_err(CPUMIPSState *env, uint32_t exception,
                                int error_code)
{
    do_raise_exception_err(env, exception, error_code, 0);
}

void helper_raise_exception(CPUMIPSState *env, uint32_t exception)
{
    do_raise_exception(env, exception, GETPC());
}

void helper_raise_exception_debug(CPUMIPSState *env)
{
    do_raise_exception(env, EXCP_DEBUG, 0);
}

static void raise_exception(CPUMIPSState *env, uint32_t exception)
{
    do_raise_exception(env, exception, 0);
}

void helper_check_breakcount(struct CPUMIPSState* env)
{
    CPUState *cs = CPU(mips_env_get_cpu(env));
    /* Decrement the startup breakcount, if set. */
    if (unlikely(cs->breakcount)) {
        cs->breakcount--;
        if (cs->breakcount == 0UL) {
            qemu_log_mask(CPU_LOG_INSTR | CPU_LOG_INT | CPU_LOG_EXEC, "Reached breakcount!\n");
            helper_raise_exception_debug(env);
        }
    }
}

#ifdef CONFIG_MIPS_LOG_INSTR
/*
 * Print the instruction to log file.
 */
void helper_log_instruction(CPUMIPSState *env, target_ulong pc)
{
    int isa = (env->hflags & MIPS_HFLAG_M16) == 0 ? 0 : (env->insn_flags & ASE_MICROMIPS) ? 1 : 2;
    if (unlikely(qemu_loglevel_mask(CPU_LOG_INSTR))) {
        MIPSCPU *cpu = mips_env_get_cpu(env);
        CPUState *cs = CPU(cpu);

        /* Disassemble and print instruction. */
        if (isa == 0) {
            log_target_disas(cs, pc, 4);
        } else {
            log_target_disas(cs, pc, 2);
        }
    }

    if (unlikely(qemu_loglevel_mask(CPU_LOG_CVTRACE))) {
        static uint16_t cycles = 0;  /* XXX */
        uint32_t opcode;
        MIPSCPU *cpu = mips_env_get_cpu(env);
        CPUState *cs = CPU(cpu);

        /* if the logfile is empty we need to emit the cvt magic */
        if (env->cvtrace.version != 0 && ftell(qemu_logfile) != 0) {
            /* Write previous instruction trace to log. */
            fwrite(&env->cvtrace, sizeof(env->cvtrace), 1, qemu_logfile);
        } else {
            char buffer[sizeof(env->cvtrace)];

            buffer[0] = CVT_QEMU_VERSION;
            g_strlcpy(buffer+1, CVT_QEMU_MAGIC, sizeof(env->cvtrace)-2);
            fwrite(buffer, sizeof(env->cvtrace), 1, qemu_logfile);
            cycles = 0;
        }
        bzero(&env->cvtrace, sizeof(env->cvtrace));
        env->cvtrace.version = CVT_NO_REG;
        env->cvtrace.pc = tswap64(pc);
        env->cvtrace.cycles = tswap16(cycles++);
        env->cvtrace.thread = (uint8_t)cs->cpu_index;
        env->cvtrace.asid = (uint8_t)(env->active_tc.CP0_TCStatus & 0xff);
        env->cvtrace.exception = 31;

        /* Fetch opcode. */
        if (isa == 0) {
            /* mips32/mips64 instruction. */
            opcode = cpu_ldl_code(env, pc);
        } else {
            /* micromips or mips16. */
            opcode = cpu_lduw_code(env, pc);
            if (isa == 1) {
                /* micromips */
                switch (opcode >> 10) {
                case 0x01: case 0x02: case 0x03: case 0x09:
                case 0x0a: case 0x0b:
                case 0x11: case 0x12: case 0x13: case 0x19:
                case 0x1a: case 0x1b:
                case 0x20: case 0x21: case 0x22: case 0x23:
                case 0x28: case 0x29: case 0x2a: case 0x2b:
                case 0x30: case 0x31: case 0x32: case 0x33:
                case 0x38: case 0x39: case 0x3a: case 0x3b:
                    break;
                default:
                    opcode <<= 16;
                    opcode |= cpu_lduw_code(env, pc + 2);
                    break;
                }
            } else {
                /* mips16 */
                switch (opcode >> 11) {
                case 0x03:
                case 0x1e:
                    opcode <<= 16;
                    opcode |= cpu_lduw_code(env, pc + 2);
                    break;
                }
            }
        }
        env->cvtrace.inst = opcode;  /* XXX need bswapped? */
    }
}
#endif

#if defined(CONFIG_USER_ONLY)
#define HELPER_LD(name, insn, type)                                     \
static inline type do_##name(CPUMIPSState *env, target_ulong addr,      \
                             int mem_idx, uintptr_t retaddr)            \
{                                                                       \
    return (type) cpu_##insn##_data_ra(env, addr, retaddr);             \
}
#else
#define HELPER_LD(name, insn, type)                                     \
static inline type do_##name(CPUMIPSState *env, target_ulong addr,      \
                             int mem_idx, uintptr_t retaddr)            \
{                                                                       \
    switch (mem_idx)                                                    \
    {                                                                   \
    case 0: return (type) cpu_##insn##_kernel_ra(env, addr, retaddr);   \
    case 1: return (type) cpu_##insn##_super_ra(env, addr, retaddr);    \
    default:                                                            \
    case 2: return (type) cpu_##insn##_user_ra(env, addr, retaddr);     \
    case 3: return (type) cpu_##insn##_error_ra(env, addr, retaddr);    \
    }                                                                   \
}
#endif
HELPER_LD(lw, ldl, int32_t)
#if defined(TARGET_MIPS64)
HELPER_LD(ld, ldq, int64_t)
#endif
#undef HELPER_LD

#if defined(CONFIG_USER_ONLY)
#define HELPER_ST(name, insn, type)                                     \
static inline void do_##name(CPUMIPSState *env, target_ulong addr,      \
                             type val, int mem_idx, uintptr_t retaddr)  \
{                                                                       \
    cpu_##insn##_data_ra(env, addr, val, retaddr);                      \
}
#else
#define HELPER_ST(name, insn, type)                                     \
static inline void do_##name(CPUMIPSState *env, target_ulong addr,      \
                             type val, int mem_idx, uintptr_t retaddr)  \
{                                                                       \
    switch (mem_idx)                                                    \
    {                                                                   \
    case 0: cpu_##insn##_kernel_ra(env, addr, val, retaddr); break;     \
    case 1: cpu_##insn##_super_ra(env, addr, val, retaddr); break;      \
    default:                                                            \
    case 2: cpu_##insn##_user_ra(env, addr, val, retaddr); break;       \
    case 3:                                                             \
        cpu_##insn##_error_ra(env, addr, val, retaddr);                 \
        break;                                                          \
    }                                                                   \
}
#endif
HELPER_ST(sb, stb, uint8_t)
HELPER_ST(sw, stl, uint32_t)
#if defined(TARGET_MIPS64)
HELPER_ST(sd, stq, uint64_t)
#endif
#undef HELPER_ST

/* 64 bits arithmetic for 32 bits hosts */
static inline uint64_t get_HILO(CPUMIPSState *env)
{
    return ((uint64_t)(env->active_tc.HI[0]) << 32) | (uint32_t)env->active_tc.LO[0];
}

static inline target_ulong set_HIT0_LO(CPUMIPSState *env, uint64_t HILO)
{
    env->active_tc.LO[0] = (int32_t)(HILO & 0xFFFFFFFF);
    return env->active_tc.HI[0] = (int32_t)(HILO >> 32);
}

static inline target_ulong set_HI_LOT0(CPUMIPSState *env, uint64_t HILO)
{
    target_ulong tmp = env->active_tc.LO[0] = (int32_t)(HILO & 0xFFFFFFFF);
    env->active_tc.HI[0] = (int32_t)(HILO >> 32);
    return tmp;
}

/* Multiplication variants of the vr54xx. */
target_ulong helper_muls(CPUMIPSState *env, target_ulong arg1,
                         target_ulong arg2)
{
    return set_HI_LOT0(env, 0 - ((int64_t)(int32_t)arg1 *
                                 (int64_t)(int32_t)arg2));
}

target_ulong helper_mulsu(CPUMIPSState *env, target_ulong arg1,
                          target_ulong arg2)
{
    return set_HI_LOT0(env, 0 - (uint64_t)(uint32_t)arg1 *
                       (uint64_t)(uint32_t)arg2);
}

target_ulong helper_macc(CPUMIPSState *env, target_ulong arg1,
                         target_ulong arg2)
{
    return set_HI_LOT0(env, (int64_t)get_HILO(env) + (int64_t)(int32_t)arg1 *
                       (int64_t)(int32_t)arg2);
}

target_ulong helper_macchi(CPUMIPSState *env, target_ulong arg1,
                           target_ulong arg2)
{
    return set_HIT0_LO(env, (int64_t)get_HILO(env) + (int64_t)(int32_t)arg1 *
                       (int64_t)(int32_t)arg2);
}

target_ulong helper_maccu(CPUMIPSState *env, target_ulong arg1,
                          target_ulong arg2)
{
    return set_HI_LOT0(env, (uint64_t)get_HILO(env) +
                       (uint64_t)(uint32_t)arg1 * (uint64_t)(uint32_t)arg2);
}

target_ulong helper_macchiu(CPUMIPSState *env, target_ulong arg1,
                            target_ulong arg2)
{
    return set_HIT0_LO(env, (uint64_t)get_HILO(env) +
                       (uint64_t)(uint32_t)arg1 * (uint64_t)(uint32_t)arg2);
}

target_ulong helper_msac(CPUMIPSState *env, target_ulong arg1,
                         target_ulong arg2)
{
    return set_HI_LOT0(env, (int64_t)get_HILO(env) - (int64_t)(int32_t)arg1 *
                       (int64_t)(int32_t)arg2);
}

target_ulong helper_msachi(CPUMIPSState *env, target_ulong arg1,
                           target_ulong arg2)
{
    return set_HIT0_LO(env, (int64_t)get_HILO(env) - (int64_t)(int32_t)arg1 *
                       (int64_t)(int32_t)arg2);
}

target_ulong helper_msacu(CPUMIPSState *env, target_ulong arg1,
                          target_ulong arg2)
{
    return set_HI_LOT0(env, (uint64_t)get_HILO(env) -
                       (uint64_t)(uint32_t)arg1 * (uint64_t)(uint32_t)arg2);
}

target_ulong helper_msachiu(CPUMIPSState *env, target_ulong arg1,
                            target_ulong arg2)
{
    return set_HIT0_LO(env, (uint64_t)get_HILO(env) -
                       (uint64_t)(uint32_t)arg1 * (uint64_t)(uint32_t)arg2);
}

target_ulong helper_mulhi(CPUMIPSState *env, target_ulong arg1,
                          target_ulong arg2)
{
    return set_HIT0_LO(env, (int64_t)(int32_t)arg1 * (int64_t)(int32_t)arg2);
}

target_ulong helper_mulhiu(CPUMIPSState *env, target_ulong arg1,
                           target_ulong arg2)
{
    return set_HIT0_LO(env, (uint64_t)(uint32_t)arg1 *
                       (uint64_t)(uint32_t)arg2);
}

target_ulong helper_mulshi(CPUMIPSState *env, target_ulong arg1,
                           target_ulong arg2)
{
    return set_HIT0_LO(env, 0 - (int64_t)(int32_t)arg1 *
                       (int64_t)(int32_t)arg2);
}

target_ulong helper_mulshiu(CPUMIPSState *env, target_ulong arg1,
                            target_ulong arg2)
{
    return set_HIT0_LO(env, 0 - (uint64_t)(uint32_t)arg1 *
                       (uint64_t)(uint32_t)arg2);
}

static inline target_ulong bitswap(target_ulong v)
{
    v = ((v >> 1) & (target_ulong)0x5555555555555555ULL) |
              ((v & (target_ulong)0x5555555555555555ULL) << 1);
    v = ((v >> 2) & (target_ulong)0x3333333333333333ULL) |
              ((v & (target_ulong)0x3333333333333333ULL) << 2);
    v = ((v >> 4) & (target_ulong)0x0F0F0F0F0F0F0F0FULL) |
              ((v & (target_ulong)0x0F0F0F0F0F0F0F0FULL) << 4);
    return v;
}

#ifdef TARGET_MIPS64
target_ulong helper_dbitswap(target_ulong rt)
{
    return bitswap(rt);
}
#endif

target_ulong helper_bitswap(target_ulong rt)
{
    return (int32_t)bitswap(rt);
}

target_ulong helper_rotx(target_ulong rs, uint32_t shift, uint32_t shiftx,
                        uint32_t stripe)
{
    int i;
    uint64_t tmp0 = ((uint64_t)rs) << 32 | ((uint64_t)rs & 0xffffffff);
    uint64_t tmp1 = tmp0;
    for (i = 0; i <= 46; i++) {
        int s;
        if (i & 0x8) {
            s = shift;
        } else {
            s = shiftx;
        }

        if (stripe != 0 && !(i & 0x4)) {
            s = ~s;
        }
        if (s & 0x10) {
            if (tmp0 & (1LL << (i + 16))) {
                tmp1 |= 1LL << i;
            } else {
                tmp1 &= ~(1LL << i);
            }
        }
    }

    uint64_t tmp2 = tmp1;
    for (i = 0; i <= 38; i++) {
        int s;
        if (i & 0x4) {
            s = shift;
        } else {
            s = shiftx;
        }

        if (s & 0x8) {
            if (tmp1 & (1LL << (i + 8))) {
                tmp2 |= 1LL << i;
            } else {
                tmp2 &= ~(1LL << i);
            }
        }
    }

    uint64_t tmp3 = tmp2;
    for (i = 0; i <= 34; i++) {
        int s;
        if (i & 0x2) {
            s = shift;
        } else {
            s = shiftx;
        }
        if (s & 0x4) {
            if (tmp2 & (1LL << (i + 4))) {
                tmp3 |= 1LL << i;
            } else {
                tmp3 &= ~(1LL << i);
            }
        }
    }

    uint64_t tmp4 = tmp3;
    for (i = 0; i <= 32; i++) {
        int s;
        if (i & 0x1) {
            s = shift;
        } else {
            s = shiftx;
        }
        if (s & 0x2) {
            if (tmp3 & (1LL << (i + 2))) {
                tmp4 |= 1LL << i;
            } else {
                tmp4 &= ~(1LL << i);
            }
        }
    }

    uint64_t tmp5 = tmp4;
    for (i = 0; i <= 31; i++) {
        int s;
        s = shift;
        if (s & 0x1) {
            if (tmp4 & (1LL << (i + 1))) {
                tmp5 |= 1LL << i;
            } else {
                tmp5 &= ~(1LL << i);
            }
        }
    }

    return (int64_t)(int32_t)(uint32_t)tmp5;
}

#ifndef CONFIG_USER_ONLY

static inline hwaddr do_translate_address(CPUMIPSState *env,
                                                      target_ulong address,
                                                      int rw, uintptr_t retaddr)
{
    hwaddr paddr;
    CPUState *cs = env_cpu(env);

    paddr = cpu_mips_translate_address(env, address, rw);

    if (paddr == -1LL) {
        cpu_loop_exit_restore(cs, retaddr);
    } else {
        return paddr;
    }
}

#define HELPER_LD_ATOMIC(name, insn, almask)                                  \
target_ulong helper_##name(CPUMIPSState *env, target_ulong arg, int mem_idx)  \
{                                                                             \
    if (arg & almask) {                                                       \
        if (!(env->hflags & MIPS_HFLAG_DM)) {                                 \
            env->CP0_BadVAddr = arg;                                          \
        }                                                                     \
        do_raise_exception(env, EXCP_AdEL, GETPC());                          \
    }                                                                         \
    env->CP0_LLAddr = do_translate_address(env, arg, 0, GETPC());             \
    env->lladdr = arg;                                                        \
    env->llval = do_##insn(env, arg, mem_idx, GETPC());                       \
    return env->llval;                                                        \
}
HELPER_LD_ATOMIC(ll, lw, 0x3)
#ifdef TARGET_MIPS64
HELPER_LD_ATOMIC(lld, ld, 0x7)
#endif
#undef HELPER_LD_ATOMIC
#endif

#ifdef TARGET_WORDS_BIGENDIAN
#define GET_LMASK(v) ((v) & 3)
#define GET_OFFSET(addr, offset) (addr + (offset))
#else
#define GET_LMASK(v) (((v) & 3) ^ 3)
#define GET_OFFSET(addr, offset) (addr - (offset))
#endif

void helper_swl(CPUMIPSState *env, target_ulong arg1, target_ulong arg2,
                int mem_idx)
{
    do_sb(env, arg2, (uint8_t)(arg1 >> 24), mem_idx, GETPC());

    if (GET_LMASK(arg2) <= 2) {
        do_sb(env, GET_OFFSET(arg2, 1), (uint8_t)(arg1 >> 16), mem_idx,
              GETPC());
    }

    if (GET_LMASK(arg2) <= 1) {
        do_sb(env, GET_OFFSET(arg2, 2), (uint8_t)(arg1 >> 8), mem_idx,
              GETPC());
    }

    if (GET_LMASK(arg2) == 0) {
        do_sb(env, GET_OFFSET(arg2, 3), (uint8_t)arg1, mem_idx,
              GETPC());
    }
}

void helper_swr(CPUMIPSState *env, target_ulong arg1, target_ulong arg2,
                int mem_idx)
{
    do_sb(env, arg2, (uint8_t)arg1, mem_idx, GETPC());

    if (GET_LMASK(arg2) >= 1) {
        do_sb(env, GET_OFFSET(arg2, -1), (uint8_t)(arg1 >> 8), mem_idx,
              GETPC());
    }

    if (GET_LMASK(arg2) >= 2) {
        do_sb(env, GET_OFFSET(arg2, -2), (uint8_t)(arg1 >> 16), mem_idx,
              GETPC());
    }

    if (GET_LMASK(arg2) == 3) {
        do_sb(env, GET_OFFSET(arg2, -3), (uint8_t)(arg1 >> 24), mem_idx,
              GETPC());
    }
}

#if defined(TARGET_MIPS64)
/* "half" load and stores.  We must do the memory access inline,
   or fault handling won't work.  */

#ifdef TARGET_WORDS_BIGENDIAN
#define GET_LMASK64(v) ((v) & 7)
#else
#define GET_LMASK64(v) (((v) & 7) ^ 7)
#endif

void helper_sdl(CPUMIPSState *env, target_ulong arg1, target_ulong arg2,
                int mem_idx)
{
    do_sb(env, arg2, (uint8_t)(arg1 >> 56), mem_idx, GETPC());

    if (GET_LMASK64(arg2) <= 6) {
        do_sb(env, GET_OFFSET(arg2, 1), (uint8_t)(arg1 >> 48), mem_idx,
              GETPC());
    }

    if (GET_LMASK64(arg2) <= 5) {
        do_sb(env, GET_OFFSET(arg2, 2), (uint8_t)(arg1 >> 40), mem_idx,
              GETPC());
    }

    if (GET_LMASK64(arg2) <= 4) {
        do_sb(env, GET_OFFSET(arg2, 3), (uint8_t)(arg1 >> 32), mem_idx,
              GETPC());
    }

    if (GET_LMASK64(arg2) <= 3) {
        do_sb(env, GET_OFFSET(arg2, 4), (uint8_t)(arg1 >> 24), mem_idx,
              GETPC());
    }

    if (GET_LMASK64(arg2) <= 2) {
        do_sb(env, GET_OFFSET(arg2, 5), (uint8_t)(arg1 >> 16), mem_idx,
              GETPC());
    }

    if (GET_LMASK64(arg2) <= 1) {
        do_sb(env, GET_OFFSET(arg2, 6), (uint8_t)(arg1 >> 8), mem_idx,
              GETPC());
    }

    if (GET_LMASK64(arg2) <= 0) {
        do_sb(env, GET_OFFSET(arg2, 7), (uint8_t)arg1, mem_idx,
              GETPC());
    }
}

void helper_sdr(CPUMIPSState *env, target_ulong arg1, target_ulong arg2,
                int mem_idx)
{
    do_sb(env, arg2, (uint8_t)arg1, mem_idx, GETPC());

    if (GET_LMASK64(arg2) >= 1) {
        do_sb(env, GET_OFFSET(arg2, -1), (uint8_t)(arg1 >> 8), mem_idx,
              GETPC());
    }

    if (GET_LMASK64(arg2) >= 2) {
        do_sb(env, GET_OFFSET(arg2, -2), (uint8_t)(arg1 >> 16), mem_idx,
              GETPC());
    }

    if (GET_LMASK64(arg2) >= 3) {
        do_sb(env, GET_OFFSET(arg2, -3), (uint8_t)(arg1 >> 24), mem_idx,
              GETPC());
    }

    if (GET_LMASK64(arg2) >= 4) {
        do_sb(env, GET_OFFSET(arg2, -4), (uint8_t)(arg1 >> 32), mem_idx,
              GETPC());
    }

    if (GET_LMASK64(arg2) >= 5) {
        do_sb(env, GET_OFFSET(arg2, -5), (uint8_t)(arg1 >> 40), mem_idx,
              GETPC());
    }

    if (GET_LMASK64(arg2) >= 6) {
        do_sb(env, GET_OFFSET(arg2, -6), (uint8_t)(arg1 >> 48), mem_idx,
              GETPC());
    }

    if (GET_LMASK64(arg2) == 7) {
        do_sb(env, GET_OFFSET(arg2, -7), (uint8_t)(arg1 >> 56), mem_idx,
              GETPC());
    }
}
#endif /* TARGET_MIPS64 */

static const int multiple_regs[] = { 16, 17, 18, 19, 20, 21, 22, 23, 30 };

void helper_lwm(CPUMIPSState *env, target_ulong addr, target_ulong reglist,
                uint32_t mem_idx)
{
    target_ulong base_reglist = reglist & 0xf;
    target_ulong do_r31 = reglist & 0x10;

    if (base_reglist > 0 && base_reglist <= ARRAY_SIZE (multiple_regs)) {
        target_ulong i;

        for (i = 0; i < base_reglist; i++) {
            env->active_tc.gpr[multiple_regs[i]] =
                (target_long)do_lw(env, addr, mem_idx, GETPC());
            addr += 4;
        }
    }

    if (do_r31) {
        env->active_tc.gpr[31] = (target_long)do_lw(env, addr, mem_idx,
                                                    GETPC());
    }
}

void helper_swm(CPUMIPSState *env, target_ulong addr, target_ulong reglist,
                uint32_t mem_idx)
{
    target_ulong base_reglist = reglist & 0xf;
    target_ulong do_r31 = reglist & 0x10;

    if (base_reglist > 0 && base_reglist <= ARRAY_SIZE (multiple_regs)) {
        target_ulong i;

        for (i = 0; i < base_reglist; i++) {
            do_sw(env, addr, env->active_tc.gpr[multiple_regs[i]], mem_idx,
                  GETPC());
            addr += 4;
        }
    }

    if (do_r31) {
        do_sw(env, addr, env->active_tc.gpr[31], mem_idx, GETPC());
    }
}

#if defined(TARGET_MIPS64)
void helper_ldm(CPUMIPSState *env, target_ulong addr, target_ulong reglist,
                uint32_t mem_idx)
{
    target_ulong base_reglist = reglist & 0xf;
    target_ulong do_r31 = reglist & 0x10;

    if (base_reglist > 0 && base_reglist <= ARRAY_SIZE (multiple_regs)) {
        target_ulong i;

        for (i = 0; i < base_reglist; i++) {
            env->active_tc.gpr[multiple_regs[i]] = do_ld(env, addr, mem_idx,
                                                         GETPC());
            addr += 8;
        }
    }

    if (do_r31) {
        env->active_tc.gpr[31] = do_ld(env, addr, mem_idx, GETPC());
    }
}

void helper_sdm(CPUMIPSState *env, target_ulong addr, target_ulong reglist,
                uint32_t mem_idx)
{
    target_ulong base_reglist = reglist & 0xf;
    target_ulong do_r31 = reglist & 0x10;

    if (base_reglist > 0 && base_reglist <= ARRAY_SIZE (multiple_regs)) {
        target_ulong i;

        for (i = 0; i < base_reglist; i++) {
            do_sd(env, addr, env->active_tc.gpr[multiple_regs[i]], mem_idx,
                  GETPC());
            addr += 8;
        }
    }

    if (do_r31) {
        do_sd(env, addr, env->active_tc.gpr[31], mem_idx, GETPC());
    }
}
#endif

#ifndef CONFIG_USER_ONLY
/* SMP helpers.  */
static bool mips_vpe_is_wfi(MIPSCPU *c)
{
    CPUState *cpu = CPU(c);
    CPUMIPSState *env = &c->env;

    /* If the VPE is halted but otherwise active, it means it's waiting for
       an interrupt.  */
    return cpu->halted && mips_vpe_active(env);
}

static bool mips_vp_is_wfi(MIPSCPU *c)
{
    CPUState *cpu = CPU(c);
    CPUMIPSState *env = &c->env;

    return cpu->halted && mips_vp_active(env);
}

static inline void mips_vpe_wake(MIPSCPU *c)
{
    /* Don't set ->halted = 0 directly, let it be done via cpu_has_work
       because there might be other conditions that state that c should
       be sleeping.  */
    qemu_mutex_lock_iothread();
    cpu_interrupt(CPU(c), CPU_INTERRUPT_WAKE);
    qemu_mutex_unlock_iothread();
}

static inline void mips_vpe_sleep(MIPSCPU *cpu)
{
    CPUState *cs = CPU(cpu);

    /* The VPE was shut off, really go to bed.
       Reset any old _WAKE requests.  */
    cs->halted = 1;
    cpu_reset_interrupt(cs, CPU_INTERRUPT_WAKE);
}

static inline void mips_tc_wake(MIPSCPU *cpu, int tc)
{
    CPUMIPSState *c = &cpu->env;

    /* FIXME: TC reschedule.  */
    if (mips_vpe_active(c) && !mips_vpe_is_wfi(cpu)) {
        mips_vpe_wake(cpu);
    }
}

static inline void mips_tc_sleep(MIPSCPU *cpu, int tc)
{
    CPUMIPSState *c = &cpu->env;

    /* FIXME: TC reschedule.  */
    if (!mips_vpe_active(c)) {
        mips_vpe_sleep(cpu);
    }
}

/**
 * mips_cpu_map_tc:
 * @env: CPU from which mapping is performed.
 * @tc: Should point to an int with the value of the global TC index.
 *
 * This function will transform @tc into a local index within the
 * returned #CPUMIPSState.
 */
/* FIXME: This code assumes that all VPEs have the same number of TCs,
          which depends on runtime setup. Can probably be fixed by
          walking the list of CPUMIPSStates.  */
static CPUMIPSState *mips_cpu_map_tc(CPUMIPSState *env, int *tc)
{
    MIPSCPU *cpu;
    CPUState *cs;
    CPUState *other_cs;
    int vpe_idx;
    int tc_idx = *tc;

    if (!(env->CP0_VPEConf0 & (1 << CP0VPEC0_MVP))) {
        /* Not allowed to address other CPUs.  */
        *tc = env->current_tc;
        return env;
    }

    cs = env_cpu(env);
    vpe_idx = tc_idx / cs->nr_threads;
    *tc = tc_idx % cs->nr_threads;
    other_cs = qemu_get_cpu(vpe_idx);
    if (other_cs == NULL) {
        return env;
    }
    cpu = MIPS_CPU(other_cs);
    return &cpu->env;
}

/* The per VPE CP0_Status register shares some fields with the per TC
   CP0_TCStatus registers. These fields are wired to the same registers,
   so changes to either of them should be reflected on both registers.

   Also, EntryHi shares the bottom 8 bit ASID with TCStauts.

   These helper call synchronizes the regs for a given cpu.  */

/* Called for updates to CP0_Status.  Defined in "cpu.h" for gdbstub.c.  */
/* static inline void sync_c0_status(CPUMIPSState *env, CPUMIPSState *cpu,
                                     int tc);  */

/* Called for updates to CP0_TCStatus.  */
static void sync_c0_tcstatus(CPUMIPSState *cpu, int tc,
                             target_ulong v)
{
    uint32_t status;
    uint32_t tcu, tmx, tasid, tksu;
    uint32_t mask = ((1U << CP0St_CU3)
                       | (1 << CP0St_CU2)
                       | (1 << CP0St_CU1)
                       | (1 << CP0St_CU0)
                       | (1 << CP0St_MX)
                       | (3 << CP0St_KSU));

    tcu = (v >> CP0TCSt_TCU0) & 0xf;
    tmx = (v >> CP0TCSt_TMX) & 0x1;
    tasid = v & cpu->CP0_EntryHi_ASID_mask;
    tksu = (v >> CP0TCSt_TKSU) & 0x3;

    status = tcu << CP0St_CU0;
    status |= tmx << CP0St_MX;
    status |= tksu << CP0St_KSU;

    cpu->CP0_Status &= ~mask;
    cpu->CP0_Status |= status;

    /* Sync the TASID with EntryHi.  */
    cpu->CP0_EntryHi &= ~cpu->CP0_EntryHi_ASID_mask;
    cpu->CP0_EntryHi |= tasid;

    compute_hflags(cpu);
}

/* Called for updates to CP0_EntryHi.  */
static void sync_c0_entryhi(CPUMIPSState *cpu, int tc)
{
    int32_t *tcst;
    uint32_t asid, v = cpu->CP0_EntryHi;

    asid = v & cpu->CP0_EntryHi_ASID_mask;

    if (tc == cpu->current_tc) {
        tcst = &cpu->active_tc.CP0_TCStatus;
    } else {
        tcst = &cpu->tcs[tc].CP0_TCStatus;
    }

    *tcst &= ~cpu->CP0_EntryHi_ASID_mask;
    *tcst |= asid;
}

/* CP0 helpers */
target_ulong helper_mfc0_mvpcontrol(CPUMIPSState *env)
{
    return env->mvp->CP0_MVPControl;
}

target_ulong helper_mfc0_mvpconf0(CPUMIPSState *env)
{
    return env->mvp->CP0_MVPConf0;
}

target_ulong helper_mfc0_mvpconf1(CPUMIPSState *env)
{
    return env->mvp->CP0_MVPConf1;
}

target_ulong helper_mfc0_random(CPUMIPSState *env)
{
    return (int32_t)cpu_mips_get_random(env);
}

target_ulong helper_mfc0_tcstatus(CPUMIPSState *env)
{
    return env->active_tc.CP0_TCStatus;
}

target_ulong helper_mftc0_tcstatus(CPUMIPSState *env)
{
    int other_tc = env->CP0_VPEControl & (0xff << CP0VPECo_TargTC);
    CPUMIPSState *other = mips_cpu_map_tc(env, &other_tc);

    if (other_tc == other->current_tc)
        return other->active_tc.CP0_TCStatus;
    else
        return other->tcs[other_tc].CP0_TCStatus;
}

target_ulong helper_mfc0_tcbind(CPUMIPSState *env)
{
    return env->active_tc.CP0_TCBind;
}

target_ulong helper_mftc0_tcbind(CPUMIPSState *env)
{
    int other_tc = env->CP0_VPEControl & (0xff << CP0VPECo_TargTC);
    CPUMIPSState *other = mips_cpu_map_tc(env, &other_tc);

    if (other_tc == other->current_tc)
        return other->active_tc.CP0_TCBind;
    else
        return other->tcs[other_tc].CP0_TCBind;
}

target_ulong helper_mfc0_tcrestart(CPUMIPSState *env)
{
    return env->active_tc.PC;
}

target_ulong helper_mftc0_tcrestart(CPUMIPSState *env)
{
    int other_tc = env->CP0_VPEControl & (0xff << CP0VPECo_TargTC);
    CPUMIPSState *other = mips_cpu_map_tc(env, &other_tc);

    if (other_tc == other->current_tc)
        return other->active_tc.PC;
    else
        return other->tcs[other_tc].PC;
}

target_ulong helper_mfc0_tchalt(CPUMIPSState *env)
{
    return env->active_tc.CP0_TCHalt;
}

target_ulong helper_mftc0_tchalt(CPUMIPSState *env)
{
    int other_tc = env->CP0_VPEControl & (0xff << CP0VPECo_TargTC);
    CPUMIPSState *other = mips_cpu_map_tc(env, &other_tc);

    if (other_tc == other->current_tc)
        return other->active_tc.CP0_TCHalt;
    else
        return other->tcs[other_tc].CP0_TCHalt;
}

target_ulong helper_mfc0_tccontext(CPUMIPSState *env)
{
    return env->active_tc.CP0_TCContext;
}

target_ulong helper_mftc0_tccontext(CPUMIPSState *env)
{
    int other_tc = env->CP0_VPEControl & (0xff << CP0VPECo_TargTC);
    CPUMIPSState *other = mips_cpu_map_tc(env, &other_tc);

    if (other_tc == other->current_tc)
        return other->active_tc.CP0_TCContext;
    else
        return other->tcs[other_tc].CP0_TCContext;
}

target_ulong helper_mfc0_tcschedule(CPUMIPSState *env)
{
    return env->active_tc.CP0_TCSchedule;
}

target_ulong helper_mftc0_tcschedule(CPUMIPSState *env)
{
    int other_tc = env->CP0_VPEControl & (0xff << CP0VPECo_TargTC);
    CPUMIPSState *other = mips_cpu_map_tc(env, &other_tc);

    if (other_tc == other->current_tc)
        return other->active_tc.CP0_TCSchedule;
    else
        return other->tcs[other_tc].CP0_TCSchedule;
}

target_ulong helper_mfc0_tcschefback(CPUMIPSState *env)
{
    return env->active_tc.CP0_TCScheFBack;
}

target_ulong helper_mftc0_tcschefback(CPUMIPSState *env)
{
    int other_tc = env->CP0_VPEControl & (0xff << CP0VPECo_TargTC);
    CPUMIPSState *other = mips_cpu_map_tc(env, &other_tc);

    if (other_tc == other->current_tc)
        return other->active_tc.CP0_TCScheFBack;
    else
        return other->tcs[other_tc].CP0_TCScheFBack;
}

target_ulong helper_mfc0_count(CPUMIPSState *env)
{
    return (int32_t)cpu_mips_get_count(env);
}

target_ulong helper_mfc0_saar(CPUMIPSState *env)
{
    if ((env->CP0_SAARI & 0x3f) < 2) {
        return (int32_t) env->CP0_SAAR[env->CP0_SAARI & 0x3f];
    }
    return 0;
}

target_ulong helper_mfhc0_saar(CPUMIPSState *env)
{
    if ((env->CP0_SAARI & 0x3f) < 2) {
        return env->CP0_SAAR[env->CP0_SAARI & 0x3f] >> 32;
    }
    return 0;
}

target_ulong helper_mftc0_entryhi(CPUMIPSState *env)
{
    int other_tc = env->CP0_VPEControl & (0xff << CP0VPECo_TargTC);
    CPUMIPSState *other = mips_cpu_map_tc(env, &other_tc);

    return other->CP0_EntryHi;
}

target_ulong helper_mftc0_cause(CPUMIPSState *env)
{
    int other_tc = env->CP0_VPEControl & (0xff << CP0VPECo_TargTC);
    int32_t tccause;
    CPUMIPSState *other = mips_cpu_map_tc(env, &other_tc);

    if (other_tc == other->current_tc) {
        tccause = other->CP0_Cause;
    } else {
        tccause = other->CP0_Cause;
    }

    return tccause;
}

target_ulong helper_mftc0_status(CPUMIPSState *env)
{
    int other_tc = env->CP0_VPEControl & (0xff << CP0VPECo_TargTC);
    CPUMIPSState *other = mips_cpu_map_tc(env, &other_tc);

    return other->CP0_Status;
}

target_ulong helper_mfc0_lladdr(CPUMIPSState *env)
{
    return (int32_t)(env->CP0_LLAddr >> env->CP0_LLAddr_shift);
}

target_ulong helper_mfc0_maar(CPUMIPSState *env)
{
    return (int32_t) env->CP0_MAAR[env->CP0_MAARI];
}

target_ulong helper_mfhc0_maar(CPUMIPSState *env)
{
    return env->CP0_MAAR[env->CP0_MAARI] >> 32;
}

target_ulong helper_mfc0_watchlo(CPUMIPSState *env, uint32_t sel)
{
    return (int32_t)env->CP0_WatchLo[sel];
}

target_ulong helper_mfc0_watchhi(CPUMIPSState *env, uint32_t sel)
{
    return env->CP0_WatchHi[sel];
}

target_ulong helper_mfc0_debug(CPUMIPSState *env)
{
    target_ulong t0 = env->CP0_Debug;
    if (env->hflags & MIPS_HFLAG_DM)
        t0 |= 1 << CP0DB_DM;

    return t0;
}

target_ulong helper_mftc0_debug(CPUMIPSState *env)
{
    int other_tc = env->CP0_VPEControl & (0xff << CP0VPECo_TargTC);
    int32_t tcstatus;
    CPUMIPSState *other = mips_cpu_map_tc(env, &other_tc);

    if (other_tc == other->current_tc)
        tcstatus = other->active_tc.CP0_Debug_tcstatus;
    else
        tcstatus = other->tcs[other_tc].CP0_Debug_tcstatus;

    /* XXX: Might be wrong, check with EJTAG spec. */
    return (other->CP0_Debug & ~((1 << CP0DB_SSt) | (1 << CP0DB_Halt))) |
            (tcstatus & ((1 << CP0DB_SSt) | (1 << CP0DB_Halt)));
}

#if defined(TARGET_MIPS64)
target_ulong helper_dmfc0_tcrestart(CPUMIPSState *env)
{
    return env->active_tc.PC;
}

target_ulong helper_dmfc0_tchalt(CPUMIPSState *env)
{
    return env->active_tc.CP0_TCHalt;
}

target_ulong helper_dmfc0_tccontext(CPUMIPSState *env)
{
    return env->active_tc.CP0_TCContext;
}

target_ulong helper_dmfc0_tcschedule(CPUMIPSState *env)
{
    return env->active_tc.CP0_TCSchedule;
}

target_ulong helper_dmfc0_tcschefback(CPUMIPSState *env)
{
    return env->active_tc.CP0_TCScheFBack;
}

target_ulong helper_dmfc0_lladdr(CPUMIPSState *env)
{
    return env->CP0_LLAddr >> env->CP0_LLAddr_shift;
}

target_ulong helper_dmfc0_maar(CPUMIPSState *env)
{
    return env->CP0_MAAR[env->CP0_MAARI];
}

target_ulong helper_dmfc0_watchlo(CPUMIPSState *env, uint32_t sel)
{
    return env->CP0_WatchLo[sel];
}

target_ulong helper_dmfc0_saar(CPUMIPSState *env)
{
    if ((env->CP0_SAARI & 0x3f) < 2) {
        return env->CP0_SAAR[env->CP0_SAARI & 0x3f];
    }
    return 0;
}
#endif /* TARGET_MIPS64 */

void helper_mtc0_index(CPUMIPSState *env, target_ulong arg1)
{
    uint32_t index_p = env->CP0_Index & 0x80000000;
    uint32_t tlb_index = arg1 & 0x7fffffff;
    if (tlb_index < env->tlb->nb_tlb) {
        if (env->insn_flags & ISA_MIPS32R6) {
            index_p |= arg1 & 0x80000000;
        }
        env->CP0_Index = index_p | tlb_index;
    }
}

void helper_mtc0_mvpcontrol(CPUMIPSState *env, target_ulong arg1)
{
    uint32_t mask = 0;
    uint32_t newval;

    if (env->CP0_VPEConf0 & (1 << CP0VPEC0_MVP))
        mask |= (1 << CP0MVPCo_CPA) | (1 << CP0MVPCo_VPC) |
                (1 << CP0MVPCo_EVP);
    if (env->mvp->CP0_MVPControl & (1 << CP0MVPCo_VPC))
        mask |= (1 << CP0MVPCo_STLB);
    newval = (env->mvp->CP0_MVPControl & ~mask) | (arg1 & mask);

    // TODO: Enable/disable shared TLB, enable/disable VPEs.

    env->mvp->CP0_MVPControl = newval;
}

void helper_mtc0_vpecontrol(CPUMIPSState *env, target_ulong arg1)
{
    uint32_t mask;
    uint32_t newval;

    mask = (1 << CP0VPECo_YSI) | (1 << CP0VPECo_GSI) |
           (1 << CP0VPECo_TE) | (0xff << CP0VPECo_TargTC);
    newval = (env->CP0_VPEControl & ~mask) | (arg1 & mask);

    /* Yield scheduler intercept not implemented. */
    /* Gating storage scheduler intercept not implemented. */

    // TODO: Enable/disable TCs.

    env->CP0_VPEControl = newval;
}

void helper_mttc0_vpecontrol(CPUMIPSState *env, target_ulong arg1)
{
    int other_tc = env->CP0_VPEControl & (0xff << CP0VPECo_TargTC);
    CPUMIPSState *other = mips_cpu_map_tc(env, &other_tc);
    uint32_t mask;
    uint32_t newval;

    mask = (1 << CP0VPECo_YSI) | (1 << CP0VPECo_GSI) |
           (1 << CP0VPECo_TE) | (0xff << CP0VPECo_TargTC);
    newval = (other->CP0_VPEControl & ~mask) | (arg1 & mask);

    /* TODO: Enable/disable TCs.  */

    other->CP0_VPEControl = newval;
}

target_ulong helper_mftc0_vpecontrol(CPUMIPSState *env)
{
    int other_tc = env->CP0_VPEControl & (0xff << CP0VPECo_TargTC);
    CPUMIPSState *other = mips_cpu_map_tc(env, &other_tc);
    /* FIXME: Mask away return zero on read bits.  */
    return other->CP0_VPEControl;
}

target_ulong helper_mftc0_vpeconf0(CPUMIPSState *env)
{
    int other_tc = env->CP0_VPEControl & (0xff << CP0VPECo_TargTC);
    CPUMIPSState *other = mips_cpu_map_tc(env, &other_tc);

    return other->CP0_VPEConf0;
}

void helper_mtc0_vpeconf0(CPUMIPSState *env, target_ulong arg1)
{
    uint32_t mask = 0;
    uint32_t newval;

    if (env->CP0_VPEConf0 & (1 << CP0VPEC0_MVP)) {
        if (env->CP0_VPEConf0 & (1 << CP0VPEC0_VPA))
            mask |= (0xff << CP0VPEC0_XTC);
        mask |= (1 << CP0VPEC0_MVP) | (1 << CP0VPEC0_VPA);
    }
    newval = (env->CP0_VPEConf0 & ~mask) | (arg1 & mask);

    // TODO: TC exclusive handling due to ERL/EXL.

    env->CP0_VPEConf0 = newval;
}

void helper_mttc0_vpeconf0(CPUMIPSState *env, target_ulong arg1)
{
    int other_tc = env->CP0_VPEControl & (0xff << CP0VPECo_TargTC);
    CPUMIPSState *other = mips_cpu_map_tc(env, &other_tc);
    uint32_t mask = 0;
    uint32_t newval;

    mask |= (1 << CP0VPEC0_MVP) | (1 << CP0VPEC0_VPA);
    newval = (other->CP0_VPEConf0 & ~mask) | (arg1 & mask);

    /* TODO: TC exclusive handling due to ERL/EXL.  */
    other->CP0_VPEConf0 = newval;
}

void helper_mtc0_vpeconf1(CPUMIPSState *env, target_ulong arg1)
{
    uint32_t mask = 0;
    uint32_t newval;

    if (env->mvp->CP0_MVPControl & (1 << CP0MVPCo_VPC))
        mask |= (0xff << CP0VPEC1_NCX) | (0xff << CP0VPEC1_NCP2) |
                (0xff << CP0VPEC1_NCP1);
    newval = (env->CP0_VPEConf1 & ~mask) | (arg1 & mask);

    /* UDI not implemented. */
    /* CP2 not implemented. */

    // TODO: Handle FPU (CP1) binding.

    env->CP0_VPEConf1 = newval;
}

void helper_mtc0_yqmask(CPUMIPSState *env, target_ulong arg1)
{
    /* Yield qualifier inputs not implemented. */
    env->CP0_YQMask = 0x00000000;
}

void helper_mtc0_vpeopt(CPUMIPSState *env, target_ulong arg1)
{
    env->CP0_VPEOpt = arg1 & 0x0000ffff;
}

#define MTC0_ENTRYLO_MASK(env) ((env->PAMask >> 6) & 0x3FFFFFFF)

void helper_mtc0_entrylo0(CPUMIPSState *env, target_ulong arg1)
{
    /* 1k pages not implemented */
    target_ulong rxi = arg1 & (env->CP0_PageGrain & (3u << CP0PG_XIE));
    env->CP0_EntryLo0 = (arg1 & MTC0_ENTRYLO_MASK(env))
#if defined(TARGET_CHERI)
                        | (rxi << (CP0EnLo_L - 30));
#else
                        | (rxi << (CP0EnLo_XI - 30));
#endif /* TARGET_CHERI */
}

#if defined(TARGET_MIPS64)
#ifdef TARGET_CHERI
#define DMTC0_ENTRYLO_MASK(env) ((env->PAMask >> 6) | (1ull << CP0EnLo_S) | (1ull << CP0EnLo_L))
#else
#define DMTC0_ENTRYLO_MASK(env) (env->PAMask >> 6)
#endif /* TARGET_CHERI */

void helper_dmtc0_entrylo0(CPUMIPSState *env, uint64_t arg1)
{
    uint64_t rxi = arg1 & ((env->CP0_PageGrain & (3ull << CP0PG_XIE)) << 32);
    env->CP0_EntryLo0 = (arg1 & DMTC0_ENTRYLO_MASK(env)) | rxi;
}
#endif

void helper_mtc0_tcstatus(CPUMIPSState *env, target_ulong arg1)
{
    uint32_t mask = env->CP0_TCStatus_rw_bitmask;
    uint32_t newval;

    newval = (env->active_tc.CP0_TCStatus & ~mask) | (arg1 & mask);

    env->active_tc.CP0_TCStatus = newval;
    sync_c0_tcstatus(env, env->current_tc, newval);
}

void helper_mttc0_tcstatus(CPUMIPSState *env, target_ulong arg1)
{
    int other_tc = env->CP0_VPEControl & (0xff << CP0VPECo_TargTC);
    CPUMIPSState *other = mips_cpu_map_tc(env, &other_tc);

    if (other_tc == other->current_tc)
        other->active_tc.CP0_TCStatus = arg1;
    else
        other->tcs[other_tc].CP0_TCStatus = arg1;
    sync_c0_tcstatus(other, other_tc, arg1);
}

void helper_mtc0_tcbind(CPUMIPSState *env, target_ulong arg1)
{
    uint32_t mask = (1 << CP0TCBd_TBE);
    uint32_t newval;

    if (env->mvp->CP0_MVPControl & (1 << CP0MVPCo_VPC))
        mask |= (1 << CP0TCBd_CurVPE);
    newval = (env->active_tc.CP0_TCBind & ~mask) | (arg1 & mask);
    env->active_tc.CP0_TCBind = newval;
}

void helper_mttc0_tcbind(CPUMIPSState *env, target_ulong arg1)
{
    int other_tc = env->CP0_VPEControl & (0xff << CP0VPECo_TargTC);
    uint32_t mask = (1 << CP0TCBd_TBE);
    uint32_t newval;
    CPUMIPSState *other = mips_cpu_map_tc(env, &other_tc);

    if (other->mvp->CP0_MVPControl & (1 << CP0MVPCo_VPC))
        mask |= (1 << CP0TCBd_CurVPE);
    if (other_tc == other->current_tc) {
        newval = (other->active_tc.CP0_TCBind & ~mask) | (arg1 & mask);
        other->active_tc.CP0_TCBind = newval;
    } else {
        newval = (other->tcs[other_tc].CP0_TCBind & ~mask) | (arg1 & mask);
        other->tcs[other_tc].CP0_TCBind = newval;
    }
}

void helper_mtc0_tcrestart(CPUMIPSState *env, target_ulong arg1)
{
    env->active_tc.PC = arg1;
    env->active_tc.CP0_TCStatus &= ~(1 << CP0TCSt_TDS);
    env->CP0_LLAddr = 0;
    env->lladdr = 0;
    /* MIPS16 not implemented. */
}

void helper_mttc0_tcrestart(CPUMIPSState *env, target_ulong arg1)
{
    int other_tc = env->CP0_VPEControl & (0xff << CP0VPECo_TargTC);
    CPUMIPSState *other = mips_cpu_map_tc(env, &other_tc);

    if (other_tc == other->current_tc) {
        other->active_tc.PC = arg1;
        other->active_tc.CP0_TCStatus &= ~(1 << CP0TCSt_TDS);
        other->CP0_LLAddr = 0;
        other->lladdr = 0;
        /* MIPS16 not implemented. */
    } else {
        other->tcs[other_tc].PC = arg1;
        other->tcs[other_tc].CP0_TCStatus &= ~(1 << CP0TCSt_TDS);
        other->CP0_LLAddr = 0;
        other->lladdr = 0;
        /* MIPS16 not implemented. */
    }
}

void helper_mtc0_tchalt(CPUMIPSState *env, target_ulong arg1)
{
    MIPSCPU *cpu = env_archcpu(env);

    env->active_tc.CP0_TCHalt = arg1 & 0x1;

    // TODO: Halt TC / Restart (if allocated+active) TC.
    if (env->active_tc.CP0_TCHalt & 1) {
        mips_tc_sleep(cpu, env->current_tc);
    } else {
        mips_tc_wake(cpu, env->current_tc);
    }
}

void helper_mttc0_tchalt(CPUMIPSState *env, target_ulong arg1)
{
    int other_tc = env->CP0_VPEControl & (0xff << CP0VPECo_TargTC);
    CPUMIPSState *other = mips_cpu_map_tc(env, &other_tc);
    MIPSCPU *other_cpu = env_archcpu(other);

    // TODO: Halt TC / Restart (if allocated+active) TC.

    if (other_tc == other->current_tc)
        other->active_tc.CP0_TCHalt = arg1;
    else
        other->tcs[other_tc].CP0_TCHalt = arg1;

    if (arg1 & 1) {
        mips_tc_sleep(other_cpu, other_tc);
    } else {
        mips_tc_wake(other_cpu, other_tc);
    }
}

void helper_mtc0_tccontext(CPUMIPSState *env, target_ulong arg1)
{
    env->active_tc.CP0_TCContext = arg1;
}

void helper_mttc0_tccontext(CPUMIPSState *env, target_ulong arg1)
{
    int other_tc = env->CP0_VPEControl & (0xff << CP0VPECo_TargTC);
    CPUMIPSState *other = mips_cpu_map_tc(env, &other_tc);

    if (other_tc == other->current_tc)
        other->active_tc.CP0_TCContext = arg1;
    else
        other->tcs[other_tc].CP0_TCContext = arg1;
}

void helper_mtc0_tcschedule(CPUMIPSState *env, target_ulong arg1)
{
    env->active_tc.CP0_TCSchedule = arg1;
}

void helper_mttc0_tcschedule(CPUMIPSState *env, target_ulong arg1)
{
    int other_tc = env->CP0_VPEControl & (0xff << CP0VPECo_TargTC);
    CPUMIPSState *other = mips_cpu_map_tc(env, &other_tc);

    if (other_tc == other->current_tc)
        other->active_tc.CP0_TCSchedule = arg1;
    else
        other->tcs[other_tc].CP0_TCSchedule = arg1;
}

void helper_mtc0_tcschefback(CPUMIPSState *env, target_ulong arg1)
{
    env->active_tc.CP0_TCScheFBack = arg1;
}

void helper_mttc0_tcschefback(CPUMIPSState *env, target_ulong arg1)
{
    int other_tc = env->CP0_VPEControl & (0xff << CP0VPECo_TargTC);
    CPUMIPSState *other = mips_cpu_map_tc(env, &other_tc);

    if (other_tc == other->current_tc)
        other->active_tc.CP0_TCScheFBack = arg1;
    else
        other->tcs[other_tc].CP0_TCScheFBack = arg1;
}

void helper_mtc0_entrylo1(CPUMIPSState *env, target_ulong arg1)
{
    /* 1k pages not implemented */
    target_ulong rxi = arg1 & (env->CP0_PageGrain & (3u << CP0PG_XIE));
    env->CP0_EntryLo1 = (arg1 & MTC0_ENTRYLO_MASK(env))
#if defined(TARGET_CHERI)
                        | (rxi << (CP0EnLo_L - 30));
#else
                        | (rxi << (CP0EnLo_XI - 30));
#endif /* TARGET_CHERI */
}

#if defined(TARGET_MIPS64)
void helper_dmtc0_entrylo1(CPUMIPSState *env, uint64_t arg1)
{
    uint64_t rxi = arg1 & ((env->CP0_PageGrain & (3ull << CP0PG_XIE)) << 32);
    env->CP0_EntryLo1 = (arg1 & DMTC0_ENTRYLO_MASK(env)) | rxi;
}
#endif

void helper_mtc0_context(CPUMIPSState *env, target_ulong arg1)
{
    env->CP0_Context = (env->CP0_Context & 0x007FFFFF) | (arg1 & ~0x007FFFFF);
}

void update_pagemask(CPUMIPSState *env, target_ulong arg1, int32_t *pagemask)
{
    uint64_t mask = arg1 >> (TARGET_PAGE_BITS + 1);
    if (!(env->insn_flags & ISA_MIPS32R6) || (arg1 == ~0) ||
        (mask == 0x0000 || mask == 0x0003 || mask == 0x000F ||
         mask == 0x003F || mask == 0x00FF || mask == 0x03FF ||
         mask == 0x0FFF || mask == 0x3FFF || mask == 0xFFFF)) {
        env->CP0_PageMask = arg1 & (0x1FFFFFFF & (TARGET_PAGE_MASK << 1));
    }
}

void helper_mtc0_pagemask(CPUMIPSState *env, target_ulong arg1)
{
    update_pagemask(env, arg1, &env->CP0_PageMask);
}

void helper_mtc0_pagegrain(CPUMIPSState *env, target_ulong arg1)
{
    /* SmartMIPS not implemented */
    /* 1k pages not implemented */
    env->CP0_PageGrain = (arg1 & env->CP0_PageGrain_rw_bitmask) |
                         (env->CP0_PageGrain & ~env->CP0_PageGrain_rw_bitmask);
    compute_hflags(env);
    restore_pamask(env);
}

void helper_mtc0_segctl0(CPUMIPSState *env, target_ulong arg1)
{
    CPUState *cs = env_cpu(env);

    env->CP0_SegCtl0 = arg1 & CP0SC0_MASK;
    tlb_flush(cs);
}

void helper_mtc0_segctl1(CPUMIPSState *env, target_ulong arg1)
{
    CPUState *cs = env_cpu(env);

    env->CP0_SegCtl1 = arg1 & CP0SC1_MASK;
    tlb_flush(cs);
}

void helper_mtc0_segctl2(CPUMIPSState *env, target_ulong arg1)
{
    CPUState *cs = env_cpu(env);

    env->CP0_SegCtl2 = arg1 & CP0SC2_MASK;
    tlb_flush(cs);
}

void helper_mtc0_pwfield(CPUMIPSState *env, target_ulong arg1)
{
#if defined(TARGET_MIPS64)
    uint64_t mask = 0x3F3FFFFFFFULL;
    uint32_t old_ptei = (env->CP0_PWField >> CP0PF_PTEI) & 0x3FULL;
    uint32_t new_ptei = (arg1 >> CP0PF_PTEI) & 0x3FULL;

    if ((env->insn_flags & ISA_MIPS32R6)) {
        if (((arg1 >> CP0PF_BDI) & 0x3FULL) < 12) {
            mask &= ~(0x3FULL << CP0PF_BDI);
        }
        if (((arg1 >> CP0PF_GDI) & 0x3FULL) < 12) {
            mask &= ~(0x3FULL << CP0PF_GDI);
        }
        if (((arg1 >> CP0PF_UDI) & 0x3FULL) < 12) {
            mask &= ~(0x3FULL << CP0PF_UDI);
        }
        if (((arg1 >> CP0PF_MDI) & 0x3FULL) < 12) {
            mask &= ~(0x3FULL << CP0PF_MDI);
        }
        if (((arg1 >> CP0PF_PTI) & 0x3FULL) < 12) {
            mask &= ~(0x3FULL << CP0PF_PTI);
        }
    }
    env->CP0_PWField = arg1 & mask;

    if ((new_ptei >= 32) ||
            ((env->insn_flags & ISA_MIPS32R6) &&
                    (new_ptei == 0 || new_ptei == 1))) {
        env->CP0_PWField = (env->CP0_PWField & ~0x3FULL) |
                (old_ptei << CP0PF_PTEI);
    }
#else
    uint32_t mask = 0x3FFFFFFF;
    uint32_t old_ptew = (env->CP0_PWField >> CP0PF_PTEW) & 0x3F;
    uint32_t new_ptew = (arg1 >> CP0PF_PTEW) & 0x3F;

    if ((env->insn_flags & ISA_MIPS32R6)) {
        if (((arg1 >> CP0PF_GDW) & 0x3F) < 12) {
            mask &= ~(0x3F << CP0PF_GDW);
        }
        if (((arg1 >> CP0PF_UDW) & 0x3F) < 12) {
            mask &= ~(0x3F << CP0PF_UDW);
        }
        if (((arg1 >> CP0PF_MDW) & 0x3F) < 12) {
            mask &= ~(0x3F << CP0PF_MDW);
        }
        if (((arg1 >> CP0PF_PTW) & 0x3F) < 12) {
            mask &= ~(0x3F << CP0PF_PTW);
        }
    }
    env->CP0_PWField = arg1 & mask;

    if ((new_ptew >= 32) ||
            ((env->insn_flags & ISA_MIPS32R6) &&
                    (new_ptew == 0 || new_ptew == 1))) {
        env->CP0_PWField = (env->CP0_PWField & ~0x3F) |
                (old_ptew << CP0PF_PTEW);
    }
#endif
}

void helper_mtc0_pwsize(CPUMIPSState *env, target_ulong arg1)
{
#if defined(TARGET_MIPS64)
    env->CP0_PWSize = arg1 & 0x3F7FFFFFFFULL;
#else
    env->CP0_PWSize = arg1 & 0x3FFFFFFF;
#endif
}

void helper_mtc0_wired(CPUMIPSState *env, target_ulong arg1)
{
    if (env->insn_flags & ISA_MIPS32R6) {
        if (arg1 < env->tlb->nb_tlb) {
            env->CP0_Wired = arg1;
        }
    } else {
        env->CP0_Wired = arg1 % env->tlb->nb_tlb;
    }
}

void helper_mtc0_pwctl(CPUMIPSState *env, target_ulong arg1)
{
#if defined(TARGET_MIPS64)
    /* PWEn = 0. Hardware page table walking is not implemented. */
    env->CP0_PWCtl = (env->CP0_PWCtl & 0x000000C0) | (arg1 & 0x5C00003F);
#else
    env->CP0_PWCtl = (arg1 & 0x800000FF);
#endif
}

void helper_mtc0_srsconf0(CPUMIPSState *env, target_ulong arg1)
{
    env->CP0_SRSConf0 |= arg1 & env->CP0_SRSConf0_rw_bitmask;
}

void helper_mtc0_srsconf1(CPUMIPSState *env, target_ulong arg1)
{
    env->CP0_SRSConf1 |= arg1 & env->CP0_SRSConf1_rw_bitmask;
}

void helper_mtc0_srsconf2(CPUMIPSState *env, target_ulong arg1)
{
    env->CP0_SRSConf2 |= arg1 & env->CP0_SRSConf2_rw_bitmask;
}

void helper_mtc0_srsconf3(CPUMIPSState *env, target_ulong arg1)
{
    env->CP0_SRSConf3 |= arg1 & env->CP0_SRSConf3_rw_bitmask;
}

void helper_mtc0_srsconf4(CPUMIPSState *env, target_ulong arg1)
{
    env->CP0_SRSConf4 |= arg1 & env->CP0_SRSConf4_rw_bitmask;
}

void helper_mtc0_hwrena(CPUMIPSState *env, target_ulong arg1)
{
    uint32_t mask = 0x0000000F;
#define STATCOUNTERS_HWRENA_MASK 0x7FF0
    if (is_beri_or_cheri(env)) {
        mask |= STATCOUNTERS_HWRENA_MASK;
    }
    if ((env->CP0_Config1 & (1 << CP0C1_PC)) &&
        (env->insn_flags & ISA_MIPS32R6)) {
        mask |= (1 << 4);
    }
    if (env->insn_flags & ISA_MIPS32R6) {
        mask |= (1 << 5);
    }
    if (env->CP0_Config3 & (1 << CP0C3_ULRI)) {
        mask |= (1 << 29);

        if (arg1 & (1 << 29)) {
            env->hflags |= MIPS_HFLAG_HWRENA_ULR;
        } else {
            env->hflags &= ~MIPS_HFLAG_HWRENA_ULR;
        }
    }

    env->CP0_HWREna = arg1 & mask;
}

void helper_mtc0_count(CPUMIPSState *env, target_ulong arg1)
{
    cpu_mips_store_count(env, arg1);
}

uint64_t helper_mfc0_rtc64(CPUMIPSState *env)
{
    if (!is_beri_or_cheri(env)) {
        qemu_log_mask(CPU_LOG_INSTR, "Error: Attempted to use BERI RTC64"
                      " register for non-BERI CPU %s\n", env->cpu_model->name);
        do_raise_exception(env, EXCP_RI, GETPC());
    }
    return cpu_mips_get_rtc64(env);
}

void helper_mtc0_rtc64(CPUMIPSState *env, uint64_t arg1)
{
    if (!is_beri_or_cheri(env)) {
        qemu_log_mask(CPU_LOG_INSTR, "Error: Attempted to use BERI RTC64"
                      " register for non-BERI CPU %s\n", env->cpu_model->name);
        do_raise_exception(env, EXCP_RI, GETPC());
    }
    cpu_mips_set_rtc64(env, arg1);
}

/*
 * Return the CHERI/BERI CoreID Register:
 *
 *  31            16 15            0
 *  ----------------+---------------
 * |    MaxCoreID   |    CoreID     |
 *  ----------------+---------------
 *
 * Cores are numbered from 0 to MaxCoreID.
 *
 * See section 7.3.5 of BERI Hardware reference.
 */
target_ulong helper_mfc0_coreid(CPUMIPSState *env)
{
    if (!is_beri_or_cheri(env)) {
        qemu_log_mask(CPU_LOG_INSTR, "Error: Attempted to use BERI CoreID"
                      " register for non-BERI CPU %s\n", env->cpu_model->name);
        do_raise_exception(env, EXCP_RI, GETPC());
    }
    MIPSCPU *cpu = mips_env_get_cpu(env);
    CPUState *cs = CPU(cpu);

    return (uint32_t)(((cs->nr_cores - 1) << 16) |
            (cs->cpu_index & 0xffff));
}

void helper_mtc0_saari(CPUMIPSState *env, target_ulong arg1)
{
    uint32_t target = arg1 & 0x3f;
    if (target <= 1) {
        env->CP0_SAARI = target;
    }
}

void helper_mtc0_saar(CPUMIPSState *env, target_ulong arg1)
{
    uint32_t target = env->CP0_SAARI & 0x3f;
    if (target < 2) {
        env->CP0_SAAR[target] = arg1 & 0x00000ffffffff03fULL;
        switch (target) {
        case 0:
            if (env->itu) {
                itc_reconfigure(env->itu);
            }
            break;
        }
    }
}

void helper_mthc0_saar(CPUMIPSState *env, target_ulong arg1)
{
    uint32_t target = env->CP0_SAARI & 0x3f;
    if (target < 2) {
        env->CP0_SAAR[target] =
            (((uint64_t) arg1 << 32) & 0x00000fff00000000ULL) |
            (env->CP0_SAAR[target] & 0x00000000ffffffffULL);
        switch (target) {
        case 0:
            if (env->itu) {
                itc_reconfigure(env->itu);
            }
            break;
        }
    }
}

void helper_mtc0_entryhi(CPUMIPSState *env, target_ulong arg1)
{
    target_ulong old, val, mask;
    mask = (TARGET_PAGE_MASK << 1) | env->CP0_EntryHi_ASID_mask;
    if (((env->CP0_Config4 >> CP0C4_IE) & 0x3) >= 2) {
        mask |= 1 << CP0EnHi_EHINV;
    }

    /* 1k pages not implemented */
#if defined(TARGET_MIPS64)
    if (env->insn_flags & ISA_MIPS32R6) {
        int entryhi_r = extract64(arg1, 62, 2);
        int config0_at = extract32(env->CP0_Config0, 13, 2);
        bool no_supervisor = (env->CP0_Status_rw_bitmask & 0x8) == 0;
        if ((entryhi_r == 2) ||
            (entryhi_r == 1 && (no_supervisor || config0_at == 1))) {
            /* skip EntryHi.R field if new value is reserved */
            mask &= ~(0x3ull << 62);
        }
    }
    mask &= env->SEGMask;
#endif
    old = env->CP0_EntryHi;
    val = (arg1 & mask) | (old & ~mask);
    env->CP0_EntryHi = val;
    if (env->CP0_Config3 & (1 << CP0C3_MT)) {
        sync_c0_entryhi(env, env->current_tc);
    }
    /* If the ASID changes, flush qemu's TLB.  */
    if ((old & env->CP0_EntryHi_ASID_mask) !=
        (val & env->CP0_EntryHi_ASID_mask)) {
        tlb_flush(env_cpu(env));
    }
}

void helper_mttc0_entryhi(CPUMIPSState *env, target_ulong arg1)
{
    int other_tc = env->CP0_VPEControl & (0xff << CP0VPECo_TargTC);
    CPUMIPSState *other = mips_cpu_map_tc(env, &other_tc);

    other->CP0_EntryHi = arg1;
    sync_c0_entryhi(other, other_tc);
}

void helper_mtc0_compare(CPUMIPSState *env, target_ulong arg1)
{
    cpu_mips_store_compare(env, arg1);
}

void helper_mtc0_status(CPUMIPSState *env, target_ulong arg1)
{
    uint32_t val, old;

    old = env->CP0_Status;
    cpu_mips_store_status(env, arg1);
    val = env->CP0_Status;

    if (qemu_loglevel_mask(CPU_LOG_EXEC)) {
        qemu_log("Status %08x (%08x) => %08x (%08x) Cause %08x",
                old, old & env->CP0_Cause & CP0Ca_IP_mask,
                val, val & env->CP0_Cause & CP0Ca_IP_mask,
                env->CP0_Cause);
        switch (cpu_mmu_index(env, false)) {
        case 3:
            qemu_log(", ERL\n");
            break;
        case MIPS_HFLAG_UM: qemu_log(", UM\n"); break;
        case MIPS_HFLAG_SM: qemu_log(", SM\n"); break;
        case MIPS_HFLAG_KM: qemu_log("\n"); break;
        default:
            cpu_abort(env_cpu(env), "Invalid MMU mode!\n");
            break;
        }
    }
}

void helper_mttc0_status(CPUMIPSState *env, target_ulong arg1)
{
    int other_tc = env->CP0_VPEControl & (0xff << CP0VPECo_TargTC);
    uint32_t mask = env->CP0_Status_rw_bitmask & ~0xf1000018;
    CPUMIPSState *other = mips_cpu_map_tc(env, &other_tc);

    other->CP0_Status = (other->CP0_Status & ~mask) | (arg1 & mask);
    sync_c0_status(env, other, other_tc);
}

void helper_mtc0_intctl(CPUMIPSState *env, target_ulong arg1)
{
    env->CP0_IntCtl = (env->CP0_IntCtl & ~0x000003e0) | (arg1 & 0x000003e0);
}

void helper_mtc0_srsctl(CPUMIPSState *env, target_ulong arg1)
{
    uint32_t mask = (0xf << CP0SRSCtl_ESS) | (0xf << CP0SRSCtl_PSS);
    env->CP0_SRSCtl = (env->CP0_SRSCtl & ~mask) | (arg1 & mask);
}

void helper_mtc0_cause(CPUMIPSState *env, target_ulong arg1)
{
    cpu_mips_store_cause(env, arg1);
}

void helper_mttc0_cause(CPUMIPSState *env, target_ulong arg1)
{
    int other_tc = env->CP0_VPEControl & (0xff << CP0VPECo_TargTC);
    CPUMIPSState *other = mips_cpu_map_tc(env, &other_tc);

    cpu_mips_store_cause(other, arg1);
}

target_ulong helper_mftc0_epc(CPUMIPSState *env)
{
    int other_tc = env->CP0_VPEControl & (0xff << CP0VPECo_TargTC);
    CPUMIPSState *other = mips_cpu_map_tc(env, &other_tc);

    return get_CP0_EPC(other);
}

target_ulong helper_mftc0_ebase(CPUMIPSState *env)
{
    int other_tc = env->CP0_VPEControl & (0xff << CP0VPECo_TargTC);
    CPUMIPSState *other = mips_cpu_map_tc(env, &other_tc);

    return other->CP0_EBase;
}

void helper_mtc0_ebase(CPUMIPSState *env, target_ulong arg1)
{
    target_ulong mask = 0x3FFFF000 | env->CP0_EBaseWG_rw_bitmask;
    if (arg1 & env->CP0_EBaseWG_rw_bitmask) {
        mask |= ~0x3FFFFFFF;
    }
    env->CP0_EBase = (env->CP0_EBase & ~mask) | (arg1 & mask);
}

void helper_mttc0_ebase(CPUMIPSState *env, target_ulong arg1)
{
    int other_tc = env->CP0_VPEControl & (0xff << CP0VPECo_TargTC);
    CPUMIPSState *other = mips_cpu_map_tc(env, &other_tc);
    target_ulong mask = 0x3FFFF000 | env->CP0_EBaseWG_rw_bitmask;
    if (arg1 & env->CP0_EBaseWG_rw_bitmask) {
        mask |= ~0x3FFFFFFF;
    }
    other->CP0_EBase = (other->CP0_EBase & ~mask) | (arg1 & mask);
}

target_ulong helper_mftc0_configx(CPUMIPSState *env, target_ulong idx)
{
    int other_tc = env->CP0_VPEControl & (0xff << CP0VPECo_TargTC);
    CPUMIPSState *other = mips_cpu_map_tc(env, &other_tc);

    switch (idx) {
    case 0: return other->CP0_Config0;
    case 1: return other->CP0_Config1;
    case 2: return other->CP0_Config2;
    case 3: return other->CP0_Config3;
    /* 4 and 5 are reserved.  */
    case 6: return other->CP0_Config6;
    case 7: return other->CP0_Config7;
    default:
        break;
    }
    return 0;
}

void helper_mtc0_config0(CPUMIPSState *env, target_ulong arg1)
{
    env->CP0_Config0 = (env->CP0_Config0 & 0x81FFFFF8) | (arg1 & 0x00000007);
}

void helper_mtc0_config2(CPUMIPSState *env, target_ulong arg1)
{
    /* tertiary/secondary caches not implemented */
    env->CP0_Config2 = (env->CP0_Config2 & 0x8FFF0FFF);
}

void helper_mtc0_config3(CPUMIPSState *env, target_ulong arg1)
{
    if (env->insn_flags & ASE_MICROMIPS) {
        env->CP0_Config3 = (env->CP0_Config3 & ~(1 << CP0C3_ISA_ON_EXC)) |
                           (arg1 & (1 << CP0C3_ISA_ON_EXC));
    }
}

void helper_mtc0_config4(CPUMIPSState *env, target_ulong arg1)
{
    env->CP0_Config4 = (env->CP0_Config4 & (~env->CP0_Config4_rw_bitmask)) |
                       (arg1 & env->CP0_Config4_rw_bitmask);
}

void helper_mtc0_config5(CPUMIPSState *env, target_ulong arg1)
{
    env->CP0_Config5 = (env->CP0_Config5 & (~env->CP0_Config5_rw_bitmask)) |
                       (arg1 & env->CP0_Config5_rw_bitmask);
    compute_hflags(env);
}

void helper_mtc0_lladdr(CPUMIPSState *env, target_ulong arg1)
{
    target_long mask = env->CP0_LLAddr_rw_bitmask;
    arg1 = arg1 << env->CP0_LLAddr_shift;
    env->CP0_LLAddr = (env->CP0_LLAddr & ~mask) | (arg1 & mask);
}

#define MTC0_MAAR_MASK(env) \
        ((0x1ULL << 63) | ((env->PAMask >> 4) & ~0xFFFull) | 0x3)

void helper_mtc0_maar(CPUMIPSState *env, target_ulong arg1)
{
    env->CP0_MAAR[env->CP0_MAARI] = arg1 & MTC0_MAAR_MASK(env);
}

void helper_mthc0_maar(CPUMIPSState *env, target_ulong arg1)
{
    env->CP0_MAAR[env->CP0_MAARI] =
        (((uint64_t) arg1 << 32) & MTC0_MAAR_MASK(env)) |
        (env->CP0_MAAR[env->CP0_MAARI] & 0x00000000ffffffffULL);
}

void helper_mtc0_maari(CPUMIPSState *env, target_ulong arg1)
{
    int index = arg1 & 0x3f;
    if (index == 0x3f) {
        /* Software may write all ones to INDEX to determine the
           maximum value supported. */
        env->CP0_MAARI = MIPS_MAAR_MAX - 1;
    } else if (index < MIPS_MAAR_MAX) {
        env->CP0_MAARI = index;
    }
    /* Other than the all ones, if the
       value written is not supported, then INDEX is unchanged
       from its previous value. */
}

void helper_mtc0_watchlo(CPUMIPSState *env, target_ulong arg1, uint32_t sel)
{
    /* Watch exceptions for instructions, data loads, data stores
       not implemented. */
    env->CP0_WatchLo[sel] = (arg1 & ~0x7);
}

void helper_mtc0_watchhi(CPUMIPSState *env, target_ulong arg1, uint32_t sel)
{
    int mask = 0x40000FF8 | (env->CP0_EntryHi_ASID_mask << CP0WH_ASID);
    env->CP0_WatchHi[sel] = arg1 & mask;
    env->CP0_WatchHi[sel] &= ~(env->CP0_WatchHi[sel] & arg1 & 0x7);
}

void helper_mtc0_xcontext(CPUMIPSState *env, target_ulong arg1)
{
    target_ulong mask = (1ULL << (env->SEGBITS - 7)) - 1;
    env->CP0_XContext = (env->CP0_XContext & mask) | (arg1 & ~mask);
}

void helper_mtc0_framemask(CPUMIPSState *env, target_ulong arg1)
{
    env->CP0_Framemask = arg1; /* XXX */
}

void helper_mtc0_debug(CPUMIPSState *env, target_ulong arg1)
{
    env->CP0_Debug = (env->CP0_Debug & 0x8C03FC1F) | (arg1 & 0x13300120);
    if (arg1 & (1 << CP0DB_DM))
        env->hflags |= MIPS_HFLAG_DM;
    else
        env->hflags &= ~MIPS_HFLAG_DM;

    qemu_system_shutdown_request(SHUTDOWN_CAUSE_GUEST_SHUTDOWN);
    qemu_system_powerdown_request();
    // The shutdown request will only be handled once we exit the current
    // translation block so we need to stop the CPU and then exit the current TB
    cpu_stop_current();
    cpu_loop_exit_noexc(ENV_GET_CPU(env));
}

void helper_mttc0_debug(CPUMIPSState *env, target_ulong arg1)
{
    int other_tc = env->CP0_VPEControl & (0xff << CP0VPECo_TargTC);
    uint32_t val = arg1 & ((1 << CP0DB_SSt) | (1 << CP0DB_Halt));
    CPUMIPSState *other = mips_cpu_map_tc(env, &other_tc);

    /* XXX: Might be wrong, check with EJTAG spec. */
    if (other_tc == other->current_tc)
        other->active_tc.CP0_Debug_tcstatus = val;
    else
        other->tcs[other_tc].CP0_Debug_tcstatus = val;
    other->CP0_Debug = (other->CP0_Debug &
                     ((1 << CP0DB_SSt) | (1 << CP0DB_Halt))) |
                     (arg1 & ~((1 << CP0DB_SSt) | (1 << CP0DB_Halt)));
}

void helper_mtc0_performance0(CPUMIPSState *env, target_ulong arg1)
{
    env->CP0_Performance0 = arg1 & 0x000007ff;
}

void helper_mtc0_errctl(CPUMIPSState *env, target_ulong arg1)
{
    int32_t wst = arg1 & (1 << CP0EC_WST);
    int32_t spr = arg1 & (1 << CP0EC_SPR);
    int32_t itc = env->itc_tag ? (arg1 & (1 << CP0EC_ITC)) : 0;

    env->CP0_ErrCtl = wst | spr | itc;

    if (itc && !wst && !spr) {
        env->hflags |= MIPS_HFLAG_ITC_CACHE;
    } else {
        env->hflags &= ~MIPS_HFLAG_ITC_CACHE;
    }
}

void helper_mtc0_taglo(CPUMIPSState *env, target_ulong arg1)
{
    if (env->hflags & MIPS_HFLAG_ITC_CACHE) {
        /* If CACHE instruction is configured for ITC tags then make all
           CP0.TagLo bits writable. The actual write to ITC Configuration
           Tag will take care of the read-only bits. */
        env->CP0_TagLo = arg1;
    } else {
        env->CP0_TagLo = arg1 & 0xFFFFFCF6;
    }
}


#ifdef CONFIG_MIPS_LOG_INSTR

extern int cl_default_trace_format;


#define USER_TRACE_DEBUG 0
#if USER_TRACE_DEBUG
#define user_trace_dbg(...) qemu_log("=== " __VA_ARGS__)
#else
#define user_trace_dbg(...)
#endif

/* Start instruction trace logging. */
void helper_instr_start(CPUMIPSState *env, target_ulong pc)
{
    env->trace_explicitly_disabled = false;
    /* Don't turn on tracing if user-mode only is selected and we are in the kernel */
    if (env->user_only_tracing_enabled && !IN_USERSPACE(env)) {
        assert(qemu_loglevel_mask(CPU_LOG_USER_ONLY));
        user_trace_dbg("Delaying tracing request at 0x%lx "
            "until next switch to user mode, ASID %lu\n",
            pc, env->CP0_EntryHi & 0xFF);
        env->tracing_suspended = true;
    } else {
        qemu_set_log(qemu_loglevel | cl_default_trace_format);
        user_trace_dbg("Switching on tracing @ 0x%lx ASID %lu\n",
            pc, env->CP0_EntryHi & 0xFF);
        env->tracing_suspended = false;
    }
}

/* Stop instruction trace logging. */
void helper_instr_stop(CPUMIPSState *env, target_ulong pc)
{
    user_trace_dbg("Switching off tracing @ 0x%lx ASID %lu\n",
        pc, env->CP0_EntryHi & 0xFF);
    qemu_set_log(qemu_loglevel & ~cl_default_trace_format);
    /* Make sure a kernel -> user switch does not turn on tracing */
    env->tracing_suspended = false;
    /* don't turn on on next kernel -> userspace change */
    env->trace_explicitly_disabled = true;
}

/* Set instruction trace logging to user mode only. */
void helper_instr_start_user_mode_only(CPUMIPSState *env, target_ulong pc)
{
    /*
     * Make sure that qemu_loglevel doesn't get set to zero when we
     * suspend tracing because otherwise qemu will close the logfile.
     */
    qemu_set_log(qemu_loglevel | CPU_LOG_USER_ONLY);
    user_trace_dbg("User-mode only tracing enabled at 0x%lx, ASID %lu\n",
        pc, env->CP0_EntryHi & 0xFF);
    env->user_only_tracing_enabled = true;
    /* Disable tracing if we are not currently in user mode */
    if (!IN_USERSPACE(env)) {
        qemu_set_log(qemu_loglevel & ~cl_default_trace_format);
        env->tracing_suspended = true;
    } else {
        env->tracing_suspended = false;
    }
}

/* Stop instruction trace logging to user mode only. */
void helper_instr_stop_user_mode_only(CPUMIPSState *env, target_ulong pc)
{
    /* Disable user-mode only and restore the previous tracing level */
    if (env->tracing_suspended && !env->trace_explicitly_disabled) {
        user_trace_dbg("User-only trace turned off -> Restoring old trace level"
            " at 0x%lx, ASID %lu\n", pc, env->CP0_EntryHi & 0xFF);
        qemu_set_log(qemu_loglevel | cl_default_trace_format);
    }
    env->tracing_suspended = false;
    env->user_only_tracing_enabled = false;
    user_trace_dbg("User-mode only tracing disabled at 0x%lx, ASID %lu\n",
        pc, env->CP0_EntryHi & 0xFF);
    qemu_set_log(qemu_loglevel & ~CPU_LOG_USER_ONLY);
}

static void do_hexdump(FILE* f, uint8_t* buffer, target_ulong length, target_ulong vaddr) {
    char ascii_chars[17] = { 0 };
    target_ulong line_start = vaddr & ~0xf;
    target_ulong addr;

    /* print leading empty space to always start with an aligned address */
    if (line_start != vaddr) {
        fprintf(f, "    " TARGET_FMT_lx" : ", line_start);
        for (addr = line_start; addr < vaddr; addr++) {
            if ((addr % 4) == 0) {
                fprintf(f, "   ");
            } else {
                fprintf(f, "  ");
            }
            ascii_chars[addr % 16] = ' ';
        }
    }
    ascii_chars[16] = '\0';
    for (addr = vaddr; addr < vaddr + length; addr++) {
        if ((addr % 16) == 0) {
            fprintf(f, "    " TARGET_FMT_lx ": ", line_start);
        }
        if ((addr % 4) == 0) {
            fprintf(f, " ");
        }
        unsigned char c = (unsigned char)buffer[addr - vaddr];
        fprintf(f, "%02x", c);
        ascii_chars[addr % 16] = isprint(c) ? c : '.';
        if ((addr % 16) == 15) {
            fprintf(f, "  %s\r\n", ascii_chars);
            line_start += 16;
        }
    }
    if (line_start != vaddr + length) {
        const target_ulong hexdump_end_addr = (vaddr + length) | 0xf;
        for (addr = vaddr + length; addr <= hexdump_end_addr; addr++) {
            if ((addr % 4) == 0) {
                fprintf(f, "   ");
            } else {
                fprintf(f, "  ");
            }
            ascii_chars[addr % 16] = ' ';
        }
        fprintf(f, "  %s\r\n", ascii_chars);
    }
}


/* Stop instruction trace logging to user mode only. */
void helper_cheri_debug_message(struct CPUMIPSState* env, uint64_t pc)
{
    uint32_t mode = qemu_loglevel & (CPU_LOG_CVTRACE | CPU_LOG_INSTR);
    if (!mode && env->tracing_suspended) {
        /* Always print these messages even if user-space only tracing is on */
        mode = cl_default_trace_format;
    }

    if (!mode && qemu_loglevel_mask(CPU_LOG_GUEST_DEBUG_MSG))
        mode = CPU_LOG_INSTR;

    if (!mode)
        return;

    uint8_t buffer[4096];
    /* Address loaded from a0, length from a1, print mode in a2 */
    typedef enum _PrintMode {
        DEBUG_MESSAGE_CSTRING = 0,
        DEBUG_MESSAGE_HEXDUMP = 1,
        DEBUG_MESSAGE_PTR = 2,
        DEBUG_MESSAGE_DECIMAL= 3
    } PrintMode;
    target_ulong vaddr = env->active_tc.gpr[4];
    target_ulong length = MIN(sizeof(buffer), env->active_tc.gpr[5]);
    PrintMode print_mode = (PrintMode)env->active_tc.gpr[6];

    // For ptr + decimal mode we only need
    if (print_mode == DEBUG_MESSAGE_PTR) {
        if (mode & CPU_LOG_INSTR) {
            qemu_log_mask(CPU_LOG_INSTR, "   ptr = 0x" TARGET_FMT_lx "\r\n", vaddr);
        }
        return;
    } else if (print_mode == DEBUG_MESSAGE_DECIMAL) {
        if (mode & CPU_LOG_INSTR) {
            qemu_log_mask(CPU_LOG_INSTR, "   value = " TARGET_FMT_ld "\r\n", vaddr);
        }
        return;
    }
    // Otherwise we meed to fetch the memory referenced by vaddr+length
    // NB: length has already been capped at sizeof(buffer)
    int ret = cpu_memory_rw_debug(ENV_GET_CPU(env), vaddr, buffer, length, false);
    if (ret != 0) {
        warn_report("CHERI DEBUG HELPER: Could not read " TARGET_FMT_ld
                    " bytes at vaddr 0x" TARGET_FMT_lx "\r\n", length, vaddr);
    }
    if ((mode & CPU_LOG_INSTR) || qemu_logfile) {
        qemu_log_mask(CPU_LOG_INSTR, "DEBUG MESSAGE @ 0x" TARGET_FMT_lx " addr=0x"
            TARGET_FMT_lx " len=" TARGET_FMT_ld "\r\n", pc, vaddr, length);
        if (print_mode == DEBUG_MESSAGE_CSTRING) {
            /* XXXAR: Escape newlines, etc.? */
            qemu_log_mask(CPU_LOG_INSTR, "    message = \"%*.*s\"\n", (int)length, (int)length, buffer);
        } else if (print_mode == DEBUG_MESSAGE_HEXDUMP) {
            qemu_log_mask(CPU_LOG_INSTR, "   Dumping " TARGET_FMT_lu
                     " bytes starting at 0x"
                     TARGET_FMT_lx "\r\n", length, vaddr);
            do_hexdump(qemu_logfile, buffer, length, vaddr);
        }
    } else if (mode & CPU_LOG_CVTRACE) {
        warn_report("NOT IMPLEMENTED: CVTRACE debug message nop at 0x"
                    TARGET_FMT_lx "\n", pc);
    } else {
        assert(false && "logic error");
    }
}


static inline void cvtrace_dump_gpr(cvtrace_t *cvtrace, uint64_t value)
{
    if (qemu_loglevel_mask(CPU_LOG_CVTRACE)) {
        if (cvtrace->version == CVT_NO_REG)
            cvtrace->version = CVT_GPR;
        cvtrace->val2 = tswap64(value);
    }
}

#endif // CONFIG_MIPS_LOG_INSTR

static void simple_dump_state(CPUMIPSState *env, FILE *f,
        fprintf_function cpu_fprintf)
{

/* gxemul compat:
    cpu_fprintf(f, "pc = 0x" TARGET_FMT_lx "\n", env->active_tc.PC);
    cpu_fprintf(f, "hi = 0x" TARGET_FMT_lx "    lo = 0x" TARGET_FMT_lx "\n",
            env->active_tc.HI[0], env->active_tc.LO[0]);
    cpu_fprintf(f, "                       ""    s0 = 0x" TARGET_FMT_lx "\n",
            env->active_tc.gpr[16]);
    cpu_fprintf(f, "at = 0x" TARGET_FMT_lx "    s1 = 0x" TARGET_FMT_lx "\n",
            env->active_tc.gpr[1], env->active_tc.gpr[17]);
    cpu_fprintf(f, "v0 = 0x" TARGET_FMT_lx "    s2 = 0x" TARGET_FMT_lx "\n",
            env->active_tc.gpr[2], env->active_tc.gpr[18]);
    cpu_fprintf(f, "v1 = 0x" TARGET_FMT_lx "    s3 = 0x" TARGET_FMT_lx "\n",
            env->active_tc.gpr[3], env->active_tc.gpr[19]);
    cpu_fprintf(f, "a0 = 0x" TARGET_FMT_lx "    s4 = 0x" TARGET_FMT_lx "\n",
            env->active_tc.gpr[4], env->active_tc.gpr[20]);
    cpu_fprintf(f, "a1 = 0x" TARGET_FMT_lx "    s5 = 0x" TARGET_FMT_lx "\n",
            env->active_tc.gpr[5], env->active_tc.gpr[21]);
    cpu_fprintf(f, "a2 = 0x" TARGET_FMT_lx "    s6 = 0x" TARGET_FMT_lx "\n",
            env->active_tc.gpr[6], env->active_tc.gpr[22]);
    cpu_fprintf(f, "a3 = 0x" TARGET_FMT_lx "    s7 = 0x" TARGET_FMT_lx "\n",
            env->active_tc.gpr[7], env->active_tc.gpr[23]);
    cpu_fprintf(f, "t0 = 0x" TARGET_FMT_lx "    t8 = 0x" TARGET_FMT_lx "\n",
            env->active_tc.gpr[8], env->active_tc.gpr[24]);
    cpu_fprintf(f, "t1 = 0x" TARGET_FMT_lx "    t9 = 0x" TARGET_FMT_lx "\n",
            env->active_tc.gpr[9], env->active_tc.gpr[25]);
    cpu_fprintf(f, "t2 = 0x" TARGET_FMT_lx "    k0 = 0x" TARGET_FMT_lx "\n",
            env->active_tc.gpr[10], env->active_tc.gpr[26]);
    cpu_fprintf(f, "t3 = 0x" TARGET_FMT_lx "    k1 = 0x" TARGET_FMT_lx "\n",
            env->active_tc.gpr[11], env->active_tc.gpr[27]);
    cpu_fprintf(f, "t4 = 0x" TARGET_FMT_lx "    gp = 0x" TARGET_FMT_lx "\n",
            env->active_tc.gpr[12], env->active_tc.gpr[28]);
    cpu_fprintf(f, "t5 = 0x" TARGET_FMT_lx "    sp = 0x" TARGET_FMT_lx "\n",
            env->active_tc.gpr[13], env->active_tc.gpr[29]);
    cpu_fprintf(f, "t6 = 0x" TARGET_FMT_lx "    fp = 0x" TARGET_FMT_lx "\n",
            env->active_tc.gpr[14], env->active_tc.gpr[30]);
    cpu_fprintf(f, "t7 = 0x" TARGET_FMT_lx "    ra = 0x" TARGET_FMT_lx "\n",
            env->active_tc.gpr[15], env->active_tc.gpr[31]);
*/

    /* sim compatible register dump: */
    cpu_fprintf(f, "DEBUG MIPS COREID 0\n");
    cpu_fprintf(f, "DEBUG MIPS PC 0x" TARGET_FMT_lx "\n", env->active_tc.PC);
    cpu_fprintf(f, "DEBUG MIPS REG 00 0x" TARGET_FMT_lx "\n", env->active_tc.gpr[0]);
    cpu_fprintf(f, "DEBUG MIPS REG 01 0x" TARGET_FMT_lx "\n", env->active_tc.gpr[1]);
    cpu_fprintf(f, "DEBUG MIPS REG 02 0x" TARGET_FMT_lx "\n", env->active_tc.gpr[2]);
    cpu_fprintf(f, "DEBUG MIPS REG 03 0x" TARGET_FMT_lx "\n", env->active_tc.gpr[3]);
    cpu_fprintf(f, "DEBUG MIPS REG 04 0x" TARGET_FMT_lx "\n", env->active_tc.gpr[4]);
    cpu_fprintf(f, "DEBUG MIPS REG 05 0x" TARGET_FMT_lx "\n", env->active_tc.gpr[5]);
    cpu_fprintf(f, "DEBUG MIPS REG 06 0x" TARGET_FMT_lx "\n", env->active_tc.gpr[6]);
    cpu_fprintf(f, "DEBUG MIPS REG 07 0x" TARGET_FMT_lx "\n", env->active_tc.gpr[7]);
    cpu_fprintf(f, "DEBUG MIPS REG 08 0x" TARGET_FMT_lx "\n", env->active_tc.gpr[8]);
    cpu_fprintf(f, "DEBUG MIPS REG 09 0x" TARGET_FMT_lx "\n", env->active_tc.gpr[9]);
    cpu_fprintf(f, "DEBUG MIPS REG 10 0x" TARGET_FMT_lx "\n", env->active_tc.gpr[10]);
    cpu_fprintf(f, "DEBUG MIPS REG 11 0x" TARGET_FMT_lx "\n", env->active_tc.gpr[11]);
    cpu_fprintf(f, "DEBUG MIPS REG 12 0x" TARGET_FMT_lx "\n", env->active_tc.gpr[12]);
    cpu_fprintf(f, "DEBUG MIPS REG 13 0x" TARGET_FMT_lx "\n", env->active_tc.gpr[13]);
    cpu_fprintf(f, "DEBUG MIPS REG 14 0x" TARGET_FMT_lx "\n", env->active_tc.gpr[14]);
    cpu_fprintf(f, "DEBUG MIPS REG 15 0x" TARGET_FMT_lx "\n", env->active_tc.gpr[15]);
    cpu_fprintf(f, "DEBUG MIPS REG 16 0x" TARGET_FMT_lx "\n", env->active_tc.gpr[16]);
    cpu_fprintf(f, "DEBUG MIPS REG 17 0x" TARGET_FMT_lx "\n", env->active_tc.gpr[17]);
    cpu_fprintf(f, "DEBUG MIPS REG 18 0x" TARGET_FMT_lx "\n", env->active_tc.gpr[18]);
    cpu_fprintf(f, "DEBUG MIPS REG 19 0x" TARGET_FMT_lx "\n", env->active_tc.gpr[19]);
    cpu_fprintf(f, "DEBUG MIPS REG 20 0x" TARGET_FMT_lx "\n", env->active_tc.gpr[20]);
    cpu_fprintf(f, "DEBUG MIPS REG 21 0x" TARGET_FMT_lx "\n", env->active_tc.gpr[21]);
    cpu_fprintf(f, "DEBUG MIPS REG 22 0x" TARGET_FMT_lx "\n", env->active_tc.gpr[22]);
    cpu_fprintf(f, "DEBUG MIPS REG 23 0x" TARGET_FMT_lx "\n", env->active_tc.gpr[23]);
    cpu_fprintf(f, "DEBUG MIPS REG 24 0x" TARGET_FMT_lx "\n", env->active_tc.gpr[24]);
    cpu_fprintf(f, "DEBUG MIPS REG 25 0x" TARGET_FMT_lx "\n", env->active_tc.gpr[25]);
    cpu_fprintf(f, "DEBUG MIPS REG 26 0x" TARGET_FMT_lx "\n", env->active_tc.gpr[26]);
    cpu_fprintf(f, "DEBUG MIPS REG 27 0x" TARGET_FMT_lx "\n", env->active_tc.gpr[27]);
    cpu_fprintf(f, "DEBUG MIPS REG 28 0x" TARGET_FMT_lx "\n", env->active_tc.gpr[28]);
    cpu_fprintf(f, "DEBUG MIPS REG 29 0x" TARGET_FMT_lx "\n", env->active_tc.gpr[29]);
    cpu_fprintf(f, "DEBUG MIPS REG 30 0x" TARGET_FMT_lx "\n", env->active_tc.gpr[30]);
    cpu_fprintf(f, "DEBUG MIPS REG 31 0x" TARGET_FMT_lx "\n", env->active_tc.gpr[31]);

}

void helper_mtc0_dumpstate(CPUMIPSState *env, target_ulong arg1)
{
#if 0
    cpu_dump_state(CPU(mips_env_get_cpu(env)),
            (qemu_logfile == NULL) ? stderr : qemu_logfile,
            fprintf, CPU_DUMP_CODE);
#else
    simple_dump_state(env, (qemu_logfile == NULL) ? stderr : qemu_logfile,
            fprintf);
#endif
}



void helper_mtc0_datalo(CPUMIPSState *env, target_ulong arg1)
{
    env->CP0_DataLo = arg1; /* XXX */
}

void helper_mtc0_taghi(CPUMIPSState *env, target_ulong arg1)
{
    env->CP0_TagHi = arg1; /* XXX */
}

void helper_mtc0_datahi(CPUMIPSState *env, target_ulong arg1)
{
    env->CP0_DataHi = arg1; /* XXX */
}

/* MIPS MT functions */
target_ulong helper_mftgpr(CPUMIPSState *env, uint32_t sel)
{
    int other_tc = env->CP0_VPEControl & (0xff << CP0VPECo_TargTC);
    CPUMIPSState *other = mips_cpu_map_tc(env, &other_tc);

    if (other_tc == other->current_tc)
        return other->active_tc.gpr[sel];
    else
        return other->tcs[other_tc].gpr[sel];
}

target_ulong helper_mftlo(CPUMIPSState *env, uint32_t sel)
{
    int other_tc = env->CP0_VPEControl & (0xff << CP0VPECo_TargTC);
    CPUMIPSState *other = mips_cpu_map_tc(env, &other_tc);

    if (other_tc == other->current_tc)
        return other->active_tc.LO[sel];
    else
        return other->tcs[other_tc].LO[sel];
}

target_ulong helper_mfthi(CPUMIPSState *env, uint32_t sel)
{
    int other_tc = env->CP0_VPEControl & (0xff << CP0VPECo_TargTC);
    CPUMIPSState *other = mips_cpu_map_tc(env, &other_tc);

    if (other_tc == other->current_tc)
        return other->active_tc.HI[sel];
    else
        return other->tcs[other_tc].HI[sel];
}

target_ulong helper_mftacx(CPUMIPSState *env, uint32_t sel)
{
    int other_tc = env->CP0_VPEControl & (0xff << CP0VPECo_TargTC);
    CPUMIPSState *other = mips_cpu_map_tc(env, &other_tc);

    if (other_tc == other->current_tc)
        return other->active_tc.ACX[sel];
    else
        return other->tcs[other_tc].ACX[sel];
}

target_ulong helper_mftdsp(CPUMIPSState *env)
{
    int other_tc = env->CP0_VPEControl & (0xff << CP0VPECo_TargTC);
    CPUMIPSState *other = mips_cpu_map_tc(env, &other_tc);

    if (other_tc == other->current_tc)
        return other->active_tc.DSPControl;
    else
        return other->tcs[other_tc].DSPControl;
}

void helper_mttgpr(CPUMIPSState *env, target_ulong arg1, uint32_t sel)
{
    int other_tc = env->CP0_VPEControl & (0xff << CP0VPECo_TargTC);
    CPUMIPSState *other = mips_cpu_map_tc(env, &other_tc);

    if (other_tc == other->current_tc)
        other->active_tc.gpr[sel] = arg1;
    else
        other->tcs[other_tc].gpr[sel] = arg1;
}

void helper_mttlo(CPUMIPSState *env, target_ulong arg1, uint32_t sel)
{
    int other_tc = env->CP0_VPEControl & (0xff << CP0VPECo_TargTC);
    CPUMIPSState *other = mips_cpu_map_tc(env, &other_tc);

    if (other_tc == other->current_tc)
        other->active_tc.LO[sel] = arg1;
    else
        other->tcs[other_tc].LO[sel] = arg1;
}

void helper_mtthi(CPUMIPSState *env, target_ulong arg1, uint32_t sel)
{
    int other_tc = env->CP0_VPEControl & (0xff << CP0VPECo_TargTC);
    CPUMIPSState *other = mips_cpu_map_tc(env, &other_tc);

    if (other_tc == other->current_tc)
        other->active_tc.HI[sel] = arg1;
    else
        other->tcs[other_tc].HI[sel] = arg1;
}

void helper_mttacx(CPUMIPSState *env, target_ulong arg1, uint32_t sel)
{
    int other_tc = env->CP0_VPEControl & (0xff << CP0VPECo_TargTC);
    CPUMIPSState *other = mips_cpu_map_tc(env, &other_tc);

    if (other_tc == other->current_tc)
        other->active_tc.ACX[sel] = arg1;
    else
        other->tcs[other_tc].ACX[sel] = arg1;
}

void helper_mttdsp(CPUMIPSState *env, target_ulong arg1)
{
    int other_tc = env->CP0_VPEControl & (0xff << CP0VPECo_TargTC);
    CPUMIPSState *other = mips_cpu_map_tc(env, &other_tc);

    if (other_tc == other->current_tc)
        other->active_tc.DSPControl = arg1;
    else
        other->tcs[other_tc].DSPControl = arg1;
}

/* MIPS MT functions */
target_ulong helper_dmt(void)
{
    // TODO
     return 0;
}

target_ulong helper_emt(void)
{
    // TODO
    return 0;
}

target_ulong helper_dvpe(CPUMIPSState *env)
{
    CPUState *other_cs = first_cpu;
    target_ulong prev = env->mvp->CP0_MVPControl;

    CPU_FOREACH(other_cs) {
        MIPSCPU *other_cpu = MIPS_CPU(other_cs);
        /* Turn off all VPEs except the one executing the dvpe.  */
        if (&other_cpu->env != env) {
            other_cpu->env.mvp->CP0_MVPControl &= ~(1 << CP0MVPCo_EVP);
            mips_vpe_sleep(other_cpu);
        }
    }
    return prev;
}

target_ulong helper_evpe(CPUMIPSState *env)
{
    CPUState *other_cs = first_cpu;
    target_ulong prev = env->mvp->CP0_MVPControl;

    CPU_FOREACH(other_cs) {
        MIPSCPU *other_cpu = MIPS_CPU(other_cs);

        if (&other_cpu->env != env
            /* If the VPE is WFI, don't disturb its sleep.  */
            && !mips_vpe_is_wfi(other_cpu)) {
            /* Enable the VPE.  */
            other_cpu->env.mvp->CP0_MVPControl |= (1 << CP0MVPCo_EVP);
            mips_vpe_wake(other_cpu); /* And wake it up.  */
        }
    }
    return prev;
}
#endif /* !CONFIG_USER_ONLY */

void helper_fork(target_ulong arg1, target_ulong arg2)
{
    // arg1 = rt, arg2 = rs
    // TODO: store to TC register
}

target_ulong helper_yield(CPUMIPSState *env, target_ulong arg)
{
    target_long arg1 = arg;

    if (arg1 < 0) {
        /* No scheduling policy implemented. */
        if (arg1 != -2) {
            if (env->CP0_VPEControl & (1 << CP0VPECo_YSI) &&
                env->active_tc.CP0_TCStatus & (1 << CP0TCSt_DT)) {
                env->CP0_VPEControl &= ~(0x7 << CP0VPECo_EXCPT);
                env->CP0_VPEControl |= 4 << CP0VPECo_EXCPT;
                do_raise_exception(env, EXCP_THREAD, GETPC());
            }
        }
    } else if (arg1 == 0) {
        if (0 /* TODO: TC underflow */) {
            env->CP0_VPEControl &= ~(0x7 << CP0VPECo_EXCPT);
            do_raise_exception(env, EXCP_THREAD, GETPC());
        } else {
            // TODO: Deallocate TC
        }
    } else if (arg1 > 0) {
        /* Yield qualifier inputs not implemented. */
        env->CP0_VPEControl &= ~(0x7 << CP0VPECo_EXCPT);
        env->CP0_VPEControl |= 2 << CP0VPECo_EXCPT;
        do_raise_exception(env, EXCP_THREAD, GETPC());
    }
    return env->CP0_YQMask;
}

/* R6 Multi-threading */
#ifndef CONFIG_USER_ONLY
target_ulong helper_dvp(CPUMIPSState *env)
{
    CPUState *other_cs = first_cpu;
    target_ulong prev = env->CP0_VPControl;

    if (!((env->CP0_VPControl >> CP0VPCtl_DIS) & 1)) {
        CPU_FOREACH(other_cs) {
            MIPSCPU *other_cpu = MIPS_CPU(other_cs);
            /* Turn off all VPs except the one executing the dvp. */
            if (&other_cpu->env != env) {
                mips_vpe_sleep(other_cpu);
            }
        }
        env->CP0_VPControl |= (1 << CP0VPCtl_DIS);
    }
    return prev;
}

target_ulong helper_evp(CPUMIPSState *env)
{
    CPUState *other_cs = first_cpu;
    target_ulong prev = env->CP0_VPControl;

    if ((env->CP0_VPControl >> CP0VPCtl_DIS) & 1) {
        CPU_FOREACH(other_cs) {
            MIPSCPU *other_cpu = MIPS_CPU(other_cs);
            if ((&other_cpu->env != env) && !mips_vp_is_wfi(other_cpu)) {
                /* If the VP is WFI, don't disturb its sleep.
                 * Otherwise, wake it up. */
                mips_vpe_wake(other_cpu);
            }
        }
        env->CP0_VPControl &= ~(1 << CP0VPCtl_DIS);
    }
    return prev;
}
#endif /* !CONFIG_USER_ONLY */

#ifndef CONFIG_USER_ONLY
/* TLB management */
static void r4k_mips_tlb_flush_extra (CPUMIPSState *env, int first)
{
    /* Discard entries from env->tlb[first] onwards.  */
    while (env->tlb->tlb_in_use > first) {
        r4k_invalidate_tlb(env, --env->tlb->tlb_in_use, 0);
    }
}

static inline uint64_t get_tlb_pfn_from_entrylo(uint64_t entrylo)
{
#if defined(TARGET_MIPS64)
    return extract64(entrylo, 6, 54);
#else
    return extract64(entrylo, 6, 24) | /* PFN */
           (extract64(entrylo, 32, 32) << 24); /* PFNX */
#endif
}

static void r4k_fill_tlb(CPUMIPSState *env, int idx)
{
    r4k_tlb_t *tlb;
    uint64_t mask = env->CP0_PageMask >> (TARGET_PAGE_BITS + 1);

    /* XXX: detect conflicting TLBs and raise a MCHECK exception when needed */
    tlb = &env->tlb->mmu.r4k.tlb[idx];
    if (env->CP0_EntryHi & (1 << CP0EnHi_EHINV)) {
        tlb->EHINV = 1;
        return;
    }
    tlb->EHINV = 0;
    tlb->VPN = env->CP0_EntryHi & (TARGET_PAGE_MASK << 1);
#if defined(TARGET_MIPS64)
    tlb->VPN &= env->SEGMask;
#endif
    tlb->ASID = env->CP0_EntryHi & env->CP0_EntryHi_ASID_mask;
    tlb->PageMask = env->CP0_PageMask;
    tlb->G = env->CP0_EntryLo0 & env->CP0_EntryLo1 & 1;
    tlb->V0 = (env->CP0_EntryLo0 & 2) != 0;
    tlb->D0 = (env->CP0_EntryLo0 & 4) != 0;
    tlb->C0 = (env->CP0_EntryLo0 >> 3) & 0x7;
#if defined(TARGET_CHERI)
    tlb->L0 = (env->CP0_EntryLo0 >> CP0EnLo_L) & 1;
    tlb->S0 = (env->CP0_EntryLo0 >> CP0EnLo_S) & 1;
#else
    tlb->XI0 = (env->CP0_EntryLo0 >> CP0EnLo_XI) & 1;
    tlb->RI0 = (env->CP0_EntryLo0 >> CP0EnLo_RI) & 1;
#endif /* TARGET_CHERI */
    tlb->PFN[0] = (get_tlb_pfn_from_entrylo(env->CP0_EntryLo0) & ~mask) << 12;
    tlb->V1 = (env->CP0_EntryLo1 & 2) != 0;
    tlb->D1 = (env->CP0_EntryLo1 & 4) != 0;
    tlb->C1 = (env->CP0_EntryLo1 >> 3) & 0x7;
#if defined(TARGET_CHERI)
    tlb->L1 = (env->CP0_EntryLo1 >> CP0EnLo_L) & 1;
    tlb->S1 = (env->CP0_EntryLo1 >> CP0EnLo_S) & 1;
#else
    tlb->XI1 = (env->CP0_EntryLo1 >> CP0EnLo_XI) & 1;
    tlb->RI1 = (env->CP0_EntryLo1 >> CP0EnLo_RI) & 1;
#endif /* TARGET_CHERI */
    tlb->PFN[1] = (get_tlb_pfn_from_entrylo(env->CP0_EntryLo1) & ~mask) << 12;
}

#ifdef TARGET_CHERI
static void r4k_dump_tlb(CPUMIPSState *env, int idx)
{
    r4k_tlb_t *tlb = &env->tlb->mmu.r4k.tlb[idx];
    unsigned pagemask, hi, lo0, lo1;

    if (tlb->EHINV) {
        pagemask = 0;
        hi  = 1 << CP0EnHi_EHINV;
        lo0 = 0;
        lo1 = 0;
    } else {
        pagemask = tlb->PageMask;
        hi = tlb->VPN | tlb->ASID;
        lo0 = tlb->G | (tlb->V0 << 1) | (tlb->D0 << 2) |
#if 1
            ((target_ulong)tlb->S0 << CP0EnLo_S) |
            ((target_ulong)tlb->L0 << CP0EnLo_L) |
#else
            ((target_ulong)tlb->RI0 << CP0EnLo_RI) |
            ((target_ulong)tlb->XI0 << CP0EnLo_XI) |
#endif
            (tlb->C0 << 3) | (tlb->PFN[0] >> 6);
        lo1 = tlb->G | (tlb->V1 << 1) | (tlb->D1 << 2) |
#if 1
            ((target_ulong)tlb->S1 << CP0EnLo_S) |
            ((target_ulong)tlb->L1 << CP0EnLo_L) |
#else
            ((target_ulong)tlb->RI1 << CP0EnLo_RI) |
            ((target_ulong)tlb->XI1 << CP0EnLo_XI) |
#endif
            (tlb->C1 << 3) | (tlb->PFN[1] >> 6);
    }
    fprintf(qemu_logfile, "    Write TLB[%u] = pgmsk:%08x hi:%08x lo0:%08x lo1:%08x\n",
            idx, pagemask, hi, lo0, lo1);
}
#endif /* TARGET_CHERI */

void r4k_helper_tlbinv(CPUMIPSState *env)
{
    int idx;
    r4k_tlb_t *tlb;
    uint16_t ASID = env->CP0_EntryHi & env->CP0_EntryHi_ASID_mask;

    for (idx = 0; idx < env->tlb->nb_tlb; idx++) {
        tlb = &env->tlb->mmu.r4k.tlb[idx];
        if (!tlb->G && tlb->ASID == ASID) {
            tlb->EHINV = 1;
        }
    }
    cpu_mips_tlb_flush(env);
}

void r4k_helper_tlbinvf(CPUMIPSState *env)
{
    int idx;

    for (idx = 0; idx < env->tlb->nb_tlb; idx++) {
        env->tlb->mmu.r4k.tlb[idx].EHINV = 1;
    }
    cpu_mips_tlb_flush(env);
}

void r4k_helper_tlbwi(CPUMIPSState *env)
{
    r4k_tlb_t *tlb;
    int idx;
    target_ulong VPN;
    uint16_t ASID;
    bool EHINV, G, V0, D0, V1, D1;
#if defined(TARGET_CHERI)
    bool S0, S1, L0, L1;
#else
    bool XI0, XI1, RI0, RI1;
#endif
    idx = (env->CP0_Index & ~0x80000000) % env->tlb->nb_tlb;
    tlb = &env->tlb->mmu.r4k.tlb[idx];
    VPN = env->CP0_EntryHi & (TARGET_PAGE_MASK << 1);
#if defined(TARGET_MIPS64)
    VPN &= env->SEGMask;
#endif
    ASID = env->CP0_EntryHi & env->CP0_EntryHi_ASID_mask;
    EHINV = (env->CP0_EntryHi & (1 << CP0EnHi_EHINV)) != 0;
    G = env->CP0_EntryLo0 & env->CP0_EntryLo1 & 1;
    V0 = (env->CP0_EntryLo0 & 2) != 0;
    D0 = (env->CP0_EntryLo0 & 4) != 0;
#if defined(TARGET_CHERI)
    S0 = (env->CP0_EntryLo0 >> CP0EnLo_S) &1;
    L0 = (env->CP0_EntryLo0 >> CP0EnLo_L) &1;
#else
    XI0 = (env->CP0_EntryLo0 >> CP0EnLo_XI) &1;
    RI0 = (env->CP0_EntryLo0 >> CP0EnLo_RI) &1;
#endif
    V1 = (env->CP0_EntryLo1 & 2) != 0;
    D1 = (env->CP0_EntryLo1 & 4) != 0;
#if defined(TARGET_CHERI)
    S1 = (env->CP0_EntryLo1 >> CP0EnLo_S) &1;
    L1 = (env->CP0_EntryLo1 >> CP0EnLo_L) &1;
#else
    XI1 = (env->CP0_EntryLo1 >> CP0EnLo_XI) &1;
    RI1 = (env->CP0_EntryLo1 >> CP0EnLo_RI) &1;
#endif

    /* Discard cached TLB entries, unless tlbwi is just upgrading access
       permissions on the current entry. */
    if (tlb->VPN != VPN || tlb->ASID != ASID || tlb->G != G ||
        (!tlb->EHINV && EHINV) ||
        (tlb->V0 && !V0) || (tlb->D0 && !D0) ||
#if defined(TARGET_CHERI)
        (!tlb->S0 && S0) || (!tlb->L0 && L0) ||
#else
        (!tlb->XI0 && XI0) || (!tlb->RI0 && RI0) ||
#endif
        (tlb->V1 && !V1) || (tlb->D1 && !D1) ||
#if defined(TARGET_CHERI)
        (!tlb->S1 && S1) || (!tlb->L1 && L1)) {
#else
        (!tlb->XI1 && XI1) || (!tlb->RI1 && RI1)) {
#endif
        r4k_mips_tlb_flush_extra(env, env->tlb->nb_tlb);
    }

    r4k_invalidate_tlb(env, idx, 0);
    r4k_fill_tlb(env, idx);
#ifdef TARGET_CHERI
    if (qemu_loglevel_mask(CPU_LOG_INSTR))
        r4k_dump_tlb(env, idx);
#endif /* TARGET_CHERI */
}

void r4k_helper_tlbwr(CPUMIPSState *env)
{
    int r = cpu_mips_get_random(env);

    r4k_invalidate_tlb(env, r, 1);
    r4k_fill_tlb(env, r);
#ifdef TARGET_CHERI
    if (qemu_loglevel_mask(CPU_LOG_INSTR))
        r4k_dump_tlb(env, r);
#endif /* TARGET_CHERI */
}

void r4k_helper_tlbp(CPUMIPSState *env)
{
    r4k_tlb_t *tlb;
    target_ulong mask;
    target_ulong tag;
    target_ulong VPN;
    uint16_t ASID;
    int i;

    ASID = env->CP0_EntryHi & env->CP0_EntryHi_ASID_mask;
    for (i = 0; i < env->tlb->nb_tlb; i++) {
        tlb = &env->tlb->mmu.r4k.tlb[i];
        /* 1k pages are not supported. */
        mask = tlb->PageMask | ~(TARGET_PAGE_MASK << 1);
        tag = env->CP0_EntryHi & ~mask;
        VPN = tlb->VPN & ~mask;
#if defined(TARGET_MIPS64)
        tag &= env->SEGMask;
#endif
        /* Check ASID, virtual page number & size */
        if ((tlb->G == 1 || tlb->ASID == ASID) && VPN == tag && !tlb->EHINV) {
            /* TLB match */
            env->CP0_Index = i;
            break;
        }
    }
    if (i == env->tlb->nb_tlb) {
        /* No match.  Discard any shadow entries, if any of them match.  */
        for (i = env->tlb->nb_tlb; i < env->tlb->tlb_in_use; i++) {
            tlb = &env->tlb->mmu.r4k.tlb[i];
            /* 1k pages are not supported. */
            mask = tlb->PageMask | ~(TARGET_PAGE_MASK << 1);
            tag = env->CP0_EntryHi & ~mask;
            VPN = tlb->VPN & ~mask;
#if defined(TARGET_MIPS64)
            tag &= env->SEGMask;
#endif
            /* Check ASID, virtual page number & size */
            if ((tlb->G == 1 || tlb->ASID == ASID) && VPN == tag) {
                r4k_mips_tlb_flush_extra (env, i);
                break;
            }
        }

        env->CP0_Index |= 0x80000000;
    }
}

static inline uint64_t get_entrylo_pfn_from_tlb(uint64_t tlb_pfn)
{
#if defined(TARGET_MIPS64)
    return tlb_pfn << 6;
#else
    return (extract64(tlb_pfn, 0, 24) << 6) | /* PFN */
           (extract64(tlb_pfn, 24, 32) << 32); /* PFNX */
#endif
}

void r4k_helper_tlbr(CPUMIPSState *env)
{
    r4k_tlb_t *tlb;
    uint16_t ASID;
    int idx;

    ASID = env->CP0_EntryHi & env->CP0_EntryHi_ASID_mask;
    idx = (env->CP0_Index & ~0x80000000) % env->tlb->nb_tlb;
    tlb = &env->tlb->mmu.r4k.tlb[idx];

    /* If this will change the current ASID, flush qemu's TLB.  */
    if (ASID != tlb->ASID)
        cpu_mips_tlb_flush(env);

    r4k_mips_tlb_flush_extra(env, env->tlb->nb_tlb);

    if (tlb->EHINV) {
        env->CP0_EntryHi = 1 << CP0EnHi_EHINV;
        env->CP0_PageMask = 0;
        env->CP0_EntryLo0 = 0;
        env->CP0_EntryLo1 = 0;
    } else {
        env->CP0_EntryHi = tlb->VPN | tlb->ASID;
        env->CP0_PageMask = tlb->PageMask;
        env->CP0_EntryLo0 = tlb->G | (tlb->V0 << 1) | (tlb->D0 << 2) |
#if defined(TARGET_CHERI)
                        ((uint64_t)tlb->L0 << CP0EnLo_L) |
                        ((uint64_t)tlb->S0 << CP0EnLo_S) |
#else
                        ((uint64_t)tlb->RI0 << CP0EnLo_RI) |
                        ((uint64_t)tlb->XI0 << CP0EnLo_XI) |
#endif /* TARGET_CHERI */
                        (tlb->C0 << 3) |
                        get_entrylo_pfn_from_tlb(tlb->PFN[0] >> 12);
        env->CP0_EntryLo1 = tlb->G | (tlb->V1 << 1) | (tlb->D1 << 2) |
#if defined(TARGET_CHERI)
                        ((uint64_t)tlb->L1 << CP0EnLo_L) |
                        ((uint64_t)tlb->S1 << CP0EnLo_S) |
#else
                        ((uint64_t)tlb->RI1 << CP0EnLo_RI) |
                        ((uint64_t)tlb->XI1 << CP0EnLo_XI) |
#endif /* TARGET_CHERI */
                        (tlb->C1 << 3) |
                        get_entrylo_pfn_from_tlb(tlb->PFN[1] >> 12);
    }
}

void helper_tlbwi(CPUMIPSState *env)
{
    env->tlb->helper_tlbwi(env);
}

void helper_tlbwr(CPUMIPSState *env)
{
    env->tlb->helper_tlbwr(env);
}

void helper_tlbp(CPUMIPSState *env)
{
    env->tlb->helper_tlbp(env);
}

void helper_tlbr(CPUMIPSState *env)
{
    env->tlb->helper_tlbr(env);
}

void helper_tlbinv(CPUMIPSState *env)
{
    env->tlb->helper_tlbinv(env);
}

void helper_tlbinvf(CPUMIPSState *env)
{
    env->tlb->helper_tlbinvf(env);
}

/* Specials */
target_ulong helper_di(CPUMIPSState *env)
{
    target_ulong t0 = env->CP0_Status;

    env->CP0_Status = t0 & ~(1 << CP0St_IE);
    return t0;
}

target_ulong helper_ei(CPUMIPSState *env)
{
    target_ulong t0 = env->CP0_Status;

    env->CP0_Status = t0 | (1 << CP0St_IE);
    return t0;
}

static void debug_pre_eret(CPUMIPSState *env)
{
    if (qemu_loglevel_mask(CPU_LOG_EXEC | CPU_LOG_INSTR)) {
        qemu_log("ERET: PC " TARGET_FMT_lx " EPC " TARGET_FMT_lx,
                env->active_tc.PC, get_CP0_EPC(env));
        if (should_use_error_epc(env))
            qemu_log(" ErrorEPC " TARGET_FMT_lx, get_CP0_ErrorEPC(env));
        if (env->hflags & MIPS_HFLAG_DM)
            qemu_log(" DEPC " TARGET_FMT_lx, env->CP0_DEPC);
        qemu_log("\n");
    }
}

static void debug_post_eret(CPUMIPSState *env)
{
<<<<<<< HEAD
    MIPSCPU *cpu = mips_env_get_cpu(env);

    if (qemu_loglevel_mask(CPU_LOG_EXEC | CPU_LOG_INSTR)) {
=======
    if (qemu_loglevel_mask(CPU_LOG_EXEC)) {
>>>>>>> 9e06029a
        qemu_log("  =>  PC " TARGET_FMT_lx " EPC " TARGET_FMT_lx,
                env->active_tc.PC, get_CP0_EPC(env));
        if (should_use_error_epc(env))
            qemu_log(" ErrorEPC " TARGET_FMT_lx, get_CP0_ErrorEPC(env));
        if (env->hflags & MIPS_HFLAG_DM)
            qemu_log(" DEPC " TARGET_FMT_lx, env->CP0_DEPC);
        switch (cpu_mmu_index(env, false)) {
        case 3:
            qemu_log(", ERL\n");
            break;
        case MIPS_HFLAG_UM: qemu_log(", UM\n"); break;
        case MIPS_HFLAG_SM: qemu_log(", SM\n"); break;
        case MIPS_HFLAG_KM: qemu_log("\n"); break;
        default:
            cpu_abort(env_cpu(env), "Invalid MMU mode!\n");
            break;
        }
    }
}

#ifdef TARGET_CHERI
static void set_pc(CPUMIPSState *env, cap_register_t* error_pcc)
#else
static void set_pc(CPUMIPSState *env, target_ulong error_pc)
#endif
{
#ifdef TARGET_CHERI
    env->active_tc.PCC = *error_pcc;
    target_ulong error_pc = cap_get_cursor(error_pcc);
    assert((error_pc & (target_ulong)1) == 0 && "Micromips not supported on CHERI");
#endif
    env->active_tc.PC = error_pc & ~(target_ulong)1;
    if (error_pc & 1) {
        env->hflags |= MIPS_HFLAG_M16;
    } else {
        env->hflags &= ~(MIPS_HFLAG_M16);
    }
}

static inline void exception_return(CPUMIPSState *env)
{
    debug_pre_eret(env);
#ifdef TARGET_CHERI
    // qemu_log_mask(CPU_LOG_INSTR, "%s: PCC <- EPCC\n", __func__);
#ifdef CONFIG_MIPS_LOG_INSTR
    if (unlikely(qemu_loglevel_mask(CPU_LOG_INSTR))) {
         // Print the new PCC value for debugging traces (compare to null
         // so that we always print it)
         cap_register_t null_cap;
         null_capability(&null_cap);
         dump_changed_capreg(env, &env->active_tc.PCC, &null_cap, "PCC");
         null_capability(&null_cap);
         dump_changed_capreg(env, &env->active_tc.CHWR.EPCC, &null_cap, "EPCC");
         null_capability(&null_cap);
         dump_changed_capreg(env, &env->active_tc.CHWR.ErrorEPCC, &null_cap, "ErrorEPCC");
    }
#endif // CONFIG_MIPS_LOG_INSTR
#endif /* TARGET_CHERI */
    if (env->CP0_Status & (1 << CP0St_ERL)) {
#ifdef TARGET_CHERI
        set_pc(env, &env->active_tc.CHWR.ErrorEPCC);
#else
        set_pc(env, env->CP0_ErrorEPC);
#endif
        env->CP0_Status &= ~(1 << CP0St_ERL);
    } else {
#ifdef TARGET_CHERI
        set_pc(env, &env->active_tc.CHWR.EPCC);
#else
        set_pc(env, env->CP0_EPC);
#endif
        env->CP0_Status &= ~(1 << CP0St_EXL);
    }
    compute_hflags(env);
    debug_post_eret(env);
}

void helper_eret(CPUMIPSState *env)
{
    exception_return(env);
    env->CP0_LLAddr = 1;
    env->lladdr = 1;
#ifdef TARGET_CHERI
    env->linkedflag = 0;
#endif /* TARGET_CHERI */
}

void helper_eretnc(CPUMIPSState *env)
{
#ifdef TARGET_CHERI
    do_raise_exception(env, EXCP_RI, GETPC()); /* This does not unset linkedflag? */
#endif
    exception_return(env);
}

void helper_deret(CPUMIPSState *env)
{
#ifdef TARGET_CHERI
    do_raise_exception(env, EXCP_RI, GETPC()); /* This ignores EPCC */
#else
    debug_pre_eret(env);

    env->hflags &= ~MIPS_HFLAG_DM;
    compute_hflags(env);

    set_pc(env, env->CP0_DEPC);

    debug_post_eret(env);
#endif
}
#endif /* !CONFIG_USER_ONLY */

static inline void check_hwrena(CPUMIPSState *env, int reg, uintptr_t pc)
{
    if ((env->hflags & MIPS_HFLAG_CP0) || (env->CP0_HWREna & (1 << reg))) {
        return;
    }
    do_raise_exception(env, EXCP_RI, pc);
}

target_ulong helper_rdhwr_cpunum(CPUMIPSState *env)
{
    check_hwrena(env, 0, GETPC());
    return env->CP0_EBase & 0x3ff;
}

target_ulong helper_rdhwr_synci_step(CPUMIPSState *env)
{
    check_hwrena(env, 1, GETPC());
    return env->SYNCI_Step;
}

target_ulong helper_rdhwr_cc(CPUMIPSState *env)
{
    check_hwrena(env, 2, GETPC());
#ifdef CONFIG_USER_ONLY
    return env->CP0_Count;
#else
    return (int32_t)cpu_mips_get_count(env);
#endif
}

target_ulong helper_rdhwr_ccres(CPUMIPSState *env)
{
    check_hwrena(env, 3, GETPC());
    return env->CCRes;
}

target_ulong helper_rdhwr_performance(CPUMIPSState *env)
{
    check_hwrena(env, 4, GETPC());
    return env->CP0_Performance0;
}

target_ulong helper_rdhwr_xnp(CPUMIPSState *env)
{
    check_hwrena(env, 5, GETPC());
    return (env->CP0_Config5 >> CP0C5_XNP) & 1;
}

#if defined(TARGET_CHERI)
target_ulong helper_rdhwr_statcounters_icount(CPUMIPSState *env, uint32_t sel)
{
    qemu_log_mask(CPU_LOG_INSTR, "%s\n", __func__);
    check_hwrena(env, 4, GETPC());
    switch (sel) {
    case 0: return env->statcounters_icount;
    case 1: return env->statcounters_icount_user;
    case 2: return env->statcounters_icount_kernel;
    case 3: return env->statcounters_imprecise_setbounds;
    case 4: return env->statcounters_unrepresentable_caps;
    default: return 0xdeadbeef;
    }
}

target_ulong helper_rdhwr_statcounters_itlb_miss(CPUMIPSState *env)
{
    qemu_log_mask(CPU_LOG_INSTR, "%s\n", __func__);
    check_hwrena(env, 5, GETPC());
    return env->statcounters_itlb_miss;
}

target_ulong helper_rdhwr_statcounters_dtlb_miss(CPUMIPSState *env)
{
    qemu_log_mask(CPU_LOG_INSTR, "%s\n", __func__);
    check_hwrena(env, 6, GETPC());
    return env->statcounters_dtlb_miss;
}

target_ulong helper_rdhwr_statcounters_memory(CPUMIPSState *env, uint32_t sel)
{
    qemu_log_mask(CPU_LOG_INSTR, "%s(%d)\n", __func__, sel);
    check_hwrena(env, 11, GETPC());
    switch (sel) {
    case 2: return env->statcounters_icount_user;
    case 4: return env->statcounters_icount_kernel;
    case 8: return env->statcounters_cap_read;
    case 9: return env->statcounters_cap_write;
    case 10: return env->statcounters_cap_read_tagged;
    case 11: return env->statcounters_cap_write_tagged;
    default: return 0xdeadbeef;
    }
}

target_ulong helper_rdhwr_statcounters_reset(CPUMIPSState *env)
{
    // TODO: actually implement this
    qemu_log_mask(CPU_LOG_INSTR, "%s\n", __func__);
    check_hwrena(env, 7, GETPC());
    return 0;
}

target_ulong helper_rdhwr_statcounters_ignored(CPUMIPSState *env, uint32_t num)
{
    qemu_log_mask(CPU_LOG_INSTR, "%s\n", __func__);
    check_hwrena(env, num, GETPC());
    return 0xdeadbeef;
}
#endif

void helper_pmon(CPUMIPSState *env, int function)
{
    function /= 2;
    switch (function) {
    case 2: /* TODO: char inbyte(int waitflag); */
        if (env->active_tc.gpr[4] == 0)
            env->active_tc.gpr[2] = -1;
        /* Fall through */
    case 11: /* TODO: char inbyte (void); */
        env->active_tc.gpr[2] = -1;
        break;
    case 3:
    case 12:
        printf("%c", (char)(env->active_tc.gpr[4] & 0xFF));
        break;
    case 17:
        break;
    case 158:
        {
            unsigned char *fmt = (void *)(uintptr_t)env->active_tc.gpr[4];
            printf("%s", fmt);
        }
        break;
    }
}

void helper_wait(CPUMIPSState *env)
{
    CPUState *cs = env_cpu(env);

    cs->halted = 1;
    cpu_reset_interrupt(cs, CPU_INTERRUPT_WAKE);
    /* Last instruction in the block, PC was updated before
       - no need to recover PC and icount */
    raise_exception(env, EXCP_HLT);
}

#if !defined(CONFIG_USER_ONLY)

void mips_cpu_do_unaligned_access(CPUState *cs, vaddr addr,
                                  MMUAccessType access_type,
                                  int mmu_idx, uintptr_t retaddr)
{
    MIPSCPU *cpu = MIPS_CPU(cs);
    CPUMIPSState *env = &cpu->env;
    int error_code = 0;
    int excp;

    if (!(env->hflags & MIPS_HFLAG_DM)) {
        env->CP0_BadVAddr = addr;
    }

    if (access_type == MMU_DATA_STORE) {
        excp = EXCP_AdES;
    } else {
        excp = EXCP_AdEL;
        if (access_type == MMU_INST_FETCH) {
            error_code |= EXCP_INST_NOTAVAIL;
        }
    }

    do_raise_exception_err(env, excp, error_code, retaddr);
}

void mips_cpu_unassigned_access(CPUState *cs, hwaddr addr,
                                bool is_write, bool is_exec, int unused,
                                unsigned size)
{
    MIPSCPU *cpu = MIPS_CPU(cs);
    CPUMIPSState *env = &cpu->env;

    /*
     * Raising an exception with KVM enabled will crash because it won't be from
     * the main execution loop so the longjmp won't have a matching setjmp.
     * Until we can trigger a bus error exception through KVM lets just ignore
     * the access.
     */
    if (kvm_enabled()) {
        return;
    }

    if (is_exec) {
        raise_exception(env, EXCP_IBE);
    } else {
        raise_exception(env, EXCP_DBE);
    }
}

#ifdef CONFIG_MIPS_LOG_INSTR

/*
 * Print changed kernel/user/debug mode.
 */
static const char* mips_cpu_get_changed_mode(CPUMIPSState *env)
{
    const char *kernel0, *kernel1, *mode;

#if defined(TARGET_MIPS64)
    if (env->CP0_Status & (1 << CP0St_KX)) {
        kernel0 = "Kernel mode (ERL=0, KX=1)";
        kernel1 = "Kernel mode (ERL=1, KX=1)";
    } else {
        kernel0 = "Kernel mode (ERL=0, KX=0)";
        kernel1 = "Kernel mode (ERL=1, KX=0)";
    }
#else
    kernel0 = "Kernel mode (ERL=0)";
    kernel1 = "Kernel mode (ERL=1)";
#endif

    if (env->CP0_Debug & (1 << CP0DB_DM)) {
        mode = "Debug mode";
    } else if (env->CP0_Status & (1 << CP0St_ERL)) {
        mode = kernel1;
    } else if (env->CP0_Status & (1 << CP0St_EXL)) {
        mode = kernel0;
    } else {
        switch (extract32(env->CP0_Status, CP0St_KSU, 2)) {
        case 0:  mode = kernel0;           break;
        case 1:  mode = "Supervisor mode"; break;
        default: mode = TRACE_MODE_USER;   break;
        }
    }
    return mode;
}

/*
 * Names of coprocessor 0 registers.
 */
static const char *cop0_name[32*8] = {
/*0*/   "Index",        "MVPControl",   "MVPConf0",     "MVPConf1",
        0,              0,              0,              0,
/*1*/   "Random",       "VPEControl",   "VPEConf0",     "VPEConf1",
        "YQMask",       "VPESchedule",  "VPEScheFBack", "VPEOpt",
/*2*/   "EntryLo0",     "TCStatus",     "TCBind",       "TCRestart",
        "TCHalt",       "TCContext",    "TCSchedule",   "TCScheFBack",
/*3*/   "EntryLo1",     0,              0,              0,
        0,              0,              0,              "TCOpt",
/*4*/   "Context",      "ContextConfig","UserLocal",    "XContextConfig",
        0,              0,              0,              0,
/*5*/   "PageMask",     "PageGrain",    "SegCtl0",      "SegCtl1",
        "SegCtl2",      0,              0,              0,
/*6*/   "Wired",        "SRSConf0",     "SRSConf1",     "SRSConf2",
        "SRSConf3",     "SRSConf4",     0,              0,
/*7*/   "HWREna",       0,              0,              0,
        0,              0,              0,              0,
/*8*/   "BadVAddr",     "BadInstr",     "BadInstrP",    0,
        0,              0,              0,              0,
/*9*/   "Count",        0,              0,              0,
        0,              0,              0,              0,
/*10*/  "EntryHi",      0,              0,              0,
        0,              "MSAAccess",    "MSASave",      "MSARequest",
/*11*/  "Compare",      0,              0,              0,
        0,              0,              0,              0,
/*12*/  "Status",       "IntCtl",       "SRSCtl",       "SRSMap",
        "ViewIPL",      "SRSMap2",      0,              0,
/*13*/  "Cause",        0,              0,              0,
        "ViewRIPL",     "NestedExc",    0,              0,
/*14*/  "EPC",          0,              "NestedEPC",    0,
        0,              0,              0,              0,
/*15*/  "PRId",         "EBase",        "CDMMBase",     "CMGCRBase",
        0,              0,              0,              0,
/*16*/  "Config",       "Config1",      "Config2",      "Config3",
        "Config4",      "Config5",      "Config6",      "Config7",
/*17*/  "LLAddr",       0,              0,              0,
        0,              0,              0,              0,
/*18*/  "WatchLo",      "WatchLo1",     "WatchLo2",     "WatchLo3",
        "WatchLo4",     "WatchLo5",     "WatchLo6",     "WatchLo7",
/*19*/  "WatchHi",      "WatchHi1",     "WatchHi2",     "WatchHi3",
        "WatchHi4",     "WatchHi5",     "WatchHi6",     "WatchHi7",
/*20*/  "XContext",     0,              0,              0,
        0,              0,              0,              0,
/*21*/  0,              0,              0,              0,
        0,              0,              0,              0,
/*22*/  0,              0,              0,              0,
        0,              0,              0,              0,
/*23*/  "Debug",        "TraceControl", "TraceControl2","UserTraceData",
        "TraceIBPC",    "TraceDBPC",    "Debug2",       0,
/*24*/  "DEPC",         0,              "TraceControl3","UserTraceData2",
        0,              0,              0,              0,
/*25*/  "PerfCnt",      "PerfCnt1",     "PerfCnt2",     "PerfCnt3",
        "PerfCnt4",     "PerfCnt5",     "PerfCnt6",     "PerfCnt7",
/*26*/  "ErrCtl",       0,              0,              0,
        0,              0,              0,              0,
/*27*/  "CacheErr",     0,              0,              0,
        0,              0,              0,              0,
/*28*/  "ITagLo",       "IDataLo",      "DTagLo",       "DDataLo",
        "L23TagLo",     "L23DataLo",    0,              0,
/*29*/  "ITagHi",       "IDataHi",      "DTagHi",       0,
        0,              "L23DataHi",    0,              0,
/*30*/  "ErrorEPC",     0,              0,              0,
        0,              0,              0,              0,
/*31*/  "DESAVE",       0,              "KScratch1",    "KScratch2",
        "KScratch3",    "KScratch4",    "KScratch5",    "KScratch6",
};

/*
 * Print changed values of COP0 registers.
 */
static void dump_changed_cop0_reg(CPUMIPSState *env, int idx,
        target_ulong value)
{
    if (value != env->last_cop0[idx]) {
        env->last_cop0[idx] = value;
        if (cop0_name[idx])
            fprintf(qemu_logfile, "    Write %s = " TARGET_FMT_lx "\n",
                    cop0_name[idx], value);
        else
            fprintf(qemu_logfile, "    Write (idx=%d) = " TARGET_FMT_lx "\n",
                    idx, value);

    }
}

/*
 * Print changed values of COP0 registers.
 */
static void dump_changed_cop0(CPUMIPSState *env)
{
    dump_changed_cop0_reg(env, 0*8 + 0, env->CP0_Index);
    if (env->CP0_Config3 & (1 << CP0C3_MT)) {
        dump_changed_cop0_reg(env, 0*8 + 1, env->mvp->CP0_MVPControl);
        dump_changed_cop0_reg(env, 0*8 + 2, env->mvp->CP0_MVPConf0);
        dump_changed_cop0_reg(env, 0*8 + 3, env->mvp->CP0_MVPConf1);

        dump_changed_cop0_reg(env, 1*8 + 1, env->CP0_VPEControl);
        dump_changed_cop0_reg(env, 1*8 + 2, env->CP0_VPEConf0);
        dump_changed_cop0_reg(env, 1*8 + 3, env->CP0_VPEConf1);
        dump_changed_cop0_reg(env, 1*8 + 4, env->CP0_YQMask);
        dump_changed_cop0_reg(env, 1*8 + 5, env->CP0_VPESchedule);
        dump_changed_cop0_reg(env, 1*8 + 6, env->CP0_VPEScheFBack);
        dump_changed_cop0_reg(env, 1*8 + 7, env->CP0_VPEOpt);
    }

    dump_changed_cop0_reg(env, 2*8 + 0, env->CP0_EntryLo0);
    if (env->CP0_Config3 & (1 << CP0C3_MT)) {
        dump_changed_cop0_reg(env, 2*8 + 1, env->active_tc.CP0_TCStatus);
        dump_changed_cop0_reg(env, 2*8 + 2, env->active_tc.CP0_TCBind);
        dump_changed_cop0_reg(env, 2*8 + 3, env->active_tc.PC);
        dump_changed_cop0_reg(env, 2*8 + 4, env->active_tc.CP0_TCHalt);
        dump_changed_cop0_reg(env, 2*8 + 5, env->active_tc.CP0_TCContext);
        dump_changed_cop0_reg(env, 2*8 + 6, env->active_tc.CP0_TCSchedule);
        dump_changed_cop0_reg(env, 2*8 + 7, env->active_tc.CP0_TCScheFBack);
    }

    dump_changed_cop0_reg(env, 3*8 + 0, env->CP0_EntryLo1);

    dump_changed_cop0_reg(env, 4*8 + 0, env->CP0_Context);
    /* 4/1 not implemented - ContextConfig */
    dump_changed_cop0_reg(env, 4*8 + 2, env->active_tc.CP0_UserLocal);
    /* 4/3 not implemented - XContextConfig */

    dump_changed_cop0_reg(env, 5*8 + 0, env->CP0_PageMask);
    dump_changed_cop0_reg(env, 5*8 + 1, env->CP0_PageGrain);

    dump_changed_cop0_reg(env, 6*8 + 0, env->CP0_Wired);
    dump_changed_cop0_reg(env, 6*8 + 1, env->CP0_SRSConf0);
    dump_changed_cop0_reg(env, 6*8 + 2, env->CP0_SRSConf1);
    dump_changed_cop0_reg(env, 6*8 + 3, env->CP0_SRSConf2);
    dump_changed_cop0_reg(env, 6*8 + 4, env->CP0_SRSConf3);
    dump_changed_cop0_reg(env, 6*8 + 5, env->CP0_SRSConf4);

    dump_changed_cop0_reg(env, 7*8 + 0, env->CP0_HWREna);

    dump_changed_cop0_reg(env, 8*8 + 0, env->CP0_BadVAddr);
    if (env->CP0_Config3 & (1 << CP0C3_BI))
        dump_changed_cop0_reg(env, 8*8 + 1, env->CP0_BadInstr);
    if (env->CP0_Config3 & (1 << CP0C3_BP))
        dump_changed_cop0_reg(env, 8*8 + 2, env->CP0_BadInstrP);

    dump_changed_cop0_reg(env, 10*8 + 0, env->CP0_EntryHi);

    dump_changed_cop0_reg(env, 11*8 + 0, env->CP0_Compare);

    dump_changed_cop0_reg(env, 12*8 + 0, env->CP0_Status);
    dump_changed_cop0_reg(env, 12*8 + 1, env->CP0_IntCtl);
    dump_changed_cop0_reg(env, 12*8 + 2, env->CP0_SRSCtl);
    dump_changed_cop0_reg(env, 12*8 + 3, env->CP0_SRSMap);

    dump_changed_cop0_reg(env, 13*8 + 0, env->CP0_Cause);

    dump_changed_cop0_reg(env, 14*8 + 0, get_CP0_EPC(env));

    dump_changed_cop0_reg(env, 15*8 + 0, env->CP0_PRid);
    dump_changed_cop0_reg(env, 15*8 + 1, env->CP0_EBase);

    dump_changed_cop0_reg(env, 16*8 + 0, env->CP0_Config0);
    dump_changed_cop0_reg(env, 16*8 + 1, env->CP0_Config1);
    dump_changed_cop0_reg(env, 16*8 + 2, env->CP0_Config2);
    dump_changed_cop0_reg(env, 16*8 + 3, env->CP0_Config3);
    dump_changed_cop0_reg(env, 16*8 + 4, env->CP0_Config4);
    dump_changed_cop0_reg(env, 16*8 + 5, env->CP0_Config5);
    dump_changed_cop0_reg(env, 16*8 + 6, env->CP0_Config6);
    dump_changed_cop0_reg(env, 16*8 + 7, env->CP0_Config7);

    dump_changed_cop0_reg(env, 17*8 + 0, env->lladdr >> env->CP0_LLAddr_shift);

    dump_changed_cop0_reg(env, 18*8 + 0, env->CP0_WatchLo[0]);
    dump_changed_cop0_reg(env, 18*8 + 1, env->CP0_WatchLo[1]);
    dump_changed_cop0_reg(env, 18*8 + 2, env->CP0_WatchLo[2]);
    dump_changed_cop0_reg(env, 18*8 + 3, env->CP0_WatchLo[3]);
    dump_changed_cop0_reg(env, 18*8 + 4, env->CP0_WatchLo[4]);
    dump_changed_cop0_reg(env, 18*8 + 5, env->CP0_WatchLo[5]);
    dump_changed_cop0_reg(env, 18*8 + 6, env->CP0_WatchLo[6]);
    dump_changed_cop0_reg(env, 18*8 + 7, env->CP0_WatchLo[7]);

    dump_changed_cop0_reg(env, 19*8 + 0, env->CP0_WatchHi[0]);
    dump_changed_cop0_reg(env, 19*8 + 1, env->CP0_WatchHi[1]);
    dump_changed_cop0_reg(env, 19*8 + 2, env->CP0_WatchHi[2]);
    dump_changed_cop0_reg(env, 19*8 + 3, env->CP0_WatchHi[3]);
    dump_changed_cop0_reg(env, 19*8 + 4, env->CP0_WatchHi[4]);
    dump_changed_cop0_reg(env, 19*8 + 5, env->CP0_WatchHi[5]);
    dump_changed_cop0_reg(env, 19*8 + 6, env->CP0_WatchHi[6]);
    dump_changed_cop0_reg(env, 19*8 + 7, env->CP0_WatchHi[7]);

#if defined(TARGET_MIPS64)
    dump_changed_cop0_reg(env, 20*8 + 0, env->CP0_XContext);
#endif

    dump_changed_cop0_reg(env, 21*8 + 0, env->CP0_Framemask);

    /* 22/x not defined */

    dump_changed_cop0_reg(env, 23*8 + 0, helper_mfc0_debug(env));

    dump_changed_cop0_reg(env, 24*8 + 0, env->CP0_DEPC);

    dump_changed_cop0_reg(env, 25*8 + 0, env->CP0_Performance0);

    /* 26/0 - ErrCtl */
    dump_changed_cop0_reg(env, 25*8 + 0, env->CP0_ErrCtl);

    /* 27/0 not implemented - CacheErr */

    dump_changed_cop0_reg(env, 28*8 + 0, env->CP0_TagLo);
    dump_changed_cop0_reg(env, 28*8 + 1, env->CP0_DataLo);

    dump_changed_cop0_reg(env, 29*8 + 0, env->CP0_TagHi);
    dump_changed_cop0_reg(env, 29*8 + 1, env->CP0_DataHi);

    dump_changed_cop0_reg(env, 30*8 + 0, get_CP0_ErrorEPC(env));

    dump_changed_cop0_reg(env, 31*8 + 0, env->CP0_DESAVE);
    dump_changed_cop0_reg(env, 31*8 + 2, env->CP0_KScratch[0]);
    dump_changed_cop0_reg(env, 31*8 + 3, env->CP0_KScratch[1]);
    dump_changed_cop0_reg(env, 31*8 + 4, env->CP0_KScratch[2]);
    dump_changed_cop0_reg(env, 31*8 + 5, env->CP0_KScratch[3]);
    dump_changed_cop0_reg(env, 31*8 + 6, env->CP0_KScratch[4]);
    dump_changed_cop0_reg(env, 31*8 + 7, env->CP0_KScratch[5]);
}
#endif /* TARGET_CHERI */
#endif /* !CONFIG_USER_ONLY */

#ifdef CONFIG_MIPS_LOG_INSTR

/*
 * Print changed values of GPR, HI/LO and DSPControl registers.
 */
static void dump_changed_regs(CPUMIPSState *env)
{
    TCState *cur = &env->active_tc;

#ifndef TARGET_MIPS64
    static const char * const gpr_name[32] =
    {
      "zero", "at",   "v0",   "v1",   "a0",   "a1",   "a2",   "a3",
      "t0",   "t1",   "t2",   "t3",   "t4",   "t5",   "t6",   "t7",
      "s0",   "s1",   "s2",   "s3",   "s4",   "s5",   "s6",   "s7",
      "t8",   "t9",   "k0",   "k1",   "gp",   "sp",   "s8",   "ra"
    };
#else
    // Use n64 register names
    static const char * const gpr_name[32] =
    {
      "zero", "at",   "v0",   "v1",   "a0",   "a1",   "a2",   "a3",
      "a4",   "a5",   "a6",   "a7",   "t0",   "t1",   "t2",   "t3",
      "s0",   "s1",   "s2",   "s3",   "s4",   "s5",   "s6",   "s7",
      "t8",   "t9",   "k0",   "k1",   "gp",   "sp",   "s8",   "ra"
    };
#endif

    int i;

    for (i=1; i<32; i++) {
        if (cur->gpr[i] != env->last_gpr[i]) {
            env->last_gpr[i] = cur->gpr[i];
            cvtrace_dump_gpr(&env->cvtrace, cur->gpr[i]);
            if (qemu_loglevel_mask(CPU_LOG_INSTR)) {
                fprintf(qemu_logfile, "    Write %s = " TARGET_FMT_lx "\n",
                        gpr_name[i], cur->gpr[i]);
            }
        }
    }
#ifdef TARGET_CHERI
    dump_changed_cop2(env, cur);
#endif
}


static void update_tracing_on_mode_change(CPUMIPSState *env, const char* new_mode)
{
    if (!env->user_only_tracing_enabled) {
            // Handle cases where QEMU was started with -d user-instr
        if (qemu_loglevel_mask(CPU_LOG_USER_ONLY)) {
            env->user_only_tracing_enabled = true;
            env->tracing_suspended = true;
        } else {
            return;
        }
    }
    if (IN_USERSPACE(env)) {
        assert(strcmp(new_mode, TRACE_MODE_USER) != 0);
        /* When changing from user mode to kernel mode disable tracing */
        user_trace_dbg("%s -> %s: 0x%lx ASID %lu -- switching off tracing \n",
            env->last_mode, new_mode, env->active_tc.PC, env->CP0_EntryHi & 0xFF);
        env->tracing_suspended = true;
        qemu_set_log(qemu_loglevel & ~cl_default_trace_format);
    } else if (strcmp(new_mode, TRACE_MODE_USER) == 0) {
        /* When changing back to user mode restore instruction tracing */
        assert(!IN_USERSPACE(env));
        if (env->trace_explicitly_disabled) {
            user_trace_dbg("Not turning on tracing on switch %s -> %s 0x%lx. "
                "Tracing was explicitly disabled, ASID=%lu\n",
                env->last_mode, new_mode, env->active_tc.PC, env->CP0_EntryHi & 0xFF);
        } else if (env->tracing_suspended) {
            qemu_set_log(qemu_loglevel | cl_default_trace_format);
            user_trace_dbg("%s -> %s 0x%lx ASID %lu -- switching on tracing\n",
                env->last_mode, new_mode, env->active_tc.PC, env->CP0_EntryHi & 0xFF);
            env->tracing_suspended = false;
        }
    }
}

/*
 * Print the changed processor state.
 */
void helper_dump_changed_state(CPUMIPSState *env)
{
    const char* new_mode = mips_cpu_get_changed_mode(env);
    /* Testing pointer equality is fine, it always points to the same constants */
    if (new_mode != env->last_mode) {
        update_tracing_on_mode_change(env, new_mode);
        env->last_mode = new_mode;
        qemu_log_mask(CPU_LOG_INSTR, "--- %s\n", new_mode);
    }

    if (qemu_loglevel_mask(CPU_LOG_INSTR | CPU_LOG_CVTRACE)) {
        /* Print changed state: GPR, Cap. */
        dump_changed_regs(env);
    }

    if (qemu_loglevel_mask(CPU_LOG_INSTR)) {
        /* Print change state: HI/LO COP0 (not included in CVTRACE) */
        dump_changed_cop0(env);
    }
}

enum {
    /* Load and stores */
    OPC_LDL      = (0x1A << 26),
    OPC_LDR      = (0x1B << 26),
    OPC_LB       = (0x20 << 26),
    OPC_LH       = (0x21 << 26),
    OPC_LWL      = (0x22 << 26),
    OPC_LW       = (0x23 << 26),
    OPC_LWPC     = OPC_LW | 0x5,
    OPC_LBU      = (0x24 << 26),
    OPC_LHU      = (0x25 << 26),
    OPC_LWR      = (0x26 << 26),
    OPC_LWU      = (0x27 << 26),
    OPC_SB       = (0x28 << 26),
    OPC_SH       = (0x29 << 26),
    OPC_SWL      = (0x2A << 26),
    OPC_SW       = (0x2B << 26),
    OPC_SDL      = (0x2C << 26),
    OPC_SDR      = (0x2D << 26),
    OPC_SWR      = (0x2E << 26),
    OPC_LL       = (0x30 << 26),

    OPC_LWC1     = (0x31 << 26),
    OPC_LDC1     = (0x35 << 26),
    OPC_SWC1     = (0x39 << 26),
    OPC_SDC1     = (0x3D << 26),

    OPC_LWXC1   = 0x00 | (0x13 << 26),
    OPC_LDXC1   = 0x01 | (0x13 << 26),
    OPC_LUXC1   = 0x05 | (0x13 << 26),
    OPC_SWXC1   = 0x08 | (0x13 << 26),
    OPC_SDXC1   = 0x09 | (0x13 << 26),
    OPC_SUXC1   = 0x0D | (0x13 << 26),

    OPC_CSCB     = (0x12 << 26) | (0x10 << 21) | (0x0),
    OPC_CSCH     = (0x12 << 26) | (0x10 << 21) | (0x1),
    OPC_CSCW     = (0x12 << 26) | (0x10 << 21) | (0x2),
    OPC_CSCD     = (0x12 << 26) | (0x10 << 21) | (0x3),

    OPC_CSCC     = (0x12 << 26) | (0x10 << 21) | (0x7),

    OPC_CLLB     = (0x12 << 26) | (0x10 << 21) | (0x8),
    OPC_CLLH     = (0x12 << 26) | (0x10 << 21) | (0x9),
    OPC_CLLW     = (0x12 << 26) | (0x10 << 21) | (0xa),
    OPC_CLLD     = (0x12 << 26) | (0x10 << 21) | (0xb),
    OPC_CLLBU    = (0x12 << 26) | (0x10 << 21) | (0xc),
    OPC_CLLHU    = (0x12 << 26) | (0x10 << 21) | (0xd),
    OPC_CLLWU    = (0x12 << 26) | (0x10 << 21) | (0xe),

    OPC_CLLC     = (0x12 << 26) | (0x10 << 21) | (0xf),

    OPC_CLOADTAGS = (0x12 << 26) | (0x00 << 21) | (0x3f) | (0x1e << 6),

    OPC_CLBU     = (0x32 << 26) | (0x0),
    OPC_CLHU     = (0x32 << 26) | (0x1),
    OPC_CLWU     = (0x32 << 26) | (0x2),
    OPC_CLDU     = (0x32 << 26) | (0x3),
    OPC_CLB      = (0x32 << 26) | (0x4),
    OPC_CLH      = (0x32 << 26) | (0x5),
    OPC_CLW      = (0x32 << 26) | (0x6),
    OPC_CLD      = (0x32 << 26) | (0x7),

    OPC_CLOADC   = (0x36 << 26),

    OPC_CSB      = (0x3A << 26) | (0x0),
    OPC_CSH      = (0x3A << 26) | (0x1),
    OPC_CSW      = (0x3A << 26) | (0x2),
    OPC_CSD      = (0x3A << 26) | (0x3),

    OPC_CSTOREC  = (0x3E << 26),

    OPC_LLD      = (0x34 << 26),
    OPC_LD       = (0x37 << 26),
    OPC_LDPC     = OPC_LD | 0x5,
    OPC_SC       = (0x38 << 26),
    OPC_SCD      = (0x3C << 26),
    OPC_SD       = (0x3F << 26),
};

/*
 * dump non-capability data to cvtrace entry
 */
static inline void cvtrace_dump_gpr_ldst(cvtrace_t *cvtrace, uint8_t version,
        uint64_t addr, uint64_t value)
{
    if (qemu_loglevel_mask(CPU_LOG_CVTRACE)) {
        cvtrace->version = version;
        cvtrace->val1 = tswap64(addr);
        cvtrace->val2 = tswap64(value);
    }
}
#define cvtrace_dump_gpr_load(trace, addr, val)          \
    cvtrace_dump_gpr_ldst(trace, CVT_LD_GPR, addr, val)
#define cvtrace_dump_gpr_store(trace, addr, val)         \
    cvtrace_dump_gpr_ldst(trace, CVT_ST_GPR, addr, val)

/*
 * Print the memory store to log file.
 */
void dump_store(CPUMIPSState *env, int opc, target_ulong addr,
        target_ulong value)
{

    if (likely(!(qemu_loglevel_mask(CPU_LOG_INSTR) |
                 qemu_loglevel_mask(CPU_LOG_CVTRACE))))
        return;
    if (qemu_loglevel_mask(CPU_LOG_CVTRACE)) {
        cvtrace_dump_gpr_store(&env->cvtrace, addr, value);
        return;
    }

    switch (opc) {
#if defined(TARGET_MIPS64)
    case OPC_SCD:
    case OPC_SD:
    case OPC_SDL: // FIXME: value printed is not correct for sdl!
    case OPC_SDR: // FIXME: value printed is not correct for sdr!

    case OPC_SDC1:
    case OPC_SDXC1:
    case OPC_SUXC1:

    case OPC_CSD:
    case OPC_CSTOREC:
    case OPC_CSCD:
        fprintf(qemu_logfile, "    Memory Write [" TARGET_FMT_lx "] = "
                TARGET_FMT_lx"\n", addr, value);
        break;
#endif
    case OPC_SC:
    case OPC_SW:
    case OPC_SWL: // FIXME: value printed is not correct for swl!
    case OPC_SWR: // FIXME: value printed is not correct for swr!

    case OPC_SWC1:
    case OPC_SWXC1:

    case OPC_CSW:
    case OPC_CSCW:
        fprintf(qemu_logfile, "    Memory Write [" TARGET_FMT_lx "] = %08x\n",
                addr, (uint32_t) value);
        break;
    case OPC_SH:

    case OPC_CSH:
    case OPC_CSCH:
        fprintf(qemu_logfile, "    Memory Write [" TARGET_FMT_lx "] = %04x\n",
                addr, (uint16_t) value);
        break;
    case OPC_SB:

    case OPC_CSB:
    case OPC_CSCB:
        fprintf(qemu_logfile, "    Memory Write [" TARGET_FMT_lx "] = %02x\n",
                addr, (uint8_t) value);
        break;
    default:
        fprintf(qemu_logfile, "    Memory op%u [" TARGET_FMT_lx "] = %08x\n",
                opc, addr, (uint32_t) value);
    }
}

/*
 * Print the memory load to log file.
 */
void helper_dump_load(CPUMIPSState *env, int opc, target_ulong addr,
        target_ulong value)
{
    if (opc == OPC_CLLD || opc == OPC_CLLWU || opc == OPC_CLLW ||
        opc == OPC_CLLHU || opc == OPC_CLLH || opc == OPC_CLLBU ||
        opc == OPC_CLLB) {
        env->lladdr = do_translate_address(env, addr, 0, GETPC());
        env->llval = value;
    }
    if (likely(!(qemu_loglevel_mask(CPU_LOG_INSTR) |
                 qemu_loglevel_mask(CPU_LOG_CVTRACE))))
        return;
    if (qemu_loglevel_mask(CPU_LOG_CVTRACE)) {
        cvtrace_dump_gpr_load(&env->cvtrace, addr, value);
        return;
    }

    switch (opc) {
#if defined(TARGET_MIPS64)
    case OPC_LD:
    case OPC_LDL:
    case OPC_LDR:
    case OPC_LDPC:

    case OPC_LDC1:
    case OPC_LDXC1:
    case OPC_LLD:
    case OPC_LUXC1:

    case OPC_CLD:
    case OPC_CLOADC:
    case OPC_CLLD:
        fprintf(qemu_logfile, "    Memory Read [" TARGET_FMT_lx "] = "
                TARGET_FMT_lx "\n", addr, value);
        break;
    case OPC_LWU:
#endif
    case OPC_LL:
    case OPC_LW:
    case OPC_LWPC:
    case OPC_LWL:
    case OPC_LWR:

    case OPC_LWC1:
    case OPC_LWXC1:

    case OPC_CLW:
    case OPC_CLWU:
    case OPC_CLLW:
    case OPC_CLLWU:
        fprintf(qemu_logfile, "    Memory Read [" TARGET_FMT_lx "] = %08x\n",
                addr, (uint32_t) value);
        break;
    case OPC_LH:
    case OPC_LHU:

    case OPC_CLH:
    case OPC_CLHU:
    case OPC_CLLH:
    case OPC_CLLHU:
        fprintf(qemu_logfile, "    Memory Read [" TARGET_FMT_lx "] = %04x\n",
                addr, (uint16_t) value);
        break;
    case OPC_LB:
    case OPC_LBU:

    case OPC_CLB:
    case OPC_CLBU:
    case OPC_CLLB:
    case OPC_CLLBU:
        fprintf(qemu_logfile, "    Memory Read [" TARGET_FMT_lx "] = %02x\n",
                addr, (uint8_t) value);
        break;
    }
}

void helper_dump_load32(CPUMIPSState *env, int opc, target_ulong addr,
        uint32_t value)
{

    helper_dump_load(env, opc, addr, (target_ulong)value);
}
#endif /* CONFIG_MIPS_LOG_INSTR */

/* Complex FPU operations which may need stack space. */

#define FLOAT_TWO32 make_float32(1 << 30)
#define FLOAT_TWO64 make_float64(1ULL << 62)

#define FP_TO_INT32_OVERFLOW 0x7fffffff
#define FP_TO_INT64_OVERFLOW 0x7fffffffffffffffULL

/* convert MIPS rounding mode in FCR31 to IEEE library */
unsigned int ieee_rm[] = {
    float_round_nearest_even,
    float_round_to_zero,
    float_round_up,
    float_round_down
};

target_ulong helper_cfc1(CPUMIPSState *env, uint32_t reg)
{
    target_ulong arg1 = 0;

    switch (reg) {
    case 0:
        arg1 = (int32_t)env->active_fpu.fcr0;
        break;
    case 1:
        /* UFR Support - Read Status FR */
        if (env->active_fpu.fcr0 & (1 << FCR0_UFRP)) {
            if (env->CP0_Config5 & (1 << CP0C5_UFR)) {
                arg1 = (int32_t)
                       ((env->CP0_Status & (1  << CP0St_FR)) >> CP0St_FR);
            } else {
                do_raise_exception(env, EXCP_RI, GETPC());
            }
        }
        break;
    case 5:
        /* FRE Support - read Config5.FRE bit */
        if (env->active_fpu.fcr0 & (1 << FCR0_FREP)) {
            if (env->CP0_Config5 & (1 << CP0C5_UFE)) {
                arg1 = (env->CP0_Config5 >> CP0C5_FRE) & 1;
            } else {
                helper_raise_exception(env, EXCP_RI);
            }
        }
        break;
    case 25:
        arg1 = ((env->active_fpu.fcr31 >> 24) & 0xfe) | ((env->active_fpu.fcr31 >> 23) & 0x1);
        break;
    case 26:
        arg1 = env->active_fpu.fcr31 & 0x0003f07c;
        break;
    case 28:
        arg1 = (env->active_fpu.fcr31 & 0x00000f83) | ((env->active_fpu.fcr31 >> 22) & 0x4);
        break;
    default:
        arg1 = (int32_t)env->active_fpu.fcr31;
        break;
    }

    return arg1;
}

void helper_ctc1(CPUMIPSState *env, target_ulong arg1, uint32_t fs, uint32_t rt)
{
    switch (fs) {
    case 1:
        /* UFR Alias - Reset Status FR */
        if (!((env->active_fpu.fcr0 & (1 << FCR0_UFRP)) && (rt == 0))) {
            return;
        }
        if (env->CP0_Config5 & (1 << CP0C5_UFR)) {
            env->CP0_Status &= ~(1 << CP0St_FR);
            compute_hflags(env);
        } else {
            do_raise_exception(env, EXCP_RI, GETPC());
        }
        break;
    case 4:
        /* UNFR Alias - Set Status FR */
        if (!((env->active_fpu.fcr0 & (1 << FCR0_UFRP)) && (rt == 0))) {
            return;
        }
        if (env->CP0_Config5 & (1 << CP0C5_UFR)) {
            env->CP0_Status |= (1 << CP0St_FR);
            compute_hflags(env);
        } else {
            do_raise_exception(env, EXCP_RI, GETPC());
        }
        break;
    case 5:
        /* FRE Support - clear Config5.FRE bit */
        if (!((env->active_fpu.fcr0 & (1 << FCR0_FREP)) && (rt == 0))) {
            return;
        }
        if (env->CP0_Config5 & (1 << CP0C5_UFE)) {
            env->CP0_Config5 &= ~(1 << CP0C5_FRE);
            compute_hflags(env);
        } else {
            helper_raise_exception(env, EXCP_RI);
        }
        break;
    case 6:
        /* FRE Support - set Config5.FRE bit */
        if (!((env->active_fpu.fcr0 & (1 << FCR0_FREP)) && (rt == 0))) {
            return;
        }
        if (env->CP0_Config5 & (1 << CP0C5_UFE)) {
            env->CP0_Config5 |= (1 << CP0C5_FRE);
            compute_hflags(env);
        } else {
            helper_raise_exception(env, EXCP_RI);
        }
        break;
    case 25:
        if ((env->insn_flags & ISA_MIPS32R6) || (arg1 & 0xffffff00)) {
            return;
        }
        env->active_fpu.fcr31 = (env->active_fpu.fcr31 & 0x017fffff) | ((arg1 & 0xfe) << 24) |
                     ((arg1 & 0x1) << 23);
        break;
    case 26:
        if (arg1 & 0x007c0000)
            return;
        env->active_fpu.fcr31 = (env->active_fpu.fcr31 & 0xfffc0f83) | (arg1 & 0x0003f07c);
        break;
    case 28:
        if (arg1 & 0x007c0000)
            return;
        env->active_fpu.fcr31 = (env->active_fpu.fcr31 & 0xfefff07c) | (arg1 & 0x00000f83) |
                     ((arg1 & 0x4) << 22);
        break;
    case 31:
        env->active_fpu.fcr31 = (arg1 & env->active_fpu.fcr31_rw_bitmask) |
               (env->active_fpu.fcr31 & ~(env->active_fpu.fcr31_rw_bitmask));
        break;
    default:
        if (env->insn_flags & ISA_MIPS32R6) {
            do_raise_exception(env, EXCP_RI, GETPC());
        }
        return;
    }
    restore_fp_status(env);
    set_float_exception_flags(0, &env->active_fpu.fp_status);
    if ((GET_FP_ENABLE(env->active_fpu.fcr31) | 0x20) & GET_FP_CAUSE(env->active_fpu.fcr31))
        do_raise_exception(env, EXCP_FPE, GETPC());
}

int ieee_ex_to_mips(int xcpt)
{
    int ret = 0;
    if (xcpt) {
        if (xcpt & float_flag_invalid) {
            ret |= FP_INVALID;
        }
        if (xcpt & float_flag_overflow) {
            ret |= FP_OVERFLOW;
        }
        if (xcpt & float_flag_underflow) {
            ret |= FP_UNDERFLOW;
        }
        if (xcpt & float_flag_divbyzero) {
            ret |= FP_DIV0;
        }
        if (xcpt & float_flag_inexact) {
            ret |= FP_INEXACT;
        }
    }
    return ret;
}

static inline void update_fcr31(CPUMIPSState *env, uintptr_t pc)
{
    int tmp = ieee_ex_to_mips(get_float_exception_flags(&env->active_fpu.fp_status));

    SET_FP_CAUSE(env->active_fpu.fcr31, tmp);

    if (tmp) {
        set_float_exception_flags(0, &env->active_fpu.fp_status);

        if (GET_FP_ENABLE(env->active_fpu.fcr31) & tmp) {
            do_raise_exception(env, EXCP_FPE, pc);
        } else {
            UPDATE_FP_FLAGS(env->active_fpu.fcr31, tmp);
        }
    }
}

/* Float support.
   Single precition routines have a "s" suffix, double precision a
   "d" suffix, 32bit integer "w", 64bit integer "l", paired single "ps",
   paired single lower "pl", paired single upper "pu".  */

/* unary operations, modifying fp status  */
uint64_t helper_float_sqrt_d(CPUMIPSState *env, uint64_t fdt0)
{
    fdt0 = float64_sqrt(fdt0, &env->active_fpu.fp_status);
    update_fcr31(env, GETPC());
    return fdt0;
}

uint32_t helper_float_sqrt_s(CPUMIPSState *env, uint32_t fst0)
{
    fst0 = float32_sqrt(fst0, &env->active_fpu.fp_status);
    update_fcr31(env, GETPC());
    return fst0;
}

uint64_t helper_float_cvtd_s(CPUMIPSState *env, uint32_t fst0)
{
    uint64_t fdt2;

    fdt2 = float32_to_float64(fst0, &env->active_fpu.fp_status);
    update_fcr31(env, GETPC());
    return fdt2;
}

uint64_t helper_float_cvtd_w(CPUMIPSState *env, uint32_t wt0)
{
    uint64_t fdt2;

    fdt2 = int32_to_float64(wt0, &env->active_fpu.fp_status);
    update_fcr31(env, GETPC());
    return fdt2;
}

uint64_t helper_float_cvtd_l(CPUMIPSState *env, uint64_t dt0)
{
    uint64_t fdt2;

    fdt2 = int64_to_float64(dt0, &env->active_fpu.fp_status);
    update_fcr31(env, GETPC());
    return fdt2;
}

uint64_t helper_float_cvt_l_d(CPUMIPSState *env, uint64_t fdt0)
{
    uint64_t dt2;

    dt2 = float64_to_int64(fdt0, &env->active_fpu.fp_status);
    if (get_float_exception_flags(&env->active_fpu.fp_status)
        & (float_flag_invalid | float_flag_overflow)) {
        dt2 = FP_TO_INT64_OVERFLOW;
    }
    update_fcr31(env, GETPC());
    return dt2;
}

uint64_t helper_float_cvt_l_s(CPUMIPSState *env, uint32_t fst0)
{
    uint64_t dt2;

    dt2 = float32_to_int64(fst0, &env->active_fpu.fp_status);
    if (get_float_exception_flags(&env->active_fpu.fp_status)
        & (float_flag_invalid | float_flag_overflow)) {
        dt2 = FP_TO_INT64_OVERFLOW;
    }
    update_fcr31(env, GETPC());
    return dt2;
}

uint64_t helper_float_cvtps_pw(CPUMIPSState *env, uint64_t dt0)
{
    uint32_t fst2;
    uint32_t fsth2;

    fst2 = int32_to_float32(dt0 & 0XFFFFFFFF, &env->active_fpu.fp_status);
    fsth2 = int32_to_float32(dt0 >> 32, &env->active_fpu.fp_status);
    update_fcr31(env, GETPC());
    return ((uint64_t)fsth2 << 32) | fst2;
}

uint64_t helper_float_cvtpw_ps(CPUMIPSState *env, uint64_t fdt0)
{
    uint32_t wt2;
    uint32_t wth2;
    int excp, excph;

    wt2 = float32_to_int32(fdt0 & 0XFFFFFFFF, &env->active_fpu.fp_status);
    excp = get_float_exception_flags(&env->active_fpu.fp_status);
    if (excp & (float_flag_overflow | float_flag_invalid)) {
        wt2 = FP_TO_INT32_OVERFLOW;
    }

    set_float_exception_flags(0, &env->active_fpu.fp_status);
    wth2 = float32_to_int32(fdt0 >> 32, &env->active_fpu.fp_status);
    excph = get_float_exception_flags(&env->active_fpu.fp_status);
    if (excph & (float_flag_overflow | float_flag_invalid)) {
        wth2 = FP_TO_INT32_OVERFLOW;
    }

    set_float_exception_flags(excp | excph, &env->active_fpu.fp_status);
    update_fcr31(env, GETPC());

    return ((uint64_t)wth2 << 32) | wt2;
}

uint32_t helper_float_cvts_d(CPUMIPSState *env, uint64_t fdt0)
{
    uint32_t fst2;

    fst2 = float64_to_float32(fdt0, &env->active_fpu.fp_status);
    update_fcr31(env, GETPC());
    return fst2;
}

uint32_t helper_float_cvts_w(CPUMIPSState *env, uint32_t wt0)
{
    uint32_t fst2;

    fst2 = int32_to_float32(wt0, &env->active_fpu.fp_status);
    update_fcr31(env, GETPC());
    return fst2;
}

uint32_t helper_float_cvts_l(CPUMIPSState *env, uint64_t dt0)
{
    uint32_t fst2;

    fst2 = int64_to_float32(dt0, &env->active_fpu.fp_status);
    update_fcr31(env, GETPC());
    return fst2;
}

uint32_t helper_float_cvts_pl(CPUMIPSState *env, uint32_t wt0)
{
    uint32_t wt2;

    wt2 = wt0;
    update_fcr31(env, GETPC());
    return wt2;
}

uint32_t helper_float_cvts_pu(CPUMIPSState *env, uint32_t wth0)
{
    uint32_t wt2;

    wt2 = wth0;
    update_fcr31(env, GETPC());
    return wt2;
}

uint32_t helper_float_cvt_w_s(CPUMIPSState *env, uint32_t fst0)
{
    uint32_t wt2;

    wt2 = float32_to_int32(fst0, &env->active_fpu.fp_status);
    if (get_float_exception_flags(&env->active_fpu.fp_status)
        & (float_flag_invalid | float_flag_overflow)) {
        wt2 = FP_TO_INT32_OVERFLOW;
    }
    update_fcr31(env, GETPC());
    return wt2;
}

uint32_t helper_float_cvt_w_d(CPUMIPSState *env, uint64_t fdt0)
{
    uint32_t wt2;

    wt2 = float64_to_int32(fdt0, &env->active_fpu.fp_status);
    if (get_float_exception_flags(&env->active_fpu.fp_status)
        & (float_flag_invalid | float_flag_overflow)) {
        wt2 = FP_TO_INT32_OVERFLOW;
    }
    update_fcr31(env, GETPC());
    return wt2;
}

uint64_t helper_float_round_l_d(CPUMIPSState *env, uint64_t fdt0)
{
    uint64_t dt2;

    set_float_rounding_mode(float_round_nearest_even, &env->active_fpu.fp_status);
    dt2 = float64_to_int64(fdt0, &env->active_fpu.fp_status);
    restore_rounding_mode(env);
    if (get_float_exception_flags(&env->active_fpu.fp_status)
        & (float_flag_invalid | float_flag_overflow)) {
        dt2 = FP_TO_INT64_OVERFLOW;
    }
    update_fcr31(env, GETPC());
    return dt2;
}

uint64_t helper_float_round_l_s(CPUMIPSState *env, uint32_t fst0)
{
    uint64_t dt2;

    set_float_rounding_mode(float_round_nearest_even, &env->active_fpu.fp_status);
    dt2 = float32_to_int64(fst0, &env->active_fpu.fp_status);
    restore_rounding_mode(env);
    if (get_float_exception_flags(&env->active_fpu.fp_status)
        & (float_flag_invalid | float_flag_overflow)) {
        dt2 = FP_TO_INT64_OVERFLOW;
    }
    update_fcr31(env, GETPC());
    return dt2;
}

uint32_t helper_float_round_w_d(CPUMIPSState *env, uint64_t fdt0)
{
    uint32_t wt2;

    set_float_rounding_mode(float_round_nearest_even, &env->active_fpu.fp_status);
    wt2 = float64_to_int32(fdt0, &env->active_fpu.fp_status);
    restore_rounding_mode(env);
    if (get_float_exception_flags(&env->active_fpu.fp_status)
        & (float_flag_invalid | float_flag_overflow)) {
        wt2 = FP_TO_INT32_OVERFLOW;
    }
    update_fcr31(env, GETPC());
    return wt2;
}

uint32_t helper_float_round_w_s(CPUMIPSState *env, uint32_t fst0)
{
    uint32_t wt2;

    set_float_rounding_mode(float_round_nearest_even, &env->active_fpu.fp_status);
    wt2 = float32_to_int32(fst0, &env->active_fpu.fp_status);
    restore_rounding_mode(env);
    if (get_float_exception_flags(&env->active_fpu.fp_status)
        & (float_flag_invalid | float_flag_overflow)) {
        wt2 = FP_TO_INT32_OVERFLOW;
    }
    update_fcr31(env, GETPC());
    return wt2;
}

uint64_t helper_float_trunc_l_d(CPUMIPSState *env, uint64_t fdt0)
{
    uint64_t dt2;

    dt2 = float64_to_int64_round_to_zero(fdt0, &env->active_fpu.fp_status);
    if (get_float_exception_flags(&env->active_fpu.fp_status)
        & (float_flag_invalid | float_flag_overflow)) {
        dt2 = FP_TO_INT64_OVERFLOW;
    }
    update_fcr31(env, GETPC());
    return dt2;
}

uint64_t helper_float_trunc_l_s(CPUMIPSState *env, uint32_t fst0)
{
    uint64_t dt2;

    dt2 = float32_to_int64_round_to_zero(fst0, &env->active_fpu.fp_status);
    if (get_float_exception_flags(&env->active_fpu.fp_status)
        & (float_flag_invalid | float_flag_overflow)) {
        dt2 = FP_TO_INT64_OVERFLOW;
    }
    update_fcr31(env, GETPC());
    return dt2;
}

uint32_t helper_float_trunc_w_d(CPUMIPSState *env, uint64_t fdt0)
{
    uint32_t wt2;

    wt2 = float64_to_int32_round_to_zero(fdt0, &env->active_fpu.fp_status);
    if (get_float_exception_flags(&env->active_fpu.fp_status)
        & (float_flag_invalid | float_flag_overflow)) {
        wt2 = FP_TO_INT32_OVERFLOW;
    }
    update_fcr31(env, GETPC());
    return wt2;
}

uint32_t helper_float_trunc_w_s(CPUMIPSState *env, uint32_t fst0)
{
    uint32_t wt2;

    wt2 = float32_to_int32_round_to_zero(fst0, &env->active_fpu.fp_status);
    if (get_float_exception_flags(&env->active_fpu.fp_status)
        & (float_flag_invalid | float_flag_overflow)) {
        wt2 = FP_TO_INT32_OVERFLOW;
    }
    update_fcr31(env, GETPC());
    return wt2;
}

uint64_t helper_float_ceil_l_d(CPUMIPSState *env, uint64_t fdt0)
{
    uint64_t dt2;

    set_float_rounding_mode(float_round_up, &env->active_fpu.fp_status);
    dt2 = float64_to_int64(fdt0, &env->active_fpu.fp_status);
    restore_rounding_mode(env);
    if (get_float_exception_flags(&env->active_fpu.fp_status)
        & (float_flag_invalid | float_flag_overflow)) {
        dt2 = FP_TO_INT64_OVERFLOW;
    }
    update_fcr31(env, GETPC());
    return dt2;
}

uint64_t helper_float_ceil_l_s(CPUMIPSState *env, uint32_t fst0)
{
    uint64_t dt2;

    set_float_rounding_mode(float_round_up, &env->active_fpu.fp_status);
    dt2 = float32_to_int64(fst0, &env->active_fpu.fp_status);
    restore_rounding_mode(env);
    if (get_float_exception_flags(&env->active_fpu.fp_status)
        & (float_flag_invalid | float_flag_overflow)) {
        dt2 = FP_TO_INT64_OVERFLOW;
    }
    update_fcr31(env, GETPC());
    return dt2;
}

uint32_t helper_float_ceil_w_d(CPUMIPSState *env, uint64_t fdt0)
{
    uint32_t wt2;

    set_float_rounding_mode(float_round_up, &env->active_fpu.fp_status);
    wt2 = float64_to_int32(fdt0, &env->active_fpu.fp_status);
    restore_rounding_mode(env);
    if (get_float_exception_flags(&env->active_fpu.fp_status)
        & (float_flag_invalid | float_flag_overflow)) {
        wt2 = FP_TO_INT32_OVERFLOW;
    }
    update_fcr31(env, GETPC());
    return wt2;
}

uint32_t helper_float_ceil_w_s(CPUMIPSState *env, uint32_t fst0)
{
    uint32_t wt2;

    set_float_rounding_mode(float_round_up, &env->active_fpu.fp_status);
    wt2 = float32_to_int32(fst0, &env->active_fpu.fp_status);
    restore_rounding_mode(env);
    if (get_float_exception_flags(&env->active_fpu.fp_status)
        & (float_flag_invalid | float_flag_overflow)) {
        wt2 = FP_TO_INT32_OVERFLOW;
    }
    update_fcr31(env, GETPC());
    return wt2;
}

uint64_t helper_float_floor_l_d(CPUMIPSState *env, uint64_t fdt0)
{
    uint64_t dt2;

    set_float_rounding_mode(float_round_down, &env->active_fpu.fp_status);
    dt2 = float64_to_int64(fdt0, &env->active_fpu.fp_status);
    restore_rounding_mode(env);
    if (get_float_exception_flags(&env->active_fpu.fp_status)
        & (float_flag_invalid | float_flag_overflow)) {
        dt2 = FP_TO_INT64_OVERFLOW;
    }
    update_fcr31(env, GETPC());
    return dt2;
}

uint64_t helper_float_floor_l_s(CPUMIPSState *env, uint32_t fst0)
{
    uint64_t dt2;

    set_float_rounding_mode(float_round_down, &env->active_fpu.fp_status);
    dt2 = float32_to_int64(fst0, &env->active_fpu.fp_status);
    restore_rounding_mode(env);
    if (get_float_exception_flags(&env->active_fpu.fp_status)
        & (float_flag_invalid | float_flag_overflow)) {
        dt2 = FP_TO_INT64_OVERFLOW;
    }
    update_fcr31(env, GETPC());
    return dt2;
}

uint32_t helper_float_floor_w_d(CPUMIPSState *env, uint64_t fdt0)
{
    uint32_t wt2;

    set_float_rounding_mode(float_round_down, &env->active_fpu.fp_status);
    wt2 = float64_to_int32(fdt0, &env->active_fpu.fp_status);
    restore_rounding_mode(env);
    if (get_float_exception_flags(&env->active_fpu.fp_status)
        & (float_flag_invalid | float_flag_overflow)) {
        wt2 = FP_TO_INT32_OVERFLOW;
    }
    update_fcr31(env, GETPC());
    return wt2;
}

uint32_t helper_float_floor_w_s(CPUMIPSState *env, uint32_t fst0)
{
    uint32_t wt2;

    set_float_rounding_mode(float_round_down, &env->active_fpu.fp_status);
    wt2 = float32_to_int32(fst0, &env->active_fpu.fp_status);
    restore_rounding_mode(env);
    if (get_float_exception_flags(&env->active_fpu.fp_status)
        & (float_flag_invalid | float_flag_overflow)) {
        wt2 = FP_TO_INT32_OVERFLOW;
    }
    update_fcr31(env, GETPC());
    return wt2;
}

uint64_t helper_float_cvt_2008_l_d(CPUMIPSState *env, uint64_t fdt0)
{
    uint64_t dt2;

    dt2 = float64_to_int64(fdt0, &env->active_fpu.fp_status);
    if (get_float_exception_flags(&env->active_fpu.fp_status)
            & float_flag_invalid) {
        if (float64_is_any_nan(fdt0)) {
            dt2 = 0;
        }
    }
    update_fcr31(env, GETPC());
    return dt2;
}

uint64_t helper_float_cvt_2008_l_s(CPUMIPSState *env, uint32_t fst0)
{
    uint64_t dt2;

    dt2 = float32_to_int64(fst0, &env->active_fpu.fp_status);
    if (get_float_exception_flags(&env->active_fpu.fp_status)
            & float_flag_invalid) {
        if (float32_is_any_nan(fst0)) {
            dt2 = 0;
        }
    }
    update_fcr31(env, GETPC());
    return dt2;
}

uint32_t helper_float_cvt_2008_w_d(CPUMIPSState *env, uint64_t fdt0)
{
    uint32_t wt2;

    wt2 = float64_to_int32(fdt0, &env->active_fpu.fp_status);
    if (get_float_exception_flags(&env->active_fpu.fp_status)
            & float_flag_invalid) {
        if (float64_is_any_nan(fdt0)) {
            wt2 = 0;
        }
    }
    update_fcr31(env, GETPC());
    return wt2;
}

uint32_t helper_float_cvt_2008_w_s(CPUMIPSState *env, uint32_t fst0)
{
    uint32_t wt2;

    wt2 = float32_to_int32(fst0, &env->active_fpu.fp_status);
    if (get_float_exception_flags(&env->active_fpu.fp_status)
            & float_flag_invalid) {
        if (float32_is_any_nan(fst0)) {
            wt2 = 0;
        }
    }
    update_fcr31(env, GETPC());
    return wt2;
}

uint64_t helper_float_round_2008_l_d(CPUMIPSState *env, uint64_t fdt0)
{
    uint64_t dt2;

    set_float_rounding_mode(float_round_nearest_even,
            &env->active_fpu.fp_status);
    dt2 = float64_to_int64(fdt0, &env->active_fpu.fp_status);
    restore_rounding_mode(env);
    if (get_float_exception_flags(&env->active_fpu.fp_status)
            & float_flag_invalid) {
        if (float64_is_any_nan(fdt0)) {
            dt2 = 0;
        }
    }
    update_fcr31(env, GETPC());
    return dt2;
}

uint64_t helper_float_round_2008_l_s(CPUMIPSState *env, uint32_t fst0)
{
    uint64_t dt2;

    set_float_rounding_mode(float_round_nearest_even,
            &env->active_fpu.fp_status);
    dt2 = float32_to_int64(fst0, &env->active_fpu.fp_status);
    restore_rounding_mode(env);
    if (get_float_exception_flags(&env->active_fpu.fp_status)
            & float_flag_invalid) {
        if (float32_is_any_nan(fst0)) {
            dt2 = 0;
        }
    }
    update_fcr31(env, GETPC());
    return dt2;
}

uint32_t helper_float_round_2008_w_d(CPUMIPSState *env, uint64_t fdt0)
{
    uint32_t wt2;

    set_float_rounding_mode(float_round_nearest_even,
            &env->active_fpu.fp_status);
    wt2 = float64_to_int32(fdt0, &env->active_fpu.fp_status);
    restore_rounding_mode(env);
    if (get_float_exception_flags(&env->active_fpu.fp_status)
            & float_flag_invalid) {
        if (float64_is_any_nan(fdt0)) {
            wt2 = 0;
        }
    }
    update_fcr31(env, GETPC());
    return wt2;
}

uint32_t helper_float_round_2008_w_s(CPUMIPSState *env, uint32_t fst0)
{
    uint32_t wt2;

    set_float_rounding_mode(float_round_nearest_even,
            &env->active_fpu.fp_status);
    wt2 = float32_to_int32(fst0, &env->active_fpu.fp_status);
    restore_rounding_mode(env);
    if (get_float_exception_flags(&env->active_fpu.fp_status)
            & float_flag_invalid) {
        if (float32_is_any_nan(fst0)) {
            wt2 = 0;
        }
    }
    update_fcr31(env, GETPC());
    return wt2;
}

uint64_t helper_float_trunc_2008_l_d(CPUMIPSState *env, uint64_t fdt0)
{
    uint64_t dt2;

    dt2 = float64_to_int64_round_to_zero(fdt0, &env->active_fpu.fp_status);
    if (get_float_exception_flags(&env->active_fpu.fp_status)
            & float_flag_invalid) {
        if (float64_is_any_nan(fdt0)) {
            dt2 = 0;
        }
    }
    update_fcr31(env, GETPC());
    return dt2;
}

uint64_t helper_float_trunc_2008_l_s(CPUMIPSState *env, uint32_t fst0)
{
    uint64_t dt2;

    dt2 = float32_to_int64_round_to_zero(fst0, &env->active_fpu.fp_status);
    if (get_float_exception_flags(&env->active_fpu.fp_status)
            & float_flag_invalid) {
        if (float32_is_any_nan(fst0)) {
            dt2 = 0;
        }
    }
    update_fcr31(env, GETPC());
    return dt2;
}

uint32_t helper_float_trunc_2008_w_d(CPUMIPSState *env, uint64_t fdt0)
{
    uint32_t wt2;

    wt2 = float64_to_int32_round_to_zero(fdt0, &env->active_fpu.fp_status);
    if (get_float_exception_flags(&env->active_fpu.fp_status)
            & float_flag_invalid) {
        if (float64_is_any_nan(fdt0)) {
            wt2 = 0;
        }
    }
    update_fcr31(env, GETPC());
    return wt2;
}

uint32_t helper_float_trunc_2008_w_s(CPUMIPSState *env, uint32_t fst0)
{
    uint32_t wt2;

    wt2 = float32_to_int32_round_to_zero(fst0, &env->active_fpu.fp_status);
    if (get_float_exception_flags(&env->active_fpu.fp_status)
            & float_flag_invalid) {
        if (float32_is_any_nan(fst0)) {
            wt2 = 0;
        }
    }
    update_fcr31(env, GETPC());
    return wt2;
}

uint64_t helper_float_ceil_2008_l_d(CPUMIPSState *env, uint64_t fdt0)
{
    uint64_t dt2;

    set_float_rounding_mode(float_round_up, &env->active_fpu.fp_status);
    dt2 = float64_to_int64(fdt0, &env->active_fpu.fp_status);
    restore_rounding_mode(env);
    if (get_float_exception_flags(&env->active_fpu.fp_status)
            & float_flag_invalid) {
        if (float64_is_any_nan(fdt0)) {
            dt2 = 0;
        }
    }
    update_fcr31(env, GETPC());
    return dt2;
}

uint64_t helper_float_ceil_2008_l_s(CPUMIPSState *env, uint32_t fst0)
{
    uint64_t dt2;

    set_float_rounding_mode(float_round_up, &env->active_fpu.fp_status);
    dt2 = float32_to_int64(fst0, &env->active_fpu.fp_status);
    restore_rounding_mode(env);
    if (get_float_exception_flags(&env->active_fpu.fp_status)
            & float_flag_invalid) {
        if (float32_is_any_nan(fst0)) {
            dt2 = 0;
        }
    }
    update_fcr31(env, GETPC());
    return dt2;
}

uint32_t helper_float_ceil_2008_w_d(CPUMIPSState *env, uint64_t fdt0)
{
    uint32_t wt2;

    set_float_rounding_mode(float_round_up, &env->active_fpu.fp_status);
    wt2 = float64_to_int32(fdt0, &env->active_fpu.fp_status);
    restore_rounding_mode(env);
    if (get_float_exception_flags(&env->active_fpu.fp_status)
            & float_flag_invalid) {
        if (float64_is_any_nan(fdt0)) {
            wt2 = 0;
        }
    }
    update_fcr31(env, GETPC());
    return wt2;
}

uint32_t helper_float_ceil_2008_w_s(CPUMIPSState *env, uint32_t fst0)
{
    uint32_t wt2;

    set_float_rounding_mode(float_round_up, &env->active_fpu.fp_status);
    wt2 = float32_to_int32(fst0, &env->active_fpu.fp_status);
    restore_rounding_mode(env);
    if (get_float_exception_flags(&env->active_fpu.fp_status)
            & float_flag_invalid) {
        if (float32_is_any_nan(fst0)) {
            wt2 = 0;
        }
    }
    update_fcr31(env, GETPC());
    return wt2;
}

uint64_t helper_float_floor_2008_l_d(CPUMIPSState *env, uint64_t fdt0)
{
    uint64_t dt2;

    set_float_rounding_mode(float_round_down, &env->active_fpu.fp_status);
    dt2 = float64_to_int64(fdt0, &env->active_fpu.fp_status);
    restore_rounding_mode(env);
    if (get_float_exception_flags(&env->active_fpu.fp_status)
            & float_flag_invalid) {
        if (float64_is_any_nan(fdt0)) {
            dt2 = 0;
        }
    }
    update_fcr31(env, GETPC());
    return dt2;
}

uint64_t helper_float_floor_2008_l_s(CPUMIPSState *env, uint32_t fst0)
{
    uint64_t dt2;

    set_float_rounding_mode(float_round_down, &env->active_fpu.fp_status);
    dt2 = float32_to_int64(fst0, &env->active_fpu.fp_status);
    restore_rounding_mode(env);
    if (get_float_exception_flags(&env->active_fpu.fp_status)
            & float_flag_invalid) {
        if (float32_is_any_nan(fst0)) {
            dt2 = 0;
        }
    }
    update_fcr31(env, GETPC());
    return dt2;
}

uint32_t helper_float_floor_2008_w_d(CPUMIPSState *env, uint64_t fdt0)
{
    uint32_t wt2;

    set_float_rounding_mode(float_round_down, &env->active_fpu.fp_status);
    wt2 = float64_to_int32(fdt0, &env->active_fpu.fp_status);
    restore_rounding_mode(env);
    if (get_float_exception_flags(&env->active_fpu.fp_status)
            & float_flag_invalid) {
        if (float64_is_any_nan(fdt0)) {
            wt2 = 0;
        }
    }
    update_fcr31(env, GETPC());
    return wt2;
}

uint32_t helper_float_floor_2008_w_s(CPUMIPSState *env, uint32_t fst0)
{
    uint32_t wt2;

    set_float_rounding_mode(float_round_down, &env->active_fpu.fp_status);
    wt2 = float32_to_int32(fst0, &env->active_fpu.fp_status);
    restore_rounding_mode(env);
    if (get_float_exception_flags(&env->active_fpu.fp_status)
            & float_flag_invalid) {
        if (float32_is_any_nan(fst0)) {
            wt2 = 0;
        }
    }
    update_fcr31(env, GETPC());
    return wt2;
}

/* unary operations, not modifying fp status  */
#define FLOAT_UNOP(name)                                       \
uint64_t helper_float_ ## name ## _d(uint64_t fdt0)                \
{                                                              \
    return float64_ ## name(fdt0);                             \
}                                                              \
uint32_t helper_float_ ## name ## _s(uint32_t fst0)                \
{                                                              \
    return float32_ ## name(fst0);                             \
}                                                              \
uint64_t helper_float_ ## name ## _ps(uint64_t fdt0)               \
{                                                              \
    uint32_t wt0;                                              \
    uint32_t wth0;                                             \
                                                               \
    wt0 = float32_ ## name(fdt0 & 0XFFFFFFFF);                 \
    wth0 = float32_ ## name(fdt0 >> 32);                       \
    return ((uint64_t)wth0 << 32) | wt0;                       \
}
FLOAT_UNOP(abs)
FLOAT_UNOP(chs)
#undef FLOAT_UNOP

/* MIPS specific unary operations */
uint64_t helper_float_recip_d(CPUMIPSState *env, uint64_t fdt0)
{
    uint64_t fdt2;

    fdt2 = float64_div(float64_one, fdt0, &env->active_fpu.fp_status);
    update_fcr31(env, GETPC());
    return fdt2;
}

uint32_t helper_float_recip_s(CPUMIPSState *env, uint32_t fst0)
{
    uint32_t fst2;

    fst2 = float32_div(float32_one, fst0, &env->active_fpu.fp_status);
    update_fcr31(env, GETPC());
    return fst2;
}

uint64_t helper_float_rsqrt_d(CPUMIPSState *env, uint64_t fdt0)
{
    uint64_t fdt2;

    fdt2 = float64_sqrt(fdt0, &env->active_fpu.fp_status);
    fdt2 = float64_div(float64_one, fdt2, &env->active_fpu.fp_status);
    update_fcr31(env, GETPC());
    return fdt2;
}

uint32_t helper_float_rsqrt_s(CPUMIPSState *env, uint32_t fst0)
{
    uint32_t fst2;

    fst2 = float32_sqrt(fst0, &env->active_fpu.fp_status);
    fst2 = float32_div(float32_one, fst2, &env->active_fpu.fp_status);
    update_fcr31(env, GETPC());
    return fst2;
}

uint64_t helper_float_recip1_d(CPUMIPSState *env, uint64_t fdt0)
{
    uint64_t fdt2;

    fdt2 = float64_div(float64_one, fdt0, &env->active_fpu.fp_status);
    update_fcr31(env, GETPC());
    return fdt2;
}

uint32_t helper_float_recip1_s(CPUMIPSState *env, uint32_t fst0)
{
    uint32_t fst2;

    fst2 = float32_div(float32_one, fst0, &env->active_fpu.fp_status);
    update_fcr31(env, GETPC());
    return fst2;
}

uint64_t helper_float_recip1_ps(CPUMIPSState *env, uint64_t fdt0)
{
    uint32_t fst2;
    uint32_t fsth2;

    fst2 = float32_div(float32_one, fdt0 & 0XFFFFFFFF, &env->active_fpu.fp_status);
    fsth2 = float32_div(float32_one, fdt0 >> 32, &env->active_fpu.fp_status);
    update_fcr31(env, GETPC());
    return ((uint64_t)fsth2 << 32) | fst2;
}

uint64_t helper_float_rsqrt1_d(CPUMIPSState *env, uint64_t fdt0)
{
    uint64_t fdt2;

    fdt2 = float64_sqrt(fdt0, &env->active_fpu.fp_status);
    fdt2 = float64_div(float64_one, fdt2, &env->active_fpu.fp_status);
    update_fcr31(env, GETPC());
    return fdt2;
}

uint32_t helper_float_rsqrt1_s(CPUMIPSState *env, uint32_t fst0)
{
    uint32_t fst2;

    fst2 = float32_sqrt(fst0, &env->active_fpu.fp_status);
    fst2 = float32_div(float32_one, fst2, &env->active_fpu.fp_status);
    update_fcr31(env, GETPC());
    return fst2;
}

uint64_t helper_float_rsqrt1_ps(CPUMIPSState *env, uint64_t fdt0)
{
    uint32_t fst2;
    uint32_t fsth2;

    fst2 = float32_sqrt(fdt0 & 0XFFFFFFFF, &env->active_fpu.fp_status);
    fsth2 = float32_sqrt(fdt0 >> 32, &env->active_fpu.fp_status);
    fst2 = float32_div(float32_one, fst2, &env->active_fpu.fp_status);
    fsth2 = float32_div(float32_one, fsth2, &env->active_fpu.fp_status);
    update_fcr31(env, GETPC());
    return ((uint64_t)fsth2 << 32) | fst2;
}

#define FLOAT_RINT(name, bits)                                              \
uint ## bits ## _t helper_float_ ## name (CPUMIPSState *env,                \
                                          uint ## bits ## _t fs)            \
{                                                                           \
    uint ## bits ## _t fdret;                                               \
                                                                            \
    fdret = float ## bits ## _round_to_int(fs, &env->active_fpu.fp_status); \
    update_fcr31(env, GETPC());                                             \
    return fdret;                                                           \
}

FLOAT_RINT(rint_s, 32)
FLOAT_RINT(rint_d, 64)
#undef FLOAT_RINT

#define FLOAT_CLASS_SIGNALING_NAN      0x001
#define FLOAT_CLASS_QUIET_NAN          0x002
#define FLOAT_CLASS_NEGATIVE_INFINITY  0x004
#define FLOAT_CLASS_NEGATIVE_NORMAL    0x008
#define FLOAT_CLASS_NEGATIVE_SUBNORMAL 0x010
#define FLOAT_CLASS_NEGATIVE_ZERO      0x020
#define FLOAT_CLASS_POSITIVE_INFINITY  0x040
#define FLOAT_CLASS_POSITIVE_NORMAL    0x080
#define FLOAT_CLASS_POSITIVE_SUBNORMAL 0x100
#define FLOAT_CLASS_POSITIVE_ZERO      0x200

#define FLOAT_CLASS(name, bits)                                      \
uint ## bits ## _t float_ ## name (uint ## bits ## _t arg,           \
                                   float_status *status)             \
{                                                                    \
    if (float ## bits ## _is_signaling_nan(arg, status)) {           \
        return FLOAT_CLASS_SIGNALING_NAN;                            \
    } else if (float ## bits ## _is_quiet_nan(arg, status)) {        \
        return FLOAT_CLASS_QUIET_NAN;                                \
    } else if (float ## bits ## _is_neg(arg)) {                      \
        if (float ## bits ## _is_infinity(arg)) {                    \
            return FLOAT_CLASS_NEGATIVE_INFINITY;                    \
        } else if (float ## bits ## _is_zero(arg)) {                 \
            return FLOAT_CLASS_NEGATIVE_ZERO;                        \
        } else if (float ## bits ## _is_zero_or_denormal(arg)) {     \
            return FLOAT_CLASS_NEGATIVE_SUBNORMAL;                   \
        } else {                                                     \
            return FLOAT_CLASS_NEGATIVE_NORMAL;                      \
        }                                                            \
    } else {                                                         \
        if (float ## bits ## _is_infinity(arg)) {                    \
            return FLOAT_CLASS_POSITIVE_INFINITY;                    \
        } else if (float ## bits ## _is_zero(arg)) {                 \
            return FLOAT_CLASS_POSITIVE_ZERO;                        \
        } else if (float ## bits ## _is_zero_or_denormal(arg)) {     \
            return FLOAT_CLASS_POSITIVE_SUBNORMAL;                   \
        } else {                                                     \
            return FLOAT_CLASS_POSITIVE_NORMAL;                      \
        }                                                            \
    }                                                                \
}                                                                    \
                                                                     \
uint ## bits ## _t helper_float_ ## name (CPUMIPSState *env,         \
                                          uint ## bits ## _t arg)    \
{                                                                    \
    return float_ ## name(arg, &env->active_fpu.fp_status);          \
}

FLOAT_CLASS(class_s, 32)
FLOAT_CLASS(class_d, 64)
#undef FLOAT_CLASS

/* binary operations */
#define FLOAT_BINOP(name)                                          \
uint64_t helper_float_ ## name ## _d(CPUMIPSState *env,            \
                                     uint64_t fdt0, uint64_t fdt1) \
{                                                                  \
    uint64_t dt2;                                                  \
                                                                   \
    dt2 = float64_ ## name (fdt0, fdt1, &env->active_fpu.fp_status);     \
    update_fcr31(env, GETPC());                                    \
    return dt2;                                                    \
}                                                                  \
                                                                   \
uint32_t helper_float_ ## name ## _s(CPUMIPSState *env,            \
                                     uint32_t fst0, uint32_t fst1) \
{                                                                  \
    uint32_t wt2;                                                  \
                                                                   \
    wt2 = float32_ ## name (fst0, fst1, &env->active_fpu.fp_status);     \
    update_fcr31(env, GETPC());                                    \
    return wt2;                                                    \
}                                                                  \
                                                                   \
uint64_t helper_float_ ## name ## _ps(CPUMIPSState *env,           \
                                      uint64_t fdt0,               \
                                      uint64_t fdt1)               \
{                                                                  \
    uint32_t fst0 = fdt0 & 0XFFFFFFFF;                             \
    uint32_t fsth0 = fdt0 >> 32;                                   \
    uint32_t fst1 = fdt1 & 0XFFFFFFFF;                             \
    uint32_t fsth1 = fdt1 >> 32;                                   \
    uint32_t wt2;                                                  \
    uint32_t wth2;                                                 \
                                                                   \
    wt2 = float32_ ## name (fst0, fst1, &env->active_fpu.fp_status);     \
    wth2 = float32_ ## name (fsth0, fsth1, &env->active_fpu.fp_status);  \
    update_fcr31(env, GETPC());                                    \
    return ((uint64_t)wth2 << 32) | wt2;                           \
}

FLOAT_BINOP(add)
FLOAT_BINOP(sub)
FLOAT_BINOP(mul)
FLOAT_BINOP(div)
#undef FLOAT_BINOP

/* MIPS specific binary operations */
uint64_t helper_float_recip2_d(CPUMIPSState *env, uint64_t fdt0, uint64_t fdt2)
{
    fdt2 = float64_mul(fdt0, fdt2, &env->active_fpu.fp_status);
    fdt2 = float64_chs(float64_sub(fdt2, float64_one, &env->active_fpu.fp_status));
    update_fcr31(env, GETPC());
    return fdt2;
}

uint32_t helper_float_recip2_s(CPUMIPSState *env, uint32_t fst0, uint32_t fst2)
{
    fst2 = float32_mul(fst0, fst2, &env->active_fpu.fp_status);
    fst2 = float32_chs(float32_sub(fst2, float32_one, &env->active_fpu.fp_status));
    update_fcr31(env, GETPC());
    return fst2;
}

uint64_t helper_float_recip2_ps(CPUMIPSState *env, uint64_t fdt0, uint64_t fdt2)
{
    uint32_t fst0 = fdt0 & 0XFFFFFFFF;
    uint32_t fsth0 = fdt0 >> 32;
    uint32_t fst2 = fdt2 & 0XFFFFFFFF;
    uint32_t fsth2 = fdt2 >> 32;

    fst2 = float32_mul(fst0, fst2, &env->active_fpu.fp_status);
    fsth2 = float32_mul(fsth0, fsth2, &env->active_fpu.fp_status);
    fst2 = float32_chs(float32_sub(fst2, float32_one, &env->active_fpu.fp_status));
    fsth2 = float32_chs(float32_sub(fsth2, float32_one, &env->active_fpu.fp_status));
    update_fcr31(env, GETPC());
    return ((uint64_t)fsth2 << 32) | fst2;
}

uint64_t helper_float_rsqrt2_d(CPUMIPSState *env, uint64_t fdt0, uint64_t fdt2)
{
    fdt2 = float64_mul(fdt0, fdt2, &env->active_fpu.fp_status);
    fdt2 = float64_sub(fdt2, float64_one, &env->active_fpu.fp_status);
    fdt2 = float64_chs(float64_div(fdt2, FLOAT_TWO64, &env->active_fpu.fp_status));
    update_fcr31(env, GETPC());
    return fdt2;
}

uint32_t helper_float_rsqrt2_s(CPUMIPSState *env, uint32_t fst0, uint32_t fst2)
{
    fst2 = float32_mul(fst0, fst2, &env->active_fpu.fp_status);
    fst2 = float32_sub(fst2, float32_one, &env->active_fpu.fp_status);
    fst2 = float32_chs(float32_div(fst2, FLOAT_TWO32, &env->active_fpu.fp_status));
    update_fcr31(env, GETPC());
    return fst2;
}

uint64_t helper_float_rsqrt2_ps(CPUMIPSState *env, uint64_t fdt0, uint64_t fdt2)
{
    uint32_t fst0 = fdt0 & 0XFFFFFFFF;
    uint32_t fsth0 = fdt0 >> 32;
    uint32_t fst2 = fdt2 & 0XFFFFFFFF;
    uint32_t fsth2 = fdt2 >> 32;

    fst2 = float32_mul(fst0, fst2, &env->active_fpu.fp_status);
    fsth2 = float32_mul(fsth0, fsth2, &env->active_fpu.fp_status);
    fst2 = float32_sub(fst2, float32_one, &env->active_fpu.fp_status);
    fsth2 = float32_sub(fsth2, float32_one, &env->active_fpu.fp_status);
    fst2 = float32_chs(float32_div(fst2, FLOAT_TWO32, &env->active_fpu.fp_status));
    fsth2 = float32_chs(float32_div(fsth2, FLOAT_TWO32, &env->active_fpu.fp_status));
    update_fcr31(env, GETPC());
    return ((uint64_t)fsth2 << 32) | fst2;
}

uint64_t helper_float_addr_ps(CPUMIPSState *env, uint64_t fdt0, uint64_t fdt1)
{
    uint32_t fst0 = fdt0 & 0XFFFFFFFF;
    uint32_t fsth0 = fdt0 >> 32;
    uint32_t fst1 = fdt1 & 0XFFFFFFFF;
    uint32_t fsth1 = fdt1 >> 32;
    uint32_t fst2;
    uint32_t fsth2;

    fst2 = float32_add (fst0, fsth0, &env->active_fpu.fp_status);
    fsth2 = float32_add (fst1, fsth1, &env->active_fpu.fp_status);
    update_fcr31(env, GETPC());
    return ((uint64_t)fsth2 << 32) | fst2;
}

uint64_t helper_float_mulr_ps(CPUMIPSState *env, uint64_t fdt0, uint64_t fdt1)
{
    uint32_t fst0 = fdt0 & 0XFFFFFFFF;
    uint32_t fsth0 = fdt0 >> 32;
    uint32_t fst1 = fdt1 & 0XFFFFFFFF;
    uint32_t fsth1 = fdt1 >> 32;
    uint32_t fst2;
    uint32_t fsth2;

    fst2 = float32_mul (fst0, fsth0, &env->active_fpu.fp_status);
    fsth2 = float32_mul (fst1, fsth1, &env->active_fpu.fp_status);
    update_fcr31(env, GETPC());
    return ((uint64_t)fsth2 << 32) | fst2;
}

#define FLOAT_MINMAX(name, bits, minmaxfunc)                            \
uint ## bits ## _t helper_float_ ## name (CPUMIPSState *env,            \
                                          uint ## bits ## _t fs,        \
                                          uint ## bits ## _t ft)        \
{                                                                       \
    uint ## bits ## _t fdret;                                           \
                                                                        \
    fdret = float ## bits ## _ ## minmaxfunc(fs, ft,                    \
                                           &env->active_fpu.fp_status); \
    update_fcr31(env, GETPC());                                         \
    return fdret;                                                       \
}

FLOAT_MINMAX(max_s, 32, maxnum)
FLOAT_MINMAX(max_d, 64, maxnum)
FLOAT_MINMAX(maxa_s, 32, maxnummag)
FLOAT_MINMAX(maxa_d, 64, maxnummag)

FLOAT_MINMAX(min_s, 32, minnum)
FLOAT_MINMAX(min_d, 64, minnum)
FLOAT_MINMAX(mina_s, 32, minnummag)
FLOAT_MINMAX(mina_d, 64, minnummag)
#undef FLOAT_MINMAX

/* ternary operations */
#define UNFUSED_FMA(prefix, a, b, c, flags)                          \
{                                                                    \
    a = prefix##_mul(a, b, &env->active_fpu.fp_status);              \
    if ((flags) & float_muladd_negate_c) {                           \
        a = prefix##_sub(a, c, &env->active_fpu.fp_status);          \
    } else {                                                         \
        a = prefix##_add(a, c, &env->active_fpu.fp_status);          \
    }                                                                \
    if ((flags) & float_muladd_negate_result) {                      \
        a = prefix##_chs(a);                                         \
    }                                                                \
}

/* FMA based operations */
#define FLOAT_FMA(name, type)                                        \
uint64_t helper_float_ ## name ## _d(CPUMIPSState *env,              \
                                     uint64_t fdt0, uint64_t fdt1,   \
                                     uint64_t fdt2)                  \
{                                                                    \
    UNFUSED_FMA(float64, fdt0, fdt1, fdt2, type);                    \
    update_fcr31(env, GETPC());                                      \
    return fdt0;                                                     \
}                                                                    \
                                                                     \
uint32_t helper_float_ ## name ## _s(CPUMIPSState *env,              \
                                     uint32_t fst0, uint32_t fst1,   \
                                     uint32_t fst2)                  \
{                                                                    \
    UNFUSED_FMA(float32, fst0, fst1, fst2, type);                    \
    update_fcr31(env, GETPC());                                      \
    return fst0;                                                     \
}                                                                    \
                                                                     \
uint64_t helper_float_ ## name ## _ps(CPUMIPSState *env,             \
                                      uint64_t fdt0, uint64_t fdt1,  \
                                      uint64_t fdt2)                 \
{                                                                    \
    uint32_t fst0 = fdt0 & 0XFFFFFFFF;                               \
    uint32_t fsth0 = fdt0 >> 32;                                     \
    uint32_t fst1 = fdt1 & 0XFFFFFFFF;                               \
    uint32_t fsth1 = fdt1 >> 32;                                     \
    uint32_t fst2 = fdt2 & 0XFFFFFFFF;                               \
    uint32_t fsth2 = fdt2 >> 32;                                     \
                                                                     \
    UNFUSED_FMA(float32, fst0, fst1, fst2, type);                    \
    UNFUSED_FMA(float32, fsth0, fsth1, fsth2, type);                 \
    update_fcr31(env, GETPC());                                      \
    return ((uint64_t)fsth0 << 32) | fst0;                           \
}
FLOAT_FMA(madd, 0)
FLOAT_FMA(msub, float_muladd_negate_c)
FLOAT_FMA(nmadd, float_muladd_negate_result)
FLOAT_FMA(nmsub, float_muladd_negate_result | float_muladd_negate_c)
#undef FLOAT_FMA

#define FLOAT_FMADDSUB(name, bits, muladd_arg)                          \
uint ## bits ## _t helper_float_ ## name (CPUMIPSState *env,            \
                                          uint ## bits ## _t fs,        \
                                          uint ## bits ## _t ft,        \
                                          uint ## bits ## _t fd)        \
{                                                                       \
    uint ## bits ## _t fdret;                                           \
                                                                        \
    fdret = float ## bits ## _muladd(fs, ft, fd, muladd_arg,            \
                                     &env->active_fpu.fp_status);       \
    update_fcr31(env, GETPC());                                         \
    return fdret;                                                       \
}

FLOAT_FMADDSUB(maddf_s, 32, 0)
FLOAT_FMADDSUB(maddf_d, 64, 0)
FLOAT_FMADDSUB(msubf_s, 32, float_muladd_negate_product)
FLOAT_FMADDSUB(msubf_d, 64, float_muladd_negate_product)
#undef FLOAT_FMADDSUB

/* compare operations */
#define FOP_COND_D(op, cond)                                   \
void helper_cmp_d_ ## op(CPUMIPSState *env, uint64_t fdt0,     \
                         uint64_t fdt1, int cc)                \
{                                                              \
    int c;                                                     \
    c = cond;                                                  \
    update_fcr31(env, GETPC());                                \
    if (c)                                                     \
        SET_FP_COND(cc, env->active_fpu);                      \
    else                                                       \
        CLEAR_FP_COND(cc, env->active_fpu);                    \
}                                                              \
void helper_cmpabs_d_ ## op(CPUMIPSState *env, uint64_t fdt0,  \
                            uint64_t fdt1, int cc)             \
{                                                              \
    int c;                                                     \
    fdt0 = float64_abs(fdt0);                                  \
    fdt1 = float64_abs(fdt1);                                  \
    c = cond;                                                  \
    update_fcr31(env, GETPC());                                \
    if (c)                                                     \
        SET_FP_COND(cc, env->active_fpu);                      \
    else                                                       \
        CLEAR_FP_COND(cc, env->active_fpu);                    \
}

/* NOTE: the comma operator will make "cond" to eval to false,
 * but float64_unordered_quiet() is still called. */
FOP_COND_D(f,   (float64_unordered_quiet(fdt1, fdt0, &env->active_fpu.fp_status), 0))
FOP_COND_D(un,  float64_unordered_quiet(fdt1, fdt0, &env->active_fpu.fp_status))
FOP_COND_D(eq,  float64_eq_quiet(fdt0, fdt1, &env->active_fpu.fp_status))
FOP_COND_D(ueq, float64_unordered_quiet(fdt1, fdt0, &env->active_fpu.fp_status)  || float64_eq_quiet(fdt0, fdt1, &env->active_fpu.fp_status))
FOP_COND_D(olt, float64_lt_quiet(fdt0, fdt1, &env->active_fpu.fp_status))
FOP_COND_D(ult, float64_unordered_quiet(fdt1, fdt0, &env->active_fpu.fp_status)  || float64_lt_quiet(fdt0, fdt1, &env->active_fpu.fp_status))
FOP_COND_D(ole, float64_le_quiet(fdt0, fdt1, &env->active_fpu.fp_status))
FOP_COND_D(ule, float64_unordered_quiet(fdt1, fdt0, &env->active_fpu.fp_status)  || float64_le_quiet(fdt0, fdt1, &env->active_fpu.fp_status))
/* NOTE: the comma operator will make "cond" to eval to false,
 * but float64_unordered() is still called. */
FOP_COND_D(sf,  (float64_unordered(fdt1, fdt0, &env->active_fpu.fp_status), 0))
FOP_COND_D(ngle,float64_unordered(fdt1, fdt0, &env->active_fpu.fp_status))
FOP_COND_D(seq, float64_eq(fdt0, fdt1, &env->active_fpu.fp_status))
FOP_COND_D(ngl, float64_unordered(fdt1, fdt0, &env->active_fpu.fp_status)  || float64_eq(fdt0, fdt1, &env->active_fpu.fp_status))
FOP_COND_D(lt,  float64_lt(fdt0, fdt1, &env->active_fpu.fp_status))
FOP_COND_D(nge, float64_unordered(fdt1, fdt0, &env->active_fpu.fp_status)  || float64_lt(fdt0, fdt1, &env->active_fpu.fp_status))
FOP_COND_D(le,  float64_le(fdt0, fdt1, &env->active_fpu.fp_status))
FOP_COND_D(ngt, float64_unordered(fdt1, fdt0, &env->active_fpu.fp_status)  || float64_le(fdt0, fdt1, &env->active_fpu.fp_status))

#define FOP_COND_S(op, cond)                                   \
void helper_cmp_s_ ## op(CPUMIPSState *env, uint32_t fst0,     \
                         uint32_t fst1, int cc)                \
{                                                              \
    int c;                                                     \
    c = cond;                                                  \
    update_fcr31(env, GETPC());                                \
    if (c)                                                     \
        SET_FP_COND(cc, env->active_fpu);                      \
    else                                                       \
        CLEAR_FP_COND(cc, env->active_fpu);                    \
}                                                              \
void helper_cmpabs_s_ ## op(CPUMIPSState *env, uint32_t fst0,  \
                            uint32_t fst1, int cc)             \
{                                                              \
    int c;                                                     \
    fst0 = float32_abs(fst0);                                  \
    fst1 = float32_abs(fst1);                                  \
    c = cond;                                                  \
    update_fcr31(env, GETPC());                                \
    if (c)                                                     \
        SET_FP_COND(cc, env->active_fpu);                      \
    else                                                       \
        CLEAR_FP_COND(cc, env->active_fpu);                    \
}

/* NOTE: the comma operator will make "cond" to eval to false,
 * but float32_unordered_quiet() is still called. */
FOP_COND_S(f,   (float32_unordered_quiet(fst1, fst0, &env->active_fpu.fp_status), 0))
FOP_COND_S(un,  float32_unordered_quiet(fst1, fst0, &env->active_fpu.fp_status))
FOP_COND_S(eq,  float32_eq_quiet(fst0, fst1, &env->active_fpu.fp_status))
FOP_COND_S(ueq, float32_unordered_quiet(fst1, fst0, &env->active_fpu.fp_status)  || float32_eq_quiet(fst0, fst1, &env->active_fpu.fp_status))
FOP_COND_S(olt, float32_lt_quiet(fst0, fst1, &env->active_fpu.fp_status))
FOP_COND_S(ult, float32_unordered_quiet(fst1, fst0, &env->active_fpu.fp_status)  || float32_lt_quiet(fst0, fst1, &env->active_fpu.fp_status))
FOP_COND_S(ole, float32_le_quiet(fst0, fst1, &env->active_fpu.fp_status))
FOP_COND_S(ule, float32_unordered_quiet(fst1, fst0, &env->active_fpu.fp_status)  || float32_le_quiet(fst0, fst1, &env->active_fpu.fp_status))
/* NOTE: the comma operator will make "cond" to eval to false,
 * but float32_unordered() is still called. */
FOP_COND_S(sf,  (float32_unordered(fst1, fst0, &env->active_fpu.fp_status), 0))
FOP_COND_S(ngle,float32_unordered(fst1, fst0, &env->active_fpu.fp_status))
FOP_COND_S(seq, float32_eq(fst0, fst1, &env->active_fpu.fp_status))
FOP_COND_S(ngl, float32_unordered(fst1, fst0, &env->active_fpu.fp_status)  || float32_eq(fst0, fst1, &env->active_fpu.fp_status))
FOP_COND_S(lt,  float32_lt(fst0, fst1, &env->active_fpu.fp_status))
FOP_COND_S(nge, float32_unordered(fst1, fst0, &env->active_fpu.fp_status)  || float32_lt(fst0, fst1, &env->active_fpu.fp_status))
FOP_COND_S(le,  float32_le(fst0, fst1, &env->active_fpu.fp_status))
FOP_COND_S(ngt, float32_unordered(fst1, fst0, &env->active_fpu.fp_status)  || float32_le(fst0, fst1, &env->active_fpu.fp_status))

#define FOP_COND_PS(op, condl, condh)                           \
void helper_cmp_ps_ ## op(CPUMIPSState *env, uint64_t fdt0,     \
                          uint64_t fdt1, int cc)                \
{                                                               \
    uint32_t fst0, fsth0, fst1, fsth1;                          \
    int ch, cl;                                                 \
    fst0 = fdt0 & 0XFFFFFFFF;                                   \
    fsth0 = fdt0 >> 32;                                         \
    fst1 = fdt1 & 0XFFFFFFFF;                                   \
    fsth1 = fdt1 >> 32;                                         \
    cl = condl;                                                 \
    ch = condh;                                                 \
    update_fcr31(env, GETPC());                                 \
    if (cl)                                                     \
        SET_FP_COND(cc, env->active_fpu);                       \
    else                                                        \
        CLEAR_FP_COND(cc, env->active_fpu);                     \
    if (ch)                                                     \
        SET_FP_COND(cc + 1, env->active_fpu);                   \
    else                                                        \
        CLEAR_FP_COND(cc + 1, env->active_fpu);                 \
}                                                               \
void helper_cmpabs_ps_ ## op(CPUMIPSState *env, uint64_t fdt0,  \
                             uint64_t fdt1, int cc)             \
{                                                               \
    uint32_t fst0, fsth0, fst1, fsth1;                          \
    int ch, cl;                                                 \
    fst0 = float32_abs(fdt0 & 0XFFFFFFFF);                      \
    fsth0 = float32_abs(fdt0 >> 32);                            \
    fst1 = float32_abs(fdt1 & 0XFFFFFFFF);                      \
    fsth1 = float32_abs(fdt1 >> 32);                            \
    cl = condl;                                                 \
    ch = condh;                                                 \
    update_fcr31(env, GETPC());                                 \
    if (cl)                                                     \
        SET_FP_COND(cc, env->active_fpu);                       \
    else                                                        \
        CLEAR_FP_COND(cc, env->active_fpu);                     \
    if (ch)                                                     \
        SET_FP_COND(cc + 1, env->active_fpu);                   \
    else                                                        \
        CLEAR_FP_COND(cc + 1, env->active_fpu);                 \
}

/* NOTE: the comma operator will make "cond" to eval to false,
 * but float32_unordered_quiet() is still called. */
FOP_COND_PS(f,   (float32_unordered_quiet(fst1, fst0, &env->active_fpu.fp_status), 0),
                 (float32_unordered_quiet(fsth1, fsth0, &env->active_fpu.fp_status), 0))
FOP_COND_PS(un,  float32_unordered_quiet(fst1, fst0, &env->active_fpu.fp_status),
                 float32_unordered_quiet(fsth1, fsth0, &env->active_fpu.fp_status))
FOP_COND_PS(eq,  float32_eq_quiet(fst0, fst1, &env->active_fpu.fp_status),
                 float32_eq_quiet(fsth0, fsth1, &env->active_fpu.fp_status))
FOP_COND_PS(ueq, float32_unordered_quiet(fst1, fst0, &env->active_fpu.fp_status)    || float32_eq_quiet(fst0, fst1, &env->active_fpu.fp_status),
                 float32_unordered_quiet(fsth1, fsth0, &env->active_fpu.fp_status)  || float32_eq_quiet(fsth0, fsth1, &env->active_fpu.fp_status))
FOP_COND_PS(olt, float32_lt_quiet(fst0, fst1, &env->active_fpu.fp_status),
                 float32_lt_quiet(fsth0, fsth1, &env->active_fpu.fp_status))
FOP_COND_PS(ult, float32_unordered_quiet(fst1, fst0, &env->active_fpu.fp_status)    || float32_lt_quiet(fst0, fst1, &env->active_fpu.fp_status),
                 float32_unordered_quiet(fsth1, fsth0, &env->active_fpu.fp_status)  || float32_lt_quiet(fsth0, fsth1, &env->active_fpu.fp_status))
FOP_COND_PS(ole, float32_le_quiet(fst0, fst1, &env->active_fpu.fp_status),
                 float32_le_quiet(fsth0, fsth1, &env->active_fpu.fp_status))
FOP_COND_PS(ule, float32_unordered_quiet(fst1, fst0, &env->active_fpu.fp_status)    || float32_le_quiet(fst0, fst1, &env->active_fpu.fp_status),
                 float32_unordered_quiet(fsth1, fsth0, &env->active_fpu.fp_status)  || float32_le_quiet(fsth0, fsth1, &env->active_fpu.fp_status))
/* NOTE: the comma operator will make "cond" to eval to false,
 * but float32_unordered() is still called. */
FOP_COND_PS(sf,  (float32_unordered(fst1, fst0, &env->active_fpu.fp_status), 0),
                 (float32_unordered(fsth1, fsth0, &env->active_fpu.fp_status), 0))
FOP_COND_PS(ngle,float32_unordered(fst1, fst0, &env->active_fpu.fp_status),
                 float32_unordered(fsth1, fsth0, &env->active_fpu.fp_status))
FOP_COND_PS(seq, float32_eq(fst0, fst1, &env->active_fpu.fp_status),
                 float32_eq(fsth0, fsth1, &env->active_fpu.fp_status))
FOP_COND_PS(ngl, float32_unordered(fst1, fst0, &env->active_fpu.fp_status)    || float32_eq(fst0, fst1, &env->active_fpu.fp_status),
                 float32_unordered(fsth1, fsth0, &env->active_fpu.fp_status)  || float32_eq(fsth0, fsth1, &env->active_fpu.fp_status))
FOP_COND_PS(lt,  float32_lt(fst0, fst1, &env->active_fpu.fp_status),
                 float32_lt(fsth0, fsth1, &env->active_fpu.fp_status))
FOP_COND_PS(nge, float32_unordered(fst1, fst0, &env->active_fpu.fp_status)    || float32_lt(fst0, fst1, &env->active_fpu.fp_status),
                 float32_unordered(fsth1, fsth0, &env->active_fpu.fp_status)  || float32_lt(fsth0, fsth1, &env->active_fpu.fp_status))
FOP_COND_PS(le,  float32_le(fst0, fst1, &env->active_fpu.fp_status),
                 float32_le(fsth0, fsth1, &env->active_fpu.fp_status))
FOP_COND_PS(ngt, float32_unordered(fst1, fst0, &env->active_fpu.fp_status)    || float32_le(fst0, fst1, &env->active_fpu.fp_status),
                 float32_unordered(fsth1, fsth0, &env->active_fpu.fp_status)  || float32_le(fsth0, fsth1, &env->active_fpu.fp_status))

/* R6 compare operations */
#define FOP_CONDN_D(op, cond)                                       \
uint64_t helper_r6_cmp_d_ ## op(CPUMIPSState * env, uint64_t fdt0,  \
                         uint64_t fdt1)                             \
{                                                                   \
    uint64_t c;                                                     \
    c = cond;                                                       \
    update_fcr31(env, GETPC());                                     \
    if (c) {                                                        \
        return -1;                                                  \
    } else {                                                        \
        return 0;                                                   \
    }                                                               \
}

/* NOTE: the comma operator will make "cond" to eval to false,
 * but float64_unordered_quiet() is still called. */
FOP_CONDN_D(af,  (float64_unordered_quiet(fdt1, fdt0, &env->active_fpu.fp_status), 0))
FOP_CONDN_D(un,  (float64_unordered_quiet(fdt1, fdt0, &env->active_fpu.fp_status)))
FOP_CONDN_D(eq,  (float64_eq_quiet(fdt0, fdt1, &env->active_fpu.fp_status)))
FOP_CONDN_D(ueq, (float64_unordered_quiet(fdt1, fdt0, &env->active_fpu.fp_status)
                  || float64_eq_quiet(fdt0, fdt1, &env->active_fpu.fp_status)))
FOP_CONDN_D(lt,  (float64_lt_quiet(fdt0, fdt1, &env->active_fpu.fp_status)))
FOP_CONDN_D(ult, (float64_unordered_quiet(fdt1, fdt0, &env->active_fpu.fp_status)
                  || float64_lt_quiet(fdt0, fdt1, &env->active_fpu.fp_status)))
FOP_CONDN_D(le,  (float64_le_quiet(fdt0, fdt1, &env->active_fpu.fp_status)))
FOP_CONDN_D(ule, (float64_unordered_quiet(fdt1, fdt0, &env->active_fpu.fp_status)
                  || float64_le_quiet(fdt0, fdt1, &env->active_fpu.fp_status)))
/* NOTE: the comma operator will make "cond" to eval to false,
 * but float64_unordered() is still called. */
FOP_CONDN_D(saf,  (float64_unordered(fdt1, fdt0, &env->active_fpu.fp_status), 0))
FOP_CONDN_D(sun,  (float64_unordered(fdt1, fdt0, &env->active_fpu.fp_status)))
FOP_CONDN_D(seq,  (float64_eq(fdt0, fdt1, &env->active_fpu.fp_status)))
FOP_CONDN_D(sueq, (float64_unordered(fdt1, fdt0, &env->active_fpu.fp_status)
                   || float64_eq(fdt0, fdt1, &env->active_fpu.fp_status)))
FOP_CONDN_D(slt,  (float64_lt(fdt0, fdt1, &env->active_fpu.fp_status)))
FOP_CONDN_D(sult, (float64_unordered(fdt1, fdt0, &env->active_fpu.fp_status)
                   || float64_lt(fdt0, fdt1, &env->active_fpu.fp_status)))
FOP_CONDN_D(sle,  (float64_le(fdt0, fdt1, &env->active_fpu.fp_status)))
FOP_CONDN_D(sule, (float64_unordered(fdt1, fdt0, &env->active_fpu.fp_status)
                   || float64_le(fdt0, fdt1, &env->active_fpu.fp_status)))
FOP_CONDN_D(or,   (float64_le_quiet(fdt1, fdt0, &env->active_fpu.fp_status)
                   || float64_le_quiet(fdt0, fdt1, &env->active_fpu.fp_status)))
FOP_CONDN_D(une,  (float64_unordered_quiet(fdt1, fdt0, &env->active_fpu.fp_status)
                   || float64_lt_quiet(fdt1, fdt0, &env->active_fpu.fp_status)
                   || float64_lt_quiet(fdt0, fdt1, &env->active_fpu.fp_status)))
FOP_CONDN_D(ne,   (float64_lt_quiet(fdt1, fdt0, &env->active_fpu.fp_status)
                   || float64_lt_quiet(fdt0, fdt1, &env->active_fpu.fp_status)))
FOP_CONDN_D(sor,  (float64_le(fdt1, fdt0, &env->active_fpu.fp_status)
                   || float64_le(fdt0, fdt1, &env->active_fpu.fp_status)))
FOP_CONDN_D(sune, (float64_unordered(fdt1, fdt0, &env->active_fpu.fp_status)
                   || float64_lt(fdt1, fdt0, &env->active_fpu.fp_status)
                   || float64_lt(fdt0, fdt1, &env->active_fpu.fp_status)))
FOP_CONDN_D(sne,  (float64_lt(fdt1, fdt0, &env->active_fpu.fp_status)
                   || float64_lt(fdt0, fdt1, &env->active_fpu.fp_status)))

#define FOP_CONDN_S(op, cond)                                       \
uint32_t helper_r6_cmp_s_ ## op(CPUMIPSState * env, uint32_t fst0,  \
                         uint32_t fst1)                             \
{                                                                   \
    uint64_t c;                                                     \
    c = cond;                                                       \
    update_fcr31(env, GETPC());                                     \
    if (c) {                                                        \
        return -1;                                                  \
    } else {                                                        \
        return 0;                                                   \
    }                                                               \
}

/* NOTE: the comma operator will make "cond" to eval to false,
 * but float32_unordered_quiet() is still called. */
FOP_CONDN_S(af,   (float32_unordered_quiet(fst1, fst0, &env->active_fpu.fp_status), 0))
FOP_CONDN_S(un,   (float32_unordered_quiet(fst1, fst0, &env->active_fpu.fp_status)))
FOP_CONDN_S(eq,   (float32_eq_quiet(fst0, fst1, &env->active_fpu.fp_status)))
FOP_CONDN_S(ueq,  (float32_unordered_quiet(fst1, fst0, &env->active_fpu.fp_status)
                   || float32_eq_quiet(fst0, fst1, &env->active_fpu.fp_status)))
FOP_CONDN_S(lt,   (float32_lt_quiet(fst0, fst1, &env->active_fpu.fp_status)))
FOP_CONDN_S(ult,  (float32_unordered_quiet(fst1, fst0, &env->active_fpu.fp_status)
                   || float32_lt_quiet(fst0, fst1, &env->active_fpu.fp_status)))
FOP_CONDN_S(le,   (float32_le_quiet(fst0, fst1, &env->active_fpu.fp_status)))
FOP_CONDN_S(ule,  (float32_unordered_quiet(fst1, fst0, &env->active_fpu.fp_status)
                   || float32_le_quiet(fst0, fst1, &env->active_fpu.fp_status)))
/* NOTE: the comma operator will make "cond" to eval to false,
 * but float32_unordered() is still called. */
FOP_CONDN_S(saf,  (float32_unordered(fst1, fst0, &env->active_fpu.fp_status), 0))
FOP_CONDN_S(sun,  (float32_unordered(fst1, fst0, &env->active_fpu.fp_status)))
FOP_CONDN_S(seq,  (float32_eq(fst0, fst1, &env->active_fpu.fp_status)))
FOP_CONDN_S(sueq, (float32_unordered(fst1, fst0, &env->active_fpu.fp_status)
                   || float32_eq(fst0, fst1, &env->active_fpu.fp_status)))
FOP_CONDN_S(slt,  (float32_lt(fst0, fst1, &env->active_fpu.fp_status)))
FOP_CONDN_S(sult, (float32_unordered(fst1, fst0, &env->active_fpu.fp_status)
                   || float32_lt(fst0, fst1, &env->active_fpu.fp_status)))
FOP_CONDN_S(sle,  (float32_le(fst0, fst1, &env->active_fpu.fp_status)))
FOP_CONDN_S(sule, (float32_unordered(fst1, fst0, &env->active_fpu.fp_status)
                   || float32_le(fst0, fst1, &env->active_fpu.fp_status)))
FOP_CONDN_S(or,   (float32_le_quiet(fst1, fst0, &env->active_fpu.fp_status)
                   || float32_le_quiet(fst0, fst1, &env->active_fpu.fp_status)))
FOP_CONDN_S(une,  (float32_unordered_quiet(fst1, fst0, &env->active_fpu.fp_status)
                   || float32_lt_quiet(fst1, fst0, &env->active_fpu.fp_status)
                   || float32_lt_quiet(fst0, fst1, &env->active_fpu.fp_status)))
FOP_CONDN_S(ne,   (float32_lt_quiet(fst1, fst0, &env->active_fpu.fp_status)
                   || float32_lt_quiet(fst0, fst1, &env->active_fpu.fp_status)))
FOP_CONDN_S(sor,  (float32_le(fst1, fst0, &env->active_fpu.fp_status)
                   || float32_le(fst0, fst1, &env->active_fpu.fp_status)))
FOP_CONDN_S(sune, (float32_unordered(fst1, fst0, &env->active_fpu.fp_status)
                   || float32_lt(fst1, fst0, &env->active_fpu.fp_status)
                   || float32_lt(fst0, fst1, &env->active_fpu.fp_status)))
FOP_CONDN_S(sne,  (float32_lt(fst1, fst0, &env->active_fpu.fp_status)
                   || float32_lt(fst0, fst1, &env->active_fpu.fp_status)))

/* MSA */
/* Data format min and max values */
#define DF_BITS(df) (1 << ((df) + 3))

/* Element-by-element access macros */
#define DF_ELEMENTS(df) (MSA_WRLEN / DF_BITS(df))

#if !defined(CONFIG_USER_ONLY)
#define MEMOP_IDX(DF)                                           \
        TCGMemOpIdx oi = make_memop_idx(MO_TE | DF | MO_UNALN,  \
                                        cpu_mmu_index(env, false));
#else
#define MEMOP_IDX(DF)
#endif

void helper_msa_ld_b(CPUMIPSState *env, uint32_t wd,
                     target_ulong addr)
{
    wr_t *pwd = &(env->active_fpu.fpr[wd].wr);
    MEMOP_IDX(DF_BYTE)
#if !defined(CONFIG_USER_ONLY)
#if !defined(HOST_WORDS_BIGENDIAN)
    pwd->b[0]  = helper_ret_ldub_mmu(env, addr + (0  << DF_BYTE), oi, GETPC());
    pwd->b[1]  = helper_ret_ldub_mmu(env, addr + (1  << DF_BYTE), oi, GETPC());
    pwd->b[2]  = helper_ret_ldub_mmu(env, addr + (2  << DF_BYTE), oi, GETPC());
    pwd->b[3]  = helper_ret_ldub_mmu(env, addr + (3  << DF_BYTE), oi, GETPC());
    pwd->b[4]  = helper_ret_ldub_mmu(env, addr + (4  << DF_BYTE), oi, GETPC());
    pwd->b[5]  = helper_ret_ldub_mmu(env, addr + (5  << DF_BYTE), oi, GETPC());
    pwd->b[6]  = helper_ret_ldub_mmu(env, addr + (6  << DF_BYTE), oi, GETPC());
    pwd->b[7]  = helper_ret_ldub_mmu(env, addr + (7  << DF_BYTE), oi, GETPC());
    pwd->b[8]  = helper_ret_ldub_mmu(env, addr + (8  << DF_BYTE), oi, GETPC());
    pwd->b[9]  = helper_ret_ldub_mmu(env, addr + (9  << DF_BYTE), oi, GETPC());
    pwd->b[10] = helper_ret_ldub_mmu(env, addr + (10 << DF_BYTE), oi, GETPC());
    pwd->b[11] = helper_ret_ldub_mmu(env, addr + (11 << DF_BYTE), oi, GETPC());
    pwd->b[12] = helper_ret_ldub_mmu(env, addr + (12 << DF_BYTE), oi, GETPC());
    pwd->b[13] = helper_ret_ldub_mmu(env, addr + (13 << DF_BYTE), oi, GETPC());
    pwd->b[14] = helper_ret_ldub_mmu(env, addr + (14 << DF_BYTE), oi, GETPC());
    pwd->b[15] = helper_ret_ldub_mmu(env, addr + (15 << DF_BYTE), oi, GETPC());
#else
    pwd->b[0]  = helper_ret_ldub_mmu(env, addr + (7  << DF_BYTE), oi, GETPC());
    pwd->b[1]  = helper_ret_ldub_mmu(env, addr + (6  << DF_BYTE), oi, GETPC());
    pwd->b[2]  = helper_ret_ldub_mmu(env, addr + (5  << DF_BYTE), oi, GETPC());
    pwd->b[3]  = helper_ret_ldub_mmu(env, addr + (4  << DF_BYTE), oi, GETPC());
    pwd->b[4]  = helper_ret_ldub_mmu(env, addr + (3  << DF_BYTE), oi, GETPC());
    pwd->b[5]  = helper_ret_ldub_mmu(env, addr + (2  << DF_BYTE), oi, GETPC());
    pwd->b[6]  = helper_ret_ldub_mmu(env, addr + (1  << DF_BYTE), oi, GETPC());
    pwd->b[7]  = helper_ret_ldub_mmu(env, addr + (0  << DF_BYTE), oi, GETPC());
    pwd->b[8]  = helper_ret_ldub_mmu(env, addr + (15 << DF_BYTE), oi, GETPC());
    pwd->b[9]  = helper_ret_ldub_mmu(env, addr + (14 << DF_BYTE), oi, GETPC());
    pwd->b[10] = helper_ret_ldub_mmu(env, addr + (13 << DF_BYTE), oi, GETPC());
    pwd->b[11] = helper_ret_ldub_mmu(env, addr + (12 << DF_BYTE), oi, GETPC());
    pwd->b[12] = helper_ret_ldub_mmu(env, addr + (11 << DF_BYTE), oi, GETPC());
    pwd->b[13] = helper_ret_ldub_mmu(env, addr + (10 << DF_BYTE), oi, GETPC());
    pwd->b[14] = helper_ret_ldub_mmu(env, addr + (9  << DF_BYTE), oi, GETPC());
    pwd->b[15] = helper_ret_ldub_mmu(env, addr + (8  << DF_BYTE), oi, GETPC());
#endif
#else
#if !defined(HOST_WORDS_BIGENDIAN)
    pwd->b[0]  = cpu_ldub_data(env, addr + (0  << DF_BYTE));
    pwd->b[1]  = cpu_ldub_data(env, addr + (1  << DF_BYTE));
    pwd->b[2]  = cpu_ldub_data(env, addr + (2  << DF_BYTE));
    pwd->b[3]  = cpu_ldub_data(env, addr + (3  << DF_BYTE));
    pwd->b[4]  = cpu_ldub_data(env, addr + (4  << DF_BYTE));
    pwd->b[5]  = cpu_ldub_data(env, addr + (5  << DF_BYTE));
    pwd->b[6]  = cpu_ldub_data(env, addr + (6  << DF_BYTE));
    pwd->b[7]  = cpu_ldub_data(env, addr + (7  << DF_BYTE));
    pwd->b[8]  = cpu_ldub_data(env, addr + (8  << DF_BYTE));
    pwd->b[9]  = cpu_ldub_data(env, addr + (9  << DF_BYTE));
    pwd->b[10] = cpu_ldub_data(env, addr + (10 << DF_BYTE));
    pwd->b[11] = cpu_ldub_data(env, addr + (11 << DF_BYTE));
    pwd->b[12] = cpu_ldub_data(env, addr + (12 << DF_BYTE));
    pwd->b[13] = cpu_ldub_data(env, addr + (13 << DF_BYTE));
    pwd->b[14] = cpu_ldub_data(env, addr + (14 << DF_BYTE));
    pwd->b[15] = cpu_ldub_data(env, addr + (15 << DF_BYTE));
#else
    pwd->b[0]  = cpu_ldub_data(env, addr + (7  << DF_BYTE));
    pwd->b[1]  = cpu_ldub_data(env, addr + (6  << DF_BYTE));
    pwd->b[2]  = cpu_ldub_data(env, addr + (5  << DF_BYTE));
    pwd->b[3]  = cpu_ldub_data(env, addr + (4  << DF_BYTE));
    pwd->b[4]  = cpu_ldub_data(env, addr + (3  << DF_BYTE));
    pwd->b[5]  = cpu_ldub_data(env, addr + (2  << DF_BYTE));
    pwd->b[6]  = cpu_ldub_data(env, addr + (1  << DF_BYTE));
    pwd->b[7]  = cpu_ldub_data(env, addr + (0  << DF_BYTE));
    pwd->b[8]  = cpu_ldub_data(env, addr + (15 << DF_BYTE));
    pwd->b[9]  = cpu_ldub_data(env, addr + (14 << DF_BYTE));
    pwd->b[10] = cpu_ldub_data(env, addr + (13 << DF_BYTE));
    pwd->b[11] = cpu_ldub_data(env, addr + (12 << DF_BYTE));
    pwd->b[12] = cpu_ldub_data(env, addr + (11 << DF_BYTE));
    pwd->b[13] = cpu_ldub_data(env, addr + (10 << DF_BYTE));
    pwd->b[14] = cpu_ldub_data(env, addr + (9 << DF_BYTE));
    pwd->b[15] = cpu_ldub_data(env, addr + (8 << DF_BYTE));
#endif
#endif
}

void helper_msa_ld_h(CPUMIPSState *env, uint32_t wd,
                     target_ulong addr)
{
    wr_t *pwd = &(env->active_fpu.fpr[wd].wr);
    MEMOP_IDX(DF_HALF)
#if !defined(CONFIG_USER_ONLY)
#if !defined(HOST_WORDS_BIGENDIAN)
    pwd->h[0] = helper_ret_lduw_mmu(env, addr + (0 << DF_HALF), oi, GETPC());
    pwd->h[1] = helper_ret_lduw_mmu(env, addr + (1 << DF_HALF), oi, GETPC());
    pwd->h[2] = helper_ret_lduw_mmu(env, addr + (2 << DF_HALF), oi, GETPC());
    pwd->h[3] = helper_ret_lduw_mmu(env, addr + (3 << DF_HALF), oi, GETPC());
    pwd->h[4] = helper_ret_lduw_mmu(env, addr + (4 << DF_HALF), oi, GETPC());
    pwd->h[5] = helper_ret_lduw_mmu(env, addr + (5 << DF_HALF), oi, GETPC());
    pwd->h[6] = helper_ret_lduw_mmu(env, addr + (6 << DF_HALF), oi, GETPC());
    pwd->h[7] = helper_ret_lduw_mmu(env, addr + (7 << DF_HALF), oi, GETPC());
#else
    pwd->h[0] = helper_ret_lduw_mmu(env, addr + (3 << DF_HALF), oi, GETPC());
    pwd->h[1] = helper_ret_lduw_mmu(env, addr + (2 << DF_HALF), oi, GETPC());
    pwd->h[2] = helper_ret_lduw_mmu(env, addr + (1 << DF_HALF), oi, GETPC());
    pwd->h[3] = helper_ret_lduw_mmu(env, addr + (0 << DF_HALF), oi, GETPC());
    pwd->h[4] = helper_ret_lduw_mmu(env, addr + (7 << DF_HALF), oi, GETPC());
    pwd->h[5] = helper_ret_lduw_mmu(env, addr + (6 << DF_HALF), oi, GETPC());
    pwd->h[6] = helper_ret_lduw_mmu(env, addr + (5 << DF_HALF), oi, GETPC());
    pwd->h[7] = helper_ret_lduw_mmu(env, addr + (4 << DF_HALF), oi, GETPC());
#endif
#else
#if !defined(HOST_WORDS_BIGENDIAN)
    pwd->h[0] = cpu_lduw_data(env, addr + (0 << DF_HALF));
    pwd->h[1] = cpu_lduw_data(env, addr + (1 << DF_HALF));
    pwd->h[2] = cpu_lduw_data(env, addr + (2 << DF_HALF));
    pwd->h[3] = cpu_lduw_data(env, addr + (3 << DF_HALF));
    pwd->h[4] = cpu_lduw_data(env, addr + (4 << DF_HALF));
    pwd->h[5] = cpu_lduw_data(env, addr + (5 << DF_HALF));
    pwd->h[6] = cpu_lduw_data(env, addr + (6 << DF_HALF));
    pwd->h[7] = cpu_lduw_data(env, addr + (7 << DF_HALF));
#else
    pwd->h[0] = cpu_lduw_data(env, addr + (3 << DF_HALF));
    pwd->h[1] = cpu_lduw_data(env, addr + (2 << DF_HALF));
    pwd->h[2] = cpu_lduw_data(env, addr + (1 << DF_HALF));
    pwd->h[3] = cpu_lduw_data(env, addr + (0 << DF_HALF));
    pwd->h[4] = cpu_lduw_data(env, addr + (7 << DF_HALF));
    pwd->h[5] = cpu_lduw_data(env, addr + (6 << DF_HALF));
    pwd->h[6] = cpu_lduw_data(env, addr + (5 << DF_HALF));
    pwd->h[7] = cpu_lduw_data(env, addr + (4 << DF_HALF));
#endif
#endif
}

void helper_msa_ld_w(CPUMIPSState *env, uint32_t wd,
                     target_ulong addr)
{
    wr_t *pwd = &(env->active_fpu.fpr[wd].wr);
    MEMOP_IDX(DF_WORD)
#if !defined(CONFIG_USER_ONLY)
#if !defined(HOST_WORDS_BIGENDIAN)
    pwd->w[0] = helper_ret_ldul_mmu(env, addr + (0 << DF_WORD), oi, GETPC());
    pwd->w[1] = helper_ret_ldul_mmu(env, addr + (1 << DF_WORD), oi, GETPC());
    pwd->w[2] = helper_ret_ldul_mmu(env, addr + (2 << DF_WORD), oi, GETPC());
    pwd->w[3] = helper_ret_ldul_mmu(env, addr + (3 << DF_WORD), oi, GETPC());
#else
    pwd->w[0] = helper_ret_ldul_mmu(env, addr + (1 << DF_WORD), oi, GETPC());
    pwd->w[1] = helper_ret_ldul_mmu(env, addr + (0 << DF_WORD), oi, GETPC());
    pwd->w[2] = helper_ret_ldul_mmu(env, addr + (3 << DF_WORD), oi, GETPC());
    pwd->w[3] = helper_ret_ldul_mmu(env, addr + (2 << DF_WORD), oi, GETPC());
#endif
#else
#if !defined(HOST_WORDS_BIGENDIAN)
    pwd->w[0] = cpu_ldl_data(env, addr + (0 << DF_WORD));
    pwd->w[1] = cpu_ldl_data(env, addr + (1 << DF_WORD));
    pwd->w[2] = cpu_ldl_data(env, addr + (2 << DF_WORD));
    pwd->w[3] = cpu_ldl_data(env, addr + (3 << DF_WORD));
#else
    pwd->w[0] = cpu_ldl_data(env, addr + (1 << DF_WORD));
    pwd->w[1] = cpu_ldl_data(env, addr + (0 << DF_WORD));
    pwd->w[2] = cpu_ldl_data(env, addr + (3 << DF_WORD));
    pwd->w[3] = cpu_ldl_data(env, addr + (2 << DF_WORD));
#endif
#endif
}

void helper_msa_ld_d(CPUMIPSState *env, uint32_t wd,
                     target_ulong addr)
{
    wr_t *pwd = &(env->active_fpu.fpr[wd].wr);
    MEMOP_IDX(DF_DOUBLE)
#if !defined(CONFIG_USER_ONLY)
    pwd->d[0] = helper_ret_ldq_mmu(env, addr + (0 << DF_DOUBLE), oi, GETPC());
    pwd->d[1] = helper_ret_ldq_mmu(env, addr + (1 << DF_DOUBLE), oi, GETPC());
#else
    pwd->d[0] = cpu_ldq_data(env, addr + (0 << DF_DOUBLE));
    pwd->d[1] = cpu_ldq_data(env, addr + (1 << DF_DOUBLE));
#endif
}

#define MSA_PAGESPAN(x) \
        ((((x) & ~TARGET_PAGE_MASK) + MSA_WRLEN/8 - 1) >= TARGET_PAGE_SIZE)

static inline void ensure_writable_pages(CPUMIPSState *env,
                                         target_ulong addr,
                                         int mmu_idx,
                                         uintptr_t retaddr)
{
#if !defined(CONFIG_USER_ONLY)
    target_ulong page_addr;
    if (unlikely(MSA_PAGESPAN(addr))) {
        /* first page */
        probe_write(env, addr, 0, mmu_idx, retaddr);
        /* second page */
        page_addr = (addr & TARGET_PAGE_MASK) + TARGET_PAGE_SIZE;
        probe_write(env, page_addr, 0, mmu_idx, retaddr);
    }
#endif
}

void helper_msa_st_b(CPUMIPSState *env, uint32_t wd,
                     target_ulong addr)
{
    wr_t *pwd = &(env->active_fpu.fpr[wd].wr);
    int mmu_idx = cpu_mmu_index(env, false);

    MEMOP_IDX(DF_BYTE)
    ensure_writable_pages(env, addr, mmu_idx, GETPC());
#if !defined(CONFIG_USER_ONLY)
#if !defined(HOST_WORDS_BIGENDIAN)
    helper_ret_stb_mmu(env, addr + (0  << DF_BYTE), pwd->b[0],  oi, GETPC());
    helper_ret_stb_mmu(env, addr + (1  << DF_BYTE), pwd->b[1],  oi, GETPC());
    helper_ret_stb_mmu(env, addr + (2  << DF_BYTE), pwd->b[2],  oi, GETPC());
    helper_ret_stb_mmu(env, addr + (3  << DF_BYTE), pwd->b[3],  oi, GETPC());
    helper_ret_stb_mmu(env, addr + (4  << DF_BYTE), pwd->b[4],  oi, GETPC());
    helper_ret_stb_mmu(env, addr + (5  << DF_BYTE), pwd->b[5],  oi, GETPC());
    helper_ret_stb_mmu(env, addr + (6  << DF_BYTE), pwd->b[6],  oi, GETPC());
    helper_ret_stb_mmu(env, addr + (7  << DF_BYTE), pwd->b[7],  oi, GETPC());
    helper_ret_stb_mmu(env, addr + (8  << DF_BYTE), pwd->b[8],  oi, GETPC());
    helper_ret_stb_mmu(env, addr + (9  << DF_BYTE), pwd->b[9],  oi, GETPC());
    helper_ret_stb_mmu(env, addr + (10 << DF_BYTE), pwd->b[10], oi, GETPC());
    helper_ret_stb_mmu(env, addr + (11 << DF_BYTE), pwd->b[11], oi, GETPC());
    helper_ret_stb_mmu(env, addr + (12 << DF_BYTE), pwd->b[12], oi, GETPC());
    helper_ret_stb_mmu(env, addr + (13 << DF_BYTE), pwd->b[13], oi, GETPC());
    helper_ret_stb_mmu(env, addr + (14 << DF_BYTE), pwd->b[14], oi, GETPC());
    helper_ret_stb_mmu(env, addr + (15 << DF_BYTE), pwd->b[15], oi, GETPC());
#else
    helper_ret_stb_mmu(env, addr + (7  << DF_BYTE), pwd->b[0],  oi, GETPC());
    helper_ret_stb_mmu(env, addr + (6  << DF_BYTE), pwd->b[1],  oi, GETPC());
    helper_ret_stb_mmu(env, addr + (5  << DF_BYTE), pwd->b[2],  oi, GETPC());
    helper_ret_stb_mmu(env, addr + (4  << DF_BYTE), pwd->b[3],  oi, GETPC());
    helper_ret_stb_mmu(env, addr + (3  << DF_BYTE), pwd->b[4],  oi, GETPC());
    helper_ret_stb_mmu(env, addr + (2  << DF_BYTE), pwd->b[5],  oi, GETPC());
    helper_ret_stb_mmu(env, addr + (1  << DF_BYTE), pwd->b[6],  oi, GETPC());
    helper_ret_stb_mmu(env, addr + (0  << DF_BYTE), pwd->b[7],  oi, GETPC());
    helper_ret_stb_mmu(env, addr + (15 << DF_BYTE), pwd->b[8],  oi, GETPC());
    helper_ret_stb_mmu(env, addr + (14 << DF_BYTE), pwd->b[9],  oi, GETPC());
    helper_ret_stb_mmu(env, addr + (13 << DF_BYTE), pwd->b[10], oi, GETPC());
    helper_ret_stb_mmu(env, addr + (12 << DF_BYTE), pwd->b[11], oi, GETPC());
    helper_ret_stb_mmu(env, addr + (11 << DF_BYTE), pwd->b[12], oi, GETPC());
    helper_ret_stb_mmu(env, addr + (10 << DF_BYTE), pwd->b[13], oi, GETPC());
    helper_ret_stb_mmu(env, addr + (9  << DF_BYTE), pwd->b[14], oi, GETPC());
    helper_ret_stb_mmu(env, addr + (8  << DF_BYTE), pwd->b[15], oi, GETPC());
#endif
#else
#if !defined(HOST_WORDS_BIGENDIAN)
    cpu_stb_data(env, addr + (0  << DF_BYTE), pwd->b[0]);
    cpu_stb_data(env, addr + (1  << DF_BYTE), pwd->b[1]);
    cpu_stb_data(env, addr + (2  << DF_BYTE), pwd->b[2]);
    cpu_stb_data(env, addr + (3  << DF_BYTE), pwd->b[3]);
    cpu_stb_data(env, addr + (4  << DF_BYTE), pwd->b[4]);
    cpu_stb_data(env, addr + (5  << DF_BYTE), pwd->b[5]);
    cpu_stb_data(env, addr + (6  << DF_BYTE), pwd->b[6]);
    cpu_stb_data(env, addr + (7  << DF_BYTE), pwd->b[7]);
    cpu_stb_data(env, addr + (8  << DF_BYTE), pwd->b[8]);
    cpu_stb_data(env, addr + (9  << DF_BYTE), pwd->b[9]);
    cpu_stb_data(env, addr + (10 << DF_BYTE), pwd->b[10]);
    cpu_stb_data(env, addr + (11 << DF_BYTE), pwd->b[11]);
    cpu_stb_data(env, addr + (12 << DF_BYTE), pwd->b[12]);
    cpu_stb_data(env, addr + (13 << DF_BYTE), pwd->b[13]);
    cpu_stb_data(env, addr + (14 << DF_BYTE), pwd->b[14]);
    cpu_stb_data(env, addr + (15 << DF_BYTE), pwd->b[15]);
#else
    cpu_stb_data(env, addr + (7  << DF_BYTE), pwd->b[0]);
    cpu_stb_data(env, addr + (6  << DF_BYTE), pwd->b[1]);
    cpu_stb_data(env, addr + (5  << DF_BYTE), pwd->b[2]);
    cpu_stb_data(env, addr + (4  << DF_BYTE), pwd->b[3]);
    cpu_stb_data(env, addr + (3  << DF_BYTE), pwd->b[4]);
    cpu_stb_data(env, addr + (2  << DF_BYTE), pwd->b[5]);
    cpu_stb_data(env, addr + (1  << DF_BYTE), pwd->b[6]);
    cpu_stb_data(env, addr + (0  << DF_BYTE), pwd->b[7]);
    cpu_stb_data(env, addr + (15 << DF_BYTE), pwd->b[8]);
    cpu_stb_data(env, addr + (14 << DF_BYTE), pwd->b[9]);
    cpu_stb_data(env, addr + (13 << DF_BYTE), pwd->b[10]);
    cpu_stb_data(env, addr + (12 << DF_BYTE), pwd->b[11]);
    cpu_stb_data(env, addr + (11 << DF_BYTE), pwd->b[12]);
    cpu_stb_data(env, addr + (10 << DF_BYTE), pwd->b[13]);
    cpu_stb_data(env, addr + (9  << DF_BYTE), pwd->b[14]);
    cpu_stb_data(env, addr + (8  << DF_BYTE), pwd->b[15]);
#endif
#endif
}

void helper_msa_st_h(CPUMIPSState *env, uint32_t wd,
                     target_ulong addr)
{
    wr_t *pwd = &(env->active_fpu.fpr[wd].wr);
    int mmu_idx = cpu_mmu_index(env, false);

    MEMOP_IDX(DF_HALF)
    ensure_writable_pages(env, addr, mmu_idx, GETPC());
#if !defined(CONFIG_USER_ONLY)
#if !defined(HOST_WORDS_BIGENDIAN)
    helper_ret_stw_mmu(env, addr + (0 << DF_HALF), pwd->h[0], oi, GETPC());
    helper_ret_stw_mmu(env, addr + (1 << DF_HALF), pwd->h[1], oi, GETPC());
    helper_ret_stw_mmu(env, addr + (2 << DF_HALF), pwd->h[2], oi, GETPC());
    helper_ret_stw_mmu(env, addr + (3 << DF_HALF), pwd->h[3], oi, GETPC());
    helper_ret_stw_mmu(env, addr + (4 << DF_HALF), pwd->h[4], oi, GETPC());
    helper_ret_stw_mmu(env, addr + (5 << DF_HALF), pwd->h[5], oi, GETPC());
    helper_ret_stw_mmu(env, addr + (6 << DF_HALF), pwd->h[6], oi, GETPC());
    helper_ret_stw_mmu(env, addr + (7 << DF_HALF), pwd->h[7], oi, GETPC());
#else
    helper_ret_stw_mmu(env, addr + (3 << DF_HALF), pwd->h[0], oi, GETPC());
    helper_ret_stw_mmu(env, addr + (2 << DF_HALF), pwd->h[1], oi, GETPC());
    helper_ret_stw_mmu(env, addr + (1 << DF_HALF), pwd->h[2], oi, GETPC());
    helper_ret_stw_mmu(env, addr + (0 << DF_HALF), pwd->h[3], oi, GETPC());
    helper_ret_stw_mmu(env, addr + (7 << DF_HALF), pwd->h[4], oi, GETPC());
    helper_ret_stw_mmu(env, addr + (6 << DF_HALF), pwd->h[5], oi, GETPC());
    helper_ret_stw_mmu(env, addr + (5 << DF_HALF), pwd->h[6], oi, GETPC());
    helper_ret_stw_mmu(env, addr + (4 << DF_HALF), pwd->h[7], oi, GETPC());
#endif
#else
#if !defined(HOST_WORDS_BIGENDIAN)
    cpu_stw_data(env, addr + (0 << DF_HALF), pwd->h[0]);
    cpu_stw_data(env, addr + (1 << DF_HALF), pwd->h[1]);
    cpu_stw_data(env, addr + (2 << DF_HALF), pwd->h[2]);
    cpu_stw_data(env, addr + (3 << DF_HALF), pwd->h[3]);
    cpu_stw_data(env, addr + (4 << DF_HALF), pwd->h[4]);
    cpu_stw_data(env, addr + (5 << DF_HALF), pwd->h[5]);
    cpu_stw_data(env, addr + (6 << DF_HALF), pwd->h[6]);
    cpu_stw_data(env, addr + (7 << DF_HALF), pwd->h[7]);
#else
    cpu_stw_data(env, addr + (3 << DF_HALF), pwd->h[0]);
    cpu_stw_data(env, addr + (2 << DF_HALF), pwd->h[1]);
    cpu_stw_data(env, addr + (1 << DF_HALF), pwd->h[2]);
    cpu_stw_data(env, addr + (0 << DF_HALF), pwd->h[3]);
    cpu_stw_data(env, addr + (7 << DF_HALF), pwd->h[4]);
    cpu_stw_data(env, addr + (6 << DF_HALF), pwd->h[5]);
    cpu_stw_data(env, addr + (5 << DF_HALF), pwd->h[6]);
    cpu_stw_data(env, addr + (4 << DF_HALF), pwd->h[7]);
#endif
#endif
}

void helper_msa_st_w(CPUMIPSState *env, uint32_t wd,
                     target_ulong addr)
{
    wr_t *pwd = &(env->active_fpu.fpr[wd].wr);
    int mmu_idx = cpu_mmu_index(env, false);

    MEMOP_IDX(DF_WORD)
    ensure_writable_pages(env, addr, mmu_idx, GETPC());
#if !defined(CONFIG_USER_ONLY)
#if !defined(HOST_WORDS_BIGENDIAN)
    helper_ret_stl_mmu(env, addr + (0 << DF_WORD), oi, GETPC(), pwd->w[0]);
    helper_ret_stl_mmu(env, addr + (1 << DF_WORD), oi, GETPC(), pwd->w[1]);
    helper_ret_stl_mmu(env, addr + (2 << DF_WORD), oi, GETPC(), pwd->w[2]);
    helper_ret_stl_mmu(env, addr + (3 << DF_WORD), oi, GETPC(), pwd->w[3]);
#else
    helper_ret_stl_mmu(env, addr + (1 << DF_WORD), oi, GETPC(), pwd->w[0]);
    helper_ret_stl_mmu(env, addr + (0 << DF_WORD), oi, GETPC(), pwd->w[1]);
    helper_ret_stl_mmu(env, addr + (3 << DF_WORD), oi, GETPC(), pwd->w[2]);
    helper_ret_stl_mmu(env, addr + (2 << DF_WORD), oi, GETPC(), pwd->w[3]);
#endif
#else
#if !defined(HOST_WORDS_BIGENDIAN)
    cpu_stl_data(env, addr + (0 << DF_WORD), pwd->w[0]);
    cpu_stl_data(env, addr + (1 << DF_WORD), pwd->w[1]);
    cpu_stl_data(env, addr + (2 << DF_WORD), pwd->w[2]);
    cpu_stl_data(env, addr + (3 << DF_WORD), pwd->w[3]);
#else
    cpu_stl_data(env, addr + (1 << DF_WORD), pwd->w[0]);
    cpu_stl_data(env, addr + (0 << DF_WORD), pwd->w[1]);
    cpu_stl_data(env, addr + (3 << DF_WORD), pwd->w[2]);
    cpu_stl_data(env, addr + (2 << DF_WORD), pwd->w[3]);
#endif
#endif
}

void helper_msa_st_d(CPUMIPSState *env, uint32_t wd,
                     target_ulong addr)
{
    wr_t *pwd = &(env->active_fpu.fpr[wd].wr);
    int mmu_idx = cpu_mmu_index(env, false);

    MEMOP_IDX(DF_DOUBLE)
    ensure_writable_pages(env, addr, mmu_idx, GETPC());
#if !defined(CONFIG_USER_ONLY)
    helper_ret_stq_mmu(env, addr + (0 << DF_DOUBLE), pwd->d[0], oi, GETPC());
    helper_ret_stq_mmu(env, addr + (1 << DF_DOUBLE), pwd->d[1], oi, GETPC());
#else
    cpu_stq_data(env, addr + (0 << DF_DOUBLE), pwd->d[0]);
    cpu_stq_data(env, addr + (1 << DF_DOUBLE), pwd->d[1]);
#endif
}

void helper_cache(CPUMIPSState *env, target_ulong addr, uint32_t op)
{
#ifndef CONFIG_USER_ONLY
    target_ulong index = addr & 0x1fffffff;
    if (op == 9) {
        /* Index Store Tag */
        memory_region_dispatch_write(env->itc_tag, index, env->CP0_TagLo,
                                     8, MEMTXATTRS_UNSPECIFIED);
    } else if (op == 5) {
        /* Index Load Tag */
        memory_region_dispatch_read(env->itc_tag, index, &env->CP0_TagLo,
                                    8, MEMTXATTRS_UNSPECIFIED);
    }
#endif
}

/* Reduce the length so that addr + len doesn't cross a page boundary.  */
static inline target_ulong adj_len_to_page(target_ulong len, target_ulong addr)
{
#ifndef CONFIG_USER_ONLY
    target_ulong low_bits = (addr & ~TARGET_PAGE_MASK);
    if (low_bits + len - 1 >= TARGET_PAGE_SIZE) {
        return TARGET_PAGE_SIZE - low_bits;
    }
#endif
    return len;
}


#define MAGIC_LIBCALL_HELPER_CONTINUATION_FLAG UINT64_C(0xbadc0de)
#define MIPS_REGNUM_V0 2
#define MIPS_REGNUM_V1 3
#define MIPS_REGNUM_A0 4
#define MIPS_REGNUM_A1 5
#define MIPS_REGNUM_A2 6
#define MIPS_REGNUM_A3 7

#ifdef CONFIG_DEBUG_TCG
#define MAGIC_MEMSET_STATS 1
#else
#define MAGIC_MEMSET_STATS 0
#endif

#if MAGIC_MEMSET_STATS != 0
static bool memset_stats_dump_registered = false;

struct nop_stats {
    uint64_t kernel_mode_bytes;
    uint64_t kernel_mode_count;
    uint64_t user_mode_bytes;
    uint64_t user_mode_count;
};

static struct nop_stats magic_memset_zero_bytes;
static struct nop_stats magic_memset_nonzero_bytes;

static struct nop_stats magic_memcpy_bytes;
static struct nop_stats magic_memmove_bytes;
static struct nop_stats magic_bcopy_bytes;

static struct nop_stats magic_memmove_slowpath;

static inline void print_nop_stats(const char* msg, struct nop_stats* stats) {
    warn_report("%s in kernel mode: %" PRId64 " (%f MB) in %" PRId64 " calls\r", msg,
                stats->kernel_mode_bytes, stats->kernel_mode_bytes / (1024.0 * 1024.0), stats->kernel_mode_count);
    warn_report("%s in user   mode: %" PRId64 " (%f MB) in %" PRId64 " calls\r", msg,
                stats->user_mode_bytes, stats->user_mode_bytes / (1024.0 * 1024.0), stats->user_mode_count);
}

static void dump_memset_stats_on_exit(void) {
    print_nop_stats("memset (zero)    with magic nop", &magic_memset_zero_bytes);
    print_nop_stats("memset (nonzero) with magic nop", &magic_memset_nonzero_bytes);
    print_nop_stats("memcpy with magic nop", &magic_memcpy_bytes);
    print_nop_stats("memmove with magic nop", &magic_memmove_bytes);
    print_nop_stats("bcopy with magic nop", &magic_bcopy_bytes);
    print_nop_stats("memmove/memcpy/bcopy slowpath", &magic_memmove_slowpath);
}

static inline void collect_magic_nop_stats(CPUMIPSState *env, struct nop_stats* stats, target_ulong bytes) {
    if (!memset_stats_dump_registered) {
        // TODO: move this to CPU_init
        atexit(dump_memset_stats_on_exit);
        memset_stats_dump_registered = true;
    }
    if (in_kernel_mode(env)) {
        stats->kernel_mode_bytes += bytes;
        stats->kernel_mode_count++;
    } else {
        stats->user_mode_bytes += bytes;
        stats->user_mode_count++;
    }
}
#else
#define collect_magic_nop_stats(env, stats, bytes)
#endif


static inline void
store_byte_and_clear_tag(CPUMIPSState *env, target_ulong vaddr, uint8_t val,
                         TCGMemOpIdx oi, uintptr_t retaddr)
{
    helper_ret_stb_mmu(env, vaddr, val, oi, retaddr);
#ifdef TARGET_CHERI
    // If we returned (i.e. write was successful) we also need to invalidate the
    // tags bit to ensure we are consistent with sb
    cheri_tag_invalidate(env, vaddr, 1, retaddr);
#endif
}

static inline void
store_u32_and_clear_tag(CPUMIPSState *env, target_ulong vaddr, uint32_t val,
                         TCGMemOpIdx oi, uintptr_t retaddr)
{
    helper_ret_stw_mmu(env, vaddr, val, oi, retaddr);
#ifdef TARGET_CHERI
    // If we returned (i.e. write was successful) we also need to invalidate the
    // tags bit to ensure we are consistent with sb
    cheri_tag_invalidate(env, vaddr, 4, retaddr);
#endif
}

#ifdef TARGET_CHERI
#define CHECK_AND_ADD_DDC(env, perms, ptr, len, retpc) check_ddc(env, perms, ptr, len, /*instavail=*/true, retpc);
#else
#define CHECK_AND_ADD_DDC(env, perms, ptr, len, retpc) ptr
#endif

static bool do_magic_memmove(CPUMIPSState *env, uint64_t ra, int dest_regnum, int src_regnum)
{
    tcg_debug_assert(dest_regnum != src_regnum);
    const target_ulong original_dest_ddc_offset = env->active_tc.gpr[dest_regnum]; // $a0 = dest
    const target_ulong original_src_ddc_offset = env->active_tc.gpr[src_regnum];  // $a1 = src
    const target_ulong original_len = env->active_tc.gpr[MIPS_REGNUM_A2];  // $a2 = len
    int mmu_idx = cpu_mmu_index(env, false);
    TCGMemOpIdx oi = make_memop_idx(MO_UB, mmu_idx);
    target_ulong len = original_len;
    target_ulong already_written = 0;
    const bool is_continuation = (env->active_tc.gpr[MIPS_REGNUM_V1] >> 32) == MAGIC_LIBCALL_HELPER_CONTINUATION_FLAG;
    if (is_continuation) {
        // This is a partial write -> $a0 is the original dest argument.
        // The already written bytes (from the partial write) was stored in $v0 by the previous call
        already_written = env->active_tc.gpr[MIPS_REGNUM_V0];
        tcg_debug_assert(already_written < len);
        len -= already_written; // update the remaining length
#if 0
        fprintf(stderr, "--- %s: Got continuation for 0x" TARGET_FMT_lx " byte access at 0x" TARGET_FMT_plx
                        " -- current dest = 0x" TARGET_FMT_plx " -- current len = 0x" TARGET_FMT_lx "\r\n",
                        __func__, original_len, original_dest, dest, len);
#endif
    } else {
        // Not a partial write -> $v0 should be zero otherwise this is a usage error!
        if (env->active_tc.gpr[MIPS_REGNUM_V0] != 0) {
            error_report("ERROR: Attempted to call memset library function "
                          "with non-zero value in $v0 (0x" TARGET_FMT_lx
                          ") and continuation flag not set in $v1 (0x" TARGET_FMT_lx
                          ")!\n", env->active_tc.gpr[MIPS_REGNUM_V0], env->active_tc.gpr[MIPS_REGNUM_V1]);
            do_raise_exception(env, EXCP_RI, GETPC());
        }
    }
    const bool log_instr = qemu_loglevel_mask(CPU_LOG_INSTR | CPU_LOG_CVTRACE);
    if (len == 0) {
        goto success; // nothing to do
    }
    if (original_src_ddc_offset == original_dest_ddc_offset) {
        already_written = original_len;
        goto success; // nothing to do
    }
    // Check capability bounds for the whole copy
    // If it is going to fail we don't bother doing a partial copy!
    const target_ulong original_src = CHECK_AND_ADD_DDC(env, CAP_PERM_LOAD, original_src_ddc_offset, original_len, ra);
    const target_ulong original_dest = CHECK_AND_ADD_DDC(env, CAP_PERM_STORE, original_dest_ddc_offset, original_len, ra);

    // Mark this as a continuation in $v1 (so that we continue sensibly if we get a tlb miss and longjump out)
    env->active_tc.gpr[MIPS_REGNUM_V1] = (MAGIC_LIBCALL_HELPER_CONTINUATION_FLAG << 32) | env->active_tc.gpr[3];

    const target_ulong dest_past_end = original_dest + original_len;
    const target_ulong src_past_end = original_src + original_len;
#if 0 // FIXME: for some reason this causes errors
    const bool dest_same_page = (original_dest & TARGET_PAGE_MASK) == ((dest_past_end - 1) & TARGET_PAGE_MASK);
    const bool src_same_page = (original_dest & TARGET_PAGE_MASK) == ((dest_past_end - 1) & TARGET_PAGE_MASK);
    // If neither src nor dest buffer cross a page boundary we can just do an address_space_read+write
    // Fast case: less than a page and neither of the buffers crosses a page boundary
    CPUState *cs = CPU(mips_env_get_cpu(env));
    if (dest_same_page && src_same_page) {
        tcg_debug_assert(already_written == 0);
        tcg_debug_assert(len <= TARGET_PAGE_SIZE);
        // The translation operation might trap and longjump out!
        hwaddr src_paddr = do_translate_address(env, original_src, MMU_DATA_LOAD, ra);
        hwaddr dest_paddr = do_translate_address(env, original_dest, MMU_DATA_STORE, ra);
#ifdef TARGET_CHERI
        if (dest_paddr <= env->lladdr && dest_paddr + len > env->lladdr) {
            // reset the linked flag if we touch the address with this write
            env->linkedflag = 0;
        }
#endif
        // Do a single load+store to update the MMU flags
        // uint8_t first_value = helper_ret_ldub_mmu(env, original_src, oi, ra);
        // Note: address_space_write will also clear the tag bits!
        MemTxResult result = MEMTX_ERROR;
        uint8_t buffer[TARGET_PAGE_SIZE];
        result = address_space_read(cs->as, src_paddr, MEMTXATTRS_UNSPECIFIED, buffer, len);
        if (result != MEMTX_OK) {
            warn_report("magic memmove: error reading %d bytes from paddr %"HWADDR_PRIx
                        ". Unmapped memory? Error code was %d\r", (int)len, src_paddr, result);
            // same ignored error would happen with normal loads/stores -> just continue
        }
        fprintf(stderr, "Used fast path to read %d bytes\r\n", (int)len);
        // do_hexdump(stderr, buffer, len, original_src);
        // fprintf(stderr, "\r");
        // also write one byte to the target buffer to ensure that the flags are updated
        // store_byte_and_clear_tag(env, original_dest, first_value, oi, ra); // might trap
        result = address_space_write(cs->as, dest_paddr, MEMTXATTRS_UNSPECIFIED, buffer, len);
        if (unlikely(log_instr)) {
            for (int i = 0; i < len; i++) {
                helper_dump_load(env, OPC_LBU, original_src + i, buffer[i]);
                dump_store(env, OPC_SB, original_dest + i, buffer[i]);
            }
        }
        if (result != MEMTX_OK) {
            warn_report("magic memmove: error writing %d bytes to paddr %"HWADDR_PRIx
                        ". Unmapped memory? Error code was %d\r", (int)len, dest_paddr, result);
            // same ignored error would happen with normal loads/stores -> just continue
        }
        already_written += len;
        env->active_tc.gpr[MIPS_REGNUM_V0] = already_written;
        goto success;
    }
#endif

    const bool has_overlap = MAX(original_dest, original_src) >= MAX(dest_past_end, src_past_end);
    if (has_overlap) {
        warn_report("Found multipage magic memmove with overlap: dst=" TARGET_FMT_plx " src=" TARGET_FMT_plx
                    " len=0x" TARGET_FMT_lx "\r", original_dest, original_src, original_len);
        // slow path: byte copies
    }

    const bool copy_backwards = original_src < original_dest;
    if (copy_backwards) {
        target_ulong current_dest_cursor = original_dest + len - 1;
        target_ulong current_src_cursor = original_src + len - 1;
        /* Slow path (probably attempt to do this to an I/O device or
         * similar, or clearing of a block of code we have translations
         * cached for). Just do a series of byte writes as the architecture
         * demands. It's not worth trying to use a cpu_physical_memory_map(),
         * memset(), unmap() sequence here because:
         *  + we'd need to account for the blocksize being larger than a page
         *  + the direct-RAM access case is almost always going to be dealt
         *    with in the fastpath code above, so there's no speed benefit
         *  + we would have to deal with the map returning NULL because the
         *    bounce buffer was in use
         */
        tcg_debug_assert(original_len - already_written == len);
        collect_magic_nop_stats(env, &magic_memmove_slowpath, len);
        while (already_written < original_len) {
            uint8_t value = helper_ret_ldub_mmu(env, current_src_cursor, oi, ra);
            if (unlikely(log_instr)) {
                helper_dump_load(env, OPC_LBU, current_src_cursor, value);
            }
            store_byte_and_clear_tag(env, current_dest_cursor, value, oi, ra); // might trap
            if (unlikely(log_instr)) {
                dump_store(env, OPC_SB, current_dest_cursor, value);
            }
            current_dest_cursor--;
            current_src_cursor--;
            already_written++;
            env->active_tc.gpr[MIPS_REGNUM_V0] = already_written;
        }
    } else {
        // copy forwards
        target_ulong current_dest_cursor = original_dest + already_written;
        target_ulong current_src_cursor = original_src + already_written;
        /* Slow path (probably attempt to do this to an I/O device or
         * similar, or clearing of a block of code we have translations
         * cached for). Just do a series of byte writes as the architecture
         * demands. It's not worth trying to use a cpu_physical_memory_map(),
         * memset(), unmap() sequence here because:
         *  + we'd need to account for the blocksize being larger than a page
         *  + the direct-RAM access case is almost always going to be dealt
         *    with in the fastpath code above, so there's no speed benefit
         *  + we would have to deal with the map returning NULL because the
         *    bounce buffer was in use
         */
        tcg_debug_assert(original_len - already_written == len);
        collect_magic_nop_stats(env, &magic_memmove_slowpath, len);
        while (already_written < original_len) {
            uint8_t value = helper_ret_ldub_mmu(env, current_src_cursor, oi, ra);
            if (unlikely(log_instr)) {
                helper_dump_load(env, OPC_LBU, current_src_cursor, value);
            }
            store_byte_and_clear_tag(env, current_dest_cursor, value, oi, ra); // might trap
            if (unlikely(log_instr)) {
                dump_store(env, OPC_SB, current_dest_cursor, value);
            }
            current_dest_cursor++;
            current_src_cursor++;
            already_written++;
            env->active_tc.gpr[MIPS_REGNUM_V0] = already_written;
        }
    }
success:
    if (unlikely(already_written != original_len)) {
        error_report("ERROR: %s: failed to memmove all bytes to " TARGET_FMT_plx " (" TARGET_FMT_plx " with $ddc added).\r\n"
                     "Remainig len = " TARGET_FMT_plx ", full len = " TARGET_FMT_plx ".\r\n"
                     "Source address = " TARGET_FMT_plx " (" TARGET_FMT_plx " with $ddc added)\r\n",
                     __func__, original_dest_ddc_offset, original_dest, len, original_len, original_src_ddc_offset, original_src);
        error_report("$a0: " TARGET_FMT_plx "\r\n", env->active_tc.gpr[MIPS_REGNUM_A0]);
        error_report("$a1: " TARGET_FMT_plx "\r\n", env->active_tc.gpr[MIPS_REGNUM_A1]);
        error_report("$a2: " TARGET_FMT_plx "\r\n", env->active_tc.gpr[MIPS_REGNUM_A2]);
        error_report("$v0: " TARGET_FMT_plx "\r\n", env->active_tc.gpr[MIPS_REGNUM_V0]);
        error_report("$v1: " TARGET_FMT_plx "\r\n", env->active_tc.gpr[MIPS_REGNUM_V1]);
        abort();
    }
    env->active_tc.gpr[MIPS_REGNUM_V0] = original_dest_ddc_offset; // return value of memcpy is the dest argument
    return true;
}

static uint8_t ZEROARRAY[TARGET_PAGE_SIZE];

static void do_memset_pattern_hostaddr(void* hostaddr, uint64_t value, uint64_t nitems, unsigned pattern_length, uint64_t ra) {
    if (pattern_length == 1) {
        memset(hostaddr, value, nitems);
    } else if (pattern_length == 4) {
        uint32_t* ptr = hostaddr;
        uint32_t target_value = tswap32((uint32_t)value);
        for (target_ulong i = 0; i < nitems; i++) {
            *ptr = target_value;
            ptr++;
        }
    } else {
        assert(false && "unsupported memset pattern length");
    }
}

static bool do_magic_memset(CPUMIPSState *env, uint64_t ra, uint pattern_length)
{
    // TODO: just use address_space_write?

    // See target/s390x/mem_helper.c and arm/helper.c HELPER(dc_zva)
    int mmu_idx = cpu_mmu_index(env, false);
    TCGMemOpIdx oi = make_memop_idx(MO_UB, mmu_idx);

    const target_ulong original_dest_ddc_offset = env->active_tc.gpr[MIPS_REGNUM_A0];      // $a0 = dest
    uint64_t value = env->active_tc.gpr[MIPS_REGNUM_A1]; // $a1 = c
    const target_ulong original_len_nitems = env->active_tc.gpr[MIPS_REGNUM_A2];       // $a2 = len
    const target_ulong original_len_bytes = original_len_nitems * pattern_length;
    target_ulong dest = original_dest_ddc_offset;
    target_ulong len_nitems = original_len_nitems;
    const bool is_continuation = (env->active_tc.gpr[MIPS_REGNUM_V1] >> 32) == MAGIC_LIBCALL_HELPER_CONTINUATION_FLAG;
    if (is_continuation) {
        // This is a partial write -> $a0 is the original dest argument.
        // The updated dest (after the partial write) was stored in $v0 by the previous call
        dest = env->active_tc.gpr[MIPS_REGNUM_V0];
        if (dest < original_dest_ddc_offset || dest >= original_dest_ddc_offset + original_len_bytes) {
            error_report("ERROR: Attempted to call memset library function "
                         "with invalid dest in $v0 (0x" TARGET_FMT_lx
                         ") and continuation flag set. orig dest = 0x" TARGET_FMT_lx
                         " and orig bytes = 0x" TARGET_FMT_lx "!\n",
                         env->active_tc.gpr[MIPS_REGNUM_V0], env->active_tc.gpr[MIPS_REGNUM_A0],
                         env->active_tc.gpr[MIPS_REGNUM_A2]);
            do_raise_exception(env, EXCP_RI, ra);
        }
        target_ulong already_written = dest - original_dest_ddc_offset;
        len_nitems -= already_written / pattern_length; // update the remaining length
        assert((already_written % pattern_length) == 0);
#if 0
        fprintf(stderr, "--- %s: Got continuation for 0x" TARGET_FMT_lx " byte access at 0x" TARGET_FMT_plx
                        " -- current dest = 0x" TARGET_FMT_plx " -- current len = 0x" TARGET_FMT_lx "\r\n",
                        __func__, original_len, original_dest, dest, len_nitems);
#endif
    } else {
        // Not a partial write -> $v0 should be zero otherwise this is a usage error!
        if (env->active_tc.gpr[MIPS_REGNUM_V0] != 0) {
            error_report("ERROR: Attempted to call memset library function "
                         "with non-zero value in $v0 (0x" TARGET_FMT_lx
                         ") and continuation flag not set in $v1 (0x" TARGET_FMT_lx
                         ")!\n", env->active_tc.gpr[MIPS_REGNUM_V0], env->active_tc.gpr[MIPS_REGNUM_V1]);
            do_raise_exception(env, EXCP_RI, ra);
        }
    }
    dest = CHECK_AND_ADD_DDC(env, CAP_PERM_STORE, dest, len_nitems * pattern_length, ra);
    const target_ulong original_dest = CHECK_AND_ADD_DDC(env, CAP_PERM_STORE, original_dest_ddc_offset, original_len_nitems, ra);

    tcg_debug_assert(dest + (len_nitems * pattern_length) == original_dest + original_len_bytes && "continuation broken?");
    const bool log_instr = qemu_loglevel_mask(CPU_LOG_INSTR | CPU_LOG_CVTRACE);
    if (len_nitems == 0) {
        goto success; // nothing to do
    }

    CPUState *cs = CPU(mips_env_get_cpu(env));

    while (len_nitems > 0) {
        const target_ulong total_len_nbytes = len_nitems * pattern_length;
        assert(dest + total_len_nbytes == original_dest + original_len_bytes && "continuation broken?");
        // probing for write access:
        // fprintf(stderr, "Probing for write access at " TARGET_FMT_plx "\r\n", dest);
        // fflush(stderr);
        // update $v0 to point to the updated dest in case probe_write_access takes a tlb fault:
        env->active_tc.gpr[MIPS_REGNUM_V0] = dest;
        // and mark this as a continuation in $v1 (so that we continue sensibly after the tlb miss was handled)
        env->active_tc.gpr[MIPS_REGNUM_V1] = (MAGIC_LIBCALL_HELPER_CONTINUATION_FLAG << 32) | env->active_tc.gpr[3];
        // If the host address is not in the tlb after the second write we are writing
        // to something strange so just fall back to the slowpath
        target_ulong l_adj_bytes = adj_len_to_page(total_len_nbytes, dest);
        target_ulong l_adj_nitems = l_adj_bytes;
        if (unlikely(pattern_length != 1)) {
            l_adj_nitems = l_adj_bytes / pattern_length;
        }
        tcg_debug_assert(l_adj_nitems != 0);
        tcg_debug_assert(((dest + l_adj_bytes - 1) & TARGET_PAGE_MASK) == (dest & TARGET_PAGE_MASK) && "should not cross a page boundary!");
        void* hostaddr = NULL;
#if 0
        for (int try = 0; try < 2; try++) {
            hostaddr = tlb_vaddr_to_host(env, dest, 1, mmu_idx);
            if (hostaddr)
                break;
            /* OK, try a store and see if we can populate the tlb. This
             * might cause an exception if the memory isn't writable,
             * in which case we will longjmp out of here. We must for
             * this purpose use the actual register value passed to us
             * so that we get the fault address right.
             */
            store_byte_and_clear_tag(env, dest, 0xff, oi, ra);
            if (unlikely(log_instr)) {
                dump_store(env, OPC_SB, dest, 0xff);
            }
            // This should definitely fill the host TLB. If not we are probably writing to I/O memory
            // FIXME: tlb_vaddr_to_host() also returns null if the notdirty flag is set (not sure if that's a bug
            probe_write(env, dest, 1, mmu_idx, ra);
        }
#endif
        if (hostaddr) {
            /* If it's all in the TLB it's fair game for just writing to;
             * we know we don't need to update dirty status, etc.
             */
            tcg_debug_assert(dest + total_len_nbytes == original_dest + original_len_bytes && "continuation broken?");
            // Do one store byte to update MMU flags (not sure this is necessary)
            store_byte_and_clear_tag(env, dest, value, oi, ra);
            do_memset_pattern_hostaddr(hostaddr, value, l_adj_nitems, pattern_length, ra);
#ifdef TARGET_CHERI
            // We also need to invalidate the tags bits written by the memset
            // qemu_ram_addr_from_host is faster than using the v2r routines in cheri_tag_invalidate
            ram_addr_t ram_addr = qemu_ram_addr_from_host(hostaddr);
            if (ram_addr != RAM_ADDR_INVALID) {
                cheri_tag_phys_invalidate(ram_addr, l_adj_bytes);
            } else {
                cheri_tag_invalidate(env, dest, l_adj_bytes, ra);
            }
#endif
            if (unlikely(log_instr)) {
                // TODO: dump as a single big block?
                for (target_ulong i = 0; i < l_adj_nitems; i++) {
                    if (pattern_length == 1)
                        dump_store(env, OPC_SB, dest + i, value);
                    else if (pattern_length == 4)
                        dump_store(env, OPC_SW, dest + (i * pattern_length), value);
                    else
                        assert(false && "invalid pattern length");
                }
                qemu_log_mask(CPU_LOG_INSTR, "%s: Set " TARGET_FMT_ld
                    " %d-byte items to 0x%" PRIx64 " at 0x" TARGET_FMT_plx "\n",
                    __func__, l_adj_nitems, pattern_length, value, dest);
            }
            // fprintf(stderr, "%s: Set " TARGET_FMT_ld " bytes to 0x%x at 0x" TARGET_FMT_plx "/%p\r\n", __func__, l_adj, value, dest, hostaddr);
            dest += l_adj_bytes;
            len_nitems -= l_adj_nitems;
        } else {
            // First try address_space_write and if that fails fall back to bytewise setting
            hwaddr paddr = do_translate_address(env, dest, MMU_DATA_STORE, ra);
#ifdef TARGET_CHERI
            if (paddr <= env->lladdr && paddr + l_adj_bytes > env->lladdr) {
                // reset the linked flag if we touch the address with this write
                env->linkedflag = 0;
            }
#endif
            // Note: address_space_write will also clear the tag bits!
            MemTxResult result = MEMTX_ERROR;
            if (value == 0) {
                 result = address_space_write(cs->as, paddr, MEMTXATTRS_UNSPECIFIED, ZEROARRAY, l_adj_bytes);
            } else {
                // create a buffer filled with the correct value and use that for the write
                uint8_t setbuffer[TARGET_PAGE_SIZE];
                tcg_debug_assert(l_adj_bytes <= sizeof(setbuffer));
                do_memset_pattern_hostaddr(setbuffer, value, l_adj_nitems, pattern_length, ra);
                result = address_space_write(cs->as, paddr, MEMTXATTRS_UNSPECIFIED, setbuffer, l_adj_bytes);
            }
            if (result == MEMTX_OK) {
                dest += l_adj_bytes;
                len_nitems -= l_adj_nitems;
                if (unlikely(log_instr)) {
                    // TODO: dump as a single big block?
                    for (target_ulong i = 0; i < l_adj_nitems; i++) {
                        if (pattern_length == 1)
                            dump_store(env, OPC_SB, dest + i, value);
                        else if (pattern_length == 4)
                            dump_store(env, OPC_SW, dest + (i * pattern_length), value);
                        else
                            assert(false && "invalid pattern length");
                    }
                    qemu_log_mask(CPU_LOG_INSTR, "%s: Set " TARGET_FMT_ld
                        " %d-byte items to 0x%" PRIx64 " at 0x" TARGET_FMT_plx "\n",
                        __func__, l_adj_nitems, pattern_length, value, dest);
                }
                continue; // try again with next page
            } else {
                warn_report("address_space_write failed with error %d for %"HWADDR_PRIx "\r", result, paddr);
                // fall back to bytewise copy slow path
            }
            /* Slow path (probably attempt to do this to an I/O device or
             * similar, or clearing of a block of code we have translations
             * cached for). Just do a series of byte writes as the architecture
             * demands. It's not worth trying to use a cpu_physical_memory_map(),
             * memset(), unmap() sequence here because:
             *  + we'd need to account for the blocksize being larger than a page
             *  + the direct-RAM access case is almost always going to be dealt
             *    with in the fastpath code above, so there's no speed benefit
             *  + we would have to deal with the map returning NULL because the
             *    bounce buffer was in use
             */
            warn_report("%s: Falling back to memset slowpath for address "
                        TARGET_FMT_plx " (phys addr=%" HWADDR_PRIx", len_nitems=0x"
                        TARGET_FMT_lx ")! I/O memory or QEMU TLB bug?\r",
                        __func__, dest, mips_cpu_get_phys_page_debug(CPU(mips_env_get_cpu(env)), dest), len_nitems);
            target_ulong end = original_dest + original_len_bytes;
            tcg_debug_assert(((end - dest) % pattern_length) == 0);
            // in case we fault mark this as a continuation in $v1 (so that we continue sensibly after the tlb miss was handled)
            env->active_tc.gpr[MIPS_REGNUM_V1] = (MAGIC_LIBCALL_HELPER_CONTINUATION_FLAG << 32) | env->active_tc.gpr[MIPS_REGNUM_V1];
            while (dest < end) {
                tcg_debug_assert(dest + (len_nitems * pattern_length) == original_dest + original_len_bytes && "continuation broken?");
                // update $v0 to point to the updated dest in case probe_write_access takes a tlb fault:
                env->active_tc.gpr[MIPS_REGNUM_V0] = dest;
                if (pattern_length == 1) {
                    store_byte_and_clear_tag(env, dest, value, oi, ra); // might trap
                } else if (pattern_length == 4) {
                    store_u32_and_clear_tag(env, dest, value, oi, ra); // might trap
                } else {
                    assert(false && "invalid pattern length");
                }
                if (unlikely(log_instr)) {
                    if (pattern_length == 1)
                        dump_store(env, OPC_SB, dest, value);
                    else if (pattern_length == 4)
                        dump_store(env, OPC_SW, dest, value);
                    else
                        assert(false && "invalid pattern length");
                    dump_store(env, OPC_SB, dest, value);
                }
                dest += pattern_length;
                len_nitems--;
            }
        }
    }
    tcg_debug_assert(len_nitems == 0);
success:
    env->active_tc.gpr[MIPS_REGNUM_V0] = original_dest_ddc_offset; // return value of memset is the src argument
    // also update a0 and a2 to match what the kernel memset does (a0 -> buf end, a2 -> 0):
    env->active_tc.gpr[MIPS_REGNUM_A0] = dest;
    env->active_tc.gpr[MIPS_REGNUM_A2] = len_nitems;
#if MAGIC_MEMSET_STATS != 0
    collect_magic_nop_stats(env, value == 0 ? &magic_memset_zero_bytes : &magic_memset_nonzero_bytes, original_len_bytes);
#endif
    return true;
}

#define MAGIC_HELPER_DONE_FLAG 0xDEC0DED

enum {
    MAGIC_NOP_MEMSET = 1,
    MAGIC_NOP_MEMSET_C = 2,
    MAGIC_NOP_MEMCPY = 3,
    MAGIC_NOP_MEMCPY_C = 4,
    MAGIC_NOP_MEMMOVE = 5,
    MAGIC_NOP_MEMMOVE_C = 6,
    MAGIC_NOP_BCOPY = 7,
    MAGIC_NOP_U32_MEMSET = 8,
};



// Magic library function calls:
void helper_magic_library_function(CPUMIPSState *env, target_ulong which)
{
    qemu_log_mask(CPU_LOG_INSTR, "--- Calling magic library function 0x" TARGET_FMT_lx "\n", which);
    // High bits can be used by function to indicate continuation after TLB miss
    switch (which & UINT32_MAX) {
    case MAGIC_NOP_MEMSET:
        if (!do_magic_memset(env, GETPC(), /*pattern_size=*/1))
            return;
        // otherwise update $v1 to indicate success
        break;

    case MAGIC_NOP_U32_MEMSET:
        if (!do_magic_memset(env, GETPC(), /*pattern_size=*/4))
            return;
        // otherwise update $v1 to indicate success
        break;

    case MAGIC_NOP_MEMCPY:
        if (!do_magic_memmove(env, GETPC(), MIPS_REGNUM_A0, MIPS_REGNUM_A1))
            goto error;
        collect_magic_nop_stats(env, &magic_memcpy_bytes, env->active_tc.gpr[MIPS_REGNUM_A2]);
        break;

    case MAGIC_NOP_MEMMOVE:
        if (!do_magic_memmove(env, GETPC(), MIPS_REGNUM_A0, MIPS_REGNUM_A1))
            goto error;
        collect_magic_nop_stats(env, &magic_memmove_bytes, env->active_tc.gpr[MIPS_REGNUM_A2]);
        break;

    case MAGIC_NOP_BCOPY: // src + dest arguments swapped
        if (!do_magic_memmove(env, GETPC(), MIPS_REGNUM_A1, MIPS_REGNUM_A0))
            goto error;
        collect_magic_nop_stats(env, &magic_bcopy_bytes, env->active_tc.gpr[MIPS_REGNUM_A2]);
        break;

    case 0xf0:
    case 0xf1:
    {
        uint8_t buffer[TARGET_PAGE_SIZE];
        // to match memset/memcpy calling convention (use a0 and a2)
        target_ulong src = env->active_tc.gpr[MIPS_REGNUM_A0];
        target_ulong real_len = env->active_tc.gpr[MIPS_REGNUM_A2];
        fprintf(stderr, "--- Memory dump at %s(%s): " TARGET_FMT_lu " bytes at " TARGET_FMT_plx "\r\n",
                lookup_symbol(env->active_tc.PC), ((which & UINT32_MAX) == 0xf0 ? "entry" : "exit"), real_len, src);
        while (real_len > 0) {
            target_ulong len = adj_len_to_page(real_len, src);
            real_len -= len;
            if (len != env->active_tc.gpr[MIPS_REGNUM_A2]) {
                fprintf(stderr, "--- partial dump at %s(%s): " TARGET_FMT_lu " bytes at " TARGET_FMT_plx "\r\n",
                        lookup_symbol(env->active_tc.PC), ((which & UINT32_MAX) == 0xf0 ? "entry" : "exit"), len, src);
            }
            if (cpu_memory_rw_debug(ENV_GET_CPU(env), src, buffer, len, false) == 0) {
                bool have_nonzero = false;
                for (int i = 0; i < len; i++)
                    if (buffer[i] != 0)
                        have_nonzero = true;
                if (have_nonzero)
                    do_hexdump(stderr, buffer, len, src);
                else
                    fprintf(stderr, "   -- all zeroes\r\n");
            } else {
                fprintf(stderr, "--- Memory dump at %s(%s): Could not fetch" TARGET_FMT_lu " bytes at " TARGET_FMT_plx "\r\n",
                        lookup_symbol(env->active_tc.PC), ((which & UINT32_MAX) == 0xf0 ? "entry" : "exit"), len, src);
            }
        }
    }
    case 0xfe:
    case 0xff:
        // dump argument and return registers:
        warn_report("%s(%s): argument+return registers: \r\n"
                    "\tv0 = 0x" TARGET_FMT_lx "\tv1 = 0x" TARGET_FMT_lx "\r\n"
                    "\ta0 = 0x" TARGET_FMT_lx "\ta1 = 0x" TARGET_FMT_lx "\r\n"
                    "\ta2 = 0x" TARGET_FMT_lx "\ta3 = 0x" TARGET_FMT_lx "\r\n",
                    lookup_symbol(env->active_tc.PC), ((which & UINT32_MAX) == 0xfe ? "entry" : "exit"),
                    env->active_tc.gpr[2], env->active_tc.gpr[3],
                    env->active_tc.gpr[4], env->active_tc.gpr[5],
                    env->active_tc.gpr[6], env->active_tc.gpr[7]);
        break;
    case MAGIC_HELPER_DONE_FLAG:
        qemu_log_mask(CPU_LOG_INSTR, "ERROR: Attempted to call library function "
                                     "with success flag set in $v1!\n");
        do_raise_exception(env, EXCP_RI, GETPC());
    default:
        qemu_log_mask(CPU_LOG_INSTR, "ERROR: Attempted to call invalid library function "
                          TARGET_FMT_lx "\n", which);
        return;
    }
    // Indicate success by setting $v1 to 0xaffe
    env->active_tc.gpr[MIPS_REGNUM_V1] = MAGIC_HELPER_DONE_FLAG;
    return;
error:
    warn_report("%s: magic nop %d failed: \r\n"
                    "\tv0 = 0x" TARGET_FMT_lx "\tv1 = 0x" TARGET_FMT_lx "\r\n"
                    "\ta0 = 0x" TARGET_FMT_lx "\ta1 = 0x" TARGET_FMT_lx "\r\n"
                    "\ta2 = 0x" TARGET_FMT_lx "\ta3 = 0x" TARGET_FMT_lx "\r\n",
                    __func__, (int)(which & UINT32_MAX),
                    env->active_tc.gpr[MIPS_REGNUM_V0], env->active_tc.gpr[MIPS_REGNUM_V1],
                    env->active_tc.gpr[MIPS_REGNUM_A0], env->active_tc.gpr[MIPS_REGNUM_A1],
                    env->active_tc.gpr[MIPS_REGNUM_A2], env->active_tc.gpr[MIPS_REGNUM_A3]);
}<|MERGE_RESOLUTION|>--- conflicted
+++ resolved
@@ -3045,13 +3045,7 @@
 
 static void debug_post_eret(CPUMIPSState *env)
 {
-<<<<<<< HEAD
-    MIPSCPU *cpu = mips_env_get_cpu(env);
-
-    if (qemu_loglevel_mask(CPU_LOG_EXEC | CPU_LOG_INSTR)) {
-=======
     if (qemu_loglevel_mask(CPU_LOG_EXEC)) {
->>>>>>> 9e06029a
         qemu_log("  =>  PC " TARGET_FMT_lx " EPC " TARGET_FMT_lx,
                 env->active_tc.PC, get_CP0_EPC(env));
         if (should_use_error_epc(env))
