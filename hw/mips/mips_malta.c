/*
 * QEMU Malta board support
 *
 * Copyright (c) 2006 Aurelien Jarno
 *
 * Permission is hereby granted, free of charge, to any person obtaining a copy
 * of this software and associated documentation files (the "Software"), to deal
 * in the Software without restriction, including without limitation the rights
 * to use, copy, modify, merge, publish, distribute, sublicense, and/or sell
 * copies of the Software, and to permit persons to whom the Software is
 * furnished to do so, subject to the following conditions:
 *
 * The above copyright notice and this permission notice shall be included in
 * all copies or substantial portions of the Software.
 *
 * THE SOFTWARE IS PROVIDED "AS IS", WITHOUT WARRANTY OF ANY KIND, EXPRESS OR
 * IMPLIED, INCLUDING BUT NOT LIMITED TO THE WARRANTIES OF MERCHANTABILITY,
 * FITNESS FOR A PARTICULAR PURPOSE AND NONINFRINGEMENT. IN NO EVENT SHALL
 * THE AUTHORS OR COPYRIGHT HOLDERS BE LIABLE FOR ANY CLAIM, DAMAGES OR OTHER
 * LIABILITY, WHETHER IN AN ACTION OF CONTRACT, TORT OR OTHERWISE, ARISING FROM,
 * OUT OF OR IN CONNECTION WITH THE SOFTWARE OR THE USE OR OTHER DEALINGS IN
 * THE SOFTWARE.
 */

#include "qemu/osdep.h"
#include "qemu-common.h"
#include "cpu.h"
#include "hw/hw.h"
#include "hw/i386/pc.h"
#include "hw/char/serial.h"
#include "hw/block/fdc.h"
#include "net/net.h"
#include "hw/boards.h"
#include "hw/i2c/smbus.h"
#include "sysemu/block-backend.h"
#include "hw/block/flash.h"
#include "hw/mips/mips.h"
#include "hw/mips/cpudevs.h"
#include "hw/pci/pci.h"
#include "sysemu/sysemu.h"
#include "sysemu/arch_init.h"
#include "qemu/log.h"
#include "hw/mips/bios.h"
#include "hw/ide.h"
#include "hw/loader.h"
#include "elf.h"
#include "hw/timer/mc146818rtc.h"
#include "hw/timer/i8254.h"
#include "sysemu/blockdev.h"
#include "exec/address-spaces.h"
#include "hw/sysbus.h"             /* SysBusDevice */
#include "qemu/host-utils.h"
#include "sysemu/qtest.h"
#include "qemu/error-report.h"
#include "hw/empty_slot.h"
#include "sysemu/kvm.h"
#include "exec/semihost.h"
#include "hw/mips/cps.h"

//#define DEBUG_BOARD_INIT

#define ENVP_ADDR		0x80002000l
#define ENVP_NB_ENTRIES	 	16
#define ENVP_ENTRY_SIZE	 	256

/* Hardware addresses */
#define FLASH_ADDRESS 0x1e000000ULL
#define FPGA_ADDRESS  0x1f000000ULL
#define RESET_ADDRESS 0x1fc00000ULL

#define FLASH_SIZE    0x400000

#define MAX_IDE_BUS 2

typedef struct {
    MemoryRegion iomem;
    MemoryRegion iomem_lo; /* 0 - 0x900 */
    MemoryRegion iomem_hi; /* 0xa00 - 0x100000 */
    uint32_t leds;
    uint32_t brk;
    uint32_t gpout;
    uint32_t i2cin;
    uint32_t i2coe;
    uint32_t i2cout;
    uint32_t i2csel;
    CharBackend display;
    char display_text[9];
    SerialState *uart;
    bool display_inited;
} MaltaFPGAState;

#define TYPE_MIPS_MALTA "mips-malta"
#define MIPS_MALTA(obj) OBJECT_CHECK(MaltaState, (obj), TYPE_MIPS_MALTA)

typedef struct {
    SysBusDevice parent_obj;

    MIPSCPSState *cps;
    qemu_irq *i8259;
} MaltaState;

static ISADevice *pit;

static struct _loaderparams {
    int ram_size, ram_low_size;
    const char *kernel_filename;
    const char *kernel_cmdline;
    const char *initrd_filename;
} loaderparams;

/* Malta FPGA */
static void malta_fpga_update_display(void *opaque)
{
    char leds_text[9];
    int i;
    MaltaFPGAState *s = opaque;

    for (i = 7 ; i >= 0 ; i--) {
        if (s->leds & (1 << i))
            leds_text[i] = '#';
        else
            leds_text[i] = ' ';
    }
    leds_text[8] = '\0';

    qemu_chr_fe_printf(&s->display, "\e[H\n\n|\e[32m%-8.8s\e[00m|\r\n",
                       leds_text);
    qemu_chr_fe_printf(&s->display, "\n\n\n\n|\e[31m%-8.8s\e[00m|",
                       s->display_text);
}

/*
 * EEPROM 24C01 / 24C02 emulation.
 *
 * Emulation for serial EEPROMs:
 * 24C01 - 1024 bit (128 x 8)
 * 24C02 - 2048 bit (256 x 8)
 *
 * Typical device names include Microchip 24C02SC or SGS Thomson ST24C02.
 */

//~ #define DEBUG

#if defined(DEBUG)
#  define logout(fmt, ...) fprintf(stderr, "MALTA\t%-24s" fmt, __func__, ## __VA_ARGS__)
#else
#  define logout(fmt, ...) ((void)0)
#endif

struct _eeprom24c0x_t {
  uint8_t tick;
  uint8_t address;
  uint8_t command;
  uint8_t ack;
  uint8_t scl;
  uint8_t sda;
  uint8_t data;
  //~ uint16_t size;
  uint8_t contents[256];
};

typedef struct _eeprom24c0x_t eeprom24c0x_t;

static eeprom24c0x_t spd_eeprom = {
    .contents = {
        /* 00000000: */ 0x80,0x08,0xFF,0x0D,0x0A,0xFF,0x40,0x00,
        /* 00000008: */ 0x01,0x75,0x54,0x00,0x82,0x08,0x00,0x01,
        /* 00000010: */ 0x8F,0x04,0x02,0x01,0x01,0x00,0x00,0x00,
        /* 00000018: */ 0x00,0x00,0x00,0x14,0x0F,0x14,0x2D,0xFF,
        /* 00000020: */ 0x15,0x08,0x15,0x08,0x00,0x00,0x00,0x00,
        /* 00000028: */ 0x00,0x00,0x00,0x00,0x00,0x00,0x00,0x00,
        /* 00000030: */ 0x00,0x00,0x00,0x00,0x00,0x00,0x00,0x00,
        /* 00000038: */ 0x00,0x00,0x00,0x00,0x00,0x00,0x12,0xD0,
        /* 00000040: */ 0x00,0x00,0x00,0x00,0x00,0x00,0x00,0x00,
        /* 00000048: */ 0x00,0x00,0x00,0x00,0x00,0x00,0x00,0x00,
        /* 00000050: */ 0x00,0x00,0x00,0x00,0x00,0x00,0x00,0x00,
        /* 00000058: */ 0x00,0x00,0x00,0x00,0x00,0x00,0x00,0x00,
        /* 00000060: */ 0x00,0x00,0x00,0x00,0x00,0x00,0x00,0x00,
        /* 00000068: */ 0x00,0x00,0x00,0x00,0x00,0x00,0x00,0x00,
        /* 00000070: */ 0x00,0x00,0x00,0x00,0x00,0x00,0x00,0x00,
        /* 00000078: */ 0x00,0x00,0x00,0x00,0x00,0x00,0x64,0xF4,
    },
};

static void generate_eeprom_spd(uint8_t *eeprom, ram_addr_t ram_size)
{
    enum { SDR = 0x4, DDR2 = 0x8 } type;
    uint8_t *spd = spd_eeprom.contents;
    uint8_t nbanks = 0;
    uint16_t density = 0;
    int i;

    /* work in terms of MB */
    ram_size >>= 20;

    while ((ram_size >= 4) && (nbanks <= 2)) {
        int sz_log2 = MIN(31 - clz32(ram_size), 14);
        nbanks++;
        density |= 1 << (sz_log2 - 2);
        ram_size -= 1 << sz_log2;
    }

    /* split to 2 banks if possible */
    if ((nbanks == 1) && (density > 1)) {
        nbanks++;
        density >>= 1;
    }

    if (density & 0xff00) {
        density = (density & 0xe0) | ((density >> 8) & 0x1f);
        type = DDR2;
    } else if (!(density & 0x1f)) {
        type = DDR2;
    } else {
        type = SDR;
    }

    if (ram_size) {
        fprintf(stderr, "Warning: SPD cannot represent final %dMB"
                " of SDRAM\n", (int)ram_size);
    }

    /* fill in SPD memory information */
    spd[2] = type;
    spd[5] = nbanks;
    spd[31] = density;

    /* checksum */
    spd[63] = 0;
    for (i = 0; i < 63; i++) {
        spd[63] += spd[i];
    }

    /* copy for SMBUS */
    memcpy(eeprom, spd, sizeof(spd_eeprom.contents));
}

static void generate_eeprom_serial(uint8_t *eeprom)
{
    int i, pos = 0;
    uint8_t mac[6] = { 0x00 };
    uint8_t sn[5] = { 0x01, 0x23, 0x45, 0x67, 0x89 };

    /* version */
    eeprom[pos++] = 0x01;

    /* count */
    eeprom[pos++] = 0x02;

    /* MAC address */
    eeprom[pos++] = 0x01; /* MAC */
    eeprom[pos++] = 0x06; /* length */
    memcpy(&eeprom[pos], mac, sizeof(mac));
    pos += sizeof(mac);

    /* serial number */
    eeprom[pos++] = 0x02; /* serial */
    eeprom[pos++] = 0x05; /* length */
    memcpy(&eeprom[pos], sn, sizeof(sn));
    pos += sizeof(sn);

    /* checksum */
    eeprom[pos] = 0;
    for (i = 0; i < pos; i++) {
        eeprom[pos] += eeprom[i];
    }
}

static uint8_t eeprom24c0x_read(eeprom24c0x_t *eeprom)
{
    logout("%u: scl = %u, sda = %u, data = 0x%02x\n",
        eeprom->tick, eeprom->scl, eeprom->sda, eeprom->data);
    return eeprom->sda;
}

static void eeprom24c0x_write(eeprom24c0x_t *eeprom, int scl, int sda)
{
    if (eeprom->scl && scl && (eeprom->sda != sda)) {
        logout("%u: scl = %u->%u, sda = %u->%u i2c %s\n",
                eeprom->tick, eeprom->scl, scl, eeprom->sda, sda,
                sda ? "stop" : "start");
        if (!sda) {
            eeprom->tick = 1;
            eeprom->command = 0;
        }
    } else if (eeprom->tick == 0 && !eeprom->ack) {
        /* Waiting for start. */
        logout("%u: scl = %u->%u, sda = %u->%u wait for i2c start\n",
                eeprom->tick, eeprom->scl, scl, eeprom->sda, sda);
    } else if (!eeprom->scl && scl) {
        logout("%u: scl = %u->%u, sda = %u->%u trigger bit\n",
                eeprom->tick, eeprom->scl, scl, eeprom->sda, sda);
        if (eeprom->ack) {
            logout("\ti2c ack bit = 0\n");
            sda = 0;
            eeprom->ack = 0;
        } else if (eeprom->sda == sda) {
            uint8_t bit = (sda != 0);
            logout("\ti2c bit = %d\n", bit);
            if (eeprom->tick < 9) {
                eeprom->command <<= 1;
                eeprom->command += bit;
                eeprom->tick++;
                if (eeprom->tick == 9) {
                    logout("\tcommand 0x%04x, %s\n", eeprom->command,
                           bit ? "read" : "write");
                    eeprom->ack = 1;
                }
            } else if (eeprom->tick < 17) {
                if (eeprom->command & 1) {
                    sda = ((eeprom->data & 0x80) != 0);
                }
                eeprom->address <<= 1;
                eeprom->address += bit;
                eeprom->tick++;
                eeprom->data <<= 1;
                if (eeprom->tick == 17) {
                    eeprom->data = eeprom->contents[eeprom->address];
                    logout("\taddress 0x%04x, data 0x%02x\n",
                           eeprom->address, eeprom->data);
                    eeprom->ack = 1;
                    eeprom->tick = 0;
                }
            } else if (eeprom->tick >= 17) {
                sda = 0;
            }
        } else {
            logout("\tsda changed with raising scl\n");
        }
    } else {
        logout("%u: scl = %u->%u, sda = %u->%u\n", eeprom->tick, eeprom->scl,
               scl, eeprom->sda, sda);
    }
    eeprom->scl = scl;
    eeprom->sda = sda;
}

static uint64_t malta_fpga_read(void *opaque, hwaddr addr,
                                unsigned size)
{
    MaltaFPGAState *s = opaque;
    uint32_t val = 0;
    uint32_t saddr;

    saddr = (addr & 0xfffff);

    switch (saddr) {

    /* SWITCH Register */
    case 0x00200:
        val = 0x00000000;		/* All switches closed */
        break;

    /* STATUS Register */
    case 0x00208:
#ifdef TARGET_WORDS_BIGENDIAN
        val = 0x00000012;
#else
        val = 0x00000010;
#endif
        break;

    /* JMPRS Register */
    case 0x00210:
        val = 0x00;
        break;

    /* LEDBAR Register */
    case 0x00408:
        val = s->leds;
        break;

    /* BRKRES Register */
    case 0x00508:
        val = s->brk;
        break;

    /* UART Registers are handled directly by the serial device */

    /* GPOUT Register */
    case 0x00a00:
        val = s->gpout;
        break;

    /* XXX: implement a real I2C controller */

    /* GPINP Register */
    case 0x00a08:
        /* IN = OUT until a real I2C control is implemented */
        if (s->i2csel)
            val = s->i2cout;
        else
            val = 0x00;
        break;

    /* I2CINP Register */
    case 0x00b00:
        val = ((s->i2cin & ~1) | eeprom24c0x_read(&spd_eeprom));
        break;

    /* I2COE Register */
    case 0x00b08:
        val = s->i2coe;
        break;

    /* I2COUT Register */
    case 0x00b10:
        val = s->i2cout;
        break;

    /* I2CSEL Register */
    case 0x00b18:
        val = s->i2csel;
        break;

    default:
#if 0
        printf ("malta_fpga_read: Bad register offset 0x" TARGET_FMT_lx "\n",
                addr);
#endif
        break;
    }
    return val;
}

static void malta_fpga_write(void *opaque, hwaddr addr,
                             uint64_t val, unsigned size)
{
    MaltaFPGAState *s = opaque;
    uint32_t saddr;

    saddr = (addr & 0xfffff);

    switch (saddr) {

    /* SWITCH Register */
    case 0x00200:
        break;

    /* JMPRS Register */
    case 0x00210:
        break;

    /* LEDBAR Register */
    case 0x00408:
        s->leds = val & 0xff;
        malta_fpga_update_display(s);
        break;

    /* ASCIIWORD Register */
    case 0x00410:
        snprintf(s->display_text, 9, "%08X", (uint32_t)val);
        malta_fpga_update_display(s);
        break;

    /* ASCIIPOS0 to ASCIIPOS7 Registers */
    case 0x00418:
    case 0x00420:
    case 0x00428:
    case 0x00430:
    case 0x00438:
    case 0x00440:
    case 0x00448:
    case 0x00450:
        s->display_text[(saddr - 0x00418) >> 3] = (char) val;
        malta_fpga_update_display(s);
        break;

    /* SOFTRES Register */
    case 0x00500:
        if (val == 0x42)
<<<<<<< HEAD
            qemu_system_reset_request ();
        else if (val == 0x42 + 2)
            qemu_system_shutdown_request ();
=======
            qemu_system_reset_request(SHUTDOWN_CAUSE_GUEST_RESET);
>>>>>>> 1ab5eb4e
        break;

    /* BRKRES Register */
    case 0x00508:
        s->brk = val & 0xff;
        break;

    /* UART Registers are handled directly by the serial device */

    /* GPOUT Register */
    case 0x00a00:
        s->gpout = val & 0xff;
        break;

    /* I2COE Register */
    case 0x00b08:
        s->i2coe = val & 0x03;
        break;

    /* I2COUT Register */
    case 0x00b10:
        eeprom24c0x_write(&spd_eeprom, val & 0x02, val & 0x01);
        s->i2cout = val;
        break;

    /* I2CSEL Register */
    case 0x00b18:
        s->i2csel = val & 0x01;
        break;

    default:
#if 0
        printf ("malta_fpga_write: Bad register offset 0x" TARGET_FMT_lx "\n",
                addr);
#endif
        break;
    }
}

static const MemoryRegionOps malta_fpga_ops = {
    .read = malta_fpga_read,
    .write = malta_fpga_write,
    .endianness = DEVICE_NATIVE_ENDIAN,
};

static void malta_fpga_reset(void *opaque)
{
    MaltaFPGAState *s = opaque;

    s->leds   = 0x00;
    s->brk    = 0x0a;
    s->gpout  = 0x00;
    s->i2cin  = 0x3;
    s->i2coe  = 0x0;
    s->i2cout = 0x3;
    s->i2csel = 0x1;

    s->display_text[8] = '\0';
    snprintf(s->display_text, 9, "        ");
}

static void malta_fgpa_display_event(void *opaque, int event)
{
    MaltaFPGAState *s = opaque;

    if (event == CHR_EVENT_OPENED && !s->display_inited) {
        qemu_chr_fe_printf(&s->display, "\e[HMalta LEDBAR\r\n");
        qemu_chr_fe_printf(&s->display, "+--------+\r\n");
        qemu_chr_fe_printf(&s->display, "+        +\r\n");
        qemu_chr_fe_printf(&s->display, "+--------+\r\n");
        qemu_chr_fe_printf(&s->display, "\n");
        qemu_chr_fe_printf(&s->display, "Malta ASCII\r\n");
        qemu_chr_fe_printf(&s->display, "+--------+\r\n");
        qemu_chr_fe_printf(&s->display, "+        +\r\n");
        qemu_chr_fe_printf(&s->display, "+--------+\r\n");
        s->display_inited = true;
    }
}

static MaltaFPGAState *malta_fpga_init(MemoryRegion *address_space,
         hwaddr base, qemu_irq uart_irq, Chardev *uart_chr)
{
    MaltaFPGAState *s;
    Chardev *chr;

    s = (MaltaFPGAState *)g_malloc0(sizeof(MaltaFPGAState));

    memory_region_init_io(&s->iomem, NULL, &malta_fpga_ops, s,
                          "malta-fpga", 0x100000);
    memory_region_init_alias(&s->iomem_lo, NULL, "malta-fpga",
                             &s->iomem, 0, 0x900);
    memory_region_init_alias(&s->iomem_hi, NULL, "malta-fpga",
                             &s->iomem, 0xa00, 0x10000-0xa00);

    memory_region_add_subregion(address_space, base, &s->iomem_lo);
    memory_region_add_subregion(address_space, base + 0xa00, &s->iomem_hi);

    chr = qemu_chr_new("fpga", "vc:320x200");
    qemu_chr_fe_init(&s->display, chr, NULL);
    qemu_chr_fe_set_handlers(&s->display, NULL, NULL,
                             malta_fgpa_display_event, NULL, s, NULL, true);

    s->uart = serial_mm_init(address_space, base + 0x900, 3, uart_irq,
                             230400, uart_chr, DEVICE_NATIVE_ENDIAN);

    malta_fpga_reset(s);
    qemu_register_reset(malta_fpga_reset, s);

    return s;
}

/* Network support */
static void network_init(PCIBus *pci_bus)
{
    int i;

    for(i = 0; i < nb_nics; i++) {
        NICInfo *nd = &nd_table[i];
        const char *default_devaddr = NULL;

        if (i == 0 && (!nd->model || strcmp(nd->model, "pcnet") == 0))
            /* The malta board has a PCNet card using PCI SLOT 11 */
            default_devaddr = "0b";

        pci_nic_init_nofail(nd, pci_bus, "pcnet", default_devaddr);
    }
}

/* ROM and pseudo bootloader

   The following code implements a very very simple bootloader. It first
   loads the registers a0 to a3 to the values expected by the OS, and
   then jump at the kernel address.

   The bootloader should pass the locations of the kernel arguments and
   environment variables tables. Those tables contain the 32-bit address
   of NULL terminated strings. The environment variables table should be
   terminated by a NULL address.

   For a simpler implementation, the number of kernel arguments is fixed
   to two (the name of the kernel and the command line), and the two
   tables are actually the same one.

   The registers a0 to a3 should contain the following values:
     a0 - number of kernel arguments
     a1 - 32-bit address of the kernel arguments table
     a2 - 32-bit address of the environment variables table
     a3 - RAM size in bytes
*/

static void write_bootloader(uint8_t *base, int64_t run_addr,
                             int64_t kernel_entry)
{
    uint32_t *p;

    /* Small bootloader */
    p = (uint32_t *)base;

    stl_p(p++, 0x08000000 |                                      /* j 0x1fc00580 */
                 ((run_addr + 0x580) & 0x0fffffff) >> 2);
    stl_p(p++, 0x00000000);                                      /* nop */

    /* YAMON service vector */
    stl_p(base + 0x500, run_addr + 0x0580);      /* start: */
    stl_p(base + 0x504, run_addr + 0x083c);      /* print_count: */
    stl_p(base + 0x520, run_addr + 0x0580);      /* start: */
    stl_p(base + 0x52c, run_addr + 0x0800);      /* flush_cache: */
    stl_p(base + 0x534, run_addr + 0x0808);      /* print: */
    stl_p(base + 0x538, run_addr + 0x0800);      /* reg_cpu_isr: */
    stl_p(base + 0x53c, run_addr + 0x0800);      /* unred_cpu_isr: */
    stl_p(base + 0x540, run_addr + 0x0800);      /* reg_ic_isr: */
    stl_p(base + 0x544, run_addr + 0x0800);      /* unred_ic_isr: */
    stl_p(base + 0x548, run_addr + 0x0800);      /* reg_esr: */
    stl_p(base + 0x54c, run_addr + 0x0800);      /* unreg_esr: */
    stl_p(base + 0x550, run_addr + 0x0800);      /* getchar: */
    stl_p(base + 0x554, run_addr + 0x0800);      /* syscon_read: */


    /* Second part of the bootloader */
    p = (uint32_t *) (base + 0x580);

    if (semihosting_get_argc()) {
        /* Preserve a0 content as arguments have been passed */
        stl_p(p++, 0x00000000);                         /* nop */
    } else {
        stl_p(p++, 0x24040002);                         /* addiu a0, zero, 2 */
    }
    stl_p(p++, 0x3c1d0000 | (((ENVP_ADDR - 64) >> 16) & 0xffff)); /* lui sp, high(ENVP_ADDR) */
    stl_p(p++, 0x37bd0000 | ((ENVP_ADDR - 64) & 0xffff));        /* ori sp, sp, low(ENVP_ADDR) */
    stl_p(p++, 0x3c050000 | ((ENVP_ADDR >> 16) & 0xffff));       /* lui a1, high(ENVP_ADDR) */
    stl_p(p++, 0x34a50000 | (ENVP_ADDR & 0xffff));               /* ori a1, a1, low(ENVP_ADDR) */
    stl_p(p++, 0x3c060000 | (((ENVP_ADDR + 8) >> 16) & 0xffff)); /* lui a2, high(ENVP_ADDR + 8) */
    stl_p(p++, 0x34c60000 | ((ENVP_ADDR + 8) & 0xffff));         /* ori a2, a2, low(ENVP_ADDR + 8) */
    stl_p(p++, 0x3c070000 | (loaderparams.ram_low_size >> 16));     /* lui a3, high(ram_low_size) */
    stl_p(p++, 0x34e70000 | (loaderparams.ram_low_size & 0xffff));  /* ori a3, a3, low(ram_low_size) */

    /* Load BAR registers as done by YAMON */
    stl_p(p++, 0x3c09b400);                                      /* lui t1, 0xb400 */

#ifdef TARGET_WORDS_BIGENDIAN
    stl_p(p++, 0x3c08df00);                                      /* lui t0, 0xdf00 */
#else
    stl_p(p++, 0x340800df);                                      /* ori t0, r0, 0x00df */
#endif
    stl_p(p++, 0xad280068);                                      /* sw t0, 0x0068(t1) */

    stl_p(p++, 0x3c09bbe0);                                      /* lui t1, 0xbbe0 */

#ifdef TARGET_WORDS_BIGENDIAN
    stl_p(p++, 0x3c08c000);                                      /* lui t0, 0xc000 */
#else
    stl_p(p++, 0x340800c0);                                      /* ori t0, r0, 0x00c0 */
#endif
    stl_p(p++, 0xad280048);                                      /* sw t0, 0x0048(t1) */
#ifdef TARGET_WORDS_BIGENDIAN
    stl_p(p++, 0x3c084000);                                      /* lui t0, 0x4000 */
#else
    stl_p(p++, 0x34080040);                                      /* ori t0, r0, 0x0040 */
#endif
    stl_p(p++, 0xad280050);                                      /* sw t0, 0x0050(t1) */

#ifdef TARGET_WORDS_BIGENDIAN
    stl_p(p++, 0x3c088000);                                      /* lui t0, 0x8000 */
#else
    stl_p(p++, 0x34080080);                                      /* ori t0, r0, 0x0080 */
#endif
    stl_p(p++, 0xad280058);                                      /* sw t0, 0x0058(t1) */
#ifdef TARGET_WORDS_BIGENDIAN
    stl_p(p++, 0x3c083f00);                                      /* lui t0, 0x3f00 */
#else
    stl_p(p++, 0x3408003f);                                      /* ori t0, r0, 0x003f */
#endif
    stl_p(p++, 0xad280060);                                      /* sw t0, 0x0060(t1) */

#ifdef TARGET_WORDS_BIGENDIAN
    stl_p(p++, 0x3c08c100);                                      /* lui t0, 0xc100 */
#else
    stl_p(p++, 0x340800c1);                                      /* ori t0, r0, 0x00c1 */
#endif
    stl_p(p++, 0xad280080);                                      /* sw t0, 0x0080(t1) */
#ifdef TARGET_WORDS_BIGENDIAN
    stl_p(p++, 0x3c085e00);                                      /* lui t0, 0x5e00 */
#else
    stl_p(p++, 0x3408005e);                                      /* ori t0, r0, 0x005e */
#endif
    stl_p(p++, 0xad280088);                                      /* sw t0, 0x0088(t1) */

    /* Jump to kernel code */
    stl_p(p++, 0x3c1f0000 | ((kernel_entry >> 16) & 0xffff));    /* lui ra, high(kernel_entry) */
    stl_p(p++, 0x37ff0000 | (kernel_entry & 0xffff));            /* ori ra, ra, low(kernel_entry) */
    stl_p(p++, 0x03e00009);                                      /* jalr ra */
    stl_p(p++, 0x00000000);                                      /* nop */

    /* YAMON subroutines */
    p = (uint32_t *) (base + 0x800);
    stl_p(p++, 0x03e00009);                                     /* jalr ra */
    stl_p(p++, 0x24020000);                                     /* li v0,0 */
    /* 808 YAMON print */
    stl_p(p++, 0x03e06821);                                     /* move t5,ra */
    stl_p(p++, 0x00805821);                                     /* move t3,a0 */
    stl_p(p++, 0x00a05021);                                     /* move t2,a1 */
    stl_p(p++, 0x91440000);                                     /* lbu a0,0(t2) */
    stl_p(p++, 0x254a0001);                                     /* addiu t2,t2,1 */
    stl_p(p++, 0x10800005);                                     /* beqz a0,834 */
    stl_p(p++, 0x00000000);                                     /* nop */
    stl_p(p++, 0x0ff0021c);                                     /* jal 870 */
    stl_p(p++, 0x00000000);                                     /* nop */
    stl_p(p++, 0x1000fff9);                                     /* b 814 */
    stl_p(p++, 0x00000000);                                     /* nop */
    stl_p(p++, 0x01a00009);                                     /* jalr t5 */
    stl_p(p++, 0x01602021);                                     /* move a0,t3 */
    /* 0x83c YAMON print_count */
    stl_p(p++, 0x03e06821);                                     /* move t5,ra */
    stl_p(p++, 0x00805821);                                     /* move t3,a0 */
    stl_p(p++, 0x00a05021);                                     /* move t2,a1 */
    stl_p(p++, 0x00c06021);                                     /* move t4,a2 */
    stl_p(p++, 0x91440000);                                     /* lbu a0,0(t2) */
    stl_p(p++, 0x0ff0021c);                                     /* jal 870 */
    stl_p(p++, 0x00000000);                                     /* nop */
    stl_p(p++, 0x254a0001);                                     /* addiu t2,t2,1 */
    stl_p(p++, 0x258cffff);                                     /* addiu t4,t4,-1 */
    stl_p(p++, 0x1580fffa);                                     /* bnez t4,84c */
    stl_p(p++, 0x00000000);                                     /* nop */
    stl_p(p++, 0x01a00009);                                     /* jalr t5 */
    stl_p(p++, 0x01602021);                                     /* move a0,t3 */
    /* 0x870 */
    stl_p(p++, 0x3c08b800);                                     /* lui t0,0xb400 */
    stl_p(p++, 0x350803f8);                                     /* ori t0,t0,0x3f8 */
    stl_p(p++, 0x91090005);                                     /* lbu t1,5(t0) */
    stl_p(p++, 0x00000000);                                     /* nop */
    stl_p(p++, 0x31290040);                                     /* andi t1,t1,0x40 */
    stl_p(p++, 0x1120fffc);                                     /* beqz t1,878 <outch+0x8> */
    stl_p(p++, 0x00000000);                                     /* nop */
    stl_p(p++, 0x03e00009);                                     /* jalr ra */
    stl_p(p++, 0xa1040000);                                     /* sb a0,0(t0) */

}

static void GCC_FMT_ATTR(3, 4) prom_set(uint32_t* prom_buf, int index,
                                        const char *string, ...)
{
    va_list ap;
    int32_t table_addr;

    if (index >= ENVP_NB_ENTRIES)
        return;

    if (string == NULL) {
        prom_buf[index] = 0;
        return;
    }

    table_addr = sizeof(int32_t) * ENVP_NB_ENTRIES + index * ENVP_ENTRY_SIZE;
    prom_buf[index] = tswap32(ENVP_ADDR + table_addr);

    va_start(ap, string);
    vsnprintf((char *)prom_buf + table_addr, ENVP_ENTRY_SIZE, string, ap);
    va_end(ap);
}

/* Kernel */
static int64_t load_kernel (void)
{
    int64_t kernel_entry, kernel_high;
    long kernel_size, initrd_size;
    ram_addr_t initrd_offset;
    int big_endian;
    uint32_t *prom_buf;
    long prom_size;
    int prom_index = 0;
    uint64_t (*xlate_to_kseg0) (void *opaque, uint64_t addr);

#ifdef TARGET_WORDS_BIGENDIAN
    big_endian = 1;
#else
    big_endian = 0;
#endif

    kernel_size = load_elf(loaderparams.kernel_filename, cpu_mips_kseg0_to_phys,
                           NULL, (uint64_t *)&kernel_entry, NULL,
                           (uint64_t *)&kernel_high, big_endian, EM_MIPS, 1, 0);
    if (kernel_size < 0) {
        error_report("qemu: could not load kernel '%s': %s",
                     loaderparams.kernel_filename,
                     load_elf_strerror(kernel_size));
        exit(1);
    }

    /* Check where the kernel has been linked */
    if (kernel_entry & 0x80000000ll) {
        if (kvm_enabled()) {
            error_report("KVM guest kernels must be linked in useg. "
                         "Did you forget to enable CONFIG_KVM_GUEST?");
            exit(1);
        }

        xlate_to_kseg0 = cpu_mips_phys_to_kseg0;
    } else {
        /* if kernel entry is in useg it is probably a KVM T&E kernel */
        mips_um_ksegs_enable();

        xlate_to_kseg0 = cpu_mips_kvm_um_phys_to_kseg0;
    }

    /* load initrd */
    initrd_size = 0;
    initrd_offset = 0;
    if (loaderparams.initrd_filename) {
        initrd_size = get_image_size (loaderparams.initrd_filename);
        if (initrd_size > 0) {
            /* The kernel allocates the bootmap memory in the low memory after
               the initrd.  It takes at most 128kiB for 2GB RAM and 4kiB
               pages.  */
            initrd_offset = (loaderparams.ram_low_size - initrd_size - 131072
                             - ~INITRD_PAGE_MASK) & INITRD_PAGE_MASK;
            if (kernel_high >= initrd_offset) {
                fprintf(stderr,
                        "qemu: memory too small for initial ram disk '%s'\n",
                        loaderparams.initrd_filename);
                exit(1);
            }
            initrd_size = load_image_targphys(loaderparams.initrd_filename,
                                              initrd_offset,
                                              ram_size - initrd_offset);
        }
        if (initrd_size == (target_ulong) -1) {
            fprintf(stderr, "qemu: could not load initial ram disk '%s'\n",
                    loaderparams.initrd_filename);
            exit(1);
        }
    }

    /* Setup prom parameters. */
    prom_size = ENVP_NB_ENTRIES * (sizeof(int32_t) + ENVP_ENTRY_SIZE);
    prom_buf = g_malloc(prom_size);

    prom_set(prom_buf, prom_index++, "%s", loaderparams.kernel_filename);
    if (initrd_size > 0) {
        prom_set(prom_buf, prom_index++, "rd_start=0x%" PRIx64 " rd_size=%li %s",
                 xlate_to_kseg0(NULL, initrd_offset), initrd_size,
                 loaderparams.kernel_cmdline);
    } else {
        prom_set(prom_buf, prom_index++, "%s", loaderparams.kernel_cmdline);
    }

    prom_set(prom_buf, prom_index++, "memsize");
    prom_set(prom_buf, prom_index++, "%u", loaderparams.ram_low_size);

    prom_set(prom_buf, prom_index++, "ememsize");
    prom_set(prom_buf, prom_index++, "%u", loaderparams.ram_size);

    prom_set(prom_buf, prom_index++, "modetty0");
    prom_set(prom_buf, prom_index++, "38400n8r");
    prom_set(prom_buf, prom_index++, NULL);

    rom_add_blob_fixed("prom", prom_buf, prom_size,
                       cpu_mips_kseg0_to_phys(NULL, ENVP_ADDR));

    g_free(prom_buf);
    return kernel_entry;
}

static void malta_mips_config(MIPSCPU *cpu)
{
    CPUMIPSState *env = &cpu->env;
    CPUState *cs = CPU(cpu);

    env->mvp->CP0_MVPConf0 |= ((smp_cpus - 1) << CP0MVPC0_PVPE) |
                         ((smp_cpus * cs->nr_threads - 1) << CP0MVPC0_PTC);
}

static void main_cpu_reset(void *opaque)
{
    MIPSCPU *cpu = opaque;
    CPUMIPSState *env = &cpu->env;

    cpu_reset(CPU(cpu));

    /* The bootloader does not need to be rewritten as it is located in a
       read only location. The kernel location and the arguments table
       location does not change. */
    if (loaderparams.kernel_filename) {
        env->CP0_Status &= ~(1 << CP0St_ERL);
    }

    malta_mips_config(cpu);

    if (kvm_enabled()) {
        /* Start running from the bootloader we wrote to end of RAM */
        env->active_tc.PC = 0x40000000 + loaderparams.ram_low_size;
    }
}

static void create_cpu_without_cps(const char *cpu_model,
                                   qemu_irq *cbus_irq, qemu_irq *i8259_irq)
{
    CPUMIPSState *env;
    MIPSCPU *cpu;
    int i;

    for (i = 0; i < smp_cpus; i++) {
        cpu = cpu_mips_init(cpu_model);
        if (cpu == NULL) {
            fprintf(stderr, "Unable to find CPU definition\n");
            exit(1);
        }

        /* Init internal devices */
        cpu_mips_irq_init_cpu(cpu);
        cpu_mips_clock_init(cpu);
        qemu_register_reset(main_cpu_reset, cpu);
    }

    cpu = MIPS_CPU(first_cpu);
    env = &cpu->env;
    *i8259_irq = env->irq[2];
    *cbus_irq = env->irq[4];
}

static void create_cps(MaltaState *s, const char *cpu_model,
                       qemu_irq *cbus_irq, qemu_irq *i8259_irq)
{
    Error *err = NULL;
    s->cps = g_new0(MIPSCPSState, 1);

    object_initialize(s->cps, sizeof(MIPSCPSState), TYPE_MIPS_CPS);
    qdev_set_parent_bus(DEVICE(s->cps), sysbus_get_default());

    object_property_set_str(OBJECT(s->cps), cpu_model, "cpu-model", &err);
    object_property_set_int(OBJECT(s->cps), smp_cpus, "num-vp", &err);
    object_property_set_bool(OBJECT(s->cps), true, "realized", &err);
    if (err != NULL) {
        error_report("%s", error_get_pretty(err));
        exit(1);
    }

    sysbus_mmio_map_overlap(SYS_BUS_DEVICE(s->cps), 0, 0, 1);

    *i8259_irq = get_cps_irq(s->cps, 3);
    *cbus_irq = NULL;
}

static void create_cpu(MaltaState *s, const char *cpu_model,
                       qemu_irq *cbus_irq, qemu_irq *i8259_irq)
{
    if (cpu_model == NULL) {
#ifdef TARGET_MIPS64
        cpu_model = "20Kc";
#else
        cpu_model = "24Kf";
#endif
    }

    if ((smp_cpus > 1) && cpu_supports_cps_smp(cpu_model)) {
        create_cps(s, cpu_model, cbus_irq, i8259_irq);
    } else {
        create_cpu_without_cps(cpu_model, cbus_irq, i8259_irq);
    }
}

static
void mips_malta_init(MachineState *machine)
{
    ram_addr_t ram_size = machine->ram_size;
    ram_addr_t ram_low_size;
    const char *kernel_filename = machine->kernel_filename;
    const char *kernel_cmdline = machine->kernel_cmdline;
    const char *initrd_filename = machine->initrd_filename;
    char *filename;
    pflash_t *fl;
    MemoryRegion *system_memory = get_system_memory();
    MemoryRegion *ram_high = g_new(MemoryRegion, 1);
    MemoryRegion *ram_low_preio = g_new(MemoryRegion, 1);
    MemoryRegion *ram_low_postio;
    MemoryRegion *bios, *bios_copy = g_new(MemoryRegion, 1);
    target_long bios_size = FLASH_SIZE;
    const size_t smbus_eeprom_size = 8 * 256;
    uint8_t *smbus_eeprom_buf = g_malloc0(smbus_eeprom_size);
    int64_t kernel_entry, bootloader_run_addr;
    PCIBus *pci_bus;
    ISABus *isa_bus;
    qemu_irq *isa_irq;
    qemu_irq cbus_irq, i8259_irq;
    int piix4_devfn;
    I2CBus *smbus;
    int i;
    DriveInfo *dinfo;
    DriveInfo *hd[MAX_IDE_BUS * MAX_IDE_DEVS];
    DriveInfo *fd[MAX_FD];
    int fl_idx = 0;
    int fl_sectors = bios_size >> 16;
    int be;

    DeviceState *dev = qdev_create(NULL, TYPE_MIPS_MALTA);
    MaltaState *s = MIPS_MALTA(dev);

    /* The whole address space decoded by the GT-64120A doesn't generate
       exception when accessing invalid memory. Create an empty slot to
       emulate this feature. */
    empty_slot_init(0, 0x20000000);

    qdev_init_nofail(dev);

    /* Make sure the first 3 serial ports are associated with a device. */
    for(i = 0; i < 3; i++) {
        if (!serial_hds[i]) {
            char label[32];
            snprintf(label, sizeof(label), "serial%d", i);
            serial_hds[i] = qemu_chr_new(label, "null");
        }
    }

    /* create CPU */
    create_cpu(s, machine->cpu_model, &cbus_irq, &i8259_irq);

    /* allocate RAM */
    if (ram_size > (2048u << 20)) {
        fprintf(stderr,
                "qemu: Too much memory for this machine: %d MB, maximum 2048 MB\n",
                ((unsigned int)ram_size / (1 << 20)));
        exit(1);
    }

    /* register RAM at high address where it is undisturbed by IO */
    memory_region_allocate_system_memory(ram_high, NULL, "mips_malta.ram",
                                         ram_size);
    memory_region_add_subregion(system_memory, 0x80000000, ram_high);

#ifdef TARGET_CHERI
    cheri_tag_init(0x80000000 + memory_region_size(ram_high));
#endif /* TARGET_CHERI */

    /* alias for pre IO hole access */
    memory_region_init_alias(ram_low_preio, NULL, "mips_malta_low_preio.ram",
                             ram_high, 0, MIN(ram_size, (256 << 20)));
    memory_region_add_subregion(system_memory, 0, ram_low_preio);

    /* alias for post IO hole access, if there is enough RAM */
    if (ram_size > (512 << 20)) {
        ram_low_postio = g_new(MemoryRegion, 1);
        memory_region_init_alias(ram_low_postio, NULL,
                                 "mips_malta_low_postio.ram",
                                 ram_high, 512 << 20,
                                 ram_size - (512 << 20));
        memory_region_add_subregion(system_memory, 512 << 20, ram_low_postio);
    }

    /* generate SPD EEPROM data */
    generate_eeprom_spd(&smbus_eeprom_buf[0 * 256], ram_size);
    generate_eeprom_serial(&smbus_eeprom_buf[6 * 256]);

#ifdef TARGET_WORDS_BIGENDIAN
    be = 1;
#else
    be = 0;
#endif
    /* FPGA */
    /* The CBUS UART is attached to the MIPS CPU INT2 pin, ie interrupt 4 */
    malta_fpga_init(system_memory, FPGA_ADDRESS, cbus_irq, serial_hds[2]);

    /* Load firmware in flash / BIOS. */
    dinfo = drive_get(IF_PFLASH, 0, fl_idx);
#ifdef DEBUG_BOARD_INIT
    if (dinfo) {
        printf("Register parallel flash %d size " TARGET_FMT_lx " at "
               "addr %08llx '%s' %x\n",
               fl_idx, bios_size, FLASH_ADDRESS,
               blk_name(dinfo->bdrv), fl_sectors);
    }
#endif
    fl = pflash_cfi01_register(FLASH_ADDRESS, NULL, "mips_malta.bios",
                               BIOS_SIZE,
                               dinfo ? blk_by_legacy_dinfo(dinfo) : NULL,
                               65536, fl_sectors,
                               4, 0x0000, 0x0000, 0x0000, 0x0000, be);
    bios = pflash_cfi01_get_memory(fl);
    fl_idx++;
    if (kernel_filename) {
        ram_low_size = MIN(ram_size, 256 << 20);
        /* For KVM we reserve 1MB of RAM for running bootloader */
        if (kvm_enabled()) {
            ram_low_size -= 0x100000;
            bootloader_run_addr = 0x40000000 + ram_low_size;
        } else {
            bootloader_run_addr = 0xbfc00000;
        }

        /* Write a small bootloader to the flash location. */
        loaderparams.ram_size = ram_size;
        loaderparams.ram_low_size = ram_low_size;
        loaderparams.kernel_filename = kernel_filename;
        loaderparams.kernel_cmdline = kernel_cmdline;
        loaderparams.initrd_filename = initrd_filename;
        kernel_entry = load_kernel();

        write_bootloader(memory_region_get_ram_ptr(bios),
                         bootloader_run_addr, kernel_entry);
        if (kvm_enabled()) {
            /* Write the bootloader code @ the end of RAM, 1MB reserved */
            write_bootloader(memory_region_get_ram_ptr(ram_low_preio) +
                                    ram_low_size,
                             bootloader_run_addr, kernel_entry);
        }
    } else {
        /* The flash region isn't executable from a KVM guest */
        if (kvm_enabled()) {
            error_report("KVM enabled but no -kernel argument was specified. "
                         "Booting from flash is not supported with KVM.");
            exit(1);
        }
        /* Load firmware from flash. */
        if (!dinfo) {
            /* Load a BIOS image. */
            if (bios_name == NULL) {
                bios_name = BIOS_FILENAME;
            }
            filename = qemu_find_file(QEMU_FILE_TYPE_BIOS, bios_name);
            if (filename) {
                bios_size = load_image_targphys(filename, FLASH_ADDRESS,
                                                BIOS_SIZE);
                g_free(filename);
            } else {
                bios_size = -1;
            }
            if ((bios_size < 0 || bios_size > BIOS_SIZE) &&
                !kernel_filename && !qtest_enabled()) {
                error_report("Could not load MIPS bios '%s', and no "
                             "-kernel argument was specified", bios_name);
                exit(1);
            }
        }
        /* In little endian mode the 32bit words in the bios are swapped,
           a neat trick which allows bi-endian firmware. */
#ifndef TARGET_WORDS_BIGENDIAN
        {
            uint32_t *end, *addr = rom_ptr(FLASH_ADDRESS);
            if (!addr) {
                addr = memory_region_get_ram_ptr(bios);
            }
            end = (void *)addr + MIN(bios_size, 0x3e0000);
            while (addr < end) {
                bswap32s(addr);
                addr++;
            }
        }
#endif
    }

    /*
     * Map the BIOS at a 2nd physical location, as on the real board.
     * Copy it so that we can patch in the MIPS revision, which cannot be
     * handled by an overlapping region as the resulting ROM code subpage
     * regions are not executable.
     */
    memory_region_init_ram_nomigrate(bios_copy, NULL, "bios.1fc", BIOS_SIZE,
                           &error_fatal);
    if (!rom_copy(memory_region_get_ram_ptr(bios_copy),
                  FLASH_ADDRESS, BIOS_SIZE)) {
        memcpy(memory_region_get_ram_ptr(bios_copy),
               memory_region_get_ram_ptr(bios), BIOS_SIZE);
    }
    memory_region_set_readonly(bios_copy, true);
    memory_region_add_subregion(system_memory, RESET_ADDRESS, bios_copy);

    /* Board ID = 0x420 (Malta Board with CoreLV) */
    stl_p(memory_region_get_ram_ptr(bios_copy) + 0x10, 0x00000420);

    /*
     * We have a circular dependency problem: pci_bus depends on isa_irq,
     * isa_irq is provided by i8259, i8259 depends on ISA, ISA depends
     * on piix4, and piix4 depends on pci_bus.  To stop the cycle we have
     * qemu_irq_proxy() adds an extra bit of indirection, allowing us
     * to resolve the isa_irq -> i8259 dependency after i8259 is initialized.
     */
    isa_irq = qemu_irq_proxy(&s->i8259, 16);

    /* Northbridge */
    pci_bus = gt64120_register(isa_irq);

    /* Southbridge */
    ide_drive_get(hd, ARRAY_SIZE(hd));

    piix4_devfn = piix4_init(pci_bus, &isa_bus, 80);

    /* Interrupt controller */
    /* The 8259 is attached to the MIPS CPU INT0 pin, ie interrupt 2 */
    s->i8259 = i8259_init(isa_bus, i8259_irq);

    isa_bus_irqs(isa_bus, s->i8259);
    pci_piix4_ide_init(pci_bus, hd, piix4_devfn + 1);
    pci_create_simple(pci_bus, piix4_devfn + 2, "piix4-usb-uhci");
    smbus = piix4_pm_init(pci_bus, piix4_devfn + 3, 0x1100,
                          isa_get_irq(NULL, 9), NULL, 0, NULL);
    smbus_eeprom_init(smbus, 8, smbus_eeprom_buf, smbus_eeprom_size);
    g_free(smbus_eeprom_buf);
    pit = pit_init(isa_bus, 0x40, 0, NULL);
    DMA_init(isa_bus, 0);

    /* Super I/O */
    isa_create_simple(isa_bus, "i8042");

    rtc_init(isa_bus, 2000, NULL);
    serial_hds_isa_init(isa_bus, 0, 2);
    parallel_hds_isa_init(isa_bus, 1);

    for(i = 0; i < MAX_FD; i++) {
        fd[i] = drive_get(IF_FLOPPY, 0, i);
    }
    fdctrl_init_isa(isa_bus, fd);

    /* Network card */
    network_init(pci_bus);

    /* Optional PCI video card */
    pci_vga_init(pci_bus);
}

static int mips_malta_sysbus_device_init(SysBusDevice *sysbusdev)
{
    return 0;
}

static void mips_malta_class_init(ObjectClass *klass, void *data)
{
    SysBusDeviceClass *k = SYS_BUS_DEVICE_CLASS(klass);

    k->init = mips_malta_sysbus_device_init;
}

static const TypeInfo mips_malta_device = {
    .name          = TYPE_MIPS_MALTA,
    .parent        = TYPE_SYS_BUS_DEVICE,
    .instance_size = sizeof(MaltaState),
    .class_init    = mips_malta_class_init,
};

static void mips_malta_machine_init(MachineClass *mc)
{
    mc->desc = "MIPS Malta Core LV";
    mc->init = mips_malta_init;
    mc->block_default_type = IF_IDE;
    mc->max_cpus = 16;
    mc->is_default = 1;
}

DEFINE_MACHINE("malta", mips_malta_machine_init)

static void mips_malta_register_types(void)
{
    type_register_static(&mips_malta_device);
}

type_init(mips_malta_register_types)<|MERGE_RESOLUTION|>--- conflicted
+++ resolved
@@ -469,13 +469,9 @@
     /* SOFTRES Register */
     case 0x00500:
         if (val == 0x42)
-<<<<<<< HEAD
-            qemu_system_reset_request ();
+            qemu_system_reset_request(SHUTDOWN_CAUSE_GUEST_RESET);
         else if (val == 0x42 + 2)
-            qemu_system_shutdown_request ();
-=======
-            qemu_system_reset_request(SHUTDOWN_CAUSE_GUEST_RESET);
->>>>>>> 1ab5eb4e
+            qemu_system_shutdown_request(SHUTDOWN_CAUSE_GUEST_SHUTDOWN);
         break;
 
     /* BRKRES Register */
