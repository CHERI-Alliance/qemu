HXCOMM Use DEFHEADING() to define headings in both help text and rST.
HXCOMM Text between SRST and ERST is copied to the rST version and
HXCOMM discarded from C version.
HXCOMM DEF(option, HAS_ARG/0, opt_enum, opt_help, arch_mask) is used to
HXCOMM construct option structures, enums and help message for specified
HXCOMM architectures.
HXCOMM HXCOMM can be used for comments, discarded from both rST and C.

DEFHEADING(Standard options:)

DEF("help", 0, QEMU_OPTION_h,
    "-h or -help     display this help and exit\n", QEMU_ARCH_ALL)
SRST
``-h``
    Display help and exit
ERST

DEF("version", 0, QEMU_OPTION_version,
    "-version        display version information and exit\n", QEMU_ARCH_ALL)
SRST
``-version``
    Display version information and exit
ERST

DEF("machine", HAS_ARG, QEMU_OPTION_machine, \
    "-machine [type=]name[,prop[=value][,...]]\n"
    "                selects emulated machine ('-machine help' for list)\n"
    "                property accel=accel1[:accel2[:...]] selects accelerator\n"
    "                supported accelerators are kvm, xen, hax, hvf, whpx or tcg (default: tcg)\n"
    "                vmport=on|off|auto controls emulation of vmport (default: auto)\n"
    "                dump-guest-core=on|off include guest memory in a core dump (default=on)\n"
    "                mem-merge=on|off controls memory merge support (default: on)\n"
    "                aes-key-wrap=on|off controls support for AES key wrapping (default=on)\n"
    "                dea-key-wrap=on|off controls support for DEA key wrapping (default=on)\n"
    "                suppress-vmdesc=on|off disables self-describing migration (default=off)\n"
    "                nvdimm=on|off controls NVDIMM support (default=off)\n"
    "                memory-encryption=@var{} memory encryption object to use (default=none)\n"
    "                hmat=on|off controls ACPI HMAT support (default=off)\n",
    QEMU_ARCH_ALL)
SRST
``-machine [type=]name[,prop=value[,...]]``
    Select the emulated machine by name. Use ``-machine help`` to list
    available machines.

    For architectures which aim to support live migration compatibility
    across releases, each release will introduce a new versioned machine
    type. For example, the 2.8.0 release introduced machine types
    "pc-i440fx-2.8" and "pc-q35-2.8" for the x86\_64/i686 architectures.

    To allow live migration of guests from QEMU version 2.8.0, to QEMU
    version 2.9.0, the 2.9.0 version must support the "pc-i440fx-2.8"
    and "pc-q35-2.8" machines too. To allow users live migrating VMs to
    skip multiple intermediate releases when upgrading, new releases of
    QEMU will support machine types from many previous versions.

    Supported machine properties are:

    ``accel=accels1[:accels2[:...]]``
        This is used to enable an accelerator. Depending on the target
        architecture, kvm, xen, hax, hvf, whpx or tcg can be available.
        By default, tcg is used. If there is more than one accelerator
        specified, the next one is used if the previous one fails to
        initialize.

    ``vmport=on|off|auto``
        Enables emulation of VMWare IO port, for vmmouse etc. auto says
        to select the value based on accel. For accel=xen the default is
        off otherwise the default is on.

    ``dump-guest-core=on|off``
        Include guest memory in a core dump. The default is on.

    ``mem-merge=on|off``
        Enables or disables memory merge support. This feature, when
        supported by the host, de-duplicates identical memory pages
        among VMs instances (enabled by default).

    ``aes-key-wrap=on|off``
        Enables or disables AES key wrapping support on s390-ccw hosts.
        This feature controls whether AES wrapping keys will be created
        to allow execution of AES cryptographic functions. The default
        is on.

    ``dea-key-wrap=on|off``
        Enables or disables DEA key wrapping support on s390-ccw hosts.
        This feature controls whether DEA wrapping keys will be created
        to allow execution of DEA cryptographic functions. The default
        is on.

    ``nvdimm=on|off``
        Enables or disables NVDIMM support. The default is off.

    ``memory-encryption=``
        Memory encryption object to use. The default is none.

    ``hmat=on|off``
        Enables or disables ACPI Heterogeneous Memory Attribute Table
        (HMAT) support. The default is off.
ERST

HXCOMM Deprecated by -machine
DEF("M", HAS_ARG, QEMU_OPTION_M, "", QEMU_ARCH_ALL)

DEF("cpu", HAS_ARG, QEMU_OPTION_cpu,
    "-cpu cpu        select CPU ('-cpu help' for list)\n", QEMU_ARCH_ALL)
SRST
``-cpu model``
    Select CPU model (``-cpu help`` for list and additional feature
    selection)
ERST

DEF("accel", HAS_ARG, QEMU_OPTION_accel,
    "-accel [accel=]accelerator[,prop[=value][,...]]\n"
    "                select accelerator (kvm, xen, hax, hvf, whpx or tcg; use 'help' for a list)\n"
    "                igd-passthru=on|off (enable Xen integrated Intel graphics passthrough, default=off)\n"
    "                kernel-irqchip=on|off|split controls accelerated irqchip support (default=on)\n"
    "                kvm-shadow-mem=size of KVM shadow MMU in bytes\n"
    "                split-wx=on|off (enable TCG split w^x mapping)\n"
    "                tb-size=n (TCG translation block cache size)\n"
    "                thread=single|multi (enable multi-threaded TCG)\n", QEMU_ARCH_ALL)
SRST
``-accel name[,prop=value[,...]]``
    This is used to enable an accelerator. Depending on the target
    architecture, kvm, xen, hax, hvf, whpx or tcg can be available. By
    default, tcg is used. If there is more than one accelerator
    specified, the next one is used if the previous one fails to
    initialize.

    ``igd-passthru=on|off``
        When Xen is in use, this option controls whether Intel
        integrated graphics devices can be passed through to the guest
        (default=off)

    ``kernel-irqchip=on|off|split``
        Controls KVM in-kernel irqchip support. The default is full
        acceleration of the interrupt controllers. On x86, split irqchip
        reduces the kernel attack surface, at a performance cost for
        non-MSI interrupts. Disabling the in-kernel irqchip completely
        is not recommended except for debugging purposes.

    ``kvm-shadow-mem=size``
        Defines the size of the KVM shadow MMU.

    ``split-wx=on|off``
        Controls the use of split w^x mapping for the TCG code generation
        buffer. Some operating systems require this to be enabled, and in
        such a case this will default on. On other operating systems, this
        will default off, but one may enable this for testing or debugging.

    ``tb-size=n``
        Controls the size (in MiB) of the TCG translation block cache.

    ``thread=single|multi``
        Controls number of TCG threads. When the TCG is multi-threaded
        there will be one thread per vCPU therefor taking advantage of
        additional host cores. The default is to enable multi-threading
        where both the back-end and front-ends support it and no
        incompatible TCG features have been enabled (e.g.
        icount/replay).
ERST

DEF("smp", HAS_ARG, QEMU_OPTION_smp,
    "-smp [cpus=]n[,maxcpus=cpus][,cores=cores][,threads=threads][,dies=dies][,sockets=sockets]\n"
    "                set the number of CPUs to 'n' [default=1]\n"
    "                maxcpus= maximum number of total cpus, including\n"
    "                offline CPUs for hotplug, etc\n"
    "                cores= number of CPU cores on one socket (for PC, it's on one die)\n"
    "                threads= number of threads on one CPU core\n"
    "                dies= number of CPU dies on one socket (for PC only)\n"
    "                sockets= number of discrete sockets in the system\n",
        QEMU_ARCH_ALL)
SRST
``-smp [cpus=]n[,cores=cores][,threads=threads][,dies=dies][,sockets=sockets][,maxcpus=maxcpus]``
    Simulate an SMP system with n CPUs. On the PC target, up to 255 CPUs
    are supported. On Sparc32 target, Linux limits the number of usable
    CPUs to 4. For the PC target, the number of cores per die, the
    number of threads per cores, the number of dies per packages and the
    total number of sockets can be specified. Missing values will be
    computed. If any on the three values is given, the total number of
    CPUs n can be omitted. maxcpus specifies the maximum number of
    hotpluggable CPUs.
ERST

DEF("numa", HAS_ARG, QEMU_OPTION_numa,
    "-numa node[,mem=size][,cpus=firstcpu[-lastcpu]][,nodeid=node][,initiator=node]\n"
    "-numa node[,memdev=id][,cpus=firstcpu[-lastcpu]][,nodeid=node][,initiator=node]\n"
    "-numa dist,src=source,dst=destination,val=distance\n"
    "-numa cpu,node-id=node[,socket-id=x][,core-id=y][,thread-id=z]\n"
    "-numa hmat-lb,initiator=node,target=node,hierarchy=memory|first-level|second-level|third-level,data-type=access-latency|read-latency|write-latency[,latency=lat][,bandwidth=bw]\n"
    "-numa hmat-cache,node-id=node,size=size,level=level[,associativity=none|direct|complex][,policy=none|write-back|write-through][,line=size]\n",
    QEMU_ARCH_ALL)
SRST
``-numa node[,mem=size][,cpus=firstcpu[-lastcpu]][,nodeid=node][,initiator=initiator]``
  \ 
``-numa node[,memdev=id][,cpus=firstcpu[-lastcpu]][,nodeid=node][,initiator=initiator]``
  \
``-numa dist,src=source,dst=destination,val=distance``
  \ 
``-numa cpu,node-id=node[,socket-id=x][,core-id=y][,thread-id=z]``
  \ 
``-numa hmat-lb,initiator=node,target=node,hierarchy=hierarchy,data-type=tpye[,latency=lat][,bandwidth=bw]``
  \ 
``-numa hmat-cache,node-id=node,size=size,level=level[,associativity=str][,policy=str][,line=size]``
    Define a NUMA node and assign RAM and VCPUs to it. Set the NUMA
    distance from a source node to a destination node. Set the ACPI
    Heterogeneous Memory Attributes for the given nodes.

    Legacy VCPU assignment uses '\ ``cpus``\ ' option where firstcpu and
    lastcpu are CPU indexes. Each '\ ``cpus``\ ' option represent a
    contiguous range of CPU indexes (or a single VCPU if lastcpu is
    omitted). A non-contiguous set of VCPUs can be represented by
    providing multiple '\ ``cpus``\ ' options. If '\ ``cpus``\ ' is
    omitted on all nodes, VCPUs are automatically split between them.

    For example, the following option assigns VCPUs 0, 1, 2 and 5 to a
    NUMA node:

    ::

        -numa node,cpus=0-2,cpus=5

    '\ ``cpu``\ ' option is a new alternative to '\ ``cpus``\ ' option
    which uses '\ ``socket-id|core-id|thread-id``\ ' properties to
    assign CPU objects to a node using topology layout properties of
    CPU. The set of properties is machine specific, and depends on used
    machine type/'\ ``smp``\ ' options. It could be queried with
    '\ ``hotpluggable-cpus``\ ' monitor command. '\ ``node-id``\ '
    property specifies node to which CPU object will be assigned, it's
    required for node to be declared with '\ ``node``\ ' option before
    it's used with '\ ``cpu``\ ' option.

    For example:

    ::

        -M pc \
        -smp 1,sockets=2,maxcpus=2 \
        -numa node,nodeid=0 -numa node,nodeid=1 \
        -numa cpu,node-id=0,socket-id=0 -numa cpu,node-id=1,socket-id=1

    Legacy '\ ``mem``\ ' assigns a given RAM amount to a node (not supported
    for 5.1 and newer machine types). '\ ``memdev``\ ' assigns RAM from
    a given memory backend device to a node. If '\ ``mem``\ ' and
    '\ ``memdev``\ ' are omitted in all nodes, RAM is split equally between them.


    '\ ``mem``\ ' and '\ ``memdev``\ ' are mutually exclusive.
    Furthermore, if one node uses '\ ``memdev``\ ', all of them have to
    use it.

    '\ ``initiator``\ ' is an additional option that points to an
    initiator NUMA node that has best performance (the lowest latency or
    largest bandwidth) to this NUMA node. Note that this option can be
    set only when the machine property 'hmat' is set to 'on'.

    Following example creates a machine with 2 NUMA nodes, node 0 has
    CPU. node 1 has only memory, and its initiator is node 0. Note that
    because node 0 has CPU, by default the initiator of node 0 is itself
    and must be itself.

    ::

        -machine hmat=on \
        -m 2G,slots=2,maxmem=4G \
        -object memory-backend-ram,size=1G,id=m0 \
        -object memory-backend-ram,size=1G,id=m1 \
        -numa node,nodeid=0,memdev=m0 \
        -numa node,nodeid=1,memdev=m1,initiator=0 \
        -smp 2,sockets=2,maxcpus=2  \
        -numa cpu,node-id=0,socket-id=0 \
        -numa cpu,node-id=0,socket-id=1

    source and destination are NUMA node IDs. distance is the NUMA
    distance from source to destination. The distance from a node to
    itself is always 10. If any pair of nodes is given a distance, then
    all pairs must be given distances. Although, when distances are only
    given in one direction for each pair of nodes, then the distances in
    the opposite directions are assumed to be the same. If, however, an
    asymmetrical pair of distances is given for even one node pair, then
    all node pairs must be provided distance values for both directions,
    even when they are symmetrical. When a node is unreachable from
    another node, set the pair's distance to 255.

    Note that the -``numa`` option doesn't allocate any of the specified
    resources, it just assigns existing resources to NUMA nodes. This
    means that one still has to use the ``-m``, ``-smp`` options to
    allocate RAM and VCPUs respectively.

    Use '\ ``hmat-lb``\ ' to set System Locality Latency and Bandwidth
    Information between initiator and target NUMA nodes in ACPI
    Heterogeneous Attribute Memory Table (HMAT). Initiator NUMA node can
    create memory requests, usually it has one or more processors.
    Target NUMA node contains addressable memory.

    In '\ ``hmat-lb``\ ' option, node are NUMA node IDs. hierarchy is
    the memory hierarchy of the target NUMA node: if hierarchy is
    'memory', the structure represents the memory performance; if
    hierarchy is 'first-level\|second-level\|third-level', this
    structure represents aggregated performance of memory side caches
    for each domain. type of 'data-type' is type of data represented by
    this structure instance: if 'hierarchy' is 'memory', 'data-type' is
    'access\|read\|write' latency or 'access\|read\|write' bandwidth of
    the target memory; if 'hierarchy' is
    'first-level\|second-level\|third-level', 'data-type' is
    'access\|read\|write' hit latency or 'access\|read\|write' hit
    bandwidth of the target memory side cache.

    lat is latency value in nanoseconds. bw is bandwidth value, the
    possible value and units are NUM[M\|G\|T], mean that the bandwidth
    value are NUM byte per second (or MB/s, GB/s or TB/s depending on
    used suffix). Note that if latency or bandwidth value is 0, means
    the corresponding latency or bandwidth information is not provided.

    In '\ ``hmat-cache``\ ' option, node-id is the NUMA-id of the memory
    belongs. size is the size of memory side cache in bytes. level is
    the cache level described in this structure, note that the cache
    level 0 should not be used with '\ ``hmat-cache``\ ' option.
    associativity is the cache associativity, the possible value is
    'none/direct(direct-mapped)/complex(complex cache indexing)'. policy
    is the write policy. line is the cache Line size in bytes.

    For example, the following options describe 2 NUMA nodes. Node 0 has
    2 cpus and a ram, node 1 has only a ram. The processors in node 0
    access memory in node 0 with access-latency 5 nanoseconds,
    access-bandwidth is 200 MB/s; The processors in NUMA node 0 access
    memory in NUMA node 1 with access-latency 10 nanoseconds,
    access-bandwidth is 100 MB/s. And for memory side cache information,
    NUMA node 0 and 1 both have 1 level memory cache, size is 10KB,
    policy is write-back, the cache Line size is 8 bytes:

    ::

        -machine hmat=on \
        -m 2G \
        -object memory-backend-ram,size=1G,id=m0 \
        -object memory-backend-ram,size=1G,id=m1 \
        -smp 2 \
        -numa node,nodeid=0,memdev=m0 \
        -numa node,nodeid=1,memdev=m1,initiator=0 \
        -numa cpu,node-id=0,socket-id=0 \
        -numa cpu,node-id=0,socket-id=1 \
        -numa hmat-lb,initiator=0,target=0,hierarchy=memory,data-type=access-latency,latency=5 \
        -numa hmat-lb,initiator=0,target=0,hierarchy=memory,data-type=access-bandwidth,bandwidth=200M \
        -numa hmat-lb,initiator=0,target=1,hierarchy=memory,data-type=access-latency,latency=10 \
        -numa hmat-lb,initiator=0,target=1,hierarchy=memory,data-type=access-bandwidth,bandwidth=100M \
        -numa hmat-cache,node-id=0,size=10K,level=1,associativity=direct,policy=write-back,line=8 \
        -numa hmat-cache,node-id=1,size=10K,level=1,associativity=direct,policy=write-back,line=8
ERST

DEF("add-fd", HAS_ARG, QEMU_OPTION_add_fd,
    "-add-fd fd=fd,set=set[,opaque=opaque]\n"
    "                Add 'fd' to fd 'set'\n", QEMU_ARCH_ALL)
SRST
``-add-fd fd=fd,set=set[,opaque=opaque]``
    Add a file descriptor to an fd set. Valid options are:

    ``fd=fd``
        This option defines the file descriptor of which a duplicate is
        added to fd set. The file descriptor cannot be stdin, stdout, or
        stderr.

    ``set=set``
        This option defines the ID of the fd set to add the file
        descriptor to.

    ``opaque=opaque``
        This option defines a free-form string that can be used to
        describe fd.

    You can open an image using pre-opened file descriptors from an fd
    set:

    .. parsed-literal::

        |qemu_system| \\
         -add-fd fd=3,set=2,opaque="rdwr:/path/to/file" \\
         -add-fd fd=4,set=2,opaque="rdonly:/path/to/file" \\
         -drive file=/dev/fdset/2,index=0,media=disk
ERST

DEF("set", HAS_ARG, QEMU_OPTION_set,
    "-set group.id.arg=value\n"
    "                set <arg> parameter for item <id> of type <group>\n"
    "                i.e. -set drive.$id.file=/path/to/image\n", QEMU_ARCH_ALL)
SRST
``-set group.id.arg=value``
    Set parameter arg for item id of type group
ERST

DEF("global", HAS_ARG, QEMU_OPTION_global,
    "-global driver.property=value\n"
    "-global driver=driver,property=property,value=value\n"
    "                set a global default for a driver property\n",
    QEMU_ARCH_ALL)
SRST
``-global driver.prop=value``
  \ 
``-global driver=driver,property=property,value=value``
    Set default value of driver's property prop to value, e.g.:

    .. parsed-literal::

        |qemu_system_x86| -global ide-hd.physical_block_size=4096 disk-image.img

    In particular, you can use this to set driver properties for devices
    which are created automatically by the machine model. To create a
    device which is not created automatically and set properties on it,
    use -``device``.

    -global driver.prop=value is shorthand for -global
    driver=driver,property=prop,value=value. The longhand syntax works
    even when driver contains a dot.
ERST

DEF("boot", HAS_ARG, QEMU_OPTION_boot,
    "-boot [order=drives][,once=drives][,menu=on|off]\n"
    "      [,splash=sp_name][,splash-time=sp_time][,reboot-timeout=rb_time][,strict=on|off]\n"
    "                'drives': floppy (a), hard disk (c), CD-ROM (d), network (n)\n"
    "                'sp_name': the file's name that would be passed to bios as logo picture, if menu=on\n"
    "                'sp_time': the period that splash picture last if menu=on, unit is ms\n"
    "                'rb_timeout': the timeout before guest reboot when boot failed, unit is ms\n",
    QEMU_ARCH_ALL)
SRST
``-boot [order=drives][,once=drives][,menu=on|off][,splash=sp_name][,splash-time=sp_time][,reboot-timeout=rb_timeout][,strict=on|off]``
    Specify boot order drives as a string of drive letters. Valid drive
    letters depend on the target architecture. The x86 PC uses: a, b
    (floppy 1 and 2), c (first hard disk), d (first CD-ROM), n-p
    (Etherboot from network adapter 1-4), hard disk boot is the default.
    To apply a particular boot order only on the first startup, specify
    it via ``once``. Note that the ``order`` or ``once`` parameter
    should not be used together with the ``bootindex`` property of
    devices, since the firmware implementations normally do not support
    both at the same time.

    Interactive boot menus/prompts can be enabled via ``menu=on`` as far
    as firmware/BIOS supports them. The default is non-interactive boot.

    A splash picture could be passed to bios, enabling user to show it
    as logo, when option splash=sp\_name is given and menu=on, If
    firmware/BIOS supports them. Currently Seabios for X86 system
    support it. limitation: The splash file could be a jpeg file or a
    BMP file in 24 BPP format(true color). The resolution should be
    supported by the SVGA mode, so the recommended is 320x240, 640x480,
    800x640.

    A timeout could be passed to bios, guest will pause for rb\_timeout
    ms when boot failed, then reboot. If rb\_timeout is '-1', guest will
    not reboot, qemu passes '-1' to bios by default. Currently Seabios
    for X86 system support it.

    Do strict boot via ``strict=on`` as far as firmware/BIOS supports
    it. This only effects when boot priority is changed by bootindex
    options. The default is non-strict boot.

    .. parsed-literal::

        # try to boot from network first, then from hard disk
        |qemu_system_x86| -boot order=nc
        # boot from CD-ROM first, switch back to default order after reboot
        |qemu_system_x86| -boot once=d
        # boot with a splash picture for 5 seconds.
        |qemu_system_x86| -boot menu=on,splash=/root/boot.bmp,splash-time=5000

    Note: The legacy format '-boot drives' is still supported but its
    use is discouraged as it may be removed from future versions.
ERST

DEF("m", HAS_ARG, QEMU_OPTION_m,
    "-m [size=]megs[,slots=n,maxmem=size]\n"
    "                configure guest RAM\n"
    "                size: initial amount of guest memory\n"
    "                slots: number of hotplug slots (default: none)\n"
    "                maxmem: maximum amount of guest memory (default: none)\n"
    "NOTE: Some architectures might enforce a specific granularity\n",
    QEMU_ARCH_ALL)
SRST
``-m [size=]megs[,slots=n,maxmem=size]``
    Sets guest startup RAM size to megs megabytes. Default is 128 MiB.
    Optionally, a suffix of "M" or "G" can be used to signify a value in
    megabytes or gigabytes respectively. Optional pair slots, maxmem
    could be used to set amount of hotpluggable memory slots and maximum
    amount of memory. Note that maxmem must be aligned to the page size.

    For example, the following command-line sets the guest startup RAM
    size to 1GB, creates 3 slots to hotplug additional memory and sets
    the maximum memory the guest can reach to 4GB:

    .. parsed-literal::

        |qemu_system| -m 1G,slots=3,maxmem=4G

    If slots and maxmem are not specified, memory hotplug won't be
    enabled and the guest startup RAM will never increase.
ERST

DEF("mem-path", HAS_ARG, QEMU_OPTION_mempath,
    "-mem-path FILE  provide backing storage for guest RAM\n", QEMU_ARCH_ALL)
SRST
``-mem-path path``
    Allocate guest RAM from a temporarily created file in path.
ERST

DEF("mem-prealloc", 0, QEMU_OPTION_mem_prealloc,
    "-mem-prealloc   preallocate guest memory (use with -mem-path)\n",
    QEMU_ARCH_ALL)
SRST
``-mem-prealloc``
    Preallocate memory when using -mem-path.
ERST

DEF("k", HAS_ARG, QEMU_OPTION_k,
    "-k language     use keyboard layout (for example 'fr' for French)\n",
    QEMU_ARCH_ALL)
SRST
``-k language``
    Use keyboard layout language (for example ``fr`` for French). This
    option is only needed where it is not easy to get raw PC keycodes
    (e.g. on Macs, with some X11 servers or with a VNC or curses
    display). You don't normally need to use it on PC/Linux or
    PC/Windows hosts.

    The available layouts are:

    ::

        ar  de-ch  es  fo     fr-ca  hu  ja  mk     no  pt-br  sv
        da  en-gb  et  fr     fr-ch  is  lt  nl     pl  ru     th
        de  en-us  fi  fr-be  hr     it  lv  nl-be  pt  sl     tr

    The default is ``en-us``.
ERST


HXCOMM Deprecated by -audiodev
DEF("audio-help", 0, QEMU_OPTION_audio_help,
    "-audio-help     show -audiodev equivalent of the currently specified audio settings\n",
    QEMU_ARCH_ALL)
SRST
``-audio-help``
    Will show the -audiodev equivalent of the currently specified
    (deprecated) environment variables.
ERST

DEF("audiodev", HAS_ARG, QEMU_OPTION_audiodev,
    "-audiodev [driver=]driver,id=id[,prop[=value][,...]]\n"
    "                specifies the audio backend to use\n"
    "                id= identifier of the backend\n"
    "                timer-period= timer period in microseconds\n"
    "                in|out.mixing-engine= use mixing engine to mix streams inside QEMU\n"
    "                in|out.fixed-settings= use fixed settings for host audio\n"
    "                in|out.frequency= frequency to use with fixed settings\n"
    "                in|out.channels= number of channels to use with fixed settings\n"
    "                in|out.format= sample format to use with fixed settings\n"
    "                valid values: s8, s16, s32, u8, u16, u32, f32\n"
    "                in|out.voices= number of voices to use\n"
    "                in|out.buffer-length= length of buffer in microseconds\n"
    "-audiodev none,id=id,[,prop[=value][,...]]\n"
    "                dummy driver that discards all output\n"
#ifdef CONFIG_AUDIO_ALSA
    "-audiodev alsa,id=id[,prop[=value][,...]]\n"
    "                in|out.dev= name of the audio device to use\n"
    "                in|out.period-length= length of period in microseconds\n"
    "                in|out.try-poll= attempt to use poll mode\n"
    "                threshold= threshold (in microseconds) when playback starts\n"
#endif
#ifdef CONFIG_AUDIO_COREAUDIO
    "-audiodev coreaudio,id=id[,prop[=value][,...]]\n"
    "                in|out.buffer-count= number of buffers\n"
#endif
#ifdef CONFIG_AUDIO_DSOUND
    "-audiodev dsound,id=id[,prop[=value][,...]]\n"
    "                latency= add extra latency to playback in microseconds\n"
#endif
#ifdef CONFIG_AUDIO_OSS
    "-audiodev oss,id=id[,prop[=value][,...]]\n"
    "                in|out.dev= path of the audio device to use\n"
    "                in|out.buffer-count= number of buffers\n"
    "                in|out.try-poll= attempt to use poll mode\n"
    "                try-mmap= try using memory mapped access\n"
    "                exclusive= open device in exclusive mode\n"
    "                dsp-policy= set timing policy (0..10), -1 to use fragment mode\n"
#endif
#ifdef CONFIG_AUDIO_PA
    "-audiodev pa,id=id[,prop[=value][,...]]\n"
    "                server= PulseAudio server address\n"
    "                in|out.name= source/sink device name\n"
    "                in|out.latency= desired latency in microseconds\n"
#endif
#ifdef CONFIG_AUDIO_SDL
    "-audiodev sdl,id=id[,prop[=value][,...]]\n"
#endif
#ifdef CONFIG_SPICE
    "-audiodev spice,id=id[,prop[=value][,...]]\n"
#endif
    "-audiodev wav,id=id[,prop[=value][,...]]\n"
    "                path= path of wav file to record\n",
    QEMU_ARCH_ALL)
SRST
``-audiodev [driver=]driver,id=id[,prop[=value][,...]]``
    Adds a new audio backend driver identified by id. There are global
    and driver specific properties. Some values can be set differently
    for input and output, they're marked with ``in|out.``. You can set
    the input's property with ``in.prop`` and the output's property with
    ``out.prop``. For example:

    ::

        -audiodev alsa,id=example,in.frequency=44110,out.frequency=8000
        -audiodev alsa,id=example,out.channels=1 # leaves in.channels unspecified

    NOTE: parameter validation is known to be incomplete, in many cases
    specifying an invalid option causes QEMU to print an error message
    and continue emulation without sound.

    Valid global options are:

    ``id=identifier``
        Identifies the audio backend.

    ``timer-period=period``
        Sets the timer period used by the audio subsystem in
        microseconds. Default is 10000 (10 ms).

    ``in|out.mixing-engine=on|off``
        Use QEMU's mixing engine to mix all streams inside QEMU and
        convert audio formats when not supported by the backend. When
        off, fixed-settings must be off too. Note that disabling this
        option means that the selected backend must support multiple
        streams and the audio formats used by the virtual cards,
        otherwise you'll get no sound. It's not recommended to disable
        this option unless you want to use 5.1 or 7.1 audio, as mixing
        engine only supports mono and stereo audio. Default is on.

    ``in|out.fixed-settings=on|off``
        Use fixed settings for host audio. When off, it will change
        based on how the guest opens the sound card. In this case you
        must not specify frequency, channels or format. Default is on.

    ``in|out.frequency=frequency``
        Specify the frequency to use when using fixed-settings. Default
        is 44100Hz.

    ``in|out.channels=channels``
        Specify the number of channels to use when using fixed-settings.
        Default is 2 (stereo).

    ``in|out.format=format``
        Specify the sample format to use when using fixed-settings.
        Valid values are: ``s8``, ``s16``, ``s32``, ``u8``, ``u16``,
        ``u32``, ``f32``. Default is ``s16``.

    ``in|out.voices=voices``
        Specify the number of voices to use. Default is 1.

    ``in|out.buffer-length=usecs``
        Sets the size of the buffer in microseconds.

``-audiodev none,id=id[,prop[=value][,...]]``
    Creates a dummy backend that discards all outputs. This backend has
    no backend specific properties.

``-audiodev alsa,id=id[,prop[=value][,...]]``
    Creates backend using the ALSA. This backend is only available on
    Linux.

    ALSA specific options are:

    ``in|out.dev=device``
        Specify the ALSA device to use for input and/or output. Default
        is ``default``.

    ``in|out.period-length=usecs``
        Sets the period length in microseconds.

    ``in|out.try-poll=on|off``
        Attempt to use poll mode with the device. Default is on.

    ``threshold=threshold``
        Threshold (in microseconds) when playback starts. Default is 0.

``-audiodev coreaudio,id=id[,prop[=value][,...]]``
    Creates a backend using Apple's Core Audio. This backend is only
    available on Mac OS and only supports playback.

    Core Audio specific options are:

    ``in|out.buffer-count=count``
        Sets the count of the buffers.

``-audiodev dsound,id=id[,prop[=value][,...]]``
    Creates a backend using Microsoft's DirectSound. This backend is
    only available on Windows and only supports playback.

    DirectSound specific options are:

    ``latency=usecs``
        Add extra usecs microseconds latency to playback. Default is
        10000 (10 ms).

``-audiodev oss,id=id[,prop[=value][,...]]``
    Creates a backend using OSS. This backend is available on most
    Unix-like systems.

    OSS specific options are:

    ``in|out.dev=device``
        Specify the file name of the OSS device to use. Default is
        ``/dev/dsp``.

    ``in|out.buffer-count=count``
        Sets the count of the buffers.

    ``in|out.try-poll=on|of``
        Attempt to use poll mode with the device. Default is on.

    ``try-mmap=on|off``
        Try using memory mapped device access. Default is off.

    ``exclusive=on|off``
        Open the device in exclusive mode (vmix won't work in this
        case). Default is off.

    ``dsp-policy=policy``
        Sets the timing policy (between 0 and 10, where smaller number
        means smaller latency but higher CPU usage). Use -1 to use
        buffer sizes specified by ``buffer`` and ``buffer-count``. This
        option is ignored if you do not have OSS 4. Default is 5.

``-audiodev pa,id=id[,prop[=value][,...]]``
    Creates a backend using PulseAudio. This backend is available on
    most systems.

    PulseAudio specific options are:

    ``server=server``
        Sets the PulseAudio server to connect to.

    ``in|out.name=sink``
        Use the specified source/sink for recording/playback.

    ``in|out.latency=usecs``
        Desired latency in microseconds. The PulseAudio server will try
        to honor this value but actual latencies may be lower or higher.

``-audiodev sdl,id=id[,prop[=value][,...]]``
    Creates a backend using SDL. This backend is available on most
    systems, but you should use your platform's native backend if
    possible. This backend has no backend specific properties.

``-audiodev spice,id=id[,prop[=value][,...]]``
    Creates a backend that sends audio through SPICE. This backend
    requires ``-spice`` and automatically selected in that case, so
    usually you can ignore this option. This backend has no backend
    specific properties.

``-audiodev wav,id=id[,prop[=value][,...]]``
    Creates a backend that writes audio to a WAV file.

    Backend specific options are:

    ``path=path``
        Write recorded audio into the specified file. Default is
        ``qemu.wav``.
ERST

DEF("soundhw", HAS_ARG, QEMU_OPTION_soundhw,
    "-soundhw c1,... enable audio support\n"
    "                and only specified sound cards (comma separated list)\n"
    "                use '-soundhw help' to get the list of supported cards\n"
    "                use '-soundhw all' to enable all of them\n", QEMU_ARCH_ALL)
SRST
``-soundhw card1[,card2,...] or -soundhw all``
    Enable audio and selected sound hardware. Use 'help' to print all
    available sound hardware. For example:

    .. parsed-literal::

        |qemu_system_x86| -soundhw sb16,adlib disk.img
        |qemu_system_x86| -soundhw es1370 disk.img
        |qemu_system_x86| -soundhw ac97 disk.img
        |qemu_system_x86| -soundhw hda disk.img
        |qemu_system_x86| -soundhw all disk.img
        |qemu_system_x86| -soundhw help

    Note that Linux's i810\_audio OSS kernel (for AC97) module might
    require manually specifying clocking.

    ::

        modprobe i810_audio clocking=48000
ERST

DEF("device", HAS_ARG, QEMU_OPTION_device,
    "-device driver[,prop[=value][,...]]\n"
    "                add device (based on driver)\n"
    "                prop=value,... sets driver properties\n"
    "                use '-device help' to print all possible drivers\n"
    "                use '-device driver,help' to print all possible properties\n",
    QEMU_ARCH_ALL)
SRST
``-device driver[,prop[=value][,...]]``
    Add device driver. prop=value sets driver properties. Valid
    properties depend on the driver. To get help on possible drivers and
    properties, use ``-device help`` and ``-device driver,help``.

    Some drivers are:

``-device ipmi-bmc-sim,id=id[,prop[=value][,...]]``
    Add an IPMI BMC. This is a simulation of a hardware management
    interface processor that normally sits on a system. It provides a
    watchdog and the ability to reset and power control the system. You
    need to connect this to an IPMI interface to make it useful

    The IPMI slave address to use for the BMC. The default is 0x20. This
    address is the BMC's address on the I2C network of management
    controllers. If you don't know what this means, it is safe to ignore
    it.

    ``id=id``
        The BMC id for interfaces to use this device.

    ``slave_addr=val``
        Define slave address to use for the BMC. The default is 0x20.

    ``sdrfile=file``
        file containing raw Sensor Data Records (SDR) data. The default
        is none.

    ``fruareasize=val``
        size of a Field Replaceable Unit (FRU) area. The default is
        1024.

    ``frudatafile=file``
        file containing raw Field Replaceable Unit (FRU) inventory data.
        The default is none.

    ``guid=uuid``
        value for the GUID for the BMC, in standard UUID format. If this
        is set, get "Get GUID" command to the BMC will return it.
        Otherwise "Get GUID" will return an error.

``-device ipmi-bmc-extern,id=id,chardev=id[,slave_addr=val]``
    Add a connection to an external IPMI BMC simulator. Instead of
    locally emulating the BMC like the above item, instead connect to an
    external entity that provides the IPMI services.

    A connection is made to an external BMC simulator. If you do this,
    it is strongly recommended that you use the "reconnect=" chardev
    option to reconnect to the simulator if the connection is lost. Note
    that if this is not used carefully, it can be a security issue, as
    the interface has the ability to send resets, NMIs, and power off
    the VM. It's best if QEMU makes a connection to an external
    simulator running on a secure port on localhost, so neither the
    simulator nor QEMU is exposed to any outside network.

    See the "lanserv/README.vm" file in the OpenIPMI library for more
    details on the external interface.

``-device isa-ipmi-kcs,bmc=id[,ioport=val][,irq=val]``
    Add a KCS IPMI interafce on the ISA bus. This also adds a
    corresponding ACPI and SMBIOS entries, if appropriate.

    ``bmc=id``
        The BMC to connect to, one of ipmi-bmc-sim or ipmi-bmc-extern
        above.

    ``ioport=val``
        Define the I/O address of the interface. The default is 0xca0
        for KCS.

    ``irq=val``
        Define the interrupt to use. The default is 5. To disable
        interrupts, set this to 0.

``-device isa-ipmi-bt,bmc=id[,ioport=val][,irq=val]``
    Like the KCS interface, but defines a BT interface. The default port
    is 0xe4 and the default interrupt is 5.

``-device pci-ipmi-kcs,bmc=id``
    Add a KCS IPMI interafce on the PCI bus.

    ``bmc=id``
        The BMC to connect to, one of ipmi-bmc-sim or ipmi-bmc-extern above.

``-device pci-ipmi-bt,bmc=id``
    Like the KCS interface, but defines a BT interface on the PCI bus.
ERST

DEF("name", HAS_ARG, QEMU_OPTION_name,
    "-name string1[,process=string2][,debug-threads=on|off]\n"
    "                set the name of the guest\n"
    "                string1 sets the window title and string2 the process name\n"
    "                When debug-threads is enabled, individual threads are given a separate name\n"
    "                NOTE: The thread names are for debugging and not a stable API.\n",
    QEMU_ARCH_ALL)
SRST
``-name name``
    Sets the name of the guest. This name will be displayed in the SDL
    window caption. The name will also be used for the VNC server. Also
    optionally set the top visible process name in Linux. Naming of
    individual threads can also be enabled on Linux to aid debugging.
ERST

DEF("uuid", HAS_ARG, QEMU_OPTION_uuid,
    "-uuid %08x-%04x-%04x-%04x-%012x\n"
    "                specify machine UUID\n", QEMU_ARCH_ALL)
SRST
``-uuid uuid``
    Set system UUID.
ERST

DEFHEADING()

DEFHEADING(Block device options:)

DEF("fda", HAS_ARG, QEMU_OPTION_fda,
    "-fda/-fdb file  use 'file' as floppy disk 0/1 image\n", QEMU_ARCH_ALL)
DEF("fdb", HAS_ARG, QEMU_OPTION_fdb, "", QEMU_ARCH_ALL)
SRST
``-fda file``
  \
``-fdb file``
    Use file as floppy disk 0/1 image (see the :ref:`disk images` chapter in
    the System Emulation Users Guide).
ERST

DEF("hda", HAS_ARG, QEMU_OPTION_hda,
    "-hda/-hdb file  use 'file' as IDE hard disk 0/1 image\n", QEMU_ARCH_ALL)
DEF("hdb", HAS_ARG, QEMU_OPTION_hdb, "", QEMU_ARCH_ALL)
DEF("hdc", HAS_ARG, QEMU_OPTION_hdc,
    "-hdc/-hdd file  use 'file' as IDE hard disk 2/3 image\n", QEMU_ARCH_ALL)
DEF("hdd", HAS_ARG, QEMU_OPTION_hdd, "", QEMU_ARCH_ALL)
SRST
``-hda file``
  \
``-hdb file``
  \ 
``-hdc file``
  \ 
``-hdd file``
    Use file as hard disk 0, 1, 2 or 3 image (see the :ref:`disk images`
    chapter in the System Emulation Users Guide).
ERST

DEF("cdrom", HAS_ARG, QEMU_OPTION_cdrom,
    "-cdrom file     use 'file' as IDE cdrom image (cdrom is ide1 master)\n",
    QEMU_ARCH_ALL)
SRST
``-cdrom file``
    Use file as CD-ROM image (you cannot use ``-hdc`` and ``-cdrom`` at
    the same time). You can use the host CD-ROM by using ``/dev/cdrom``
    as filename.
ERST

DEF("blockdev", HAS_ARG, QEMU_OPTION_blockdev,
    "-blockdev [driver=]driver[,node-name=N][,discard=ignore|unmap]\n"
    "          [,cache.direct=on|off][,cache.no-flush=on|off]\n"
    "          [,read-only=on|off][,auto-read-only=on|off]\n"
    "          [,force-share=on|off][,detect-zeroes=on|off|unmap]\n"
    "          [,driver specific parameters...]\n"
    "                configure a block backend\n", QEMU_ARCH_ALL)
SRST
``-blockdev option[,option[,option[,...]]]``
    Define a new block driver node. Some of the options apply to all
    block drivers, other options are only accepted for a specific block
    driver. See below for a list of generic options and options for the
    most common block drivers.

    Options that expect a reference to another node (e.g. ``file``) can
    be given in two ways. Either you specify the node name of an already
    existing node (file=node-name), or you define a new node inline,
    adding options for the referenced node after a dot
    (file.filename=path,file.aio=native).

    A block driver node created with ``-blockdev`` can be used for a
    guest device by specifying its node name for the ``drive`` property
    in a ``-device`` argument that defines a block device.

    ``Valid options for any block driver node:``
        ``driver``
            Specifies the block driver to use for the given node.

        ``node-name``
            This defines the name of the block driver node by which it
            will be referenced later. The name must be unique, i.e. it
            must not match the name of a different block driver node, or
            (if you use ``-drive`` as well) the ID of a drive.

            If no node name is specified, it is automatically generated.
            The generated node name is not intended to be predictable
            and changes between QEMU invocations. For the top level, an
            explicit node name must be specified.

        ``read-only``
            Open the node read-only. Guest write attempts will fail.

            Note that some block drivers support only read-only access,
            either generally or in certain configurations. In this case,
            the default value ``read-only=off`` does not work and the
            option must be specified explicitly.

        ``auto-read-only``
            If ``auto-read-only=on`` is set, QEMU may fall back to
            read-only usage even when ``read-only=off`` is requested, or
            even switch between modes as needed, e.g. depending on
            whether the image file is writable or whether a writing user
            is attached to the node.

        ``force-share``
            Override the image locking system of QEMU by forcing the
            node to utilize weaker shared access for permissions where
            it would normally request exclusive access. When there is
            the potential for multiple instances to have the same file
            open (whether this invocation of QEMU is the first or the
            second instance), both instances must permit shared access
            for the second instance to succeed at opening the file.

            Enabling ``force-share=on`` requires ``read-only=on``.

        ``cache.direct``
            The host page cache can be avoided with ``cache.direct=on``.
            This will attempt to do disk IO directly to the guest's
            memory. QEMU may still perform an internal copy of the data.

        ``cache.no-flush``
            In case you don't care about data integrity over host
            failures, you can use ``cache.no-flush=on``. This option
            tells QEMU that it never needs to write any data to the disk
            but can instead keep things in cache. If anything goes
            wrong, like your host losing power, the disk storage getting
            disconnected accidentally, etc. your image will most
            probably be rendered unusable.

        ``discard=discard``
            discard is one of "ignore" (or "off") or "unmap" (or "on")
            and controls whether ``discard`` (also known as ``trim`` or
            ``unmap``) requests are ignored or passed to the filesystem.
            Some machine types may not support discard requests.

        ``detect-zeroes=detect-zeroes``
            detect-zeroes is "off", "on" or "unmap" and enables the
            automatic conversion of plain zero writes by the OS to
            driver specific optimized zero write commands. You may even
            choose "unmap" if discard is set to "unmap" to allow a zero
            write to be converted to an ``unmap`` operation.

    ``Driver-specific options for file``
        This is the protocol-level block driver for accessing regular
        files.

        ``filename``
            The path to the image file in the local filesystem

        ``aio``
            Specifies the AIO backend (threads/native/io_uring,
            default: threads)

        ``locking``
            Specifies whether the image file is protected with Linux OFD
            / POSIX locks. The default is to use the Linux Open File
            Descriptor API if available, otherwise no lock is applied.
            (auto/on/off, default: auto)

        Example:

        ::

            -blockdev driver=file,node-name=disk,filename=disk.img

    ``Driver-specific options for raw``
        This is the image format block driver for raw images. It is
        usually stacked on top of a protocol level block driver such as
        ``file``.

        ``file``
            Reference to or definition of the data source block driver
            node (e.g. a ``file`` driver node)

        Example 1:

        ::

            -blockdev driver=file,node-name=disk_file,filename=disk.img
            -blockdev driver=raw,node-name=disk,file=disk_file

        Example 2:

        ::

            -blockdev driver=raw,node-name=disk,file.driver=file,file.filename=disk.img

    ``Driver-specific options for qcow2``
        This is the image format block driver for qcow2 images. It is
        usually stacked on top of a protocol level block driver such as
        ``file``.

        ``file``
            Reference to or definition of the data source block driver
            node (e.g. a ``file`` driver node)

        ``backing``
            Reference to or definition of the backing file block device
            (default is taken from the image file). It is allowed to
            pass ``null`` here in order to disable the default backing
            file.

        ``lazy-refcounts``
            Whether to enable the lazy refcounts feature (on/off;
            default is taken from the image file)

        ``cache-size``
            The maximum total size of the L2 table and refcount block
            caches in bytes (default: the sum of l2-cache-size and
            refcount-cache-size)

        ``l2-cache-size``
            The maximum size of the L2 table cache in bytes (default: if
            cache-size is not specified - 32M on Linux platforms, and 8M
            on non-Linux platforms; otherwise, as large as possible
            within the cache-size, while permitting the requested or the
            minimal refcount cache size)

        ``refcount-cache-size``
            The maximum size of the refcount block cache in bytes
            (default: 4 times the cluster size; or if cache-size is
            specified, the part of it which is not used for the L2
            cache)

        ``cache-clean-interval``
            Clean unused entries in the L2 and refcount caches. The
            interval is in seconds. The default value is 600 on
            supporting platforms, and 0 on other platforms. Setting it
            to 0 disables this feature.

        ``pass-discard-request``
            Whether discard requests to the qcow2 device should be
            forwarded to the data source (on/off; default: on if
            discard=unmap is specified, off otherwise)

        ``pass-discard-snapshot``
            Whether discard requests for the data source should be
            issued when a snapshot operation (e.g. deleting a snapshot)
            frees clusters in the qcow2 file (on/off; default: on)

        ``pass-discard-other``
            Whether discard requests for the data source should be
            issued on other occasions where a cluster gets freed
            (on/off; default: off)

        ``overlap-check``
            Which overlap checks to perform for writes to the image
            (none/constant/cached/all; default: cached). For details or
            finer granularity control refer to the QAPI documentation of
            ``blockdev-add``.

        Example 1:

        ::

            -blockdev driver=file,node-name=my_file,filename=/tmp/disk.qcow2
            -blockdev driver=qcow2,node-name=hda,file=my_file,overlap-check=none,cache-size=16777216

        Example 2:

        ::

            -blockdev driver=qcow2,node-name=disk,file.driver=http,file.filename=http://example.com/image.qcow2

    ``Driver-specific options for other drivers``
        Please refer to the QAPI documentation of the ``blockdev-add``
        QMP command.
ERST

DEF("drive", HAS_ARG, QEMU_OPTION_drive,
    "-drive [file=file][,if=type][,bus=n][,unit=m][,media=d][,index=i]\n"
    "       [,cache=writethrough|writeback|none|directsync|unsafe][,format=f]\n"
    "       [,snapshot=on|off][,rerror=ignore|stop|report]\n"
    "       [,werror=ignore|stop|report|enospc][,id=name]\n"
    "       [,aio=threads|native|io_uring]\n"
    "       [,readonly=on|off][,copy-on-read=on|off]\n"
    "       [,discard=ignore|unmap][,detect-zeroes=on|off|unmap]\n"
    "       [[,bps=b]|[[,bps_rd=r][,bps_wr=w]]]\n"
    "       [[,iops=i]|[[,iops_rd=r][,iops_wr=w]]]\n"
    "       [[,bps_max=bm]|[[,bps_rd_max=rm][,bps_wr_max=wm]]]\n"
    "       [[,iops_max=im]|[[,iops_rd_max=irm][,iops_wr_max=iwm]]]\n"
    "       [[,iops_size=is]]\n"
    "       [[,group=g]]\n"
    "                use 'file' as a drive image\n", QEMU_ARCH_ALL)
SRST
``-drive option[,option[,option[,...]]]``
    Define a new drive. This includes creating a block driver node (the
    backend) as well as a guest device, and is mostly a shortcut for
    defining the corresponding ``-blockdev`` and ``-device`` options.

    ``-drive`` accepts all options that are accepted by ``-blockdev``.
    In addition, it knows the following options:

    ``file=file``
        This option defines which disk image (see the :ref:`disk images`
        chapter in the System Emulation Users Guide) to use with this drive.
        If the filename contains comma, you must double it (for instance,
        "file=my,,file" to use file "my,file").

        Special files such as iSCSI devices can be specified using
        protocol specific URLs. See the section for "Device URL Syntax"
        for more information.

    ``if=interface``
        This option defines on which type on interface the drive is
        connected. Available types are: ide, scsi, sd, mtd, floppy,
        pflash, virtio, none.

    ``bus=bus,unit=unit``
        These options define where is connected the drive by defining
        the bus number and the unit id.

    ``index=index``
        This option defines where is connected the drive by using an
        index in the list of available connectors of a given interface
        type.

    ``media=media``
        This option defines the type of the media: disk or cdrom.

    ``snapshot=snapshot``
        snapshot is "on" or "off" and controls snapshot mode for the
        given drive (see ``-snapshot``).

    ``cache=cache``
        cache is "none", "writeback", "unsafe", "directsync" or
        "writethrough" and controls how the host cache is used to access
        block data. This is a shortcut that sets the ``cache.direct``
        and ``cache.no-flush`` options (as in ``-blockdev``), and
        additionally ``cache.writeback``, which provides a default for
        the ``write-cache`` option of block guest devices (as in
        ``-device``). The modes correspond to the following settings:

        =============  ===============   ============   ==============
        \              cache.writeback   cache.direct   cache.no-flush
        =============  ===============   ============   ==============
        writeback      on                off            off
        none           on                on             off
        writethrough   off               off            off
        directsync     off               on             off
        unsafe         on                off            on
        =============  ===============   ============   ==============

        The default mode is ``cache=writeback``.

    ``aio=aio``
        aio is "threads", "native", or "io_uring" and selects between pthread
        based disk I/O, native Linux AIO, or Linux io_uring API.

    ``format=format``
        Specify which disk format will be used rather than detecting the
        format. Can be used to specify format=raw to avoid interpreting
        an untrusted format header.

    ``werror=action,rerror=action``
        Specify which action to take on write and read errors. Valid
        actions are: "ignore" (ignore the error and try to continue),
        "stop" (pause QEMU), "report" (report the error to the guest),
        "enospc" (pause QEMU only if the host disk is full; report the
        error to the guest otherwise). The default setting is
        ``werror=enospc`` and ``rerror=report``.

    ``copy-on-read=copy-on-read``
        copy-on-read is "on" or "off" and enables whether to copy read
        backing file sectors into the image file.

    ``bps=b,bps_rd=r,bps_wr=w``
        Specify bandwidth throttling limits in bytes per second, either
        for all request types or for reads or writes only. Small values
        can lead to timeouts or hangs inside the guest. A safe minimum
        for disks is 2 MB/s.

    ``bps_max=bm,bps_rd_max=rm,bps_wr_max=wm``
        Specify bursts in bytes per second, either for all request types
        or for reads or writes only. Bursts allow the guest I/O to spike
        above the limit temporarily.

    ``iops=i,iops_rd=r,iops_wr=w``
        Specify request rate limits in requests per second, either for
        all request types or for reads or writes only.

    ``iops_max=bm,iops_rd_max=rm,iops_wr_max=wm``
        Specify bursts in requests per second, either for all request
        types or for reads or writes only. Bursts allow the guest I/O to
        spike above the limit temporarily.

    ``iops_size=is``
        Let every is bytes of a request count as a new request for iops
        throttling purposes. Use this option to prevent guests from
        circumventing iops limits by sending fewer but larger requests.

    ``group=g``
        Join a throttling quota group with given name g. All drives that
        are members of the same group are accounted for together. Use
        this option to prevent guests from circumventing throttling
        limits by using many small disks instead of a single larger
        disk.

    By default, the ``cache.writeback=on`` mode is used. It will report
    data writes as completed as soon as the data is present in the host
    page cache. This is safe as long as your guest OS makes sure to
    correctly flush disk caches where needed. If your guest OS does not
    handle volatile disk write caches correctly and your host crashes or
    loses power, then the guest may experience data corruption.

    For such guests, you should consider using ``cache.writeback=off``.
    This means that the host page cache will be used to read and write
    data, but write notification will be sent to the guest only after
    QEMU has made sure to flush each write to the disk. Be aware that
    this has a major impact on performance.

    When using the ``-snapshot`` option, unsafe caching is always used.

    Copy-on-read avoids accessing the same backing file sectors
    repeatedly and is useful when the backing file is over a slow
    network. By default copy-on-read is off.

    Instead of ``-cdrom`` you can use:

    .. parsed-literal::

        |qemu_system| -drive file=file,index=2,media=cdrom

    Instead of ``-hda``, ``-hdb``, ``-hdc``, ``-hdd``, you can use:

    .. parsed-literal::

        |qemu_system| -drive file=file,index=0,media=disk
        |qemu_system| -drive file=file,index=1,media=disk
        |qemu_system| -drive file=file,index=2,media=disk
        |qemu_system| -drive file=file,index=3,media=disk

    You can open an image using pre-opened file descriptors from an fd
    set:

    .. parsed-literal::

        |qemu_system| \\
         -add-fd fd=3,set=2,opaque="rdwr:/path/to/file" \\
         -add-fd fd=4,set=2,opaque="rdonly:/path/to/file" \\
         -drive file=/dev/fdset/2,index=0,media=disk

    You can connect a CDROM to the slave of ide0:

    .. parsed-literal::

        |qemu_system_x86| -drive file=file,if=ide,index=1,media=cdrom

    If you don't specify the "file=" argument, you define an empty
    drive:

    .. parsed-literal::

        |qemu_system_x86| -drive if=ide,index=1,media=cdrom

    Instead of ``-fda``, ``-fdb``, you can use:

    .. parsed-literal::

        |qemu_system_x86| -drive file=file,index=0,if=floppy
        |qemu_system_x86| -drive file=file,index=1,if=floppy

    By default, interface is "ide" and index is automatically
    incremented:

    .. parsed-literal::

        |qemu_system_x86| -drive file=a -drive file=b"

    is interpreted like:

    .. parsed-literal::

        |qemu_system_x86| -hda a -hdb b
ERST

DEF("mtdblock", HAS_ARG, QEMU_OPTION_mtdblock,
    "-mtdblock file  use 'file' as on-board Flash memory image\n",
    QEMU_ARCH_ALL)
SRST
``-mtdblock file``
    Use file as on-board Flash memory image.
ERST

DEF("sd", HAS_ARG, QEMU_OPTION_sd,
    "-sd file        use 'file' as SecureDigital card image\n", QEMU_ARCH_ALL)
SRST
``-sd file``
    Use file as SecureDigital card image.
ERST

DEF("pflash", HAS_ARG, QEMU_OPTION_pflash,
    "-pflash file    use 'file' as a parallel flash image\n", QEMU_ARCH_ALL)
SRST
``-pflash file``
    Use file as a parallel flash image.
ERST

DEF("snapshot", 0, QEMU_OPTION_snapshot,
    "-snapshot       write to temporary files instead of disk image files\n",
    QEMU_ARCH_ALL)
SRST
``-snapshot``
    Write to temporary files instead of disk image files. In this case,
    the raw disk image you use is not written back. You can however
    force the write back by pressing C-a s (see the :ref:`disk images`
    chapter in the System Emulation Users Guide).
ERST

DEF("fsdev", HAS_ARG, QEMU_OPTION_fsdev,
    "-fsdev local,id=id,path=path,security_model=mapped-xattr|mapped-file|passthrough|none\n"
    " [,writeout=immediate][,readonly=on][,fmode=fmode][,dmode=dmode]\n"
    " [[,throttling.bps-total=b]|[[,throttling.bps-read=r][,throttling.bps-write=w]]]\n"
    " [[,throttling.iops-total=i]|[[,throttling.iops-read=r][,throttling.iops-write=w]]]\n"
    " [[,throttling.bps-total-max=bm]|[[,throttling.bps-read-max=rm][,throttling.bps-write-max=wm]]]\n"
    " [[,throttling.iops-total-max=im]|[[,throttling.iops-read-max=irm][,throttling.iops-write-max=iwm]]]\n"
    " [[,throttling.iops-size=is]]\n"
    "-fsdev proxy,id=id,socket=socket[,writeout=immediate][,readonly=on]\n"
    "-fsdev proxy,id=id,sock_fd=sock_fd[,writeout=immediate][,readonly=on]\n"
    "-fsdev synth,id=id\n",
    QEMU_ARCH_ALL)

SRST
``-fsdev local,id=id,path=path,security_model=security_model [,writeout=writeout][,readonly=on][,fmode=fmode][,dmode=dmode] [,throttling.option=value[,throttling.option=value[,...]]]``
  \ 
``-fsdev proxy,id=id,socket=socket[,writeout=writeout][,readonly=on]``
  \
``-fsdev proxy,id=id,sock_fd=sock_fd[,writeout=writeout][,readonly=on]``
  \
``-fsdev synth,id=id[,readonly=on]``
    Define a new file system device. Valid options are:

    ``local``
        Accesses to the filesystem are done by QEMU.

    ``proxy``
        Accesses to the filesystem are done by virtfs-proxy-helper(1).

    ``synth``
        Synthetic filesystem, only used by QTests.

    ``id=id``
        Specifies identifier for this device.

    ``path=path``
        Specifies the export path for the file system device. Files
        under this path will be available to the 9p client on the guest.

    ``security_model=security_model``
        Specifies the security model to be used for this export path.
        Supported security models are "passthrough", "mapped-xattr",
        "mapped-file" and "none". In "passthrough" security model, files
        are stored using the same credentials as they are created on the
        guest. This requires QEMU to run as root. In "mapped-xattr"
        security model, some of the file attributes like uid, gid, mode
        bits and link target are stored as file attributes. For
        "mapped-file" these attributes are stored in the hidden
        .virtfs\_metadata directory. Directories exported by this
        security model cannot interact with other unix tools. "none"
        security model is same as passthrough except the sever won't
        report failures if it fails to set file attributes like
        ownership. Security model is mandatory only for local fsdriver.
        Other fsdrivers (like proxy) don't take security model as a
        parameter.

    ``writeout=writeout``
        This is an optional argument. The only supported value is
        "immediate". This means that host page cache will be used to
        read and write data but write notification will be sent to the
        guest only when the data has been reported as written by the
        storage subsystem.

    ``readonly=on``
        Enables exporting 9p share as a readonly mount for guests. By
        default read-write access is given.

    ``socket=socket``
        Enables proxy filesystem driver to use passed socket file for
        communicating with virtfs-proxy-helper(1).

    ``sock_fd=sock_fd``
        Enables proxy filesystem driver to use passed socket descriptor
        for communicating with virtfs-proxy-helper(1). Usually a helper
        like libvirt will create socketpair and pass one of the fds as
        sock\_fd.

    ``fmode=fmode``
        Specifies the default mode for newly created files on the host.
        Works only with security models "mapped-xattr" and
        "mapped-file".

    ``dmode=dmode``
        Specifies the default mode for newly created directories on the
        host. Works only with security models "mapped-xattr" and
        "mapped-file".

    ``throttling.bps-total=b,throttling.bps-read=r,throttling.bps-write=w``
        Specify bandwidth throttling limits in bytes per second, either
        for all request types or for reads or writes only.

    ``throttling.bps-total-max=bm,bps-read-max=rm,bps-write-max=wm``
        Specify bursts in bytes per second, either for all request types
        or for reads or writes only. Bursts allow the guest I/O to spike
        above the limit temporarily.

    ``throttling.iops-total=i,throttling.iops-read=r, throttling.iops-write=w``
        Specify request rate limits in requests per second, either for
        all request types or for reads or writes only.

    ``throttling.iops-total-max=im,throttling.iops-read-max=irm, throttling.iops-write-max=iwm``
        Specify bursts in requests per second, either for all request
        types or for reads or writes only. Bursts allow the guest I/O to
        spike above the limit temporarily.

    ``throttling.iops-size=is``
        Let every is bytes of a request count as a new request for iops
        throttling purposes.

    -fsdev option is used along with -device driver "virtio-9p-...".

``-device virtio-9p-type,fsdev=id,mount_tag=mount_tag``
    Options for virtio-9p-... driver are:

    ``type``
        Specifies the variant to be used. Supported values are "pci",
        "ccw" or "device", depending on the machine type.

    ``fsdev=id``
        Specifies the id value specified along with -fsdev option.

    ``mount_tag=mount_tag``
        Specifies the tag name to be used by the guest to mount this
        export point.
ERST

DEF("virtfs", HAS_ARG, QEMU_OPTION_virtfs,
    "-virtfs local,path=path,mount_tag=tag,security_model=mapped-xattr|mapped-file|passthrough|none\n"
    "        [,id=id][,writeout=immediate][,readonly=on][,fmode=fmode][,dmode=dmode][,multidevs=remap|forbid|warn]\n"
    "-virtfs proxy,mount_tag=tag,socket=socket[,id=id][,writeout=immediate][,readonly=on]\n"
    "-virtfs proxy,mount_tag=tag,sock_fd=sock_fd[,id=id][,writeout=immediate][,readonly=on]\n"
    "-virtfs synth,mount_tag=tag[,id=id][,readonly=on]\n",
    QEMU_ARCH_ALL)

SRST
``-virtfs local,path=path,mount_tag=mount_tag ,security_model=security_model[,writeout=writeout][,readonly=on] [,fmode=fmode][,dmode=dmode][,multidevs=multidevs]``
  \ 
``-virtfs proxy,socket=socket,mount_tag=mount_tag [,writeout=writeout][,readonly=on]``
  \ 
``-virtfs proxy,sock_fd=sock_fd,mount_tag=mount_tag [,writeout=writeout][,readonly=on]``
  \
``-virtfs synth,mount_tag=mount_tag``
    Define a new virtual filesystem device and expose it to the guest using
    a virtio-9p-device (a.k.a. 9pfs), which essentially means that a certain
    directory on host is made directly accessible by guest as a pass-through
    file system by using the 9P network protocol for communication between
    host and guests, if desired even accessible, shared by several guests
    simultaniously.

    Note that ``-virtfs`` is actually just a convenience shortcut for its
    generalized form ``-fsdev -device virtio-9p-pci``.

    The general form of pass-through file system options are:

    ``local``
        Accesses to the filesystem are done by QEMU.

    ``proxy``
        Accesses to the filesystem are done by virtfs-proxy-helper(1).

    ``synth``
        Synthetic filesystem, only used by QTests.

    ``id=id``
        Specifies identifier for the filesystem device

    ``path=path``
        Specifies the export path for the file system device. Files
        under this path will be available to the 9p client on the guest.

    ``security_model=security_model``
        Specifies the security model to be used for this export path.
        Supported security models are "passthrough", "mapped-xattr",
        "mapped-file" and "none". In "passthrough" security model, files
        are stored using the same credentials as they are created on the
        guest. This requires QEMU to run as root. In "mapped-xattr"
        security model, some of the file attributes like uid, gid, mode
        bits and link target are stored as file attributes. For
        "mapped-file" these attributes are stored in the hidden
        .virtfs\_metadata directory. Directories exported by this
        security model cannot interact with other unix tools. "none"
        security model is same as passthrough except the sever won't
        report failures if it fails to set file attributes like
        ownership. Security model is mandatory only for local fsdriver.
        Other fsdrivers (like proxy) don't take security model as a
        parameter.

    ``writeout=writeout``
        This is an optional argument. The only supported value is
        "immediate". This means that host page cache will be used to
        read and write data but write notification will be sent to the
        guest only when the data has been reported as written by the
        storage subsystem.

    ``readonly=on``
        Enables exporting 9p share as a readonly mount for guests. By
        default read-write access is given.

    ``socket=socket``
        Enables proxy filesystem driver to use passed socket file for
        communicating with virtfs-proxy-helper(1). Usually a helper like
        libvirt will create socketpair and pass one of the fds as
        sock\_fd.

    ``sock_fd``
        Enables proxy filesystem driver to use passed 'sock\_fd' as the
        socket descriptor for interfacing with virtfs-proxy-helper(1).

    ``fmode=fmode``
        Specifies the default mode for newly created files on the host.
        Works only with security models "mapped-xattr" and
        "mapped-file".

    ``dmode=dmode``
        Specifies the default mode for newly created directories on the
        host. Works only with security models "mapped-xattr" and
        "mapped-file".

    ``mount_tag=mount_tag``
        Specifies the tag name to be used by the guest to mount this
        export point.

    ``multidevs=multidevs``
        Specifies how to deal with multiple devices being shared with a
        9p export. Supported behaviours are either "remap", "forbid" or
        "warn". The latter is the default behaviour on which virtfs 9p
        expects only one device to be shared with the same export, and
        if more than one device is shared and accessed via the same 9p
        export then only a warning message is logged (once) by qemu on
        host side. In order to avoid file ID collisions on guest you
        should either create a separate virtfs export for each device to
        be shared with guests (recommended way) or you might use "remap"
        instead which allows you to share multiple devices with only one
        export instead, which is achieved by remapping the original
        inode numbers from host to guest in a way that would prevent
        such collisions. Remapping inodes in such use cases is required
        because the original device IDs from host are never passed and
        exposed on guest. Instead all files of an export shared with
        virtfs always share the same device id on guest. So two files
        with identical inode numbers but from actually different devices
        on host would otherwise cause a file ID collision and hence
        potential misbehaviours on guest. "forbid" on the other hand
        assumes like "warn" that only one device is shared by the same
        export, however it will not only log a warning message but also
        deny access to additional devices on guest. Note though that
        "forbid" does currently not block all possible file access
        operations (e.g. readdir() would still return entries from other
        devices).
ERST

DEF("iscsi", HAS_ARG, QEMU_OPTION_iscsi,
    "-iscsi [user=user][,password=password]\n"
    "       [,header-digest=CRC32C|CR32C-NONE|NONE-CRC32C|NONE\n"
    "       [,initiator-name=initiator-iqn][,id=target-iqn]\n"
    "       [,timeout=timeout]\n"
    "                iSCSI session parameters\n", QEMU_ARCH_ALL)

SRST
``-iscsi``
    Configure iSCSI session parameters.
ERST

DEFHEADING()

DEFHEADING(USB options:)

DEF("usb", 0, QEMU_OPTION_usb,
    "-usb            enable on-board USB host controller (if not enabled by default)\n",
    QEMU_ARCH_ALL)
SRST
``-usb``
    Enable USB emulation on machine types with an on-board USB host
    controller (if not enabled by default). Note that on-board USB host
    controllers may not support USB 3.0. In this case
    ``-device qemu-xhci`` can be used instead on machines with PCI.
ERST

DEF("usbdevice", HAS_ARG, QEMU_OPTION_usbdevice,
    "-usbdevice name add the host or guest USB device 'name'\n",
    QEMU_ARCH_ALL)
SRST
``-usbdevice devname``
    Add the USB device devname. Note that this option is deprecated,
    please use ``-device usb-...`` instead. See the chapter about
    :ref:`Connecting USB devices` in the System Emulation Users Guide.

    ``mouse``
        Virtual Mouse. This will override the PS/2 mouse emulation when
        activated.

    ``tablet``
        Pointer device that uses absolute coordinates (like a
        touchscreen). This means QEMU is able to report the mouse
        position without having to grab the mouse. Also overrides the
        PS/2 mouse emulation when activated.

    ``braille``
        Braille device. This will use BrlAPI to display the braille
        output on a real or fake device.
ERST

DEFHEADING()

DEFHEADING(Display options:)

DEF("display", HAS_ARG, QEMU_OPTION_display,
#if defined(CONFIG_SPICE)
    "-display spice-app[,gl=on|off]\n"
#endif
#if defined(CONFIG_SDL)
    "-display sdl[,alt_grab=on|off][,ctrl_grab=on|off]\n"
    "            [,window_close=on|off][,gl=on|core|es|off]\n"
#endif
#if defined(CONFIG_GTK)
    "-display gtk[,grab_on_hover=on|off][,gl=on|off]|\n"
#endif
#if defined(CONFIG_VNC)
    "-display vnc=<display>[,<optargs>]\n"
#endif
#if defined(CONFIG_CURSES)
    "-display curses[,charset=<encoding>]\n"
#endif
#if defined(CONFIG_OPENGL)
    "-display egl-headless[,rendernode=<file>]\n"
#endif
    "-display none\n"
    "                select display backend type\n"
    "                The default display is equivalent to\n                "
#if defined(CONFIG_GTK)
            "\"-display gtk\"\n"
#elif defined(CONFIG_SDL)
            "\"-display sdl\"\n"
#elif defined(CONFIG_COCOA)
            "\"-display cocoa\"\n"
#elif defined(CONFIG_VNC)
            "\"-vnc localhost:0,to=99,id=default\"\n"
#else
            "\"-display none\"\n"
#endif
    , QEMU_ARCH_ALL)
SRST
``-display type``
    Select type of display to use. This option is a replacement for the
    old style -sdl/-curses/... options. Use ``-display help`` to list
    the available display types. Valid values for type are

    ``sdl``
        Display video output via SDL (usually in a separate graphics
        window; see the SDL documentation for other possibilities).

    ``curses``
        Display video output via curses. For graphics device models
        which support a text mode, QEMU can display this output using a
        curses/ncurses interface. Nothing is displayed when the graphics
        device is in graphical mode or if the graphics device does not
        support a text mode. Generally only the VGA device models
        support text mode. The font charset used by the guest can be
        specified with the ``charset`` option, for example
        ``charset=CP850`` for IBM CP850 encoding. The default is
        ``CP437``.

    ``none``
        Do not display video output. The guest will still see an
        emulated graphics card, but its output will not be displayed to
        the QEMU user. This option differs from the -nographic option in
        that it only affects what is done with video output; -nographic
        also changes the destination of the serial and parallel port
        data.

    ``gtk``
        Display video output in a GTK window. This interface provides
        drop-down menus and other UI elements to configure and control
        the VM during runtime.

    ``vnc``
        Start a VNC server on display <arg>

    ``egl-headless``
        Offload all OpenGL operations to a local DRI device. For any
        graphical display, this display needs to be paired with either
        VNC or SPICE displays.

    ``spice-app``
        Start QEMU as a Spice server and launch the default Spice client
        application. The Spice server will redirect the serial consoles
        and QEMU monitors. (Since 4.0)
ERST

DEF("nographic", 0, QEMU_OPTION_nographic,
    "-nographic      disable graphical output and redirect serial I/Os to console\n",
    QEMU_ARCH_ALL)
SRST
``-nographic``
    Normally, if QEMU is compiled with graphical window support, it
    displays output such as guest graphics, guest console, and the QEMU
    monitor in a window. With this option, you can totally disable
    graphical output so that QEMU is a simple command line application.
    The emulated serial port is redirected on the console and muxed with
    the monitor (unless redirected elsewhere explicitly). Therefore, you
    can still use QEMU to debug a Linux kernel with a serial console.
    Use C-a h for help on switching between the console and monitor.
ERST

DEF("curses", 0, QEMU_OPTION_curses,
    "-curses         shorthand for -display curses\n",
    QEMU_ARCH_ALL)
SRST
``-curses``
    Normally, if QEMU is compiled with graphical window support, it
    displays output such as guest graphics, guest console, and the QEMU
    monitor in a window. With this option, QEMU can display the VGA
    output when in text mode using a curses/ncurses interface. Nothing
    is displayed in graphical mode.
ERST

DEF("alt-grab", 0, QEMU_OPTION_alt_grab,
    "-alt-grab       use Ctrl-Alt-Shift to grab mouse (instead of Ctrl-Alt)\n",
    QEMU_ARCH_ALL)
SRST
``-alt-grab``
    Use Ctrl-Alt-Shift to grab mouse (instead of Ctrl-Alt). Note that
    this also affects the special keys (for fullscreen, monitor-mode
    switching, etc).
ERST

DEF("ctrl-grab", 0, QEMU_OPTION_ctrl_grab,
    "-ctrl-grab      use Right-Ctrl to grab mouse (instead of Ctrl-Alt)\n",
    QEMU_ARCH_ALL)
SRST
``-ctrl-grab``
    Use Right-Ctrl to grab mouse (instead of Ctrl-Alt). Note that this
    also affects the special keys (for fullscreen, monitor-mode
    switching, etc).
ERST

DEF("no-quit", 0, QEMU_OPTION_no_quit,
    "-no-quit        disable SDL window close capability\n", QEMU_ARCH_ALL)
SRST
``-no-quit``
    Disable SDL window close capability.
ERST

DEF("sdl", 0, QEMU_OPTION_sdl,
    "-sdl            shorthand for -display sdl\n", QEMU_ARCH_ALL)
SRST
``-sdl``
    Enable SDL.
ERST

DEF("spice", HAS_ARG, QEMU_OPTION_spice,
    "-spice [port=port][,tls-port=secured-port][,x509-dir=<dir>]\n"
    "       [,x509-key-file=<file>][,x509-key-password=<file>]\n"
    "       [,x509-cert-file=<file>][,x509-cacert-file=<file>]\n"
    "       [,x509-dh-key-file=<file>][,addr=addr][,ipv4|ipv6|unix]\n"
    "       [,tls-ciphers=<list>]\n"
    "       [,tls-channel=[main|display|cursor|inputs|record|playback]]\n"
    "       [,plaintext-channel=[main|display|cursor|inputs|record|playback]]\n"
    "       [,sasl][,password=<secret>][,disable-ticketing]\n"
    "       [,image-compression=[auto_glz|auto_lz|quic|glz|lz|off]]\n"
    "       [,jpeg-wan-compression=[auto|never|always]]\n"
    "       [,zlib-glz-wan-compression=[auto|never|always]]\n"
    "       [,streaming-video=[off|all|filter]][,disable-copy-paste]\n"
    "       [,disable-agent-file-xfer][,agent-mouse=[on|off]]\n"
    "       [,playback-compression=[on|off]][,seamless-migration=[on|off]]\n"
    "       [,gl=[on|off]][,rendernode=<file>]\n"
    "   enable spice\n"
    "   at least one of {port, tls-port} is mandatory\n",
    QEMU_ARCH_ALL)
SRST
``-spice option[,option[,...]]``
    Enable the spice remote desktop protocol. Valid options are

    ``port=<nr>``
        Set the TCP port spice is listening on for plaintext channels.

    ``addr=<addr>``
        Set the IP address spice is listening on. Default is any
        address.

    ``ipv4``; \ ``ipv6``; \ ``unix``
        Force using the specified IP version.

    ``password=<secret>``
        Set the password you need to authenticate.

    ``sasl``
        Require that the client use SASL to authenticate with the spice.
        The exact choice of authentication method used is controlled
        from the system / user's SASL configuration file for the 'qemu'
        service. This is typically found in /etc/sasl2/qemu.conf. If
        running QEMU as an unprivileged user, an environment variable
        SASL\_CONF\_PATH can be used to make it search alternate
        locations for the service config. While some SASL auth methods
        can also provide data encryption (eg GSSAPI), it is recommended
        that SASL always be combined with the 'tls' and 'x509' settings
        to enable use of SSL and server certificates. This ensures a
        data encryption preventing compromise of authentication
        credentials.

    ``disable-ticketing``
        Allow client connects without authentication.

    ``disable-copy-paste``
        Disable copy paste between the client and the guest.

    ``disable-agent-file-xfer``
        Disable spice-vdagent based file-xfer between the client and the
        guest.

    ``tls-port=<nr>``
        Set the TCP port spice is listening on for encrypted channels.

    ``x509-dir=<dir>``
        Set the x509 file directory. Expects same filenames as -vnc
        $display,x509=$dir

    ``x509-key-file=<file>``; \ ``x509-key-password=<file>``; \ ``x509-cert-file=<file>``; \ ``x509-cacert-file=<file>``; \ ``x509-dh-key-file=<file>``
        The x509 file names can also be configured individually.

    ``tls-ciphers=<list>``
        Specify which ciphers to use.

    ``tls-channel=[main|display|cursor|inputs|record|playback]``; \ ``plaintext-channel=[main|display|cursor|inputs|record|playback]``
        Force specific channel to be used with or without TLS
        encryption. The options can be specified multiple times to
        configure multiple channels. The special name "default" can be
        used to set the default mode. For channels which are not
        explicitly forced into one mode the spice client is allowed to
        pick tls/plaintext as he pleases.

    ``image-compression=[auto_glz|auto_lz|quic|glz|lz|off]``
        Configure image compression (lossless). Default is auto\_glz.

    ``jpeg-wan-compression=[auto|never|always]``; \ ``zlib-glz-wan-compression=[auto|never|always]``
        Configure wan image compression (lossy for slow links). Default
        is auto.

    ``streaming-video=[off|all|filter]``
        Configure video stream detection. Default is off.

    ``agent-mouse=[on|off]``
        Enable/disable passing mouse events via vdagent. Default is on.

    ``playback-compression=[on|off]``
        Enable/disable audio stream compression (using celt 0.5.1).
        Default is on.

    ``seamless-migration=[on|off]``
        Enable/disable spice seamless migration. Default is off.

    ``gl=[on|off]``
        Enable/disable OpenGL context. Default is off.

    ``rendernode=<file>``
        DRM render node for OpenGL rendering. If not specified, it will
        pick the first available. (Since 2.9)
ERST

DEF("portrait", 0, QEMU_OPTION_portrait,
    "-portrait       rotate graphical output 90 deg left (only PXA LCD)\n",
    QEMU_ARCH_ALL)
SRST
``-portrait``
    Rotate graphical output 90 deg left (only PXA LCD).
ERST

DEF("rotate", HAS_ARG, QEMU_OPTION_rotate,
    "-rotate <deg>   rotate graphical output some deg left (only PXA LCD)\n",
    QEMU_ARCH_ALL)
SRST
``-rotate deg``
    Rotate graphical output some deg left (only PXA LCD).
ERST

DEF("vga", HAS_ARG, QEMU_OPTION_vga,
    "-vga [std|cirrus|vmware|qxl|xenfb|tcx|cg3|virtio|none]\n"
    "                select video card type\n", QEMU_ARCH_ALL)
SRST
``-vga type``
    Select type of VGA card to emulate. Valid values for type are

    ``cirrus``
        Cirrus Logic GD5446 Video card. All Windows versions starting
        from Windows 95 should recognize and use this graphic card. For
        optimal performances, use 16 bit color depth in the guest and
        the host OS. (This card was the default before QEMU 2.2)

    ``std``
        Standard VGA card with Bochs VBE extensions. If your guest OS
        supports the VESA 2.0 VBE extensions (e.g. Windows XP) and if
        you want to use high resolution modes (>= 1280x1024x16) then you
        should use this option. (This card is the default since QEMU
        2.2)

    ``vmware``
        VMWare SVGA-II compatible adapter. Use it if you have
        sufficiently recent XFree86/XOrg server or Windows guest with a
        driver for this card.

    ``qxl``
        QXL paravirtual graphic card. It is VGA compatible (including
        VESA 2.0 VBE support). Works best with qxl guest drivers
        installed though. Recommended choice when using the spice
        protocol.

    ``tcx``
        (sun4m only) Sun TCX framebuffer. This is the default
        framebuffer for sun4m machines and offers both 8-bit and 24-bit
        colour depths at a fixed resolution of 1024x768.

    ``cg3``
        (sun4m only) Sun cgthree framebuffer. This is a simple 8-bit
        framebuffer for sun4m machines available in both 1024x768
        (OpenBIOS) and 1152x900 (OBP) resolutions aimed at people
        wishing to run older Solaris versions.

    ``virtio``
        Virtio VGA card.

    ``none``
        Disable VGA card.
ERST

DEF("full-screen", 0, QEMU_OPTION_full_screen,
    "-full-screen    start in full screen\n", QEMU_ARCH_ALL)
SRST
``-full-screen``
    Start in full screen.
ERST

DEF("g", HAS_ARG, QEMU_OPTION_g ,
    "-g WxH[xDEPTH]  Set the initial graphical resolution and depth\n",
    QEMU_ARCH_PPC | QEMU_ARCH_SPARC | QEMU_ARCH_M68K)
SRST
``-g`` *width*\ ``x``\ *height*\ ``[x``\ *depth*\ ``]``
    Set the initial graphical resolution and depth (PPC, SPARC only).

    For PPC the default is 800x600x32.

    For SPARC with the TCX graphics device, the default is 1024x768x8
    with the option of 1024x768x24. For cgthree, the default is
    1024x768x8 with the option of 1152x900x8 for people who wish to use
    OBP.
ERST

DEF("vnc", HAS_ARG, QEMU_OPTION_vnc ,
    "-vnc <display>  shorthand for -display vnc=<display>\n", QEMU_ARCH_ALL)
SRST
``-vnc display[,option[,option[,...]]]``
    Normally, if QEMU is compiled with graphical window support, it
    displays output such as guest graphics, guest console, and the QEMU
    monitor in a window. With this option, you can have QEMU listen on
    VNC display display and redirect the VGA display over the VNC
    session. It is very useful to enable the usb tablet device when
    using this option (option ``-device usb-tablet``). When using the
    VNC display, you must use the ``-k`` parameter to set the keyboard
    layout if you are not using en-us. Valid syntax for the display is

    ``to=L``
        With this option, QEMU will try next available VNC displays,
        until the number L, if the origianlly defined "-vnc display" is
        not available, e.g. port 5900+display is already used by another
        application. By default, to=0.

    ``host:d``
        TCP connections will only be allowed from host on display d. By
        convention the TCP port is 5900+d. Optionally, host can be
        omitted in which case the server will accept connections from
        any host.

    ``unix:path``
        Connections will be allowed over UNIX domain sockets where path
        is the location of a unix socket to listen for connections on.

    ``none``
        VNC is initialized but not started. The monitor ``change``
        command can be used to later start the VNC server.

    Following the display value there may be one or more option flags
    separated by commas. Valid options are

    ``reverse``
        Connect to a listening VNC client via a "reverse" connection.
        The client is specified by the display. For reverse network
        connections (host:d,``reverse``), the d argument is a TCP port
        number, not a display number.

    ``websocket``
        Opens an additional TCP listening port dedicated to VNC
        Websocket connections. If a bare websocket option is given, the
        Websocket port is 5700+display. An alternative port can be
        specified with the syntax ``websocket``\ =port.

        If host is specified connections will only be allowed from this
        host. It is possible to control the websocket listen address
        independently, using the syntax ``websocket``\ =host:port.

        If no TLS credentials are provided, the websocket connection
        runs in unencrypted mode. If TLS credentials are provided, the
        websocket connection requires encrypted client connections.

    ``password``
        Require that password based authentication is used for client
        connections.

        The password must be set separately using the ``set_password``
        command in the :ref:`QEMU monitor`. The
        syntax to change your password is:
        ``set_password <protocol> <password>`` where <protocol> could be
        either "vnc" or "spice".

        If you would like to change <protocol> password expiration, you
        should use ``expire_password <protocol> <expiration-time>``
        where expiration time could be one of the following options:
        now, never, +seconds or UNIX time of expiration, e.g. +60 to
        make password expire in 60 seconds, or 1335196800 to make
        password expire on "Mon Apr 23 12:00:00 EDT 2012" (UNIX time for
        this date and time).

        You can also use keywords "now" or "never" for the expiration
        time to allow <protocol> password to expire immediately or never
        expire.

    ``tls-creds=ID``
        Provides the ID of a set of TLS credentials to use to secure the
        VNC server. They will apply to both the normal VNC server socket
        and the websocket socket (if enabled). Setting TLS credentials
        will cause the VNC server socket to enable the VeNCrypt auth
        mechanism. The credentials should have been previously created
        using the ``-object tls-creds`` argument.

    ``tls-authz=ID``
        Provides the ID of the QAuthZ authorization object against which
        the client's x509 distinguished name will validated. This object
        is only resolved at time of use, so can be deleted and recreated
        on the fly while the VNC server is active. If missing, it will
        default to denying access.

    ``sasl``
        Require that the client use SASL to authenticate with the VNC
        server. The exact choice of authentication method used is
        controlled from the system / user's SASL configuration file for
        the 'qemu' service. This is typically found in
        /etc/sasl2/qemu.conf. If running QEMU as an unprivileged user,
        an environment variable SASL\_CONF\_PATH can be used to make it
        search alternate locations for the service config. While some
        SASL auth methods can also provide data encryption (eg GSSAPI),
        it is recommended that SASL always be combined with the 'tls'
        and 'x509' settings to enable use of SSL and server
        certificates. This ensures a data encryption preventing
        compromise of authentication credentials. See the
        :ref:`VNC security` section in the System Emulation Users Guide
        for details on using SASL authentication.

    ``sasl-authz=ID``
        Provides the ID of the QAuthZ authorization object against which
        the client's SASL username will validated. This object is only
        resolved at time of use, so can be deleted and recreated on the
        fly while the VNC server is active. If missing, it will default
        to denying access.

    ``acl``
        Legacy method for enabling authorization of clients against the
        x509 distinguished name and SASL username. It results in the
        creation of two ``authz-list`` objects with IDs of
        ``vnc.username`` and ``vnc.x509dname``. The rules for these
        objects must be configured with the HMP ACL commands.

        This option is deprecated and should no longer be used. The new
        ``sasl-authz`` and ``tls-authz`` options are a replacement.

    ``lossy``
        Enable lossy compression methods (gradient, JPEG, ...). If this
        option is set, VNC client may receive lossy framebuffer updates
        depending on its encoding settings. Enabling this option can
        save a lot of bandwidth at the expense of quality.

    ``non-adaptive``
        Disable adaptive encodings. Adaptive encodings are enabled by
        default. An adaptive encoding will try to detect frequently
        updated screen regions, and send updates in these regions using
        a lossy encoding (like JPEG). This can be really helpful to save
        bandwidth when playing videos. Disabling adaptive encodings
        restores the original static behavior of encodings like Tight.

    ``share=[allow-exclusive|force-shared|ignore]``
        Set display sharing policy. 'allow-exclusive' allows clients to
        ask for exclusive access. As suggested by the rfb spec this is
        implemented by dropping other connections. Connecting multiple
        clients in parallel requires all clients asking for a shared
        session (vncviewer: -shared switch). This is the default.
        'force-shared' disables exclusive client access. Useful for
        shared desktop sessions, where you don't want someone forgetting
        specify -shared disconnect everybody else. 'ignore' completely
        ignores the shared flag and allows everybody connect
        unconditionally. Doesn't conform to the rfb spec but is
        traditional QEMU behavior.

    ``key-delay-ms``
        Set keyboard delay, for key down and key up events, in
        milliseconds. Default is 10. Keyboards are low-bandwidth
        devices, so this slowdown can help the device and guest to keep
        up and not lose events in case events are arriving in bulk.
        Possible causes for the latter are flaky network connections, or
        scripts for automated testing.

    ``audiodev=audiodev``
        Use the specified audiodev when the VNC client requests audio
        transmission. When not using an -audiodev argument, this option
        must be omitted, otherwise is must be present and specify a
        valid audiodev.
ERST

ARCHHEADING(, QEMU_ARCH_I386)

ARCHHEADING(i386 target only:, QEMU_ARCH_I386)

DEF("win2k-hack", 0, QEMU_OPTION_win2k_hack,
    "-win2k-hack     use it when installing Windows 2000 to avoid a disk full bug\n",
    QEMU_ARCH_I386)
SRST
``-win2k-hack``
    Use it when installing Windows 2000 to avoid a disk full bug. After
    Windows 2000 is installed, you no longer need this option (this
    option slows down the IDE transfers).
ERST

DEF("no-fd-bootchk", 0, QEMU_OPTION_no_fd_bootchk,
    "-no-fd-bootchk  disable boot signature checking for floppy disks\n",
    QEMU_ARCH_I386)
SRST
``-no-fd-bootchk``
    Disable boot signature checking for floppy disks in BIOS. May be
    needed to boot from old floppy disks.
ERST

DEF("no-acpi", 0, QEMU_OPTION_no_acpi,
           "-no-acpi        disable ACPI\n", QEMU_ARCH_I386 | QEMU_ARCH_ARM)
SRST
``-no-acpi``
    Disable ACPI (Advanced Configuration and Power Interface) support.
    Use it if your guest OS complains about ACPI problems (PC target
    machine only).
ERST

DEF("no-hpet", 0, QEMU_OPTION_no_hpet,
    "-no-hpet        disable HPET\n", QEMU_ARCH_I386)
SRST
``-no-hpet``
    Disable HPET support.
ERST

DEF("acpitable", HAS_ARG, QEMU_OPTION_acpitable,
    "-acpitable [sig=str][,rev=n][,oem_id=str][,oem_table_id=str][,oem_rev=n][,asl_compiler_id=str][,asl_compiler_rev=n][,{data|file}=file1[:file2]...]\n"
    "                ACPI table description\n", QEMU_ARCH_I386)
SRST
``-acpitable [sig=str][,rev=n][,oem_id=str][,oem_table_id=str][,oem_rev=n] [,asl_compiler_id=str][,asl_compiler_rev=n][,data=file1[:file2]...]``
    Add ACPI table with specified header fields and context from
    specified files. For file=, take whole ACPI table from the specified
    files, including all ACPI headers (possible overridden by other
    options). For data=, only data portion of the table is used, all
    header information is specified in the command line. If a SLIC table
    is supplied to QEMU, then the SLIC's oem\_id and oem\_table\_id
    fields will override the same in the RSDT and the FADT (a.k.a.
    FACP), in order to ensure the field matches required by the
    Microsoft SLIC spec and the ACPI spec.
ERST

DEF("smbios", HAS_ARG, QEMU_OPTION_smbios,
    "-smbios file=binary\n"
    "                load SMBIOS entry from binary file\n"
    "-smbios type=0[,vendor=str][,version=str][,date=str][,release=%d.%d]\n"
    "              [,uefi=on|off]\n"
    "                specify SMBIOS type 0 fields\n"
    "-smbios type=1[,manufacturer=str][,product=str][,version=str][,serial=str]\n"
    "              [,uuid=uuid][,sku=str][,family=str]\n"
    "                specify SMBIOS type 1 fields\n"
    "-smbios type=2[,manufacturer=str][,product=str][,version=str][,serial=str]\n"
    "              [,asset=str][,location=str]\n"
    "                specify SMBIOS type 2 fields\n"
    "-smbios type=3[,manufacturer=str][,version=str][,serial=str][,asset=str]\n"
    "              [,sku=str]\n"
    "                specify SMBIOS type 3 fields\n"
    "-smbios type=4[,sock_pfx=str][,manufacturer=str][,version=str][,serial=str]\n"
    "              [,asset=str][,part=str][,max-speed=%d][,current-speed=%d]\n"
    "                specify SMBIOS type 4 fields\n"
    "-smbios type=11[,value=str][,path=filename]\n"
    "                specify SMBIOS type 11 fields\n"
    "-smbios type=17[,loc_pfx=str][,bank=str][,manufacturer=str][,serial=str]\n"
    "               [,asset=str][,part=str][,speed=%d]\n"
    "                specify SMBIOS type 17 fields\n",
    QEMU_ARCH_I386 | QEMU_ARCH_ARM)
SRST
``-smbios file=binary``
    Load SMBIOS entry from binary file.

``-smbios type=0[,vendor=str][,version=str][,date=str][,release=%d.%d][,uefi=on|off]``
    Specify SMBIOS type 0 fields

``-smbios type=1[,manufacturer=str][,product=str][,version=str][,serial=str][,uuid=uuid][,sku=str][,family=str]``
    Specify SMBIOS type 1 fields

``-smbios type=2[,manufacturer=str][,product=str][,version=str][,serial=str][,asset=str][,location=str]``
    Specify SMBIOS type 2 fields

``-smbios type=3[,manufacturer=str][,version=str][,serial=str][,asset=str][,sku=str]``
    Specify SMBIOS type 3 fields

``-smbios type=4[,sock_pfx=str][,manufacturer=str][,version=str][,serial=str][,asset=str][,part=str]``
    Specify SMBIOS type 4 fields

``-smbios type=11[,value=str][,path=filename]``
    Specify SMBIOS type 11 fields

    This argument can be repeated multiple times, and values are added in the order they are parsed.
    Applications intending to use OEM strings data are encouraged to use their application name as
    a prefix for the value string. This facilitates passing information for multiple applications
    concurrently.

    The ``value=str`` syntax provides the string data inline, while the ``path=filename`` syntax
    loads data from a file on disk. Note that the file is not permitted to contain any NUL bytes.

    Both the ``value`` and ``path`` options can be repeated multiple times and will be added to
    the SMBIOS table in the order in which they appear.

    Note that on the x86 architecture, the total size of all SMBIOS tables is limited to 65535
    bytes. Thus the OEM strings data is not suitable for passing large amounts of data into the
    guest. Instead it should be used as a indicator to inform the guest where to locate the real
    data set, for example, by specifying the serial ID of a block device.

    An example passing three strings is

    .. parsed-literal::

        -smbios type=11,value=cloud-init:ds=nocloud-net;s=http://10.10.0.1:8000/,\\
                        value=anaconda:method=http://dl.fedoraproject.org/pub/fedora/linux/releases/25/x86_64/os,\\
                        path=/some/file/with/oemstringsdata.txt

    In the guest OS this is visible with the ``dmidecode`` command

     .. parsed-literal::

         $ dmidecode -t 11
         Handle 0x0E00, DMI type 11, 5 bytes
         OEM Strings
              String 1: cloud-init:ds=nocloud-net;s=http://10.10.0.1:8000/
              String 2: anaconda:method=http://dl.fedoraproject.org/pub/fedora/linux/releases/25/x86_64/os
              String 3: myapp:some extra data


``-smbios type=17[,loc_pfx=str][,bank=str][,manufacturer=str][,serial=str][,asset=str][,part=str][,speed=%d]``
    Specify SMBIOS type 17 fields
ERST

DEFHEADING()

DEFHEADING(Network options:)

DEF("netdev", HAS_ARG, QEMU_OPTION_netdev,
#ifdef CONFIG_SLIRP
    "-netdev user,id=str[,ipv4[=on|off]][,net=addr[/mask]][,host=addr]\n"
    "         [,ipv6[=on|off]][,ipv6-net=addr[/int]][,ipv6-host=addr]\n"
    "         [,restrict=on|off][,hostname=host][,dhcpstart=addr]\n"
    "         [,dns=addr][,ipv6-dns=addr][,dnssearch=domain][,domainname=domain]\n"
    "         [,tftp=dir][,tftp-server-name=name][,bootfile=f][,hostfwd=rule][,guestfwd=rule]"
#ifndef _WIN32
                                             "[,smb=dir[,smbserver=addr]]\n"
#endif
    "                configure a user mode network backend with ID 'str',\n"
    "                its DHCP server and optional services\n"
#endif
#ifdef _WIN32
    "-netdev tap,id=str,ifname=name\n"
    "                configure a host TAP network backend with ID 'str'\n"
#else
    "-netdev tap,id=str[,fd=h][,fds=x:y:...:z][,ifname=name][,script=file][,downscript=dfile]\n"
    "         [,br=bridge][,helper=helper][,sndbuf=nbytes][,vnet_hdr=on|off][,vhost=on|off]\n"
    "         [,vhostfd=h][,vhostfds=x:y:...:z][,vhostforce=on|off][,queues=n]\n"
    "         [,poll-us=n]\n"
    "                configure a host TAP network backend with ID 'str'\n"
    "                connected to a bridge (default=" DEFAULT_BRIDGE_INTERFACE ")\n"
    "                use network scripts 'file' (default=" DEFAULT_NETWORK_SCRIPT ")\n"
    "                to configure it and 'dfile' (default=" DEFAULT_NETWORK_DOWN_SCRIPT ")\n"
    "                to deconfigure it\n"
    "                use '[down]script=no' to disable script execution\n"
    "                use network helper 'helper' (default=" DEFAULT_BRIDGE_HELPER ") to\n"
    "                configure it\n"
    "                use 'fd=h' to connect to an already opened TAP interface\n"
    "                use 'fds=x:y:...:z' to connect to already opened multiqueue capable TAP interfaces\n"
    "                use 'sndbuf=nbytes' to limit the size of the send buffer (the\n"
    "                default is disabled 'sndbuf=0' to enable flow control set 'sndbuf=1048576')\n"
    "                use vnet_hdr=off to avoid enabling the IFF_VNET_HDR tap flag\n"
    "                use vnet_hdr=on to make the lack of IFF_VNET_HDR support an error condition\n"
    "                use vhost=on to enable experimental in kernel accelerator\n"
    "                    (only has effect for virtio guests which use MSIX)\n"
    "                use vhostforce=on to force vhost on for non-MSIX virtio guests\n"
    "                use 'vhostfd=h' to connect to an already opened vhost net device\n"
    "                use 'vhostfds=x:y:...:z to connect to multiple already opened vhost net devices\n"
    "                use 'queues=n' to specify the number of queues to be created for multiqueue TAP\n"
    "                use 'poll-us=n' to speciy the maximum number of microseconds that could be\n"
    "                spent on busy polling for vhost net\n"
    "-netdev bridge,id=str[,br=bridge][,helper=helper]\n"
    "                configure a host TAP network backend with ID 'str' that is\n"
    "                connected to a bridge (default=" DEFAULT_BRIDGE_INTERFACE ")\n"
    "                using the program 'helper (default=" DEFAULT_BRIDGE_HELPER ")\n"
#endif
#ifdef __linux__
    "-netdev l2tpv3,id=str,src=srcaddr,dst=dstaddr[,srcport=srcport][,dstport=dstport]\n"
    "         [,rxsession=rxsession],txsession=txsession[,ipv6=on/off][,udp=on/off]\n"
    "         [,cookie64=on/off][,counter][,pincounter][,txcookie=txcookie]\n"
    "         [,rxcookie=rxcookie][,offset=offset]\n"
    "                configure a network backend with ID 'str' connected to\n"
    "                an Ethernet over L2TPv3 pseudowire.\n"
    "                Linux kernel 3.3+ as well as most routers can talk\n"
    "                L2TPv3. This transport allows connecting a VM to a VM,\n"
    "                VM to a router and even VM to Host. It is a nearly-universal\n"
    "                standard (RFC3931). Note - this implementation uses static\n"
    "                pre-configured tunnels (same as the Linux kernel).\n"
    "                use 'src=' to specify source address\n"
    "                use 'dst=' to specify destination address\n"
    "                use 'udp=on' to specify udp encapsulation\n"
    "                use 'srcport=' to specify source udp port\n"
    "                use 'dstport=' to specify destination udp port\n"
    "                use 'ipv6=on' to force v6\n"
    "                L2TPv3 uses cookies to prevent misconfiguration as\n"
    "                well as a weak security measure\n"
    "                use 'rxcookie=0x012345678' to specify a rxcookie\n"
    "                use 'txcookie=0x012345678' to specify a txcookie\n"
    "                use 'cookie64=on' to set cookie size to 64 bit, otherwise 32\n"
    "                use 'counter=off' to force a 'cut-down' L2TPv3 with no counter\n"
    "                use 'pincounter=on' to work around broken counter handling in peer\n"
    "                use 'offset=X' to add an extra offset between header and data\n"
#endif
    "-netdev socket,id=str[,fd=h][,listen=[host]:port][,connect=host:port]\n"
    "                configure a network backend to connect to another network\n"
    "                using a socket connection\n"
    "-netdev socket,id=str[,fd=h][,mcast=maddr:port[,localaddr=addr]]\n"
    "                configure a network backend to connect to a multicast maddr and port\n"
    "                use 'localaddr=addr' to specify the host address to send packets from\n"
    "-netdev socket,id=str[,fd=h][,udp=host:port][,localaddr=host:port]\n"
    "                configure a network backend to connect to another network\n"
    "                using an UDP tunnel\n"
#ifdef CONFIG_VDE
    "-netdev vde,id=str[,sock=socketpath][,port=n][,group=groupname][,mode=octalmode]\n"
    "                configure a network backend to connect to port 'n' of a vde switch\n"
    "                running on host and listening for incoming connections on 'socketpath'.\n"
    "                Use group 'groupname' and mode 'octalmode' to change default\n"
    "                ownership and permissions for communication port.\n"
#endif
#ifdef CONFIG_NETMAP
    "-netdev netmap,id=str,ifname=name[,devname=nmname]\n"
    "                attach to the existing netmap-enabled network interface 'name', or to a\n"
    "                VALE port (created on the fly) called 'name' ('nmname' is name of the \n"
    "                netmap device, defaults to '/dev/netmap')\n"
#endif
#ifdef CONFIG_POSIX
    "-netdev vhost-user,id=str,chardev=dev[,vhostforce=on|off]\n"
    "                configure a vhost-user network, backed by a chardev 'dev'\n"
#endif
#ifdef __linux__
    "-netdev vhost-vdpa,id=str,vhostdev=/path/to/dev\n"
    "                configure a vhost-vdpa network,Establish a vhost-vdpa netdev\n"
#endif
    "-netdev hubport,id=str,hubid=n[,netdev=nd]\n"
    "                configure a hub port on the hub with ID 'n'\n", QEMU_ARCH_ALL)
DEF("nic", HAS_ARG, QEMU_OPTION_nic,
    "-nic [tap|bridge|"
#ifdef CONFIG_SLIRP
    "user|"
#endif
#ifdef __linux__
    "l2tpv3|"
#endif
#ifdef CONFIG_VDE
    "vde|"
#endif
#ifdef CONFIG_NETMAP
    "netmap|"
#endif
#ifdef CONFIG_POSIX
    "vhost-user|"
#endif
    "socket][,option][,...][mac=macaddr]\n"
    "                initialize an on-board / default host NIC (using MAC address\n"
    "                macaddr) and connect it to the given host network backend\n"
    "-nic none       use it alone to have zero network devices (the default is to\n"
    "                provided a 'user' network connection)\n",
    QEMU_ARCH_ALL)
DEF("net", HAS_ARG, QEMU_OPTION_net,
    "-net nic[,macaddr=mac][,model=type][,name=str][,addr=str][,vectors=v]\n"
    "                configure or create an on-board (or machine default) NIC and\n"
    "                connect it to hub 0 (please use -nic unless you need a hub)\n"
    "-net ["
#ifdef CONFIG_SLIRP
    "user|"
#endif
    "tap|"
    "bridge|"
#ifdef CONFIG_VDE
    "vde|"
#endif
#ifdef CONFIG_NETMAP
    "netmap|"
#endif
    "socket][,option][,option][,...]\n"
    "                old way to initialize a host network interface\n"
    "                (use the -netdev option if possible instead)\n", QEMU_ARCH_ALL)
SRST
``-nic [tap|bridge|user|l2tpv3|vde|netmap|vhost-user|socket][,...][,mac=macaddr][,model=mn]``
    This option is a shortcut for configuring both the on-board
    (default) guest NIC hardware and the host network backend in one go.
    The host backend options are the same as with the corresponding
    ``-netdev`` options below. The guest NIC model can be set with
    ``model=modelname``. Use ``model=help`` to list the available device
    types. The hardware MAC address can be set with ``mac=macaddr``.

    The following two example do exactly the same, to show how ``-nic``
    can be used to shorten the command line length:

    .. parsed-literal::

        |qemu_system| -netdev user,id=n1,ipv6=off -device e1000,netdev=n1,mac=52:54:98:76:54:32
        |qemu_system| -nic user,ipv6=off,model=e1000,mac=52:54:98:76:54:32

``-nic none``
    Indicate that no network devices should be configured. It is used to
    override the default configuration (default NIC with "user" host
    network backend) which is activated if no other networking options
    are provided.

``-netdev user,id=id[,option][,option][,...]``
    Configure user mode host network backend which requires no
    administrator privilege to run. Valid options are:

    ``id=id``
        Assign symbolic name for use in monitor commands.

    ``ipv4=on|off and ipv6=on|off``
        Specify that either IPv4 or IPv6 must be enabled. If neither is
        specified both protocols are enabled.

    ``net=addr[/mask]``
        Set IP network address the guest will see. Optionally specify
        the netmask, either in the form a.b.c.d or as number of valid
        top-most bits. Default is 10.0.2.0/24.

    ``host=addr``
        Specify the guest-visible address of the host. Default is the
        2nd IP in the guest network, i.e. x.x.x.2.

    ``ipv6-net=addr[/int]``
        Set IPv6 network address the guest will see (default is
        fec0::/64). The network prefix is given in the usual hexadecimal
        IPv6 address notation. The prefix size is optional, and is given
        as the number of valid top-most bits (default is 64).

    ``ipv6-host=addr``
        Specify the guest-visible IPv6 address of the host. Default is
        the 2nd IPv6 in the guest network, i.e. xxxx::2.

    ``restrict=on|off``
        If this option is enabled, the guest will be isolated, i.e. it
        will not be able to contact the host and no guest IP packets
        will be routed over the host to the outside. This option does
        not affect any explicitly set forwarding rules.

    ``hostname=name``
        Specifies the client hostname reported by the built-in DHCP
        server.

    ``dhcpstart=addr``
        Specify the first of the 16 IPs the built-in DHCP server can
        assign. Default is the 15th to 31st IP in the guest network,
        i.e. x.x.x.15 to x.x.x.31.

    ``dns=addr``
        Specify the guest-visible address of the virtual nameserver. The
        address must be different from the host address. Default is the
        3rd IP in the guest network, i.e. x.x.x.3.

    ``ipv6-dns=addr``
        Specify the guest-visible address of the IPv6 virtual
        nameserver. The address must be different from the host address.
        Default is the 3rd IP in the guest network, i.e. xxxx::3.

    ``dnssearch=domain``
        Provides an entry for the domain-search list sent by the
        built-in DHCP server. More than one domain suffix can be
        transmitted by specifying this option multiple times. If
        supported, this will cause the guest to automatically try to
        append the given domain suffix(es) in case a domain name can not
        be resolved.

        Example:

        .. parsed-literal::

            |qemu_system| -nic user,dnssearch=mgmt.example.org,dnssearch=example.org

    ``domainname=domain``
        Specifies the client domain name reported by the built-in DHCP
        server.

    ``tftp=dir``
        When using the user mode network stack, activate a built-in TFTP
        server. The files in dir will be exposed as the root of a TFTP
        server. The TFTP client on the guest must be configured in
        binary mode (use the command ``bin`` of the Unix TFTP client).

    ``tftp-server-name=name``
        In BOOTP reply, broadcast name as the "TFTP server name"
        (RFC2132 option 66). This can be used to advise the guest to
        load boot files or configurations from a different server than
        the host address.

    ``bootfile=file``
        When using the user mode network stack, broadcast file as the
        BOOTP filename. In conjunction with ``tftp``, this can be used
        to network boot a guest from a local directory.

        Example (using pxelinux):

        .. parsed-literal::

            |qemu_system| -hda linux.img -boot n -device e1000,netdev=n1 \\
                -netdev user,id=n1,tftp=/path/to/tftp/files,bootfile=/pxelinux.0

    ``smb=dir[,smbserver=addr]``
        When using the user mode network stack, activate a built-in SMB
        server so that Windows OSes can access to the host files in
        ``dir`` transparently. The IP address of the SMB server can be
        set to addr. By default the 4th IP in the guest network is used,
        i.e. x.x.x.4.

        In the guest Windows OS, the line:

        ::

            10.0.2.4 smbserver

        must be added in the file ``C:\WINDOWS\LMHOSTS`` (for windows
        9x/Me) or ``C:\WINNT\SYSTEM32\DRIVERS\ETC\LMHOSTS`` (Windows
        NT/2000).

        Then ``dir`` can be accessed in ``\\smbserver\qemu``.

        Note that a SAMBA server must be installed on the host OS.

    ``hostfwd=[tcp|udp]:[hostaddr]:hostport-[guestaddr]:guestport``
        Redirect incoming TCP or UDP connections to the host port
        hostport to the guest IP address guestaddr on guest port
        guestport. If guestaddr is not specified, its value is x.x.x.15
        (default first address given by the built-in DHCP server). By
        specifying hostaddr, the rule can be bound to a specific host
        interface. If no connection type is set, TCP is used. This
        option can be given multiple times.

        For example, to redirect host X11 connection from screen 1 to
        guest screen 0, use the following:

        .. parsed-literal::

            # on the host
            |qemu_system| -nic user,hostfwd=tcp:127.0.0.1:6001-:6000
            # this host xterm should open in the guest X11 server
            xterm -display :1

        To redirect telnet connections from host port 5555 to telnet
        port on the guest, use the following:

        .. parsed-literal::

            # on the host
            |qemu_system| -nic user,hostfwd=tcp::5555-:23
            telnet localhost 5555

        Then when you use on the host ``telnet localhost 5555``, you
        connect to the guest telnet server.

    ``guestfwd=[tcp]:server:port-dev``; \ ``guestfwd=[tcp]:server:port-cmd:command``
        Forward guest TCP connections to the IP address server on port
        port to the character device dev or to a program executed by
        cmd:command which gets spawned for each connection. This option
        can be given multiple times.

        You can either use a chardev directly and have that one used
        throughout QEMU's lifetime, like in the following example:

        .. parsed-literal::

            # open 10.10.1.1:4321 on bootup, connect 10.0.2.100:1234 to it whenever
            # the guest accesses it
            |qemu_system| -nic user,guestfwd=tcp:10.0.2.100:1234-tcp:10.10.1.1:4321

        Or you can execute a command on every TCP connection established
        by the guest, so that QEMU behaves similar to an inetd process
        for that virtual server:

        .. parsed-literal::

            # call "netcat 10.10.1.1 4321" on every TCP connection to 10.0.2.100:1234
            # and connect the TCP stream to its stdin/stdout
            |qemu_system| -nic  'user,id=n1,guestfwd=tcp:10.0.2.100:1234-cmd:netcat 10.10.1.1 4321'

``-netdev tap,id=id[,fd=h][,ifname=name][,script=file][,downscript=dfile][,br=bridge][,helper=helper]``
    Configure a host TAP network backend with ID id.

    Use the network script file to configure it and the network script
    dfile to deconfigure it. If name is not provided, the OS
    automatically provides one. The default network configure script is
    ``/etc/qemu-ifup`` and the default network deconfigure script is
    ``/etc/qemu-ifdown``. Use ``script=no`` or ``downscript=no`` to
    disable script execution.

    If running QEMU as an unprivileged user, use the network helper
    to configure the TAP interface and attach it to the bridge.
    The default network helper executable is
    ``/path/to/qemu-bridge-helper`` and the default bridge device is
    ``br0``.

    ``fd``\ =h can be used to specify the handle of an already opened
    host TAP interface.

    Examples:

    .. parsed-literal::

        #launch a QEMU instance with the default network script
        |qemu_system| linux.img -nic tap

    .. parsed-literal::

        #launch a QEMU instance with two NICs, each one connected
        #to a TAP device
        |qemu_system| linux.img \\
                -netdev tap,id=nd0,ifname=tap0 -device e1000,netdev=nd0 \\
                -netdev tap,id=nd1,ifname=tap1 -device rtl8139,netdev=nd1

    .. parsed-literal::

        #launch a QEMU instance with the default network helper to
        #connect a TAP device to bridge br0
        |qemu_system| linux.img -device virtio-net-pci,netdev=n1 \\
                -netdev tap,id=n1,"helper=/path/to/qemu-bridge-helper"

``-netdev bridge,id=id[,br=bridge][,helper=helper]``
    Connect a host TAP network interface to a host bridge device.

    Use the network helper helper to configure the TAP interface and
    attach it to the bridge. The default network helper executable is
    ``/path/to/qemu-bridge-helper`` and the default bridge device is
    ``br0``.

    Examples:

    .. parsed-literal::

        #launch a QEMU instance with the default network helper to
        #connect a TAP device to bridge br0
        |qemu_system| linux.img -netdev bridge,id=n1 -device virtio-net,netdev=n1

    .. parsed-literal::

        #launch a QEMU instance with the default network helper to
        #connect a TAP device to bridge qemubr0
        |qemu_system| linux.img -netdev bridge,br=qemubr0,id=n1 -device virtio-net,netdev=n1

``-netdev socket,id=id[,fd=h][,listen=[host]:port][,connect=host:port]``
    This host network backend can be used to connect the guest's network
    to another QEMU virtual machine using a TCP socket connection. If
    ``listen`` is specified, QEMU waits for incoming connections on port
    (host is optional). ``connect`` is used to connect to another QEMU
    instance using the ``listen`` option. ``fd``\ =h specifies an
    already opened TCP socket.

    Example:

    .. parsed-literal::

        # launch a first QEMU instance
        |qemu_system| linux.img \\
                         -device e1000,netdev=n1,mac=52:54:00:12:34:56 \\
                         -netdev socket,id=n1,listen=:1234
        # connect the network of this instance to the network of the first instance
        |qemu_system| linux.img \\
                         -device e1000,netdev=n2,mac=52:54:00:12:34:57 \\
                         -netdev socket,id=n2,connect=127.0.0.1:1234

``-netdev socket,id=id[,fd=h][,mcast=maddr:port[,localaddr=addr]]``
    Configure a socket host network backend to share the guest's network
    traffic with another QEMU virtual machines using a UDP multicast
    socket, effectively making a bus for every QEMU with same multicast
    address maddr and port. NOTES:

    1. Several QEMU can be running on different hosts and share same bus
       (assuming correct multicast setup for these hosts).

    2. mcast support is compatible with User Mode Linux (argument
       ``ethN=mcast``), see http://user-mode-linux.sf.net.

    3. Use ``fd=h`` to specify an already opened UDP multicast socket.

    Example:

    .. parsed-literal::

        # launch one QEMU instance
        |qemu_system| linux.img \\
                         -device e1000,netdev=n1,mac=52:54:00:12:34:56 \\
                         -netdev socket,id=n1,mcast=230.0.0.1:1234
        # launch another QEMU instance on same "bus"
        |qemu_system| linux.img \\
                         -device e1000,netdev=n2,mac=52:54:00:12:34:57 \\
                         -netdev socket,id=n2,mcast=230.0.0.1:1234
        # launch yet another QEMU instance on same "bus"
        |qemu_system| linux.img \\
                         -device e1000,netdev=n3,mac=52:54:00:12:34:58 \\
                         -netdev socket,id=n3,mcast=230.0.0.1:1234

    Example (User Mode Linux compat.):

    .. parsed-literal::

        # launch QEMU instance (note mcast address selected is UML's default)
        |qemu_system| linux.img \\
                         -device e1000,netdev=n1,mac=52:54:00:12:34:56 \\
                         -netdev socket,id=n1,mcast=239.192.168.1:1102
        # launch UML
        /path/to/linux ubd0=/path/to/root_fs eth0=mcast

    Example (send packets from host's 1.2.3.4):

    .. parsed-literal::

        |qemu_system| linux.img \\
                         -device e1000,netdev=n1,mac=52:54:00:12:34:56 \\
                         -netdev socket,id=n1,mcast=239.192.168.1:1102,localaddr=1.2.3.4

``-netdev l2tpv3,id=id,src=srcaddr,dst=dstaddr[,srcport=srcport][,dstport=dstport],txsession=txsession[,rxsession=rxsession][,ipv6][,udp][,cookie64][,counter][,pincounter][,txcookie=txcookie][,rxcookie=rxcookie][,offset=offset]``
    Configure a L2TPv3 pseudowire host network backend. L2TPv3 (RFC3931)
    is a popular protocol to transport Ethernet (and other Layer 2) data
    frames between two systems. It is present in routers, firewalls and
    the Linux kernel (from version 3.3 onwards).

    This transport allows a VM to communicate to another VM, router or
    firewall directly.

    ``src=srcaddr``
        source address (mandatory)

    ``dst=dstaddr``
        destination address (mandatory)

    ``udp``
        select udp encapsulation (default is ip).

    ``srcport=srcport``
        source udp port.

    ``dstport=dstport``
        destination udp port.

    ``ipv6``
        force v6, otherwise defaults to v4.

    ``rxcookie=rxcookie``; \ ``txcookie=txcookie``
        Cookies are a weak form of security in the l2tpv3 specification.
        Their function is mostly to prevent misconfiguration. By default
        they are 32 bit.

    ``cookie64``
        Set cookie size to 64 bit instead of the default 32

    ``counter=off``
        Force a 'cut-down' L2TPv3 with no counter as in
        draft-mkonstan-l2tpext-keyed-ipv6-tunnel-00

    ``pincounter=on``
        Work around broken counter handling in peer. This may also help
        on networks which have packet reorder.

    ``offset=offset``
        Add an extra offset between header and data

    For example, to attach a VM running on host 4.3.2.1 via L2TPv3 to
    the bridge br-lan on the remote Linux host 1.2.3.4:

    .. parsed-literal::

        # Setup tunnel on linux host using raw ip as encapsulation
        # on 1.2.3.4
        ip l2tp add tunnel remote 4.3.2.1 local 1.2.3.4 tunnel_id 1 peer_tunnel_id 1 \\
            encap udp udp_sport 16384 udp_dport 16384
        ip l2tp add session tunnel_id 1 name vmtunnel0 session_id \\
            0xFFFFFFFF peer_session_id 0xFFFFFFFF
        ifconfig vmtunnel0 mtu 1500
        ifconfig vmtunnel0 up
        brctl addif br-lan vmtunnel0


        # on 4.3.2.1
        # launch QEMU instance - if your network has reorder or is very lossy add ,pincounter

        |qemu_system| linux.img -device e1000,netdev=n1 \\
            -netdev l2tpv3,id=n1,src=4.2.3.1,dst=1.2.3.4,udp,srcport=16384,dstport=16384,rxsession=0xffffffff,txsession=0xffffffff,counter

``-netdev vde,id=id[,sock=socketpath][,port=n][,group=groupname][,mode=octalmode]``
    Configure VDE backend to connect to PORT n of a vde switch running
    on host and listening for incoming connections on socketpath. Use
    GROUP groupname and MODE octalmode to change default ownership and
    permissions for communication port. This option is only available if
    QEMU has been compiled with vde support enabled.

    Example:

    .. parsed-literal::

        # launch vde switch
        vde_switch -F -sock /tmp/myswitch
        # launch QEMU instance
        |qemu_system| linux.img -nic vde,sock=/tmp/myswitch

``-netdev vhost-user,chardev=id[,vhostforce=on|off][,queues=n]``
    Establish a vhost-user netdev, backed by a chardev id. The chardev
    should be a unix domain socket backed one. The vhost-user uses a
    specifically defined protocol to pass vhost ioctl replacement
    messages to an application on the other end of the socket. On
    non-MSIX guests, the feature can be forced with vhostforce. Use
    'queues=n' to specify the number of queues to be created for
    multiqueue vhost-user.

    Example:

    ::

        qemu -m 512 -object memory-backend-file,id=mem,size=512M,mem-path=/hugetlbfs,share=on \
             -numa node,memdev=mem \
             -chardev socket,id=chr0,path=/path/to/socket \
             -netdev type=vhost-user,id=net0,chardev=chr0 \
             -device virtio-net-pci,netdev=net0

``-netdev vhost-vdpa,vhostdev=/path/to/dev``
    Establish a vhost-vdpa netdev.

    vDPA device is a device that uses a datapath which complies with
    the virtio specifications with a vendor specific control path.
    vDPA devices can be both physically located on the hardware or
    emulated by software.

``-netdev hubport,id=id,hubid=hubid[,netdev=nd]``
    Create a hub port on the emulated hub with ID hubid.

    The hubport netdev lets you connect a NIC to a QEMU emulated hub
    instead of a single netdev. Alternatively, you can also connect the
    hubport to another netdev with ID nd by using the ``netdev=nd``
    option.

``-net nic[,netdev=nd][,macaddr=mac][,model=type] [,name=name][,addr=addr][,vectors=v]``
    Legacy option to configure or create an on-board (or machine
    default) Network Interface Card(NIC) and connect it either to the
    emulated hub with ID 0 (i.e. the default hub), or to the netdev nd.
    If model is omitted, then the default NIC model associated with the
    machine type is used. Note that the default NIC model may change in
    future QEMU releases, so it is highly recommended to always specify
    a model. Optionally, the MAC address can be changed to mac, the
    device address set to addr (PCI cards only), and a name can be
    assigned for use in monitor commands. Optionally, for PCI cards, you
    can specify the number v of MSI-X vectors that the card should have;
    this option currently only affects virtio cards; set v = 0 to
    disable MSI-X. If no ``-net`` option is specified, a single NIC is
    created. QEMU can emulate several different models of network card.
    Use ``-net nic,model=help`` for a list of available devices for your
    target.

``-net user|tap|bridge|socket|l2tpv3|vde[,...][,name=name]``
    Configure a host network backend (with the options corresponding to
    the same ``-netdev`` option) and connect it to the emulated hub 0
    (the default hub). Use name to specify the name of the hub port.
ERST

DEFHEADING()

DEFHEADING(Character device options:)

DEF("chardev", HAS_ARG, QEMU_OPTION_chardev,
    "-chardev help\n"
    "-chardev null,id=id[,mux=on|off][,logfile=PATH][,logappend=on|off]\n"
    "-chardev socket,id=id[,host=host],port=port[,to=to][,ipv4][,ipv6][,nodelay][,reconnect=seconds]\n"
    "         [,server][,nowait][,telnet][,websocket][,reconnect=seconds][,mux=on|off]\n"
    "         [,logfile=PATH][,logappend=on|off][,tls-creds=ID][,tls-authz=ID] (tcp)\n"
    "-chardev socket,id=id,path=path[,server][,nowait][,telnet][,websocket][,reconnect=seconds]\n"
    "         [,mux=on|off][,logfile=PATH][,logappend=on|off][,abstract=on|off][,tight=on|off] (unix)\n"
    "-chardev udp,id=id[,host=host],port=port[,localaddr=localaddr]\n"
    "         [,localport=localport][,ipv4][,ipv6][,mux=on|off]\n"
    "         [,logfile=PATH][,logappend=on|off]\n"
    "-chardev msmouse,id=id[,mux=on|off][,logfile=PATH][,logappend=on|off]\n"
    "-chardev vc,id=id[[,width=width][,height=height]][[,cols=cols][,rows=rows]]\n"
    "         [,mux=on|off][,logfile=PATH][,logappend=on|off]\n"
    "-chardev ringbuf,id=id[,size=size][,logfile=PATH][,logappend=on|off]\n"
    "-chardev file,id=id,path=path[,mux=on|off][,logfile=PATH][,logappend=on|off]\n"
    "-chardev pipe,id=id,path=path[,mux=on|off][,logfile=PATH][,logappend=on|off]\n"
#ifdef _WIN32
    "-chardev console,id=id[,mux=on|off][,logfile=PATH][,logappend=on|off]\n"
    "-chardev serial,id=id,path=path[,mux=on|off][,logfile=PATH][,logappend=on|off]\n"
#else
    "-chardev pty,id=id[,mux=on|off][,logfile=PATH][,logappend=on|off]\n"
    "-chardev stdio,id=id[,mux=on|off][,signal=on|off][,logfile=PATH][,logappend=on|off]\n"
#endif
#ifdef CONFIG_BRLAPI
    "-chardev braille,id=id[,mux=on|off][,logfile=PATH][,logappend=on|off]\n"
#endif
#if defined(__linux__) || defined(__sun__) || defined(__FreeBSD__) \
        || defined(__NetBSD__) || defined(__OpenBSD__) || defined(__DragonFly__)
    "-chardev serial,id=id,path=path[,mux=on|off][,logfile=PATH][,logappend=on|off]\n"
    "-chardev tty,id=id,path=path[,mux=on|off][,logfile=PATH][,logappend=on|off]\n"
#endif
#if defined(__linux__) || defined(__FreeBSD__) || defined(__DragonFly__)
    "-chardev parallel,id=id,path=path[,mux=on|off][,logfile=PATH][,logappend=on|off]\n"
    "-chardev parport,id=id,path=path[,mux=on|off][,logfile=PATH][,logappend=on|off]\n"
#endif
#if defined(CONFIG_SPICE)
    "-chardev spicevmc,id=id,name=name[,debug=debug][,logfile=PATH][,logappend=on|off]\n"
    "-chardev spiceport,id=id,name=name[,debug=debug][,logfile=PATH][,logappend=on|off]\n"
#endif
    , QEMU_ARCH_ALL
)

SRST
The general form of a character device option is:

``-chardev backend,id=id[,mux=on|off][,options]``
    Backend is one of: ``null``, ``socket``, ``udp``, ``msmouse``,
    ``vc``, ``ringbuf``, ``file``, ``pipe``, ``console``, ``serial``,
    ``pty``, ``stdio``, ``braille``, ``tty``, ``parallel``, ``parport``,
    ``spicevmc``, ``spiceport``. The specific backend will determine the
    applicable options.

    Use ``-chardev help`` to print all available chardev backend types.

    All devices must have an id, which can be any string up to 127
    characters long. It is used to uniquely identify this device in
    other command line directives.

    A character device may be used in multiplexing mode by multiple
    front-ends. Specify ``mux=on`` to enable this mode. A multiplexer is
    a "1:N" device, and here the "1" end is your specified chardev
    backend, and the "N" end is the various parts of QEMU that can talk
    to a chardev. If you create a chardev with ``id=myid`` and
    ``mux=on``, QEMU will create a multiplexer with your specified ID,
    and you can then configure multiple front ends to use that chardev
    ID for their input/output. Up to four different front ends can be
    connected to a single multiplexed chardev. (Without multiplexing
    enabled, a chardev can only be used by a single front end.) For
    instance you could use this to allow a single stdio chardev to be
    used by two serial ports and the QEMU monitor:

    ::

        -chardev stdio,mux=on,id=char0 \
        -mon chardev=char0,mode=readline \
        -serial chardev:char0 \
        -serial chardev:char0

    You can have more than one multiplexer in a system configuration;
    for instance you could have a TCP port multiplexed between UART 0
    and UART 1, and stdio multiplexed between the QEMU monitor and a
    parallel port:

    ::

        -chardev stdio,mux=on,id=char0 \
        -mon chardev=char0,mode=readline \
        -parallel chardev:char0 \
        -chardev tcp,...,mux=on,id=char1 \
        -serial chardev:char1 \
        -serial chardev:char1

    When you're using a multiplexed character device, some escape
    sequences are interpreted in the input. See the chapter about
    :ref:`keys in the character backend multiplexer` in the
    System Emulation Users Guide for more details.

    Note that some other command line options may implicitly create
    multiplexed character backends; for instance ``-serial mon:stdio``
    creates a multiplexed stdio backend connected to the serial port and
    the QEMU monitor, and ``-nographic`` also multiplexes the console
    and the monitor to stdio.

    There is currently no support for multiplexing in the other
    direction (where a single QEMU front end takes input and output from
    multiple chardevs).

    Every backend supports the ``logfile`` option, which supplies the
    path to a file to record all data transmitted via the backend. The
    ``logappend`` option controls whether the log file will be truncated
    or appended to when opened.

The available backends are:

``-chardev null,id=id``
    A void device. This device will not emit any data, and will drop any
    data it receives. The null backend does not take any options.

``-chardev socket,id=id[,TCP options or unix options][,server][,nowait][,telnet][,websocket][,reconnect=seconds][,tls-creds=id][,tls-authz=id]``
    Create a two-way stream socket, which can be either a TCP or a unix
    socket. A unix socket will be created if ``path`` is specified.
    Behaviour is undefined if TCP options are specified for a unix
    socket.

    ``server`` specifies that the socket shall be a listening socket.

    ``nowait`` specifies that QEMU should not block waiting for a client
    to connect to a listening socket.

    ``telnet`` specifies that traffic on the socket should interpret
    telnet escape sequences.

    ``websocket`` specifies that the socket uses WebSocket protocol for
    communication.

    ``reconnect`` sets the timeout for reconnecting on non-server
    sockets when the remote end goes away. qemu will delay this many
    seconds and then attempt to reconnect. Zero disables reconnecting,
    and is the default.

    ``tls-creds`` requests enablement of the TLS protocol for
    encryption, and specifies the id of the TLS credentials to use for
    the handshake. The credentials must be previously created with the
    ``-object tls-creds`` argument.

    ``tls-auth`` provides the ID of the QAuthZ authorization object
    against which the client's x509 distinguished name will be
    validated. This object is only resolved at time of use, so can be
    deleted and recreated on the fly while the chardev server is active.
    If missing, it will default to denying access.

    TCP and unix socket options are given below:

    ``TCP options: port=port[,host=host][,to=to][,ipv4][,ipv6][,nodelay]``
        ``host`` for a listening socket specifies the local address to
        be bound. For a connecting socket species the remote host to
        connect to. ``host`` is optional for listening sockets. If not
        specified it defaults to ``0.0.0.0``.

        ``port`` for a listening socket specifies the local port to be
        bound. For a connecting socket specifies the port on the remote
        host to connect to. ``port`` can be given as either a port
        number or a service name. ``port`` is required.

        ``to`` is only relevant to listening sockets. If it is
        specified, and ``port`` cannot be bound, QEMU will attempt to
        bind to subsequent ports up to and including ``to`` until it
        succeeds. ``to`` must be specified as a port number.

        ``ipv4`` and ``ipv6`` specify that either IPv4 or IPv6 must be
        used. If neither is specified the socket may use either
        protocol.

        ``nodelay`` disables the Nagle algorithm.

    ``unix options: path=path[,abstract=on|off][,tight=on|off]``
        ``path`` specifies the local path of the unix socket. ``path``
        is required.
        ``abstract`` specifies the use of the abstract socket namespace,
        rather than the filesystem.  Optional, defaults to false.
        ``tight`` sets the socket length of abstract sockets to their minimum,
        rather than the full sun_path length.  Optional, defaults to true.

``-chardev udp,id=id[,host=host],port=port[,localaddr=localaddr][,localport=localport][,ipv4][,ipv6]``
    Sends all traffic from the guest to a remote host over UDP.

    ``host`` specifies the remote host to connect to. If not specified
    it defaults to ``localhost``.

    ``port`` specifies the port on the remote host to connect to.
    ``port`` is required.

    ``localaddr`` specifies the local address to bind to. If not
    specified it defaults to ``0.0.0.0``.

    ``localport`` specifies the local port to bind to. If not specified
    any available local port will be used.

    ``ipv4`` and ``ipv6`` specify that either IPv4 or IPv6 must be used.
    If neither is specified the device may use either protocol.

``-chardev msmouse,id=id``
    Forward QEMU's emulated msmouse events to the guest. ``msmouse``
    does not take any options.

``-chardev vc,id=id[[,width=width][,height=height]][[,cols=cols][,rows=rows]]``
    Connect to a QEMU text console. ``vc`` may optionally be given a
    specific size.

    ``width`` and ``height`` specify the width and height respectively
    of the console, in pixels.

    ``cols`` and ``rows`` specify that the console be sized to fit a
    text console with the given dimensions.

``-chardev ringbuf,id=id[,size=size]``
    Create a ring buffer with fixed size ``size``. size must be a power
    of two and defaults to ``64K``.

``-chardev file,id=id,path=path``
    Log all traffic received from the guest to a file.

    ``path`` specifies the path of the file to be opened. This file will
    be created if it does not already exist, and overwritten if it does.
    ``path`` is required.

``-chardev pipe,id=id,path=path``
    Create a two-way connection to the guest. The behaviour differs
    slightly between Windows hosts and other hosts:

    On Windows, a single duplex pipe will be created at
    ``\\.pipe\path``.

    On other hosts, 2 pipes will be created called ``path.in`` and
    ``path.out``. Data written to ``path.in`` will be received by the
    guest. Data written by the guest can be read from ``path.out``. QEMU
    will not create these fifos, and requires them to be present.

    ``path`` forms part of the pipe path as described above. ``path`` is
    required.

``-chardev console,id=id``
    Send traffic from the guest to QEMU's standard output. ``console``
    does not take any options.

    ``console`` is only available on Windows hosts.

``-chardev serial,id=id,path=path``
    Send traffic from the guest to a serial device on the host.

    On Unix hosts serial will actually accept any tty device, not only
    serial lines.

    ``path`` specifies the name of the serial device to open.

``-chardev pty,id=id``
    Create a new pseudo-terminal on the host and connect to it. ``pty``
    does not take any options.

    ``pty`` is not available on Windows hosts.

``-chardev stdio,id=id[,signal=on|off]``
    Connect to standard input and standard output of the QEMU process.

    ``signal`` controls if signals are enabled on the terminal, that
    includes exiting QEMU with the key sequence Control-c. This option
    is enabled by default, use ``signal=off`` to disable it.

``-chardev braille,id=id``
    Connect to a local BrlAPI server. ``braille`` does not take any
    options.

``-chardev tty,id=id,path=path``
    ``tty`` is only available on Linux, Sun, FreeBSD, NetBSD, OpenBSD
    and DragonFlyBSD hosts. It is an alias for ``serial``.

    ``path`` specifies the path to the tty. ``path`` is required.

``-chardev parallel,id=id,path=path``
  \
``-chardev parport,id=id,path=path``
    ``parallel`` is only available on Linux, FreeBSD and DragonFlyBSD
    hosts.

    Connect to a local parallel port.

    ``path`` specifies the path to the parallel port device. ``path`` is
    required.

``-chardev spicevmc,id=id,debug=debug,name=name``
    ``spicevmc`` is only available when spice support is built in.

    ``debug`` debug level for spicevmc

    ``name`` name of spice channel to connect to

    Connect to a spice virtual machine channel, such as vdiport.

``-chardev spiceport,id=id,debug=debug,name=name``
    ``spiceport`` is only available when spice support is built in.

    ``debug`` debug level for spicevmc

    ``name`` name of spice port to connect to

    Connect to a spice port, allowing a Spice client to handle the
    traffic identified by a name (preferably a fqdn).
ERST

DEFHEADING()

#ifdef CONFIG_TPM
DEFHEADING(TPM device options:)

DEF("tpmdev", HAS_ARG, QEMU_OPTION_tpmdev, \
    "-tpmdev passthrough,id=id[,path=path][,cancel-path=path]\n"
    "                use path to provide path to a character device; default is /dev/tpm0\n"
    "                use cancel-path to provide path to TPM's cancel sysfs entry; if\n"
    "                not provided it will be searched for in /sys/class/misc/tpm?/device\n"
    "-tpmdev emulator,id=id,chardev=dev\n"
    "                configure the TPM device using chardev backend\n",
    QEMU_ARCH_ALL)
SRST
The general form of a TPM device option is:

``-tpmdev backend,id=id[,options]``
    The specific backend type will determine the applicable options. The
    ``-tpmdev`` option creates the TPM backend and requires a
    ``-device`` option that specifies the TPM frontend interface model.

    Use ``-tpmdev help`` to print all available TPM backend types.

The available backends are:

``-tpmdev passthrough,id=id,path=path,cancel-path=cancel-path``
    (Linux-host only) Enable access to the host's TPM using the
    passthrough driver.

    ``path`` specifies the path to the host's TPM device, i.e., on a
    Linux host this would be ``/dev/tpm0``. ``path`` is optional and by
    default ``/dev/tpm0`` is used.

    ``cancel-path`` specifies the path to the host TPM device's sysfs
    entry allowing for cancellation of an ongoing TPM command.
    ``cancel-path`` is optional and by default QEMU will search for the
    sysfs entry to use.

    Some notes about using the host's TPM with the passthrough driver:

    The TPM device accessed by the passthrough driver must not be used
    by any other application on the host.

    Since the host's firmware (BIOS/UEFI) has already initialized the
    TPM, the VM's firmware (BIOS/UEFI) will not be able to initialize
    the TPM again and may therefore not show a TPM-specific menu that
    would otherwise allow the user to configure the TPM, e.g., allow the
    user to enable/disable or activate/deactivate the TPM. Further, if
    TPM ownership is released from within a VM then the host's TPM will
    get disabled and deactivated. To enable and activate the TPM again
    afterwards, the host has to be rebooted and the user is required to
    enter the firmware's menu to enable and activate the TPM. If the TPM
    is left disabled and/or deactivated most TPM commands will fail.

    To create a passthrough TPM use the following two options:

    ::

        -tpmdev passthrough,id=tpm0 -device tpm-tis,tpmdev=tpm0

    Note that the ``-tpmdev`` id is ``tpm0`` and is referenced by
    ``tpmdev=tpm0`` in the device option.

``-tpmdev emulator,id=id,chardev=dev``
    (Linux-host only) Enable access to a TPM emulator using Unix domain
    socket based chardev backend.

    ``chardev`` specifies the unique ID of a character device backend
    that provides connection to the software TPM server.

    To create a TPM emulator backend device with chardev socket backend:

    ::

        -chardev socket,id=chrtpm,path=/tmp/swtpm-sock -tpmdev emulator,id=tpm0,chardev=chrtpm -device tpm-tis,tpmdev=tpm0
ERST

DEFHEADING()

#endif

DEFHEADING(Linux/Multiboot boot specific:)
SRST
When using these options, you can use a given Linux or Multiboot kernel
without installing it in the disk image. It can be useful for easier
testing of various kernels.


ERST

DEF("kernel", HAS_ARG, QEMU_OPTION_kernel, \
    "-kernel bzImage use 'bzImage' as kernel image\n", QEMU_ARCH_ALL)
SRST
``-kernel bzImage``
    Use bzImage as kernel image. The kernel can be either a Linux kernel
    or in multiboot format.
ERST

DEF("append", HAS_ARG, QEMU_OPTION_append, \
    "-append cmdline use 'cmdline' as kernel command line\n", QEMU_ARCH_ALL)
SRST
``-append cmdline``
    Use cmdline as kernel command line
ERST

DEF("initrd", HAS_ARG, QEMU_OPTION_initrd, \
           "-initrd file    use 'file' as initial ram disk\n", QEMU_ARCH_ALL)
SRST
``-initrd file``
    Use file as initial ram disk.

``-initrd "file1 arg=foo,file2"``
    This syntax is only available with multiboot.

    Use file1 and file2 as modules and pass arg=foo as parameter to the
    first module.
ERST

DEF("dtb", HAS_ARG, QEMU_OPTION_dtb, \
    "-dtb    file    use 'file' as device tree image\n", QEMU_ARCH_ALL)
SRST
``-dtb file``
    Use file as a device tree binary (dtb) image and pass it to the
    kernel on boot.
ERST

DEFHEADING()

DEFHEADING(Debug/Expert options:)

DEF("fw_cfg", HAS_ARG, QEMU_OPTION_fwcfg,
    "-fw_cfg [name=]<name>,file=<file>\n"
    "                add named fw_cfg entry with contents from file\n"
    "-fw_cfg [name=]<name>,string=<str>\n"
    "                add named fw_cfg entry with contents from string\n",
    QEMU_ARCH_ALL)
SRST
``-fw_cfg [name=]name,file=file``
    Add named fw\_cfg entry with contents from file file.

``-fw_cfg [name=]name,string=str``
    Add named fw\_cfg entry with contents from string str.

    The terminating NUL character of the contents of str will not be
    included as part of the fw\_cfg item data. To insert contents with
    embedded NUL characters, you have to use the file parameter.

    The fw\_cfg entries are passed by QEMU through to the guest.

    Example:

    ::

            -fw_cfg name=opt/com.mycompany/blob,file=./my_blob.bin

    creates an fw\_cfg entry named opt/com.mycompany/blob with contents
    from ./my\_blob.bin.
ERST

DEF("serial", HAS_ARG, QEMU_OPTION_serial, \
    "-serial dev     redirect the serial port to char device 'dev'\n",
    QEMU_ARCH_ALL)
SRST
``-serial dev``
    Redirect the virtual serial port to host character device dev. The
    default device is ``vc`` in graphical mode and ``stdio`` in non
    graphical mode.

    This option can be used several times to simulate up to 4 serial
    ports.

    Use ``-serial none`` to disable all serial ports.

    Available character devices are:

    ``vc[:WxH]``
        Virtual console. Optionally, a width and height can be given in
        pixel with

        ::

            vc:800x600

        It is also possible to specify width or height in characters:

        ::

            vc:80Cx24C

    ``pty``
        [Linux only] Pseudo TTY (a new PTY is automatically allocated)

    ``none``
        No device is allocated.

    ``null``
        void device

    ``chardev:id``
        Use a named character device defined with the ``-chardev``
        option.

    ``/dev/XXX``
        [Linux only] Use host tty, e.g. ``/dev/ttyS0``. The host serial
        port parameters are set according to the emulated ones.

    ``/dev/parportN``
        [Linux only, parallel port only] Use host parallel port N.
        Currently SPP and EPP parallel port features can be used.

    ``file:filename``
        Write output to filename. No character can be read.

    ``stdio``
        [Unix only] standard input/output

    ``pipe:filename``
        name pipe filename

    ``COMn``
        [Windows only] Use host serial port n

    ``udp:[remote_host]:remote_port[@[src_ip]:src_port]``
        This implements UDP Net Console. When remote\_host or src\_ip
        are not specified they default to ``0.0.0.0``. When not using a
        specified src\_port a random port is automatically chosen.

        If you just want a simple readonly console you can use
        ``netcat`` or ``nc``, by starting QEMU with:
        ``-serial udp::4555`` and nc as: ``nc -u -l -p 4555``. Any time
        QEMU writes something to that port it will appear in the
        netconsole session.

        If you plan to send characters back via netconsole or you want
        to stop and start QEMU a lot of times, you should have QEMU use
        the same source port each time by using something like ``-serial
        udp::4555@:4556`` to QEMU. Another approach is to use a patched
        version of netcat which can listen to a TCP port and send and
        receive characters via udp. If you have a patched version of
        netcat which activates telnet remote echo and single char
        transfer, then you can use the following options to set up a
        netcat redirector to allow telnet on port 5555 to access the
        QEMU port.

        ``QEMU Options:``
            -serial udp::4555@:4556

        ``netcat options:``
            -u -P 4555 -L 0.0.0.0:4556 -t -p 5555 -I -T

        ``telnet options:``
            localhost 5555

    ``tcp:[host]:port[,server][,nowait][,nodelay][,reconnect=seconds]``
        The TCP Net Console has two modes of operation. It can send the
        serial I/O to a location or wait for a connection from a
        location. By default the TCP Net Console is sent to host at the
        port. If you use the server option QEMU will wait for a client
        socket application to connect to the port before continuing,
        unless the ``nowait`` option was specified. The ``nodelay``
        option disables the Nagle buffering algorithm. The ``reconnect``
        option only applies if noserver is set, if the connection goes
        down it will attempt to reconnect at the given interval. If host
        is omitted, 0.0.0.0 is assumed. Only one TCP connection at a
        time is accepted. You can use ``telnet`` to connect to the
        corresponding character device.

        ``Example to send tcp console to 192.168.0.2 port 4444``
            -serial tcp:192.168.0.2:4444

        ``Example to listen and wait on port 4444 for connection``
            -serial tcp::4444,server

        ``Example to not wait and listen on ip 192.168.0.100 port 4444``
            -serial tcp:192.168.0.100:4444,server,nowait

    ``telnet:host:port[,server][,nowait][,nodelay]``
        The telnet protocol is used instead of raw tcp sockets. The
        options work the same as if you had specified ``-serial tcp``.
        The difference is that the port acts like a telnet server or
        client using telnet option negotiation. This will also allow you
        to send the MAGIC\_SYSRQ sequence if you use a telnet that
        supports sending the break sequence. Typically in unix telnet
        you do it with Control-] and then type "send break" followed by
        pressing the enter key.

    ``websocket:host:port,server[,nowait][,nodelay]``
        The WebSocket protocol is used instead of raw tcp socket. The
        port acts as a WebSocket server. Client mode is not supported.

    ``unix:path[,server][,nowait][,reconnect=seconds]``
        A unix domain socket is used instead of a tcp socket. The option
        works the same as if you had specified ``-serial tcp`` except
        the unix domain socket path is used for connections.

    ``mon:dev_string``
        This is a special option to allow the monitor to be multiplexed
        onto another serial port. The monitor is accessed with key
        sequence of Control-a and then pressing c. dev\_string should be
        any one of the serial devices specified above. An example to
        multiplex the monitor onto a telnet server listening on port
        4444 would be:

        ``-serial mon:telnet::4444,server,nowait``

        When the monitor is multiplexed to stdio in this way, Ctrl+C
        will not terminate QEMU any more but will be passed to the guest
        instead.

    ``braille``
        Braille device. This will use BrlAPI to display the braille
        output on a real or fake device.

    ``msmouse``
        Three button serial mouse. Configure the guest to use Microsoft
        protocol.
ERST

DEF("parallel", HAS_ARG, QEMU_OPTION_parallel, \
    "-parallel dev   redirect the parallel port to char device 'dev'\n",
    QEMU_ARCH_ALL)
SRST
``-parallel dev``
    Redirect the virtual parallel port to host device dev (same devices
    as the serial port). On Linux hosts, ``/dev/parportN`` can be used
    to use hardware devices connected on the corresponding host parallel
    port.

    This option can be used several times to simulate up to 3 parallel
    ports.

    Use ``-parallel none`` to disable all parallel ports.
ERST

DEF("monitor", HAS_ARG, QEMU_OPTION_monitor, \
    "-monitor dev    redirect the monitor to char device 'dev'\n",
    QEMU_ARCH_ALL)
SRST
``-monitor dev``
    Redirect the monitor to host device dev (same devices as the serial
    port). The default device is ``vc`` in graphical mode and ``stdio``
    in non graphical mode. Use ``-monitor none`` to disable the default
    monitor.
ERST
DEF("qmp", HAS_ARG, QEMU_OPTION_qmp, \
    "-qmp dev        like -monitor but opens in 'control' mode\n",
    QEMU_ARCH_ALL)
SRST
``-qmp dev``
    Like -monitor but opens in 'control' mode.
ERST
DEF("qmp-pretty", HAS_ARG, QEMU_OPTION_qmp_pretty, \
    "-qmp-pretty dev like -qmp but uses pretty JSON formatting\n",
    QEMU_ARCH_ALL)
SRST
``-qmp-pretty dev``
    Like -qmp but uses pretty JSON formatting.
ERST

DEF("mon", HAS_ARG, QEMU_OPTION_mon, \
    "-mon [chardev=]name[,mode=readline|control][,pretty[=on|off]]\n", QEMU_ARCH_ALL)
SRST
``-mon [chardev=]name[,mode=readline|control][,pretty[=on|off]]``
    Setup monitor on chardev name. ``pretty`` turns on JSON pretty
    printing easing human reading and debugging.
ERST

DEF("debugcon", HAS_ARG, QEMU_OPTION_debugcon, \
    "-debugcon dev   redirect the debug console to char device 'dev'\n",
    QEMU_ARCH_ALL)
SRST
``-debugcon dev``
    Redirect the debug console to host device dev (same devices as the
    serial port). The debug console is an I/O port which is typically
    port 0xe9; writing to that I/O port sends output to this device. The
    default device is ``vc`` in graphical mode and ``stdio`` in non
    graphical mode.
ERST

DEF("pidfile", HAS_ARG, QEMU_OPTION_pidfile, \
    "-pidfile file   write PID to 'file'\n", QEMU_ARCH_ALL)
SRST
``-pidfile file``
    Store the QEMU process PID in file. It is useful if you launch QEMU
    from a script.
ERST

DEF("singlestep", 0, QEMU_OPTION_singlestep, \
    "-singlestep     always run in singlestep mode\n", QEMU_ARCH_ALL)
SRST
``-singlestep``
    Run the emulation in single step mode.
ERST

DEF("preconfig", 0, QEMU_OPTION_preconfig, \
    "--preconfig     pause QEMU before machine is initialized (experimental)\n",
    QEMU_ARCH_ALL)
SRST
``--preconfig``
    Pause QEMU for interactive configuration before the machine is
    created, which allows querying and configuring properties that will
    affect machine initialization. Use QMP command 'x-exit-preconfig' to
    exit the preconfig state and move to the next state (i.e. run guest
    if -S isn't used or pause the second time if -S is used). This
    option is experimental.
ERST

DEF("S", 0, QEMU_OPTION_S, \
    "-S              freeze CPU at startup (use 'c' to start execution)\n",
    QEMU_ARCH_ALL)
SRST
``-S``
    Do not start CPU at startup (you must type 'c' in the monitor).
ERST

DEF("overcommit", HAS_ARG, QEMU_OPTION_overcommit,
    "-overcommit [mem-lock=on|off][cpu-pm=on|off]\n"
    "                run qemu with overcommit hints\n"
    "                mem-lock=on|off controls memory lock support (default: off)\n"
    "                cpu-pm=on|off controls cpu power management (default: off)\n",
    QEMU_ARCH_ALL)
SRST
``-overcommit mem-lock=on|off``
  \ 
``-overcommit cpu-pm=on|off``
    Run qemu with hints about host resource overcommit. The default is
    to assume that host overcommits all resources.

    Locking qemu and guest memory can be enabled via ``mem-lock=on``
    (disabled by default). This works when host memory is not
    overcommitted and reduces the worst-case latency for guest.

    Guest ability to manage power state of host cpus (increasing latency
    for other processes on the same host cpu, but decreasing latency for
    guest) can be enabled via ``cpu-pm=on`` (disabled by default). This
    works best when host CPU is not overcommitted. When used, host
    estimates of CPU cycle and power utilization will be incorrect, not
    taking into account guest idle time.
ERST

DEF("gdb", HAS_ARG, QEMU_OPTION_gdb, \
    "-gdb dev        accept gdb connection on 'dev'. (QEMU defaults to starting\n"
    "                the guest without waiting for gdb to connect; use -S too\n"
    "                if you want it to not start execution.)\n",
    QEMU_ARCH_ALL)
SRST
``-gdb dev``
    Accept a gdb connection on device dev (see the :ref:`GDB usage` chapter
    in the System Emulation Users Guide). Note that this option does not pause QEMU
    execution -- if you want QEMU to not start the guest until you
    connect with gdb and issue a ``continue`` command, you will need to
    also pass the ``-S`` option to QEMU.

    The most usual configuration is to listen on a local TCP socket::

        -gdb tcp::3117

    but you can specify other backends; UDP, pseudo TTY, or even stdio
    are all reasonable use cases. For example, a stdio connection
    allows you to start QEMU from within gdb and establish the
    connection via a pipe:

    .. parsed-literal::

        (gdb) target remote | exec |qemu_system| -gdb stdio ...
ERST

DEF("s", 0, QEMU_OPTION_s, \
    "-s              shorthand for -gdb tcp::" DEFAULT_GDBSTUB_PORT "\n",
    QEMU_ARCH_ALL)
SRST
``-s``
    Shorthand for -gdb tcp::1234, i.e. open a gdbserver on TCP port 1234
    (see the :ref:`GDB usage` chapter in the System Emulation Users Guide).
ERST

DEF("d", HAS_ARG, QEMU_OPTION_d, \
    "-d item1,...    enable logging of specified items (use '-d help' for a list of log items)\n",
    QEMU_ARCH_ALL)
SRST
``-d item1[,...]``
    Enable logging of specified items. Use '-d help' for a list of log
    items.
ERST

DEF("D", HAS_ARG, QEMU_OPTION_D, \
    "-D logfile      output log to logfile (default stderr)\n",
    QEMU_ARCH_ALL)
SRST
``-D logfile``
    Output log in logfile instead of to stderr
ERST

DEF("dfilter", HAS_ARG, QEMU_OPTION_DFILTER, \
    "-dfilter range,..  filter debug output to range of addresses (useful for -d cpu,exec,etc..)\n",
    QEMU_ARCH_ALL)
SRST
``-dfilter range1[,...]``
    Filter debug output to that relevant to a range of target addresses.
    The filter spec can be either start+size, start-size or start..end
    where start end and size are the addresses and sizes required. For
    example:

    ::

            -dfilter 0x8000..0x8fff,0xffffffc000080000+0x200,0xffffffc000060000-0x1000

    Will dump output for any code in the 0x1000 sized block starting at
    0x8000 and the 0x200 sized block starting at 0xffffffc000080000 and
    another 0x1000 sized block starting at 0xffffffc00005f000.
ERST

DEF("seed", HAS_ARG, QEMU_OPTION_seed, \
    "-seed number       seed the pseudo-random number generator\n",
    QEMU_ARCH_ALL)
SRST
``-seed number``
    Force the guest to use a deterministic pseudo-random number
    generator, seeded with number. This does not affect crypto routines
    within the host.
ERST

DEF("L", HAS_ARG, QEMU_OPTION_L, \
    "-L path         set the directory for the BIOS, VGA BIOS and keymaps\n",
    QEMU_ARCH_ALL)
SRST
``-L  path``
    Set the directory for the BIOS, VGA BIOS and keymaps.

    To list all the data directories, use ``-L help``.
ERST

DEF("bios", HAS_ARG, QEMU_OPTION_bios, \
    "-bios file      set the filename for the BIOS\n", QEMU_ARCH_ALL)
SRST
``-bios file``
    Set the filename for the BIOS.
ERST

DEF("enable-kvm", 0, QEMU_OPTION_enable_kvm, \
    "-enable-kvm     enable KVM full virtualization support\n", QEMU_ARCH_ALL)
SRST
``-enable-kvm``
    Enable KVM full virtualization support. This option is only
    available if KVM support is enabled when compiling.
ERST

DEF("xen-domid", HAS_ARG, QEMU_OPTION_xen_domid,
    "-xen-domid id   specify xen guest domain id\n", QEMU_ARCH_ALL)
DEF("xen-attach", 0, QEMU_OPTION_xen_attach,
    "-xen-attach     attach to existing xen domain\n"
    "                libxl will use this when starting QEMU\n",
    QEMU_ARCH_ALL)
DEF("xen-domid-restrict", 0, QEMU_OPTION_xen_domid_restrict,
    "-xen-domid-restrict     restrict set of available xen operations\n"
    "                        to specified domain id. (Does not affect\n"
    "                        xenpv machine type).\n",
    QEMU_ARCH_ALL)
SRST
``-xen-domid id``
    Specify xen guest domain id (XEN only).

``-xen-attach``
    Attach to existing xen domain. libxl will use this when starting
    QEMU (XEN only). Restrict set of available xen operations to
    specified domain id (XEN only).
ERST

DEF("no-reboot", 0, QEMU_OPTION_no_reboot, \
    "-no-reboot      exit instead of rebooting\n", QEMU_ARCH_ALL)
SRST
``-no-reboot``
    Exit instead of rebooting.
ERST

DEF("no-shutdown", 0, QEMU_OPTION_no_shutdown, \
    "-no-shutdown    stop before shutdown\n", QEMU_ARCH_ALL)
SRST
``-no-shutdown``
    Don't exit QEMU on guest shutdown, but instead only stop the
    emulation. This allows for instance switching to monitor to commit
    changes to the disk image.
ERST

DEF("action", HAS_ARG, QEMU_OPTION_action,
    "-action reboot=none|shutdown\n"
    "                   action when guest reboots [default=none]\n"
    "-action shutdown=poweroff|pause\n"
    "                   action when guest shuts down [default=poweroff]\n"
    "-action panic=poweroff|pause|none\n"
    "                   action when guest panics [default=poweroff]\n"
    "-action watchdog=reset|shutdown|poweroff|inject-nmi|pause|debug|none\n"
    "                   action when watchdog fires [default=reset]\n",
    QEMU_ARCH_ALL)
SRST
``-action event=action``
    The action parameter serves to modify QEMU's default behavior when
    certain guest events occur. It provides a generic method for specifying the
    same behaviors that are modified by the ``-no-reboot`` and ``-no-shutdown``
    parameters.

    Examples:

    ``-action panic=none``
    ``-action reboot=shutdown,shutdown=pause``
    ``-watchdog i6300esb -action watchdog=pause``

ERST

DEF("loadvm", HAS_ARG, QEMU_OPTION_loadvm, \
    "-loadvm [tag|id]\n" \
    "                start right away with a saved state (loadvm in monitor)\n",
    QEMU_ARCH_ALL)
SRST
``-loadvm file``
    Start right away with a saved state (``loadvm`` in monitor)
ERST

#ifndef _WIN32
DEF("daemonize", 0, QEMU_OPTION_daemonize, \
    "-daemonize      daemonize QEMU after initializing\n", QEMU_ARCH_ALL)
#endif
SRST
``-daemonize``
    Daemonize the QEMU process after initialization. QEMU will not
    detach from standard IO until it is ready to receive connections on
    any of its devices. This option is a useful way for external
    programs to launch QEMU without having to cope with initialization
    race conditions.
ERST

DEF("option-rom", HAS_ARG, QEMU_OPTION_option_rom, \
    "-option-rom rom load a file, rom, into the option ROM space\n",
    QEMU_ARCH_ALL)
SRST
``-option-rom file``
    Load the contents of file as an option ROM. This option is useful to
    load things like EtherBoot.
ERST

DEF("rtc", HAS_ARG, QEMU_OPTION_rtc, \
    "-rtc [base=utc|localtime|<datetime>][,clock=host|rt|vm][,driftfix=none|slew]\n" \
    "                set the RTC base and clock, enable drift fix for clock ticks (x86 only)\n",
    QEMU_ARCH_ALL)

SRST
``-rtc [base=utc|localtime|datetime][,clock=host|rt|vm][,driftfix=none|slew]``
    Specify ``base`` as ``utc`` or ``localtime`` to let the RTC start at
    the current UTC or local time, respectively. ``localtime`` is
    required for correct date in MS-DOS or Windows. To start at a
    specific point in time, provide datetime in the format
    ``2006-06-17T16:01:21`` or ``2006-06-17``. The default base is UTC.

    By default the RTC is driven by the host system time. This allows
    using of the RTC as accurate reference clock inside the guest,
    specifically if the host time is smoothly following an accurate
    external reference clock, e.g. via NTP. If you want to isolate the
    guest time from the host, you can set ``clock`` to ``rt`` instead,
    which provides a host monotonic clock if host support it. To even
    prevent the RTC from progressing during suspension, you can set
    ``clock`` to ``vm`` (virtual clock). '\ ``clock=vm``\ ' is
    recommended especially in icount mode in order to preserve
    determinism; however, note that in icount mode the speed of the
    virtual clock is variable and can in general differ from the host
    clock.

    Enable ``driftfix`` (i386 targets only) if you experience time drift
    problems, specifically with Windows' ACPI HAL. This option will try
    to figure out how many timer interrupts were not processed by the
    Windows guest and will re-inject them.
ERST

DEF("icount", HAS_ARG, QEMU_OPTION_icount, \
    "-icount [shift=N|auto][,align=on|off][,sleep=on|off][,rr=record|replay,rrfile=<filename>[,rrsnapshot=<snapshot>]]\n" \
    "                enable virtual instruction counter with 2^N clock ticks per\n" \
    "                instruction, enable aligning the host and virtual clocks\n" \
    "                or disable real time cpu sleeping, and optionally enable\n" \
    "                record-and-replay mode\n", QEMU_ARCH_ALL)
SRST
``-icount [shift=N|auto][,align=on|off][,sleep=on|off][,rr=record|replay,rrfile=filename[,rrsnapshot=snapshot]]``
    Enable virtual instruction counter. The virtual cpu will execute one
    instruction every 2^N ns of virtual time. If ``auto`` is specified
    then the virtual cpu speed will be automatically adjusted to keep
    virtual time within a few seconds of real time.

    Note that while this option can give deterministic behavior, it does
    not provide cycle accurate emulation. Modern CPUs contain
    superscalar out of order cores with complex cache hierarchies. The
    number of instructions executed often has little or no correlation
    with actual performance.

    When the virtual cpu is sleeping, the virtual time will advance at
    default speed unless ``sleep=on`` is specified. With
    ``sleep=on``, the virtual time will jump to the next timer
    deadline instantly whenever the virtual cpu goes to sleep mode and
    will not advance if no timer is enabled. This behavior gives
    deterministic execution times from the guest point of view.
    The default if icount is enabled is ``sleep=off``.
    ``sleep=on`` cannot be used together with either ``shift=auto``
    or ``align=on``.

    ``align=on`` will activate the delay algorithm which will try to
    synchronise the host clock and the virtual clock. The goal is to
    have a guest running at the real frequency imposed by the shift
    option. Whenever the guest clock is behind the host clock and if
    ``align=on`` is specified then we print a message to the user to
    inform about the delay. Currently this option does not work when
    ``shift`` is ``auto``. Note: The sync algorithm will work for those
    shift values for which the guest clock runs ahead of the host clock.
    Typically this happens when the shift value is high (how high
    depends on the host machine). The default if icount is enabled
    is ``align=off``.

    When the ``rr`` option is specified deterministic record/replay is
    enabled. The ``rrfile=`` option must also be provided to
    specify the path to the replay log. In record mode data is written
    to this file, and in replay mode it is read back.
    If the ``rrsnapshot`` option is given then it specifies a VM snapshot
    name. In record mode, a new VM snapshot with the given name is created
    at the start of execution recording. In replay mode this option
    specifies the snapshot name used to load the initial VM state.
ERST

DEF("watchdog", HAS_ARG, QEMU_OPTION_watchdog, \
    "-watchdog model\n" \
    "                enable virtual hardware watchdog [default=none]\n",
    QEMU_ARCH_ALL)
SRST
``-watchdog model``
    Create a virtual hardware watchdog device. Once enabled (by a guest
    action), the watchdog must be periodically polled by an agent inside
    the guest or else the guest will be restarted. Choose a model for
    which your guest has drivers.

    The model is the model of hardware watchdog to emulate. Use
    ``-watchdog help`` to list available hardware models. Only one
    watchdog can be enabled for a guest.

    The following models may be available:

    ``ib700``
        iBASE 700 is a very simple ISA watchdog with a single timer.

    ``i6300esb``
        Intel 6300ESB I/O controller hub is a much more featureful
        PCI-based dual-timer watchdog.

    ``diag288``
        A virtual watchdog for s390x backed by the diagnose 288
        hypercall (currently KVM only).
ERST

DEF("watchdog-action", HAS_ARG, QEMU_OPTION_watchdog_action, \
    "-watchdog-action reset|shutdown|poweroff|inject-nmi|pause|debug|none\n" \
    "                action when watchdog fires [default=reset]\n",
    QEMU_ARCH_ALL)
SRST
``-watchdog-action action``
    The action controls what QEMU will do when the watchdog timer
    expires. The default is ``reset`` (forcefully reset the guest).
    Other possible actions are: ``shutdown`` (attempt to gracefully
    shutdown the guest), ``poweroff`` (forcefully poweroff the guest),
    ``inject-nmi`` (inject a NMI into the guest), ``pause`` (pause the
    guest), ``debug`` (print a debug message and continue), or ``none``
    (do nothing).

    Note that the ``shutdown`` action requires that the guest responds
    to ACPI signals, which it may not be able to do in the sort of
    situations where the watchdog would have expired, and thus
    ``-watchdog-action shutdown`` is not recommended for production use.

    Examples:

    ``-watchdog i6300esb -watchdog-action pause``; \ ``-watchdog ib700``

ERST

DEF("echr", HAS_ARG, QEMU_OPTION_echr, \
    "-echr chr       set terminal escape character instead of ctrl-a\n",
    QEMU_ARCH_ALL)
SRST
``-echr numeric_ascii_value``
    Change the escape character used for switching to the monitor when
    using monitor and serial sharing. The default is ``0x01`` when using
    the ``-nographic`` option. ``0x01`` is equal to pressing
    ``Control-a``. You can select a different character from the ascii
    control keys where 1 through 26 map to Control-a through Control-z.
    For instance you could use the either of the following to change the
    escape character to Control-t.

    ``-echr 0x14``; \ ``-echr 20``

ERST

<<<<<<< HEAD
DEF("show-cursor", 0, QEMU_OPTION_show_cursor, \
    "-show-cursor    show cursor\n", QEMU_ARCH_ALL)
SRST
``-show-cursor``
    Show cursor.
ERST

DEF("tb-size", HAS_ARG, QEMU_OPTION_tb_size, \
    "-tb-size n      set TB size\n", QEMU_ARCH_ALL)
SRST
``-tb-size n``
    Set TCG translation block cache size. Deprecated, use
    '\ ``-accel tcg,tb-size=n``\ ' instead.
ERST

DEF("bp", HAS_ARG, QEMU_OPTION_breakpoint, \
    "-bp <addr>      set breakpoint at <addr>\n", QEMU_ARCH_ALL)
SRST
``-bp addr``
    Set GDB breakpoint at addr.
ERST

DEF("bc", HAS_ARG, QEMU_OPTION_breakcount, \
    "-bc <count>     set breakpoint at <count> instructions\n", QEMU_ARCH_ALL)
SRST
``-bc count``
    Set GDB breakpoint in <count> instructions after start.
ERST

DEF("cheri-trace-buffer-size", HAS_ARG, QEMU_OPTION_cheri_trace_buffer_size, \
"-cheri-trace-buffer-size <size>     Set new per-cpu instruction trace buffer size.\n", QEMU_ARCH_ALL)
SRST
``-cheri-trace-buffer-size size``
    Set CHERI instruction trace buffer size to the given number of entries
ERST

DEF("cheri-trace-format", HAS_ARG, QEMU_OPTION_cheri_trace_format, \
"-cheri-trace-format [text|cvtrace]     Select CHERI trace mode.\n", QEMU_ARCH_ALL)
SRST
``-cheri-trace-format type``
    Set CHERI trace format to <type> (text or cvtrace)
ERST

DEF("cheri-c2e-on-unrepresentable", 0, QEMU_OPTION_cheri_c2e_on_unrepresentable, \
    "-cheri-c2e-on-unrepresentable     Generate C2E exception when a capability becomes unrepresentable\n", QEMU_ARCH_ALL)
SRST
``-cheri-c2e-on-unrepresentable``
    Generate C2E exception when capability becomes unrepresentable.
ERST

DEF("cheri-debugger-on-unrepresentable", 0, QEMU_OPTION_cheri_debugger_on_unrepresentable, \
    "-cheri-debugger-on-unrepresentable     Create debug exception when a capability becomes unrepresentable\n", QEMU_ARCH_ALL)
SRST
``-cheri-debugger-on-unrepresentable``
    Generate debugger exception when a capability becomes unrepresentable.
ERST

DEF("cheri-debugger-on-trap", 0, QEMU_OPTION_cheri_debugger_on_trap, \
    "-cheri-debugger-on-trap     Create debug exception when a capability fault is taken\n", QEMU_ARCH_ALL)
SRST
``-cheri-debugger-on-trap``
    Generate debugger exception when a capability fault is taken.
ERST

#ifdef CONFIG_RVFI_DII
DEF("rvfi-dii-port", HAS_ARG, QEMU_OPTION_rvfi_dii_port, \
    "-rvfi-dii-port <port>     Run QEMU in RVFI-DII mode, listing on <port>\n", QEMU_ARCH_RISCV)
SRST
``-rvfi-dii-port port``
    Run QEMU in RVFI-DII mode, listing on <port>.
ERST
DEF("rvfi-dii-debug", 0, QEMU_OPTION_rvfi_dii_debug, \
    "-rvfi-dii-debug     Print RVFI-DII debug messages\n", QEMU_ARCH_RISCV)
SRST
``-rvfi-dii-debug``
    Print RVFI-DII debug messages.
ERST
#endif


=======
>>>>>>> af3f3731
DEF("incoming", HAS_ARG, QEMU_OPTION_incoming, \
    "-incoming tcp:[host]:port[,to=maxport][,ipv4][,ipv6]\n" \
    "-incoming rdma:host:port[,ipv4][,ipv6]\n" \
    "-incoming unix:socketpath\n" \
    "                prepare for incoming migration, listen on\n" \
    "                specified protocol and socket address\n" \
    "-incoming fd:fd\n" \
    "-incoming exec:cmdline\n" \
    "                accept incoming migration on given file descriptor\n" \
    "                or from given external command\n" \
    "-incoming defer\n" \
    "                wait for the URI to be specified via migrate_incoming\n",
    QEMU_ARCH_ALL)
SRST
``-incoming tcp:[host]:port[,to=maxport][,ipv4][,ipv6]``
  \ 
``-incoming rdma:host:port[,ipv4][,ipv6]``
    Prepare for incoming migration, listen on a given tcp port.

``-incoming unix:socketpath``
    Prepare for incoming migration, listen on a given unix socket.

``-incoming fd:fd``
    Accept incoming migration from a given filedescriptor.

``-incoming exec:cmdline``
    Accept incoming migration as an output from specified external
    command.

``-incoming defer``
    Wait for the URI to be specified via migrate\_incoming. The monitor
    can be used to change settings (such as migration parameters) prior
    to issuing the migrate\_incoming to allow the migration to begin.
ERST

DEF("only-migratable", 0, QEMU_OPTION_only_migratable, \
    "-only-migratable     allow only migratable devices\n", QEMU_ARCH_ALL)
SRST
``-only-migratable``
    Only allow migratable devices. Devices will not be allowed to enter
    an unmigratable state.
ERST

DEF("nodefaults", 0, QEMU_OPTION_nodefaults, \
    "-nodefaults     don't create default devices\n", QEMU_ARCH_ALL)
SRST
``-nodefaults``
    Don't create default devices. Normally, QEMU sets the default
    devices like serial port, parallel port, virtual console, monitor
    device, VGA adapter, floppy and CD-ROM drive and others. The
    ``-nodefaults`` option will disable all those default devices.
ERST

#ifndef _WIN32
DEF("chroot", HAS_ARG, QEMU_OPTION_chroot, \
    "-chroot dir     chroot to dir just before starting the VM\n",
    QEMU_ARCH_ALL)
#endif
SRST
``-chroot dir``
    Immediately before starting guest execution, chroot to the specified
    directory. Especially useful in combination with -runas.
ERST

#ifndef _WIN32
DEF("runas", HAS_ARG, QEMU_OPTION_runas, \
    "-runas user     change to user id user just before starting the VM\n" \
    "                user can be numeric uid:gid instead\n",
    QEMU_ARCH_ALL)
#endif
SRST
``-runas user``
    Immediately before starting guest execution, drop root privileges,
    switching to the specified user.
ERST

DEF("prom-env", HAS_ARG, QEMU_OPTION_prom_env,
    "-prom-env variable=value\n"
    "                set OpenBIOS nvram variables\n",
    QEMU_ARCH_PPC | QEMU_ARCH_SPARC)
SRST
``-prom-env variable=value``
    Set OpenBIOS nvram variable to given value (PPC, SPARC only).

    ::

        qemu-system-sparc -prom-env 'auto-boot?=false' \
         -prom-env 'boot-device=sd(0,2,0):d' -prom-env 'boot-args=linux single'

    ::

        qemu-system-ppc -prom-env 'auto-boot?=false' \
         -prom-env 'boot-device=hd:2,\yaboot' \
         -prom-env 'boot-args=conf=hd:2,\yaboot.conf'
ERST
DEF("semihosting", 0, QEMU_OPTION_semihosting,
    "-semihosting    semihosting mode\n",
    QEMU_ARCH_ARM | QEMU_ARCH_M68K | QEMU_ARCH_XTENSA | QEMU_ARCH_LM32 |
    QEMU_ARCH_MIPS | QEMU_ARCH_NIOS2)
SRST
``-semihosting``
    Enable semihosting mode (ARM, M68K, Xtensa, MIPS, Nios II only).

    Note that this allows guest direct access to the host filesystem, so
    should only be used with a trusted guest OS.

    See the -semihosting-config option documentation for further
    information about the facilities this enables.
ERST
DEF("semihosting-config", HAS_ARG, QEMU_OPTION_semihosting_config,
    "-semihosting-config [enable=on|off][,target=native|gdb|auto][,chardev=id][,arg=str[,...]]\n" \
    "                semihosting configuration\n",
QEMU_ARCH_ARM | QEMU_ARCH_M68K | QEMU_ARCH_XTENSA | QEMU_ARCH_LM32 |
QEMU_ARCH_MIPS | QEMU_ARCH_NIOS2)
SRST
``-semihosting-config [enable=on|off][,target=native|gdb|auto][,chardev=id][,arg=str[,...]]``
    Enable and configure semihosting (ARM, M68K, Xtensa, MIPS, Nios II
    only).

    Note that this allows guest direct access to the host filesystem, so
    should only be used with a trusted guest OS.

    On Arm this implements the standard semihosting API, version 2.0.

    On M68K this implements the "ColdFire GDB" interface used by
    libgloss.

    Xtensa semihosting provides basic file IO calls, such as
    open/read/write/seek/select. Tensilica baremetal libc for ISS and
    linux platform "sim" use this interface.

    ``target=native|gdb|auto``
        Defines where the semihosting calls will be addressed, to QEMU
        (``native``) or to GDB (``gdb``). The default is ``auto``, which
        means ``gdb`` during debug sessions and ``native`` otherwise.

    ``chardev=str1``
        Send the output to a chardev backend output for native or auto
        output when not in gdb

    ``arg=str1,arg=str2,...``
        Allows the user to pass input arguments, and can be used
        multiple times to build up a list. The old-style
        ``-kernel``/``-append`` method of passing a command line is
        still supported for backward compatibility. If both the
        ``--semihosting-config arg`` and the ``-kernel``/``-append`` are
        specified, the former is passed to semihosting as it always
        takes precedence.
ERST
DEF("old-param", 0, QEMU_OPTION_old_param,
    "-old-param      old param mode\n", QEMU_ARCH_ARM)
SRST
``-old-param``
    Old param mode (ARM only).
ERST

DEF("sandbox", HAS_ARG, QEMU_OPTION_sandbox, \
    "-sandbox on[,obsolete=allow|deny][,elevateprivileges=allow|deny|children]\n" \
    "          [,spawn=allow|deny][,resourcecontrol=allow|deny]\n" \
    "                Enable seccomp mode 2 system call filter (default 'off').\n" \
    "                use 'obsolete' to allow obsolete system calls that are provided\n" \
    "                    by the kernel, but typically no longer used by modern\n" \
    "                    C library implementations.\n" \
    "                use 'elevateprivileges' to allow or deny QEMU process to elevate\n" \
    "                    its privileges by blacklisting all set*uid|gid system calls.\n" \
    "                    The value 'children' will deny set*uid|gid system calls for\n" \
    "                    main QEMU process but will allow forks and execves to run unprivileged\n" \
    "                use 'spawn' to avoid QEMU to spawn new threads or processes by\n" \
    "                     blacklisting *fork and execve\n" \
    "                use 'resourcecontrol' to disable process affinity and schedular priority\n",
    QEMU_ARCH_ALL)
SRST
``-sandbox arg[,obsolete=string][,elevateprivileges=string][,spawn=string][,resourcecontrol=string]``
    Enable Seccomp mode 2 system call filter. 'on' will enable syscall
    filtering and 'off' will disable it. The default is 'off'.

    ``obsolete=string``
        Enable Obsolete system calls

    ``elevateprivileges=string``
        Disable set\*uid\|gid system calls

    ``spawn=string``
        Disable \*fork and execve

    ``resourcecontrol=string``
        Disable process affinity and schedular priority
ERST

DEF("readconfig", HAS_ARG, QEMU_OPTION_readconfig,
    "-readconfig <file>\n", QEMU_ARCH_ALL)
SRST
``-readconfig file``
    Read device configuration from file. This approach is useful when
    you want to spawn QEMU process with many command line options but
    you don't want to exceed the command line character limit.
ERST
DEF("writeconfig", HAS_ARG, QEMU_OPTION_writeconfig,
    "-writeconfig <file>\n"
    "                read/write config file\n", QEMU_ARCH_ALL)
SRST
``-writeconfig file``
    Write device configuration to file. The file can be either filename
    to save command line and device configuration into file or dash
    ``-``) character to print the output to stdout. This can be later
    used as input file for ``-readconfig`` option.
ERST

DEF("no-user-config", 0, QEMU_OPTION_nouserconfig,
    "-no-user-config\n"
    "                do not load default user-provided config files at startup\n",
    QEMU_ARCH_ALL)
SRST
``-no-user-config``
    The ``-no-user-config`` option makes QEMU not load any of the
    user-provided config files on sysconfdir.
ERST

DEF("trace", HAS_ARG, QEMU_OPTION_trace,
    "-trace [[enable=]<pattern>][,events=<file>][,file=<file>]\n"
    "                specify tracing options\n",
    QEMU_ARCH_ALL)
SRST
``-trace [[enable=]pattern][,events=file][,file=file]``
  .. include:: ../qemu-option-trace.rst.inc

ERST
DEF("plugin", HAS_ARG, QEMU_OPTION_plugin,
    "-plugin [file=]<file>[,arg=<string>]\n"
    "                load a plugin\n",
    QEMU_ARCH_ALL)
SRST
``-plugin file=file[,arg=string]``
    Load a plugin.

    ``file=file``
        Load the given plugin from a shared library file.

    ``arg=string``
        Argument string passed to the plugin. (Can be given multiple
        times.)
ERST

HXCOMM Internal use
DEF("qtest", HAS_ARG, QEMU_OPTION_qtest, "", QEMU_ARCH_ALL)
DEF("qtest-log", HAS_ARG, QEMU_OPTION_qtest_log, "", QEMU_ARCH_ALL)

#ifdef __linux__
DEF("enable-fips", 0, QEMU_OPTION_enablefips,
    "-enable-fips    enable FIPS 140-2 compliance\n",
    QEMU_ARCH_ALL)
#endif
SRST
``-enable-fips``
    Enable FIPS 140-2 compliance mode.
ERST

DEF("msg", HAS_ARG, QEMU_OPTION_msg,
    "-msg [timestamp[=on|off]][,guest-name=[on|off]]\n"
    "                control error message format\n"
    "                timestamp=on enables timestamps (default: off)\n"
    "                guest-name=on enables guest name prefix but only if\n"
    "                              -name guest option is set (default: off)\n",
    QEMU_ARCH_ALL)
SRST
``-msg [timestamp[=on|off]][,guest-name[=on|off]]``
    Control error message format.

    ``timestamp=on|off``
        Prefix messages with a timestamp. Default is off.

    ``guest-name=on|off``
        Prefix messages with guest name but only if -name guest option is set
        otherwise the option is ignored. Default is off.
ERST

DEF("dump-vmstate", HAS_ARG, QEMU_OPTION_dump_vmstate,
    "-dump-vmstate <file>\n"
    "                Output vmstate information in JSON format to file.\n"
    "                Use the scripts/vmstate-static-checker.py file to\n"
    "                check for possible regressions in migration code\n"
    "                by comparing two such vmstate dumps.\n",
    QEMU_ARCH_ALL)
SRST
``-dump-vmstate file``
    Dump json-encoded vmstate information for current machine type to
    file in file
ERST

DEF("enable-sync-profile", 0, QEMU_OPTION_enable_sync_profile,
    "-enable-sync-profile\n"
    "                enable synchronization profiling\n",
    QEMU_ARCH_ALL)
SRST
``-enable-sync-profile``
    Enable synchronization profiling.
ERST

DEFHEADING()

DEFHEADING(Generic object creation:)

DEF("object", HAS_ARG, QEMU_OPTION_object,
    "-object TYPENAME[,PROP1=VALUE1,...]\n"
    "                create a new object of type TYPENAME setting properties\n"
    "                in the order they are specified.  Note that the 'id'\n"
    "                property must be set.  These objects are placed in the\n"
    "                '/objects' path.\n",
    QEMU_ARCH_ALL)
SRST
``-object typename[,prop1=value1,...]``
    Create a new object of type typename setting properties in the order
    they are specified. Note that the 'id' property must be set. These
    objects are placed in the '/objects' path.

    ``-object memory-backend-file,id=id,size=size,mem-path=dir,share=on|off,discard-data=on|off,merge=on|off,dump=on|off,prealloc=on|off,host-nodes=host-nodes,policy=default|preferred|bind|interleave,align=align``
        Creates a memory file backend object, which can be used to back
        the guest RAM with huge pages.

        The ``id`` parameter is a unique ID that will be used to
        reference this memory region when configuring the ``-numa``
        argument.

        The ``size`` option provides the size of the memory region, and
        accepts common suffixes, eg ``500M``.

        The ``mem-path`` provides the path to either a shared memory or
        huge page filesystem mount.

        The ``share`` boolean option determines whether the memory
        region is marked as private to QEMU, or shared. The latter
        allows a co-operating external process to access the QEMU memory
        region.

        The ``share`` is also required for pvrdma devices due to
        limitations in the RDMA API provided by Linux.

        Setting share=on might affect the ability to configure NUMA
        bindings for the memory backend under some circumstances, see
        Documentation/vm/numa\_memory\_policy.txt on the Linux kernel
        source tree for additional details.

        Setting the ``discard-data`` boolean option to on indicates that
        file contents can be destroyed when QEMU exits, to avoid
        unnecessarily flushing data to the backing file. Note that
        ``discard-data`` is only an optimization, and QEMU might not
        discard file contents if it aborts unexpectedly or is terminated
        using SIGKILL.

        The ``merge`` boolean option enables memory merge, also known as
        MADV\_MERGEABLE, so that Kernel Samepage Merging will consider
        the pages for memory deduplication.

        Setting the ``dump`` boolean option to off excludes the memory
        from core dumps. This feature is also known as MADV\_DONTDUMP.

        The ``prealloc`` boolean option enables memory preallocation.

        The ``host-nodes`` option binds the memory range to a list of
        NUMA host nodes.

        The ``policy`` option sets the NUMA policy to one of the
        following values:

        ``default``
            default host policy

        ``preferred``
            prefer the given host node list for allocation

        ``bind``
            restrict memory allocation to the given host node list

        ``interleave``
            interleave memory allocations across the given host node
            list

        The ``align`` option specifies the base address alignment when
        QEMU mmap(2) ``mem-path``, and accepts common suffixes, eg
        ``2M``. Some backend store specified by ``mem-path`` requires an
        alignment different than the default one used by QEMU, eg the
        device DAX /dev/dax0.0 requires 2M alignment rather than 4K. In
        such cases, users can specify the required alignment via this
        option.

        The ``pmem`` option specifies whether the backing file specified
        by ``mem-path`` is in host persistent memory that can be
        accessed using the SNIA NVM programming model (e.g. Intel
        NVDIMM). If ``pmem`` is set to 'on', QEMU will take necessary
        operations to guarantee the persistence of its own writes to
        ``mem-path`` (e.g. in vNVDIMM label emulation and live
        migration). Also, we will map the backend-file with MAP\_SYNC
        flag, which ensures the file metadata is in sync for
        ``mem-path`` in case of host crash or a power failure. MAP\_SYNC
        requires support from both the host kernel (since Linux kernel
        4.15) and the filesystem of ``mem-path`` mounted with DAX
        option.

    ``-object memory-backend-ram,id=id,merge=on|off,dump=on|off,share=on|off,prealloc=on|off,size=size,host-nodes=host-nodes,policy=default|preferred|bind|interleave``
        Creates a memory backend object, which can be used to back the
        guest RAM. Memory backend objects offer more control than the
        ``-m`` option that is traditionally used to define guest RAM.
        Please refer to ``memory-backend-file`` for a description of the
        options.

    ``-object memory-backend-memfd,id=id,merge=on|off,dump=on|off,share=on|off,prealloc=on|off,size=size,host-nodes=host-nodes,policy=default|preferred|bind|interleave,seal=on|off,hugetlb=on|off,hugetlbsize=size``
        Creates an anonymous memory file backend object, which allows
        QEMU to share the memory with an external process (e.g. when
        using vhost-user). The memory is allocated with memfd and
        optional sealing. (Linux only)

        The ``seal`` option creates a sealed-file, that will block
        further resizing the memory ('on' by default).

        The ``hugetlb`` option specify the file to be created resides in
        the hugetlbfs filesystem (since Linux 4.14). Used in conjunction
        with the ``hugetlb`` option, the ``hugetlbsize`` option specify
        the hugetlb page size on systems that support multiple hugetlb
        page sizes (it must be a power of 2 value supported by the
        system).

        In some versions of Linux, the ``hugetlb`` option is
        incompatible with the ``seal`` option (requires at least Linux
        4.16).

        Please refer to ``memory-backend-file`` for a description of the
        other options.

        The ``share`` boolean option is on by default with memfd.

    ``-object rng-builtin,id=id``
        Creates a random number generator backend which obtains entropy
        from QEMU builtin functions. The ``id`` parameter is a unique ID
        that will be used to reference this entropy backend from the
        ``virtio-rng`` device. By default, the ``virtio-rng`` device
        uses this RNG backend.

    ``-object rng-random,id=id,filename=/dev/random``
        Creates a random number generator backend which obtains entropy
        from a device on the host. The ``id`` parameter is a unique ID
        that will be used to reference this entropy backend from the
        ``virtio-rng`` device. The ``filename`` parameter specifies
        which file to obtain entropy from and if omitted defaults to
        ``/dev/urandom``.

    ``-object rng-egd,id=id,chardev=chardevid``
        Creates a random number generator backend which obtains entropy
        from an external daemon running on the host. The ``id``
        parameter is a unique ID that will be used to reference this
        entropy backend from the ``virtio-rng`` device. The ``chardev``
        parameter is the unique ID of a character device backend that
        provides the connection to the RNG daemon.

    ``-object tls-creds-anon,id=id,endpoint=endpoint,dir=/path/to/cred/dir,verify-peer=on|off``
        Creates a TLS anonymous credentials object, which can be used to
        provide TLS support on network backends. The ``id`` parameter is
        a unique ID which network backends will use to access the
        credentials. The ``endpoint`` is either ``server`` or ``client``
        depending on whether the QEMU network backend that uses the
        credentials will be acting as a client or as a server. If
        ``verify-peer`` is enabled (the default) then once the handshake
        is completed, the peer credentials will be verified, though this
        is a no-op for anonymous credentials.

        The dir parameter tells QEMU where to find the credential files.
        For server endpoints, this directory may contain a file
        dh-params.pem providing diffie-hellman parameters to use for the
        TLS server. If the file is missing, QEMU will generate a set of
        DH parameters at startup. This is a computationally expensive
        operation that consumes random pool entropy, so it is
        recommended that a persistent set of parameters be generated
        upfront and saved.

    ``-object tls-creds-psk,id=id,endpoint=endpoint,dir=/path/to/keys/dir[,username=username]``
        Creates a TLS Pre-Shared Keys (PSK) credentials object, which
        can be used to provide TLS support on network backends. The
        ``id`` parameter is a unique ID which network backends will use
        to access the credentials. The ``endpoint`` is either ``server``
        or ``client`` depending on whether the QEMU network backend that
        uses the credentials will be acting as a client or as a server.
        For clients only, ``username`` is the username which will be
        sent to the server. If omitted it defaults to "qemu".

        The dir parameter tells QEMU where to find the keys file. It is
        called "dir/keys.psk" and contains "username:key" pairs. This
        file can most easily be created using the GnuTLS ``psktool``
        program.

        For server endpoints, dir may also contain a file dh-params.pem
        providing diffie-hellman parameters to use for the TLS server.
        If the file is missing, QEMU will generate a set of DH
        parameters at startup. This is a computationally expensive
        operation that consumes random pool entropy, so it is
        recommended that a persistent set of parameters be generated up
        front and saved.

    ``-object tls-creds-x509,id=id,endpoint=endpoint,dir=/path/to/cred/dir,priority=priority,verify-peer=on|off,passwordid=id``
        Creates a TLS anonymous credentials object, which can be used to
        provide TLS support on network backends. The ``id`` parameter is
        a unique ID which network backends will use to access the
        credentials. The ``endpoint`` is either ``server`` or ``client``
        depending on whether the QEMU network backend that uses the
        credentials will be acting as a client or as a server. If
        ``verify-peer`` is enabled (the default) then once the handshake
        is completed, the peer credentials will be verified. With x509
        certificates, this implies that the clients must be provided
        with valid client certificates too.

        The dir parameter tells QEMU where to find the credential files.
        For server endpoints, this directory may contain a file
        dh-params.pem providing diffie-hellman parameters to use for the
        TLS server. If the file is missing, QEMU will generate a set of
        DH parameters at startup. This is a computationally expensive
        operation that consumes random pool entropy, so it is
        recommended that a persistent set of parameters be generated
        upfront and saved.

        For x509 certificate credentials the directory will contain
        further files providing the x509 certificates. The certificates
        must be stored in PEM format, in filenames ca-cert.pem,
        ca-crl.pem (optional), server-cert.pem (only servers),
        server-key.pem (only servers), client-cert.pem (only clients),
        and client-key.pem (only clients).

        For the server-key.pem and client-key.pem files which contain
        sensitive private keys, it is possible to use an encrypted
        version by providing the passwordid parameter. This provides the
        ID of a previously created ``secret`` object containing the
        password for decryption.

        The priority parameter allows to override the global default
        priority used by gnutls. This can be useful if the system
        administrator needs to use a weaker set of crypto priorities for
        QEMU without potentially forcing the weakness onto all
        applications. Or conversely if one wants wants a stronger
        default for QEMU than for all other applications, they can do
        this through this parameter. Its format is a gnutls priority
        string as described at
        https://gnutls.org/manual/html_node/Priority-Strings.html.

    ``-object tls-cipher-suites,id=id,priority=priority``
        Creates a TLS cipher suites object, which can be used to control
        the TLS cipher/protocol algorithms that applications are permitted
        to use.

        The ``id`` parameter is a unique ID which frontends will use to
        access the ordered list of permitted TLS cipher suites from the
        host.

        The ``priority`` parameter allows to override the global default
        priority used by gnutls. This can be useful if the system
        administrator needs to use a weaker set of crypto priorities for
        QEMU without potentially forcing the weakness onto all
        applications. Or conversely if one wants wants a stronger
        default for QEMU than for all other applications, they can do
        this through this parameter. Its format is a gnutls priority
        string as described at
        https://gnutls.org/manual/html_node/Priority-Strings.html.

        An example of use of this object is to control UEFI HTTPS Boot.
        The tls-cipher-suites object exposes the ordered list of permitted
        TLS cipher suites from the host side to the guest firmware, via
        fw_cfg. The list is represented as an array of IANA_TLS_CIPHER
        objects. The firmware uses the IANA_TLS_CIPHER array for configuring
        guest-side TLS.

        In the following example, the priority at which the host-side policy
        is retrieved is given by the ``priority`` property.
        Given that QEMU uses GNUTLS, ``priority=@SYSTEM`` may be used to
        refer to /etc/crypto-policies/back-ends/gnutls.config.

        .. parsed-literal::

             # |qemu_system| \\
                 -object tls-cipher-suites,id=mysuite0,priority=@SYSTEM \\
                 -fw_cfg name=etc/edk2/https/ciphers,gen_id=mysuite0

    ``-object filter-buffer,id=id,netdev=netdevid,interval=t[,queue=all|rx|tx][,status=on|off][,position=head|tail|id=<id>][,insert=behind|before]``
        Interval t can't be 0, this filter batches the packet delivery:
        all packets arriving in a given interval on netdev netdevid are
        delayed until the end of the interval. Interval is in
        microseconds. ``status`` is optional that indicate whether the
        netfilter is on (enabled) or off (disabled), the default status
        for netfilter will be 'on'.

        queue all\|rx\|tx is an option that can be applied to any
        netfilter.

        ``all``: the filter is attached both to the receive and the
        transmit queue of the netdev (default).

        ``rx``: the filter is attached to the receive queue of the
        netdev, where it will receive packets sent to the netdev.

        ``tx``: the filter is attached to the transmit queue of the
        netdev, where it will receive packets sent by the netdev.

        position head\|tail\|id=<id> is an option to specify where the
        filter should be inserted in the filter list. It can be applied
        to any netfilter.

        ``head``: the filter is inserted at the head of the filter list,
        before any existing filters.

        ``tail``: the filter is inserted at the tail of the filter list,
        behind any existing filters (default).

        ``id=<id>``: the filter is inserted before or behind the filter
        specified by <id>, see the insert option below.

        insert behind\|before is an option to specify where to insert
        the new filter relative to the one specified with
        position=id=<id>. It can be applied to any netfilter.

        ``before``: insert before the specified filter.

        ``behind``: insert behind the specified filter (default).

    ``-object filter-mirror,id=id,netdev=netdevid,outdev=chardevid,queue=all|rx|tx[,vnet_hdr_support][,position=head|tail|id=<id>][,insert=behind|before]``
        filter-mirror on netdev netdevid,mirror net packet to
        chardevchardevid, if it has the vnet\_hdr\_support flag,
        filter-mirror will mirror packet with vnet\_hdr\_len.

    ``-object filter-redirector,id=id,netdev=netdevid,indev=chardevid,outdev=chardevid,queue=all|rx|tx[,vnet_hdr_support][,position=head|tail|id=<id>][,insert=behind|before]``
        filter-redirector on netdev netdevid,redirect filter's net
        packet to chardev chardevid,and redirect indev's packet to
        filter.if it has the vnet\_hdr\_support flag, filter-redirector
        will redirect packet with vnet\_hdr\_len. Create a
        filter-redirector we need to differ outdev id from indev id, id
        can not be the same. we can just use indev or outdev, but at
        least one of indev or outdev need to be specified.

    ``-object filter-rewriter,id=id,netdev=netdevid,queue=all|rx|tx,[vnet_hdr_support][,position=head|tail|id=<id>][,insert=behind|before]``
        Filter-rewriter is a part of COLO project.It will rewrite tcp
        packet to secondary from primary to keep secondary tcp
        connection,and rewrite tcp packet to primary from secondary make
        tcp packet can be handled by client.if it has the
        vnet\_hdr\_support flag, we can parse packet with vnet header.

        usage: colo secondary: -object
        filter-redirector,id=f1,netdev=hn0,queue=tx,indev=red0 -object
        filter-redirector,id=f2,netdev=hn0,queue=rx,outdev=red1 -object
        filter-rewriter,id=rew0,netdev=hn0,queue=all

    ``-object filter-dump,id=id,netdev=dev[,file=filename][,maxlen=len][,position=head|tail|id=<id>][,insert=behind|before]``
        Dump the network traffic on netdev dev to the file specified by
        filename. At most len bytes (64k by default) per packet are
        stored. The file format is libpcap, so it can be analyzed with
        tools such as tcpdump or Wireshark.

    ``-object colo-compare,id=id,primary_in=chardevid,secondary_in=chardevid,outdev=chardevid,iothread=id[,vnet_hdr_support][,notify_dev=id][,compare_timeout=@var{ms}][,expired_scan_cycle=@var{ms}][,max_queue_size=@var{size}]``
        Colo-compare gets packet from primary\_in chardevid and
        secondary\_in, then compare whether the payload of primary packet
        and secondary packet are the same. If same, it will output
        primary packet to out\_dev, else it will notify COLO-framework to do
        checkpoint and send primary packet to out\_dev. In order to
        improve efficiency, we need to put the task of comparison in
        another iothread. If it has the vnet\_hdr\_support flag,
        colo compare will send/recv packet with vnet\_hdr\_len.
        The compare\_timeout=@var{ms} determines the maximum time of the
        colo-compare hold the packet. The expired\_scan\_cycle=@var{ms}
        is to set the period of scanning expired primary node network packets.
        The max\_queue\_size=@var{size} is to set the max compare queue
        size depend on user environment.
        If user want to use Xen COLO, need to add the notify\_dev to
        notify Xen colo-frame to do checkpoint.

        COLO-compare must be used with the help of filter-mirror,
        filter-redirector and filter-rewriter.

        ::

            KVM COLO

            primary:
            -netdev tap,id=hn0,vhost=off,script=/etc/qemu-ifup,downscript=/etc/qemu-ifdown
            -device e1000,id=e0,netdev=hn0,mac=52:a4:00:12:78:66
            -chardev socket,id=mirror0,host=3.3.3.3,port=9003,server,nowait
            -chardev socket,id=compare1,host=3.3.3.3,port=9004,server,nowait
            -chardev socket,id=compare0,host=3.3.3.3,port=9001,server,nowait
            -chardev socket,id=compare0-0,host=3.3.3.3,port=9001
            -chardev socket,id=compare_out,host=3.3.3.3,port=9005,server,nowait
            -chardev socket,id=compare_out0,host=3.3.3.3,port=9005
            -object iothread,id=iothread1
            -object filter-mirror,id=m0,netdev=hn0,queue=tx,outdev=mirror0
            -object filter-redirector,netdev=hn0,id=redire0,queue=rx,indev=compare_out
            -object filter-redirector,netdev=hn0,id=redire1,queue=rx,outdev=compare0
            -object colo-compare,id=comp0,primary_in=compare0-0,secondary_in=compare1,outdev=compare_out0,iothread=iothread1

            secondary:
            -netdev tap,id=hn0,vhost=off,script=/etc/qemu-ifup,down script=/etc/qemu-ifdown
            -device e1000,netdev=hn0,mac=52:a4:00:12:78:66
            -chardev socket,id=red0,host=3.3.3.3,port=9003
            -chardev socket,id=red1,host=3.3.3.3,port=9004
            -object filter-redirector,id=f1,netdev=hn0,queue=tx,indev=red0
            -object filter-redirector,id=f2,netdev=hn0,queue=rx,outdev=red1


            Xen COLO

            primary:
            -netdev tap,id=hn0,vhost=off,script=/etc/qemu-ifup,downscript=/etc/qemu-ifdown
            -device e1000,id=e0,netdev=hn0,mac=52:a4:00:12:78:66
            -chardev socket,id=mirror0,host=3.3.3.3,port=9003,server,nowait
            -chardev socket,id=compare1,host=3.3.3.3,port=9004,server,nowait
            -chardev socket,id=compare0,host=3.3.3.3,port=9001,server,nowait
            -chardev socket,id=compare0-0,host=3.3.3.3,port=9001
            -chardev socket,id=compare_out,host=3.3.3.3,port=9005,server,nowait
            -chardev socket,id=compare_out0,host=3.3.3.3,port=9005
            -chardev socket,id=notify_way,host=3.3.3.3,port=9009,server,nowait
            -object filter-mirror,id=m0,netdev=hn0,queue=tx,outdev=mirror0
            -object filter-redirector,netdev=hn0,id=redire0,queue=rx,indev=compare_out
            -object filter-redirector,netdev=hn0,id=redire1,queue=rx,outdev=compare0
            -object iothread,id=iothread1
            -object colo-compare,id=comp0,primary_in=compare0-0,secondary_in=compare1,outdev=compare_out0,notify_dev=nofity_way,iothread=iothread1

            secondary:
            -netdev tap,id=hn0,vhost=off,script=/etc/qemu-ifup,down script=/etc/qemu-ifdown
            -device e1000,netdev=hn0,mac=52:a4:00:12:78:66
            -chardev socket,id=red0,host=3.3.3.3,port=9003
            -chardev socket,id=red1,host=3.3.3.3,port=9004
            -object filter-redirector,id=f1,netdev=hn0,queue=tx,indev=red0
            -object filter-redirector,id=f2,netdev=hn0,queue=rx,outdev=red1

        If you want to know the detail of above command line, you can
        read the colo-compare git log.

    ``-object cryptodev-backend-builtin,id=id[,queues=queues]``
        Creates a cryptodev backend which executes crypto opreation from
        the QEMU cipher APIS. The id parameter is a unique ID that will
        be used to reference this cryptodev backend from the
        ``virtio-crypto`` device. The queues parameter is optional,
        which specify the queue number of cryptodev backend, the default
        of queues is 1.

        .. parsed-literal::

             # |qemu_system| \\
               [...] \\
                   -object cryptodev-backend-builtin,id=cryptodev0 \\
                   -device virtio-crypto-pci,id=crypto0,cryptodev=cryptodev0 \\
               [...]

    ``-object cryptodev-vhost-user,id=id,chardev=chardevid[,queues=queues]``
        Creates a vhost-user cryptodev backend, backed by a chardev
        chardevid. The id parameter is a unique ID that will be used to
        reference this cryptodev backend from the ``virtio-crypto``
        device. The chardev should be a unix domain socket backed one.
        The vhost-user uses a specifically defined protocol to pass
        vhost ioctl replacement messages to an application on the other
        end of the socket. The queues parameter is optional, which
        specify the queue number of cryptodev backend for multiqueue
        vhost-user, the default of queues is 1.

        .. parsed-literal::

             # |qemu_system| \\
               [...] \\
                   -chardev socket,id=chardev0,path=/path/to/socket \\
                   -object cryptodev-vhost-user,id=cryptodev0,chardev=chardev0 \\
                   -device virtio-crypto-pci,id=crypto0,cryptodev=cryptodev0 \\
               [...]

    ``-object secret,id=id,data=string,format=raw|base64[,keyid=secretid,iv=string]``
      \ 
    ``-object secret,id=id,file=filename,format=raw|base64[,keyid=secretid,iv=string]``
        Defines a secret to store a password, encryption key, or some
        other sensitive data. The sensitive data can either be passed
        directly via the data parameter, or indirectly via the file
        parameter. Using the data parameter is insecure unless the
        sensitive data is encrypted.

        The sensitive data can be provided in raw format (the default),
        or base64. When encoded as JSON, the raw format only supports
        valid UTF-8 characters, so base64 is recommended for sending
        binary data. QEMU will convert from which ever format is
        provided to the format it needs internally. eg, an RBD password
        can be provided in raw format, even though it will be base64
        encoded when passed onto the RBD sever.

        For added protection, it is possible to encrypt the data
        associated with a secret using the AES-256-CBC cipher. Use of
        encryption is indicated by providing the keyid and iv
        parameters. The keyid parameter provides the ID of a previously
        defined secret that contains the AES-256 decryption key. This
        key should be 32-bytes long and be base64 encoded. The iv
        parameter provides the random initialization vector used for
        encryption of this particular secret and should be a base64
        encrypted string of the 16-byte IV.

        The simplest (insecure) usage is to provide the secret inline

        .. parsed-literal::

             # |qemu_system| -object secret,id=sec0,data=letmein,format=raw

        The simplest secure usage is to provide the secret via a file

        # printf "letmein" > mypasswd.txt # QEMU\_SYSTEM\_MACRO -object
        secret,id=sec0,file=mypasswd.txt,format=raw

        For greater security, AES-256-CBC should be used. To illustrate
        usage, consider the openssl command line tool which can encrypt
        the data. Note that when encrypting, the plaintext must be
        padded to the cipher block size (32 bytes) using the standard
        PKCS#5/6 compatible padding algorithm.

        First a master key needs to be created in base64 encoding:

        ::

             # openssl rand -base64 32 > key.b64
             # KEY=$(base64 -d key.b64 | hexdump  -v -e '/1 "%02X"')

        Each secret to be encrypted needs to have a random
        initialization vector generated. These do not need to be kept
        secret

        ::

             # openssl rand -base64 16 > iv.b64
             # IV=$(base64 -d iv.b64 | hexdump  -v -e '/1 "%02X"')

        The secret to be defined can now be encrypted, in this case
        we're telling openssl to base64 encode the result, but it could
        be left as raw bytes if desired.

        ::

             # SECRET=$(printf "letmein" |
                        openssl enc -aes-256-cbc -a -K $KEY -iv $IV)

        When launching QEMU, create a master secret pointing to
        ``key.b64`` and specify that to be used to decrypt the user
        password. Pass the contents of ``iv.b64`` to the second secret

        .. parsed-literal::

             # |qemu_system| \\
                 -object secret,id=secmaster0,format=base64,file=key.b64 \\
                 -object secret,id=sec0,keyid=secmaster0,format=base64,\\
                     data=$SECRET,iv=$(<iv.b64)

    ``-object sev-guest,id=id,cbitpos=cbitpos,reduced-phys-bits=val,[sev-device=string,policy=policy,handle=handle,dh-cert-file=file,session-file=file]``
        Create a Secure Encrypted Virtualization (SEV) guest object,
        which can be used to provide the guest memory encryption support
        on AMD processors.

        When memory encryption is enabled, one of the physical address
        bit (aka the C-bit) is utilized to mark if a memory page is
        protected. The ``cbitpos`` is used to provide the C-bit
        position. The C-bit position is Host family dependent hence user
        must provide this value. On EPYC, the value should be 47.

        When memory encryption is enabled, we loose certain bits in
        physical address space. The ``reduced-phys-bits`` is used to
        provide the number of bits we loose in physical address space.
        Similar to C-bit, the value is Host family dependent. On EPYC,
        the value should be 5.

        The ``sev-device`` provides the device file to use for
        communicating with the SEV firmware running inside AMD Secure
        Processor. The default device is '/dev/sev'. If hardware
        supports memory encryption then /dev/sev devices are created by
        CCP driver.

        The ``policy`` provides the guest policy to be enforced by the
        SEV firmware and restrict what configuration and operational
        commands can be performed on this guest by the hypervisor. The
        policy should be provided by the guest owner and is bound to the
        guest and cannot be changed throughout the lifetime of the
        guest. The default is 0.

        If guest ``policy`` allows sharing the key with another SEV
        guest then ``handle`` can be use to provide handle of the guest
        from which to share the key.

        The ``dh-cert-file`` and ``session-file`` provides the guest
        owner's Public Diffie-Hillman key defined in SEV spec. The PDH
        and session parameters are used for establishing a cryptographic
        session with the guest owner to negotiate keys used for
        attestation. The file must be encoded in base64.

        e.g to launch a SEV guest

        .. parsed-literal::

             # |qemu_system_x86| \\
                 ...... \\
                 -object sev-guest,id=sev0,cbitpos=47,reduced-phys-bits=5 \\
                 -machine ...,memory-encryption=sev0 \\
                 .....

    ``-object authz-simple,id=id,identity=string``
        Create an authorization object that will control access to
        network services.

        The ``identity`` parameter is identifies the user and its format
        depends on the network service that authorization object is
        associated with. For authorizing based on TLS x509 certificates,
        the identity must be the x509 distinguished name. Note that care
        must be taken to escape any commas in the distinguished name.

        An example authorization object to validate a x509 distinguished
        name would look like:

        .. parsed-literal::

             # |qemu_system| \\
                 ... \\
                 -object 'authz-simple,id=auth0,identity=CN=laptop.example.com,,O=Example Org,,L=London,,ST=London,,C=GB' \\
                 ...

        Note the use of quotes due to the x509 distinguished name
        containing whitespace, and escaping of ','.

    ``-object authz-listfile,id=id,filename=path,refresh=yes|no``
        Create an authorization object that will control access to
        network services.

        The ``filename`` parameter is the fully qualified path to a file
        containing the access control list rules in JSON format.

        An example set of rules that match against SASL usernames might
        look like:

        ::

              {
                "rules": [
                   { "match": "fred", "policy": "allow", "format": "exact" },
                   { "match": "bob", "policy": "allow", "format": "exact" },
                   { "match": "danb", "policy": "deny", "format": "glob" },
                   { "match": "dan*", "policy": "allow", "format": "exact" },
                ],
                "policy": "deny"
              }

        When checking access the object will iterate over all the rules
        and the first rule to match will have its ``policy`` value
        returned as the result. If no rules match, then the default
        ``policy`` value is returned.

        The rules can either be an exact string match, or they can use
        the simple UNIX glob pattern matching to allow wildcards to be
        used.

        If ``refresh`` is set to true the file will be monitored and
        automatically reloaded whenever its content changes.

        As with the ``authz-simple`` object, the format of the identity
        strings being matched depends on the network service, but is
        usually a TLS x509 distinguished name, or a SASL username.

        An example authorization object to validate a SASL username
        would look like:

        .. parsed-literal::

             # |qemu_system| \\
                 ... \\
                 -object authz-simple,id=auth0,filename=/etc/qemu/vnc-sasl.acl,refresh=yes \\
                 ...

    ``-object authz-pam,id=id,service=string``
        Create an authorization object that will control access to
        network services.

        The ``service`` parameter provides the name of a PAM service to
        use for authorization. It requires that a file
        ``/etc/pam.d/service`` exist to provide the configuration for
        the ``account`` subsystem.

        An example authorization object to validate a TLS x509
        distinguished name would look like:

        .. parsed-literal::

             # |qemu_system| \\
                 ... \\
                 -object authz-pam,id=auth0,service=qemu-vnc \\
                 ...

        There would then be a corresponding config file for PAM at
        ``/etc/pam.d/qemu-vnc`` that contains:

        ::

            account requisite  pam_listfile.so item=user sense=allow \
                       file=/etc/qemu/vnc.allow

        Finally the ``/etc/qemu/vnc.allow`` file would contain the list
        of x509 distingished names that are permitted access

        ::

            CN=laptop.example.com,O=Example Home,L=London,ST=London,C=GB

    ``-object iothread,id=id,poll-max-ns=poll-max-ns,poll-grow=poll-grow,poll-shrink=poll-shrink``
        Creates a dedicated event loop thread that devices can be
        assigned to. This is known as an IOThread. By default device
        emulation happens in vCPU threads or the main event loop thread.
        This can become a scalability bottleneck. IOThreads allow device
        emulation and I/O to run on other host CPUs.

        The ``id`` parameter is a unique ID that will be used to
        reference this IOThread from ``-device ...,iothread=id``.
        Multiple devices can be assigned to an IOThread. Note that not
        all devices support an ``iothread`` parameter.

        The ``query-iothreads`` QMP command lists IOThreads and reports
        their thread IDs so that the user can configure host CPU
        pinning/affinity.

        IOThreads use an adaptive polling algorithm to reduce event loop
        latency. Instead of entering a blocking system call to monitor
        file descriptors and then pay the cost of being woken up when an
        event occurs, the polling algorithm spins waiting for events for
        a short time. The algorithm's default parameters are suitable
        for many cases but can be adjusted based on knowledge of the
        workload and/or host device latency.

        The ``poll-max-ns`` parameter is the maximum number of
        nanoseconds to busy wait for events. Polling can be disabled by
        setting this value to 0.

        The ``poll-grow`` parameter is the multiplier used to increase
        the polling time when the algorithm detects it is missing events
        due to not polling long enough.

        The ``poll-shrink`` parameter is the divisor used to decrease
        the polling time when the algorithm detects it is spending too
        long polling without encountering events.

        The polling parameters can be modified at run-time using the
        ``qom-set`` command (where ``iothread1`` is the IOThread's
        ``id``):

        ::

            (qemu) qom-set /objects/iothread1 poll-max-ns 100000
ERST


HXCOMM This is the last statement. Insert new options before this line!<|MERGE_RESOLUTION|>--- conflicted
+++ resolved
@@ -4099,22 +4099,6 @@
 
 ERST
 
-<<<<<<< HEAD
-DEF("show-cursor", 0, QEMU_OPTION_show_cursor, \
-    "-show-cursor    show cursor\n", QEMU_ARCH_ALL)
-SRST
-``-show-cursor``
-    Show cursor.
-ERST
-
-DEF("tb-size", HAS_ARG, QEMU_OPTION_tb_size, \
-    "-tb-size n      set TB size\n", QEMU_ARCH_ALL)
-SRST
-``-tb-size n``
-    Set TCG translation block cache size. Deprecated, use
-    '\ ``-accel tcg,tb-size=n``\ ' instead.
-ERST
-
 DEF("bp", HAS_ARG, QEMU_OPTION_breakpoint, \
     "-bp <addr>      set breakpoint at <addr>\n", QEMU_ARCH_ALL)
 SRST
@@ -4180,8 +4164,6 @@
 #endif
 
 
-=======
->>>>>>> af3f3731
 DEF("incoming", HAS_ARG, QEMU_OPTION_incoming, \
     "-incoming tcp:[host]:port[,to=maxport][,ipv4][,ipv6]\n" \
     "-incoming rdma:host:port[,ipv4][,ipv6]\n" \
