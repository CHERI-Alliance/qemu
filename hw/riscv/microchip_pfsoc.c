/*
 * QEMU RISC-V Board Compatible with Microchip PolarFire SoC Icicle Kit
 *
 * Copyright (c) 2020 Wind River Systems, Inc.
 *
 * Author:
 *   Bin Meng <bin.meng@windriver.com>
 *
 * Provides a board compatible with the Microchip PolarFire SoC Icicle Kit
 *
 * 0) CLINT (Core Level Interruptor)
 * 1) PLIC (Platform Level Interrupt Controller)
 * 2) eNVM (Embedded Non-Volatile Memory)
 * 3) MMUARTs (Multi-Mode UART)
 * 4) Cadence eMMC/SDHC controller and an SD card connected to it
 * 5) SiFive Platform DMA (Direct Memory Access Controller)
 * 6) GEM (Gigabit Ethernet MAC Controller)
 * 7) DMC (DDR Memory Controller)
 * 8) IOSCB modules
 *
 * This board currently generates devicetree dynamically that indicates at least
 * two harts and up to five harts.
 *
 * This program is free software; you can redistribute it and/or modify it
 * under the terms and conditions of the GNU General Public License,
 * version 2 or later, as published by the Free Software Foundation.
 *
 * This program is distributed in the hope it will be useful, but WITHOUT
 * ANY WARRANTY; without even the implied warranty of MERCHANTABILITY or
 * FITNESS FOR A PARTICULAR PURPOSE.  See the GNU General Public License for
 * more details.
 *
 * You should have received a copy of the GNU General Public License along with
 * this program.  If not, see <http://www.gnu.org/licenses/>.
 */

#include "qemu/osdep.h"
#include "qemu/error-report.h"
#include "qemu/units.h"
#include "qemu/cutils.h"
#include "qapi/error.h"
#include "hw/boards.h"
#include "hw/loader.h"
#include "hw/sysbus.h"
#include "chardev/char.h"
#include "hw/cpu/cluster.h"
#include "target/riscv/cpu.h"
#include "hw/misc/unimp.h"
#include "hw/riscv/boot.h"
#include "hw/riscv/riscv_hart.h"
#include "hw/riscv/microchip_pfsoc.h"
#include "hw/intc/sifive_clint.h"
#include "hw/intc/sifive_plic.h"
#include "sysemu/device_tree.h"
#include "sysemu/sysemu.h"

/*
 * The BIOS image used by this machine is called Hart Software Services (HSS).
 * See https://github.com/polarfire-soc/hart-software-services
 */
#define BIOS_FILENAME   "hss.bin"
#define RESET_VECTOR    0x20220000

/* CLINT timebase frequency */
#define CLINT_TIMEBASE_FREQ 1000000

/* GEM version */
#define GEM_REVISION    0x0107010c

/*
 * The complete description of the whole PolarFire SoC memory map is scattered
 * in different documents. There are several places to look at for memory maps:
 *
 * 1 Chapter 11 "MSS Memory Map", in the doc "UG0880: PolarFire SoC FPGA
 *   Microprocessor Subsystem (MSS) User Guide", which can be downloaded from
 *   https://www.microsemi.com/document-portal/doc_download/
 *   1244570-ug0880-polarfire-soc-fpga-microprocessor-subsystem-mss-user-guide,
 *   describes the whole picture of the PolarFire SoC memory map.
 *
 * 2 A zip file for PolarFire soC memory map, which can be downloaded from
 *   https://www.microsemi.com/document-portal/doc_download/
 *   1244581-polarfire-soc-register-map, contains the following 2 major parts:
 *   - Register Map/PF_SoC_RegMap_V1_1/pfsoc_regmap.htm
 *     describes the complete integrated peripherals memory map
 *   - Register Map/PF_SoC_RegMap_V1_1/MPFS250T/mpfs250t_ioscb_memmap_dri.htm
 *     describes the complete IOSCB modules memory maps
 */
static const MemMapEntry microchip_pfsoc_memmap[] = {
    [MICROCHIP_PFSOC_RSVD0] =           {        0x0,      0x100 },
    [MICROCHIP_PFSOC_DEBUG] =           {      0x100,      0xf00 },
    [MICROCHIP_PFSOC_E51_DTIM] =        {  0x1000000,     0x2000 },
    [MICROCHIP_PFSOC_BUSERR_UNIT0] =    {  0x1700000,     0x1000 },
    [MICROCHIP_PFSOC_BUSERR_UNIT1] =    {  0x1701000,     0x1000 },
    [MICROCHIP_PFSOC_BUSERR_UNIT2] =    {  0x1702000,     0x1000 },
    [MICROCHIP_PFSOC_BUSERR_UNIT3] =    {  0x1703000,     0x1000 },
    [MICROCHIP_PFSOC_BUSERR_UNIT4] =    {  0x1704000,     0x1000 },
    [MICROCHIP_PFSOC_CLINT] =           {  0x2000000,    0x10000 },
    [MICROCHIP_PFSOC_L2CC] =            {  0x2010000,     0x1000 },
    [MICROCHIP_PFSOC_DMA] =             {  0x3000000,   0x100000 },
    [MICROCHIP_PFSOC_L2LIM] =           {  0x8000000,  0x2000000 },
    [MICROCHIP_PFSOC_PLIC] =            {  0xc000000,  0x4000000 },
    [MICROCHIP_PFSOC_MMUART0] =         { 0x20000000,     0x1000 },
    [MICROCHIP_PFSOC_SYSREG] =          { 0x20002000,     0x2000 },
    [MICROCHIP_PFSOC_MPUCFG] =          { 0x20005000,     0x1000 },
    [MICROCHIP_PFSOC_DDR_SGMII_PHY] =   { 0x20007000,     0x1000 },
    [MICROCHIP_PFSOC_EMMC_SD] =         { 0x20008000,     0x1000 },
    [MICROCHIP_PFSOC_DDR_CFG] =         { 0x20080000,    0x40000 },
    [MICROCHIP_PFSOC_MMUART1] =         { 0x20100000,     0x1000 },
    [MICROCHIP_PFSOC_MMUART2] =         { 0x20102000,     0x1000 },
    [MICROCHIP_PFSOC_MMUART3] =         { 0x20104000,     0x1000 },
    [MICROCHIP_PFSOC_MMUART4] =         { 0x20106000,     0x1000 },
    [MICROCHIP_PFSOC_SPI0] =            { 0x20108000,     0x1000 },
    [MICROCHIP_PFSOC_SPI1] =            { 0x20109000,     0x1000 },
    [MICROCHIP_PFSOC_I2C1] =            { 0x2010b000,     0x1000 },
    [MICROCHIP_PFSOC_GEM0] =            { 0x20110000,     0x2000 },
    [MICROCHIP_PFSOC_GEM1] =            { 0x20112000,     0x2000 },
    [MICROCHIP_PFSOC_GPIO0] =           { 0x20120000,     0x1000 },
    [MICROCHIP_PFSOC_GPIO1] =           { 0x20121000,     0x1000 },
    [MICROCHIP_PFSOC_GPIO2] =           { 0x20122000,     0x1000 },
    [MICROCHIP_PFSOC_ENVM_CFG] =        { 0x20200000,     0x1000 },
    [MICROCHIP_PFSOC_ENVM_DATA] =       { 0x20220000,    0x20000 },
    [MICROCHIP_PFSOC_QSPI_XIP] =        { 0x21000000,  0x1000000 },
    [MICROCHIP_PFSOC_IOSCB] =           { 0x30000000, 0x10000000 },
    [MICROCHIP_PFSOC_EMMC_SD_MUX] =     { 0x4f000000,        0x4 },
    [MICROCHIP_PFSOC_DRAM_LO] =         { 0x80000000, 0x40000000 },
    [MICROCHIP_PFSOC_DRAM_LO_ALIAS] =   { 0xc0000000, 0x40000000 },
    [MICROCHIP_PFSOC_DRAM_HI] =       { 0x1000000000,        0x0 },
    [MICROCHIP_PFSOC_DRAM_HI_ALIAS] = { 0x1400000000,        0x0 },
};

static void microchip_pfsoc_soc_instance_init(Object *obj)
{
    MachineState *ms = MACHINE(qdev_get_machine());
    MicrochipPFSoCState *s = MICROCHIP_PFSOC(obj);

    object_initialize_child(obj, "e-cluster", &s->e_cluster, TYPE_CPU_CLUSTER);
    qdev_prop_set_uint32(DEVICE(&s->e_cluster), "cluster-id", 0);

    object_initialize_child(OBJECT(&s->e_cluster), "e-cpus", &s->e_cpus,
                            TYPE_RISCV_HART_ARRAY);
    qdev_prop_set_uint32(DEVICE(&s->e_cpus), "num-harts", 1);
    qdev_prop_set_uint32(DEVICE(&s->e_cpus), "hartid-base", 0);
    qdev_prop_set_string(DEVICE(&s->e_cpus), "cpu-type",
                         TYPE_RISCV_CPU_SIFIVE_E51);
    qdev_prop_set_uint64(DEVICE(&s->e_cpus), "resetvec", RESET_VECTOR);

    object_initialize_child(obj, "u-cluster", &s->u_cluster, TYPE_CPU_CLUSTER);
    qdev_prop_set_uint32(DEVICE(&s->u_cluster), "cluster-id", 1);

    object_initialize_child(OBJECT(&s->u_cluster), "u-cpus", &s->u_cpus,
                            TYPE_RISCV_HART_ARRAY);
    qdev_prop_set_uint32(DEVICE(&s->u_cpus), "num-harts", ms->smp.cpus - 1);
    qdev_prop_set_uint32(DEVICE(&s->u_cpus), "hartid-base", 1);
    qdev_prop_set_string(DEVICE(&s->u_cpus), "cpu-type",
                         TYPE_RISCV_CPU_SIFIVE_U54);
    qdev_prop_set_uint64(DEVICE(&s->u_cpus), "resetvec", RESET_VECTOR);

    object_initialize_child(obj, "dma-controller", &s->dma,
                            TYPE_SIFIVE_PDMA);

    object_initialize_child(obj, "sysreg", &s->sysreg,
                            TYPE_MCHP_PFSOC_SYSREG);

    object_initialize_child(obj, "ddr-sgmii-phy", &s->ddr_sgmii_phy,
                            TYPE_MCHP_PFSOC_DDR_SGMII_PHY);
    object_initialize_child(obj, "ddr-cfg", &s->ddr_cfg,
                            TYPE_MCHP_PFSOC_DDR_CFG);

    object_initialize_child(obj, "gem0", &s->gem0, TYPE_CADENCE_GEM);
    object_initialize_child(obj, "gem1", &s->gem1, TYPE_CADENCE_GEM);

    object_initialize_child(obj, "sd-controller", &s->sdhci,
                            TYPE_CADENCE_SDHCI);

    object_initialize_child(obj, "ioscb", &s->ioscb, TYPE_MCHP_PFSOC_IOSCB);
}

static void microchip_pfsoc_soc_realize(DeviceState *dev, Error **errp)
{
    MachineState *ms = MACHINE(qdev_get_machine());
    MicrochipPFSoCState *s = MICROCHIP_PFSOC(dev);
    const MemMapEntry *memmap = microchip_pfsoc_memmap;
    MemoryRegion *system_memory = get_system_memory();
    MemoryRegion *rsvd0_mem = g_new(MemoryRegion, 1);
    MemoryRegion *e51_dtim_mem = g_new(MemoryRegion, 1);
    MemoryRegion *l2lim_mem = g_new(MemoryRegion, 1);
    MemoryRegion *envm_data = g_new(MemoryRegion, 1);
    MemoryRegion *qspi_xip_mem = g_new(MemoryRegion, 1);
    char *plic_hart_config;
    size_t plic_hart_config_len;
    NICInfo *nd;
    int i;

    sysbus_realize(SYS_BUS_DEVICE(&s->e_cpus), &error_abort);
    sysbus_realize(SYS_BUS_DEVICE(&s->u_cpus), &error_abort);
    /*
     * The cluster must be realized after the RISC-V hart array container,
     * as the container's CPU object is only created on realize, and the
     * CPU must exist and have been parented into the cluster before the
     * cluster is realized.
     */
    qdev_realize(DEVICE(&s->e_cluster), NULL, &error_abort);
    qdev_realize(DEVICE(&s->u_cluster), NULL, &error_abort);

    /* Reserved Memory at address 0 */
    memory_region_init_ram(rsvd0_mem, NULL, "microchip.pfsoc.rsvd0_mem",
                           memmap[MICROCHIP_PFSOC_RSVD0].size, &error_fatal);
    memory_region_add_subregion(system_memory,
                                memmap[MICROCHIP_PFSOC_RSVD0].base,
                                rsvd0_mem);

    /* E51 DTIM */
    memory_region_init_ram(e51_dtim_mem, NULL, "microchip.pfsoc.e51_dtim_mem",
                           memmap[MICROCHIP_PFSOC_E51_DTIM].size, &error_fatal);
    memory_region_add_subregion(system_memory,
                                memmap[MICROCHIP_PFSOC_E51_DTIM].base,
                                e51_dtim_mem);

    /* Bus Error Units */
    create_unimplemented_device("microchip.pfsoc.buserr_unit0_mem",
        memmap[MICROCHIP_PFSOC_BUSERR_UNIT0].base,
        memmap[MICROCHIP_PFSOC_BUSERR_UNIT0].size);
    create_unimplemented_device("microchip.pfsoc.buserr_unit1_mem",
        memmap[MICROCHIP_PFSOC_BUSERR_UNIT1].base,
        memmap[MICROCHIP_PFSOC_BUSERR_UNIT1].size);
    create_unimplemented_device("microchip.pfsoc.buserr_unit2_mem",
        memmap[MICROCHIP_PFSOC_BUSERR_UNIT2].base,
        memmap[MICROCHIP_PFSOC_BUSERR_UNIT2].size);
    create_unimplemented_device("microchip.pfsoc.buserr_unit3_mem",
        memmap[MICROCHIP_PFSOC_BUSERR_UNIT3].base,
        memmap[MICROCHIP_PFSOC_BUSERR_UNIT3].size);
    create_unimplemented_device("microchip.pfsoc.buserr_unit4_mem",
        memmap[MICROCHIP_PFSOC_BUSERR_UNIT4].base,
        memmap[MICROCHIP_PFSOC_BUSERR_UNIT4].size);

    /* CLINT */
    sifive_clint_create(memmap[MICROCHIP_PFSOC_CLINT].base,
        memmap[MICROCHIP_PFSOC_CLINT].size, 0, ms->smp.cpus,
        SIFIVE_SIP_BASE, SIFIVE_TIMECMP_BASE, SIFIVE_TIME_BASE,
        CLINT_TIMEBASE_FREQ, false);

    /* L2 cache controller */
    create_unimplemented_device("microchip.pfsoc.l2cc",
        memmap[MICROCHIP_PFSOC_L2CC].base, memmap[MICROCHIP_PFSOC_L2CC].size);

    /*
     * Add L2-LIM at reset size.
     * This should be reduced in size as the L2 Cache Controller WayEnable
     * register is incremented. Unfortunately I don't see a nice (or any) way
     * to handle reducing or blocking out the L2 LIM while still allowing it
     * be re returned to all enabled after a reset. For the time being, just
     * leave it enabled all the time. This won't break anything, but will be
     * too generous to misbehaving guests.
     */
    memory_region_init_ram(l2lim_mem, NULL, "microchip.pfsoc.l2lim",
                           memmap[MICROCHIP_PFSOC_L2LIM].size, &error_fatal);
    memory_region_add_subregion(system_memory,
                                memmap[MICROCHIP_PFSOC_L2LIM].base,
                                l2lim_mem);

    /* create PLIC hart topology configuration string */
    plic_hart_config_len = (strlen(MICROCHIP_PFSOC_PLIC_HART_CONFIG) + 1) *
                           ms->smp.cpus;
    plic_hart_config = g_malloc0(plic_hart_config_len);
    for (i = 0; i < ms->smp.cpus; i++) {
        if (i != 0) {
            strncat(plic_hart_config, "," MICROCHIP_PFSOC_PLIC_HART_CONFIG,
                    plic_hart_config_len);
        } else {
            strncat(plic_hart_config, "M", plic_hart_config_len);
        }
        plic_hart_config_len -= (strlen(MICROCHIP_PFSOC_PLIC_HART_CONFIG) + 1);
    }

    /* PLIC */
    s->plic = sifive_plic_create(memmap[MICROCHIP_PFSOC_PLIC].base,
        plic_hart_config, 0,
        MICROCHIP_PFSOC_PLIC_NUM_SOURCES,
        MICROCHIP_PFSOC_PLIC_NUM_PRIORITIES,
        MICROCHIP_PFSOC_PLIC_PRIORITY_BASE,
        MICROCHIP_PFSOC_PLIC_PENDING_BASE,
        MICROCHIP_PFSOC_PLIC_ENABLE_BASE,
        MICROCHIP_PFSOC_PLIC_ENABLE_STRIDE,
        MICROCHIP_PFSOC_PLIC_CONTEXT_BASE,
        MICROCHIP_PFSOC_PLIC_CONTEXT_STRIDE,
        memmap[MICROCHIP_PFSOC_PLIC].size);
    g_free(plic_hart_config);

    /* DMA */
    sysbus_realize(SYS_BUS_DEVICE(&s->dma), errp);
    sysbus_mmio_map(SYS_BUS_DEVICE(&s->dma), 0,
                    memmap[MICROCHIP_PFSOC_DMA].base);
    for (i = 0; i < SIFIVE_PDMA_IRQS; i++) {
        sysbus_connect_irq(SYS_BUS_DEVICE(&s->dma), i,
                           qdev_get_gpio_in(DEVICE(s->plic),
                                            MICROCHIP_PFSOC_DMA_IRQ0 + i));
    }

    /* SYSREG */
    sysbus_realize(SYS_BUS_DEVICE(&s->sysreg), errp);
    sysbus_mmio_map(SYS_BUS_DEVICE(&s->sysreg), 0,
                    memmap[MICROCHIP_PFSOC_SYSREG].base);

    /* MPUCFG */
    create_unimplemented_device("microchip.pfsoc.mpucfg",
        memmap[MICROCHIP_PFSOC_MPUCFG].base,
        memmap[MICROCHIP_PFSOC_MPUCFG].size);

    /* DDR SGMII PHY */
    sysbus_realize(SYS_BUS_DEVICE(&s->ddr_sgmii_phy), errp);
    sysbus_mmio_map(SYS_BUS_DEVICE(&s->ddr_sgmii_phy), 0,
                    memmap[MICROCHIP_PFSOC_DDR_SGMII_PHY].base);

    /* DDR CFG */
    sysbus_realize(SYS_BUS_DEVICE(&s->ddr_cfg), errp);
    sysbus_mmio_map(SYS_BUS_DEVICE(&s->ddr_cfg), 0,
                    memmap[MICROCHIP_PFSOC_DDR_CFG].base);

    /* SDHCI */
    sysbus_realize(SYS_BUS_DEVICE(&s->sdhci), errp);
    sysbus_mmio_map(SYS_BUS_DEVICE(&s->sdhci), 0,
                    memmap[MICROCHIP_PFSOC_EMMC_SD].base);
    sysbus_connect_irq(SYS_BUS_DEVICE(&s->sdhci), 0,
        qdev_get_gpio_in(DEVICE(s->plic), MICROCHIP_PFSOC_EMMC_SD_IRQ));

    /* MMUARTs */
    s->serial0 = mchp_pfsoc_mmuart_create(system_memory,
        memmap[MICROCHIP_PFSOC_MMUART0].base,
        qdev_get_gpio_in(DEVICE(s->plic), MICROCHIP_PFSOC_MMUART0_IRQ),
        serial_hd(0));
    s->serial1 = mchp_pfsoc_mmuart_create(system_memory,
        memmap[MICROCHIP_PFSOC_MMUART1].base,
        qdev_get_gpio_in(DEVICE(s->plic), MICROCHIP_PFSOC_MMUART1_IRQ),
        serial_hd(1));
    s->serial2 = mchp_pfsoc_mmuart_create(system_memory,
        memmap[MICROCHIP_PFSOC_MMUART2].base,
        qdev_get_gpio_in(DEVICE(s->plic), MICROCHIP_PFSOC_MMUART2_IRQ),
        serial_hd(2));
    s->serial3 = mchp_pfsoc_mmuart_create(system_memory,
        memmap[MICROCHIP_PFSOC_MMUART3].base,
        qdev_get_gpio_in(DEVICE(s->plic), MICROCHIP_PFSOC_MMUART3_IRQ),
        serial_hd(3));
    s->serial4 = mchp_pfsoc_mmuart_create(system_memory,
        memmap[MICROCHIP_PFSOC_MMUART4].base,
        qdev_get_gpio_in(DEVICE(s->plic), MICROCHIP_PFSOC_MMUART4_IRQ),
        serial_hd(4));

    /* SPI */
    create_unimplemented_device("microchip.pfsoc.spi0",
        memmap[MICROCHIP_PFSOC_SPI0].base,
        memmap[MICROCHIP_PFSOC_SPI0].size);
    create_unimplemented_device("microchip.pfsoc.spi1",
        memmap[MICROCHIP_PFSOC_SPI1].base,
        memmap[MICROCHIP_PFSOC_SPI1].size);

    /* I2C1 */
    create_unimplemented_device("microchip.pfsoc.i2c1",
        memmap[MICROCHIP_PFSOC_I2C1].base,
        memmap[MICROCHIP_PFSOC_I2C1].size);

    /* GEMs */

    nd = &nd_table[0];
    if (nd->used) {
        qemu_check_nic_model(nd, TYPE_CADENCE_GEM);
        qdev_set_nic_properties(DEVICE(&s->gem0), nd);
    }
    nd = &nd_table[1];
    if (nd->used) {
        qemu_check_nic_model(nd, TYPE_CADENCE_GEM);
        qdev_set_nic_properties(DEVICE(&s->gem1), nd);
    }

    object_property_set_int(OBJECT(&s->gem0), "revision", GEM_REVISION, errp);
    object_property_set_int(OBJECT(&s->gem0), "phy-addr", 8, errp);
    sysbus_realize(SYS_BUS_DEVICE(&s->gem0), errp);
    sysbus_mmio_map(SYS_BUS_DEVICE(&s->gem0), 0,
                    memmap[MICROCHIP_PFSOC_GEM0].base);
    sysbus_connect_irq(SYS_BUS_DEVICE(&s->gem0), 0,
        qdev_get_gpio_in(DEVICE(s->plic), MICROCHIP_PFSOC_GEM0_IRQ));

    object_property_set_int(OBJECT(&s->gem1), "revision", GEM_REVISION, errp);
    object_property_set_int(OBJECT(&s->gem1), "phy-addr", 9, errp);
    sysbus_realize(SYS_BUS_DEVICE(&s->gem1), errp);
    sysbus_mmio_map(SYS_BUS_DEVICE(&s->gem1), 0,
                    memmap[MICROCHIP_PFSOC_GEM1].base);
    sysbus_connect_irq(SYS_BUS_DEVICE(&s->gem1), 0,
        qdev_get_gpio_in(DEVICE(s->plic), MICROCHIP_PFSOC_GEM1_IRQ));

    /* GPIOs */
    create_unimplemented_device("microchip.pfsoc.gpio0",
        memmap[MICROCHIP_PFSOC_GPIO0].base,
        memmap[MICROCHIP_PFSOC_GPIO0].size);
    create_unimplemented_device("microchip.pfsoc.gpio1",
        memmap[MICROCHIP_PFSOC_GPIO1].base,
        memmap[MICROCHIP_PFSOC_GPIO1].size);
    create_unimplemented_device("microchip.pfsoc.gpio2",
        memmap[MICROCHIP_PFSOC_GPIO2].base,
        memmap[MICROCHIP_PFSOC_GPIO2].size);

    /* eNVM */
    memory_region_init_rom(envm_data, OBJECT(dev), "microchip.pfsoc.envm.data",
                           memmap[MICROCHIP_PFSOC_ENVM_DATA].size,
                           &error_fatal);
    memory_region_add_subregion(system_memory,
                                memmap[MICROCHIP_PFSOC_ENVM_DATA].base,
                                envm_data);

    /* IOSCB */
    sysbus_realize(SYS_BUS_DEVICE(&s->ioscb), errp);
    sysbus_mmio_map(SYS_BUS_DEVICE(&s->ioscb), 0,
                    memmap[MICROCHIP_PFSOC_IOSCB].base);

    /* eMMC/SD mux */
    create_unimplemented_device("microchip.pfsoc.emmc_sd_mux",
        memmap[MICROCHIP_PFSOC_EMMC_SD_MUX].base,
        memmap[MICROCHIP_PFSOC_EMMC_SD_MUX].size);

    /* QSPI Flash */
    memory_region_init_rom(qspi_xip_mem, OBJECT(dev),
                           "microchip.pfsoc.qspi_xip",
                           memmap[MICROCHIP_PFSOC_QSPI_XIP].size,
                           &error_fatal);
    memory_region_add_subregion(system_memory,
                                memmap[MICROCHIP_PFSOC_QSPI_XIP].base,
                                qspi_xip_mem);
}

static void microchip_pfsoc_soc_class_init(ObjectClass *oc, void *data)
{
    DeviceClass *dc = DEVICE_CLASS(oc);

    dc->realize = microchip_pfsoc_soc_realize;
    /* Reason: Uses serial_hds in realize function, thus can't be used twice */
    dc->user_creatable = false;
}

static const TypeInfo microchip_pfsoc_soc_type_info = {
    .name = TYPE_MICROCHIP_PFSOC,
    .parent = TYPE_DEVICE,
    .instance_size = sizeof(MicrochipPFSoCState),
    .instance_init = microchip_pfsoc_soc_instance_init,
    .class_init = microchip_pfsoc_soc_class_init,
};

static void microchip_pfsoc_soc_register_types(void)
{
    type_register_static(&microchip_pfsoc_soc_type_info);
}

type_init(microchip_pfsoc_soc_register_types)

static void microchip_icicle_kit_machine_init(MachineState *machine)
{
    MachineClass *mc = MACHINE_GET_CLASS(machine);
    const MemMapEntry *memmap = microchip_pfsoc_memmap;
    MicrochipIcicleKitState *s = MICROCHIP_ICICLE_KIT_MACHINE(machine);
    MemoryRegion *system_memory = get_system_memory();
    MemoryRegion *mem_low = g_new(MemoryRegion, 1);
    MemoryRegion *mem_low_alias = g_new(MemoryRegion, 1);
    MemoryRegion *mem_high = g_new(MemoryRegion, 1);
    MemoryRegion *mem_high_alias = g_new(MemoryRegion, 1);
    uint64_t mem_high_size;
    hwaddr firmware_load_addr;
    const char *firmware_name;
    bool kernel_as_payload = false;
    target_ulong firmware_end_addr, kernel_start_addr;
    uint64_t kernel_entry;
    uint32_t fdt_load_addr;
    DriveInfo *dinfo = drive_get_next(IF_SD);

    /* Sanity check on RAM size */
    if (machine->ram_size < mc->default_ram_size) {
        char *sz = size_to_str(mc->default_ram_size);
        error_report("Invalid RAM size, should be bigger than %s", sz);
        g_free(sz);
        exit(EXIT_FAILURE);
    }

    /* Initialize SoC */
    object_initialize_child(OBJECT(machine), "soc", &s->soc,
                            TYPE_MICROCHIP_PFSOC);
    qdev_realize(DEVICE(&s->soc), NULL, &error_abort);

    /* Register RAM */
    memory_region_init_ram(mem_low, NULL, "microchip.icicle.kit.ram_low",
                           memmap[MICROCHIP_PFSOC_DRAM_LO].size,
                           &error_fatal);
    memory_region_init_alias(mem_low_alias, NULL,
                             "microchip.icicle.kit.ram_low.alias",
                             mem_low, 0,
                             memmap[MICROCHIP_PFSOC_DRAM_LO_ALIAS].size);
    memory_region_add_subregion(system_memory,
                                memmap[MICROCHIP_PFSOC_DRAM_LO].base,
                                mem_low);
    memory_region_add_subregion(system_memory,
                                memmap[MICROCHIP_PFSOC_DRAM_LO_ALIAS].base,
                                mem_low_alias);

    mem_high_size = machine->ram_size - 1 * GiB;

    memory_region_init_ram(mem_high, NULL, "microchip.icicle.kit.ram_high",
                           mem_high_size, &error_fatal);
    memory_region_init_alias(mem_high_alias, NULL,
                             "microchip.icicle.kit.ram_high.alias",
                             mem_high, 0, mem_high_size);
    memory_region_add_subregion(system_memory,
                                memmap[MICROCHIP_PFSOC_DRAM_HI].base,
                                mem_high);
    memory_region_add_subregion(system_memory,
                                memmap[MICROCHIP_PFSOC_DRAM_HI_ALIAS].base,
                                mem_high_alias);

<<<<<<< HEAD
    /* Load the firmware */
    (void)riscv_find_and_load_firmware(machine, BIOS_FILENAME, RESET_VECTOR, NULL);

=======
>>>>>>> a4716fd8
    /* Attach an SD card */
    if (dinfo) {
        CadenceSDHCIState *sdhci = &(s->soc.sdhci);
        DeviceState *card = qdev_new(TYPE_SD_CARD);

        qdev_prop_set_drive_err(card, "drive", blk_by_legacy_dinfo(dinfo),
                                &error_fatal);
        qdev_realize_and_unref(card, sdhci->bus, &error_fatal);
    }

    /*
     * We follow the following table to select which payload we execute.
     *
     *  -bios |    -kernel | payload
     * -------+------------+--------
     *      N |          N | HSS
     *      Y | don't care | HSS
     *      N |          Y | kernel
     *
     * This ensures backwards compatibility with how we used to expose -bios
     * to users but allows them to run through direct kernel booting as well.
     *
     * When -kernel is used for direct boot, -dtb must be present to provide
     * a valid device tree for the board, as we don't generate device tree.
     */

    if (machine->kernel_filename && machine->dtb) {
        int fdt_size;
        machine->fdt = load_device_tree(machine->dtb, &fdt_size);
        if (!machine->fdt) {
            error_report("load_device_tree() failed");
            exit(1);
        }

        firmware_name = RISCV64_BIOS_BIN;
        firmware_load_addr = memmap[MICROCHIP_PFSOC_DRAM_LO].base;
        kernel_as_payload = true;
    }

    if (!kernel_as_payload) {
        firmware_name = BIOS_FILENAME;
        firmware_load_addr = RESET_VECTOR;
    }

    /* Load the firmware */
    firmware_end_addr = riscv_find_and_load_firmware(machine, firmware_name,
                                                     firmware_load_addr, NULL);

    if (kernel_as_payload) {
        kernel_start_addr = riscv_calc_kernel_start_addr(&s->soc.u_cpus,
                                                         firmware_end_addr);

        kernel_entry = riscv_load_kernel(machine->kernel_filename,
                                         kernel_start_addr, NULL);

        if (machine->initrd_filename) {
            hwaddr start;
            hwaddr end = riscv_load_initrd(machine->initrd_filename,
                                           machine->ram_size, kernel_entry,
                                           &start);
            qemu_fdt_setprop_cell(machine->fdt, "/chosen",
                                  "linux,initrd-start", start);
            qemu_fdt_setprop_cell(machine->fdt, "/chosen",
                                  "linux,initrd-end", end);
        }

        if (machine->kernel_cmdline) {
            qemu_fdt_setprop_string(machine->fdt, "/chosen",
                                    "bootargs", machine->kernel_cmdline);
        }

        /* Compute the fdt load address in dram */
        fdt_load_addr = riscv_load_fdt(memmap[MICROCHIP_PFSOC_DRAM_LO].base,
                                       machine->ram_size, machine->fdt);
        /* Load the reset vector */
        riscv_setup_rom_reset_vec(machine, &s->soc.u_cpus, firmware_load_addr,
                                  memmap[MICROCHIP_PFSOC_ENVM_DATA].base,
                                  memmap[MICROCHIP_PFSOC_ENVM_DATA].size,
                                  kernel_entry, fdt_load_addr, machine->fdt);
    }
}

static void microchip_icicle_kit_machine_class_init(ObjectClass *oc, void *data)
{
    MachineClass *mc = MACHINE_CLASS(oc);

    mc->desc = "Microchip PolarFire SoC Icicle Kit";
    mc->init = microchip_icicle_kit_machine_init;
    mc->max_cpus = MICROCHIP_PFSOC_MANAGEMENT_CPU_COUNT +
                   MICROCHIP_PFSOC_COMPUTE_CPU_COUNT;
    mc->min_cpus = MICROCHIP_PFSOC_MANAGEMENT_CPU_COUNT + 1;
    mc->default_cpus = mc->min_cpus;

    /*
     * Map 513 MiB high memory, the mimimum required high memory size, because
     * HSS will do memory test against the high memory address range regardless
     * of physical memory installed.
     *
     * See memory_tests() in mss_ddr.c in the HSS source code.
     */
    mc->default_ram_size = 1537 * MiB;
}

static const TypeInfo microchip_icicle_kit_machine_typeinfo = {
    .name       = MACHINE_TYPE_NAME("microchip-icicle-kit"),
    .parent     = TYPE_MACHINE,
    .class_init = microchip_icicle_kit_machine_class_init,
    .instance_size = sizeof(MicrochipIcicleKitState),
};

static void microchip_icicle_kit_machine_init_register_types(void)
{
    type_register_static(&microchip_icicle_kit_machine_typeinfo);
}

type_init(microchip_icicle_kit_machine_init_register_types)<|MERGE_RESOLUTION|>--- conflicted
+++ resolved
@@ -511,12 +511,6 @@
                                 memmap[MICROCHIP_PFSOC_DRAM_HI_ALIAS].base,
                                 mem_high_alias);
 
-<<<<<<< HEAD
-    /* Load the firmware */
-    (void)riscv_find_and_load_firmware(machine, BIOS_FILENAME, RESET_VECTOR, NULL);
-
-=======
->>>>>>> a4716fd8
     /* Attach an SD card */
     if (dinfo) {
         CadenceSDHCIState *sdhci = &(s->soc.sdhci);
