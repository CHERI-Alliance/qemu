--- conflicted
+++ resolved
@@ -23,7 +23,7 @@
 #include "cpu.h"
 #include "qemu/main-loop.h"
 #include "exec/exec-all.h"
-<<<<<<< HEAD
+#include "sysemu/cpu-timers.h"
 #include "exec/log_instr.h"
 #ifdef TARGET_CHERI
 #include "cheri-helper-utils.h"
@@ -58,9 +58,6 @@
     }
 }
 #endif
-=======
-#include "sysemu/cpu-timers.h"
->>>>>>> 99c4a9e6
 
 /* CSR function table public API */
 void riscv_get_csr_ops(int csrno, riscv_csr_operations *ops)
