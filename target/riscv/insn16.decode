#
# RISC-V translation routines for the RVXI Base Integer Instruction Set.
#
# Copyright (c) 2018 Peer Adelt, peer.adelt@hni.uni-paderborn.de
#                    Bastian Koppelmann, kbastian@mail.uni-paderborn.de
#
# This program is free software; you can redistribute it and/or modify it
# under the terms and conditions of the GNU General Public License,
# version 2 or later, as published by the Free Software Foundation.
#
# This program is distributed in the hope it will be useful, but WITHOUT
# ANY WARRANTY; without even the implied warranty of MERCHANTABILITY or
# FITNESS FOR A PARTICULAR PURPOSE.  See the GNU General Public License for
# more details.
#
# You should have received a copy of the GNU General Public License along with
# this program.  If not, see <http://www.gnu.org/licenses/>.

# Fields:
%rd        7:5
%rs1_3     7:3                !function=ex_rvc_register
%rs2_3     2:3                !function=ex_rvc_register
%rs2_5     2:5

# Immediates:
%imm_ci        12:s1 2:5
%nzuimm_ciw    7:4 11:2 5:1 6:1   !function=ex_shift_2
%uimm_cl_d     5:2 10:3           !function=ex_shift_3
%uimm_cl_w     5:1 10:3 6:1       !function=ex_shift_2
%imm_cb        12:s1 5:2 2:1 10:2 3:2 !function=ex_shift_1
%imm_cj        12:s1 8:1 9:2 6:1 7:1 2:1 11:1 3:3 !function=ex_shift_1

%shimm_6bit   12:1 2:5               !function=ex_rvc_shifti
%uimm_6bit_ld 2:3 12:1 5:2           !function=ex_shift_3
%uimm_6bit_lw 2:2 12:1 4:3           !function=ex_shift_2
%uimm_6bit_sd 7:3 10:3               !function=ex_shift_3
%uimm_6bit_sw 7:2 9:4                !function=ex_shift_2

%imm_addi16sp  12:s1 3:2 5:1 2:1 6:1 !function=ex_shift_4
%imm_lui       12:s1 2:5             !function=ex_shift_12


# Argument sets imported from insn32.decode:
&empty                  !extern
&r         rd rs1 rs2   !extern
&i         imm rs1 rd   !extern
&s         imm rs1 rs2  !extern
&j         imm rd       !extern
&b         imm rs2 rs1  !extern
&u         imm rd       !extern
&shift     shamt rs1 rd !extern


# Formats 16:
@cr        ....  ..... .....  .. &r      rs2=%rs2_5       rs1=%rd     %rd
@ci        ... . ..... .....  .. &i      imm=%imm_ci      rs1=%rd     %rd
@cl_d      ... ... ... .. ... .. &i      imm=%uimm_cl_d   rs1=%rs1_3  rd=%rs2_3
@cl_w      ... ... ... .. ... .. &i      imm=%uimm_cl_w   rs1=%rs1_3  rd=%rs2_3
@cs_2      ... ... ... .. ... .. &r      rs2=%rs2_3       rs1=%rs1_3  rd=%rs1_3
@cs_d      ... ... ... .. ... .. &s      imm=%uimm_cl_d   rs1=%rs1_3  rs2=%rs2_3
@cs_w      ... ... ... .. ... .. &s      imm=%uimm_cl_w   rs1=%rs1_3  rs2=%rs2_3
@cj        ...    ........... .. &j      imm=%imm_cj
@cb_z      ... ... ... .. ... .. &b      imm=%imm_cb      rs1=%rs1_3  rs2=0

@c_ldsp    ... . .....  ..... .. &i      imm=%uimm_6bit_ld rs1=2 %rd
@c_lwsp    ... . .....  ..... .. &i      imm=%uimm_6bit_lw rs1=2 %rd
@c_sdsp    ... . .....  ..... .. &s      imm=%uimm_6bit_sd rs1=2 rs2=%rs2_5
@c_swsp    ... . .....  ..... .. &s      imm=%uimm_6bit_sw rs1=2 rs2=%rs2_5
@c_li      ... . .....  ..... .. &i      imm=%imm_ci rs1=0 %rd
@c_hinti   ... . .....  ..... .. &i      imm=0 rs1=0 %rd
@c_lui     ... . .....  ..... .. &u      imm=%imm_lui %rd
@c_jalr    ... . .....  ..... .. &i      imm=0 rs1=%rd
@c_mv      ... . ..... .....  .. &i      imm=0 rs1=%rs2_5 %rd

@c_addi4spn     ... .  ..... ..... .. &i imm=%nzuimm_ciw rs1=2 rd=%rs2_3
@c_addi16sp     ... .  ..... ..... .. &i imm=%imm_addi16sp rs1=2 rd=2

@c_shift        ... . .. ... ..... .. \
                &shift rd=%rs1_3 rs1=%rs1_3 shamt=%shimm_6bit
@c_hintshift    ... . .....  ..... .. &i imm=0 rd=%rs1_3 rs1=%rs1_3
@c_shift2       ... . .. ... ..... .. \
                &shift rd=%rd rs1=%rd shamt=%shimm_6bit
@c_hintshift2   ... . .....  ..... .. &i imm=0 rd=%rd rs1=%rd

@c_andi         ... . .. ... ..... .. &i imm=%imm_ci rs1=%rs1_3 rd=%rs1_3

# *** RV32/64C Standard Extension (Quadrant 0) ***
{
  # Opcode of all zeros is illegal; rd != 0, nzuimm == 0 is reserved.
  illegal         000  000 000 00 --- 00
  addi            000  ... ... .. ... 00 @c_addi4spn ?!pred_capmode
  cincoffsetimm   000  ... ... .. ... 00 @c_addi4spn ?pred_capmode
}
lw                010  ... ... .. ... 00 @cl_w
sw                110  ... ... .. ... 00 @cs_w

# *** RV32C and RV64C specific Standard Extension (Quadrant 0) ***
{
  ld              011  ... ... .. ... 00 @cl_d
  flw             011  ... ... .. ... 00 @cl_w
}
{
  sd              111  ... ... .. ... 00 @cs_d
  fsw             111  ... ... .. ... 00 @cs_w
}

# *** RV32/64C Standard Extension (Quadrant 1) ***
{
  c_hint          000 0  .....  00000 01 @c_hinti
  addi            000 .  .....  ..... 01 @ci
}
addi              010 .  .....  ..... 01 @c_li
{
  illegal         011 0  -----  00000 01 # c.addi16sp and c.lui, RES nzimm=0
  addi            011 .  00010  ..... 01 @c_addi16sp ?!pred_capmode
  cincoffsetimm   011 .  00010  ..... 01 @c_addi16sp ?pred_capmode
  lui             011 .  .....  ..... 01 @c_lui
}
{
  c_hint          100 0 00 ...  00000 01 @c_hintshift  # c.srli64 is a HINT for rv32/64
  srli            100 . 00 ...  ..... 01 @c_shift
}
{
  c_hint          100 0 01 ...  00000 01 @c_hintshift  # c.srai64 is a HINT for rv32/64
  srai            100 . 01 ...  ..... 01 @c_shift
}
andi              100 . 10 ...  ..... 01 @c_andi
sub               100 0 11 ... 00 ... 01 @cs_2
xor               100 0 11 ... 01 ... 01 @cs_2
or                100 0 11 ... 10 ... 01 @cs_2
and               100 0 11 ... 11 ... 01 @cs_2
jal               101     ........... 01 @cj    rd=0  # C.J
beq               110  ... ...  ..... 01 @cb_z
bne               111  ... ...  ..... 01 @cb_z

# *** RV64C and RV32C specific Standard Extension (Quadrant 1) ***
{
  c64_illegal     001 -  00000  ----- 01 # c.addiw, RES rd=0
  addiw           001 .  .....  ..... 01 @ci
  jal             001     ........... 01 @cj    rd=1  # C.JAL
}
subw              100 1 11 ... 00 ... 01 @cs_2
addw              100 1 11 ... 01 ... 01 @cs_2

# *** RV32/64C Standard Extension (Quadrant 2) ***
{
  c_hint          000 0  .....  00000 10 @c_hintshift2  # c.slli64 is a HINT for rv32/64
  slli            000 .  .....  ..... 10 @c_shift2
}
{
  illegal         010 -  00000  ----- 10 # c.lwsp, RES rd=0
  lw              010 .  .....  ..... 10 @c_lwsp
}
{
  illegal         100 0  00000  00000 10 # c.jr, RES rs1=0
  jalr            100 0  .....  00000 10 @c_jalr rd=0  # C.JR
  addi            100 0  .....  ..... 10 @c_mv
}
{
  ebreak          100 1  00000  00000 10
  jalr            100 1  .....  00000 10 @c_jalr rd=1  # C.JALR
  add             100 1  .....  ..... 10 @cr
}
<<<<<<< HEAD
sw                110 .  .....  ..... 10 @c_swsp
=======
fsd               101   ......  ..... 10 @c_sdsp
sw                110 .  .....  ..... 10 @c_swsp

# *** RV32C and RV64C specific Standard Extension (Quadrant 2) ***
{
  c64_illegal     011 -  00000  ----- 10 # c.ldsp, RES rd=0
  ld              011 .  .....  ..... 10 @c_ldsp
  flw             011 .  .....  ..... 10 @c_lwsp
}
{
  sd              111 .  .....  ..... 10 @c_sdsp
  fsw             111 .  .....  ..... 10 @c_swsp
}
>>>>>>> 3e9f48bc
<|MERGE_RESOLUTION|>--- conflicted
+++ resolved
@@ -25,14 +25,17 @@
 # Immediates:
 %imm_ci        12:s1 2:5
 %nzuimm_ciw    7:4 11:2 5:1 6:1   !function=ex_shift_2
+%uimm_cl_q     10:1 5:2 11:2      !function=ex_shift_4
 %uimm_cl_d     5:2 10:3           !function=ex_shift_3
 %uimm_cl_w     5:1 10:3 6:1       !function=ex_shift_2
 %imm_cb        12:s1 5:2 2:1 10:2 3:2 !function=ex_shift_1
 %imm_cj        12:s1 8:1 9:2 6:1 7:1 2:1 11:1 3:3 !function=ex_shift_1
 
 %shimm_6bit   12:1 2:5               !function=ex_rvc_shifti
+%uimm_6bit_lq 2:4 12:1 6:1           !function=ex_shift_4
 %uimm_6bit_ld 2:3 12:1 5:2           !function=ex_shift_3
 %uimm_6bit_lw 2:2 12:1 4:3           !function=ex_shift_2
+%uimm_6bit_sq 7:4 11:2               !function=ex_shift_4
 %uimm_6bit_sd 7:3 10:3               !function=ex_shift_3
 %uimm_6bit_sw 7:2 9:4                !function=ex_shift_2
 
@@ -54,16 +57,20 @@
 # Formats 16:
 @cr        ....  ..... .....  .. &r      rs2=%rs2_5       rs1=%rd     %rd
 @ci        ... . ..... .....  .. &i      imm=%imm_ci      rs1=%rd     %rd
+@cl_q      ... ... ... .. ... .. &i      imm=%uimm_cl_q   rs1=%rs1_3  rd=%rs2_3
 @cl_d      ... ... ... .. ... .. &i      imm=%uimm_cl_d   rs1=%rs1_3  rd=%rs2_3
 @cl_w      ... ... ... .. ... .. &i      imm=%uimm_cl_w   rs1=%rs1_3  rd=%rs2_3
 @cs_2      ... ... ... .. ... .. &r      rs2=%rs2_3       rs1=%rs1_3  rd=%rs1_3
+@cs_q      ... ... ... .. ... .. &s      imm=%uimm_cl_q   rs1=%rs1_3  rs2=%rs2_3
 @cs_d      ... ... ... .. ... .. &s      imm=%uimm_cl_d   rs1=%rs1_3  rs2=%rs2_3
 @cs_w      ... ... ... .. ... .. &s      imm=%uimm_cl_w   rs1=%rs1_3  rs2=%rs2_3
 @cj        ...    ........... .. &j      imm=%imm_cj
 @cb_z      ... ... ... .. ... .. &b      imm=%imm_cb      rs1=%rs1_3  rs2=0
 
+@c_lqsp    ... . .....  ..... .. &i      imm=%uimm_6bit_lq rs1=2 %rd
 @c_ldsp    ... . .....  ..... .. &i      imm=%uimm_6bit_ld rs1=2 %rd
 @c_lwsp    ... . .....  ..... .. &i      imm=%uimm_6bit_lw rs1=2 %rd
+@c_sqsp    ... . .....  ..... .. &s      imm=%uimm_6bit_sq rs1=2 rs2=%rs2_5
 @c_sdsp    ... . .....  ..... .. &s      imm=%uimm_6bit_sd rs1=2 rs2=%rs2_5
 @c_swsp    ... . .....  ..... .. &s      imm=%uimm_6bit_sw rs1=2 rs2=%rs2_5
 @c_li      ... . .....  ..... .. &i      imm=%imm_ci rs1=0 %rd
@@ -96,12 +103,26 @@
 
 # *** RV32C and RV64C specific Standard Extension (Quadrant 0) ***
 {
+  fld             001  ... ... .. ... 00 @cl_d ?!pred_rv64_capmode
+  lc              001  ... ... .. ... 00 @cl_q ?pred_rv64_capmode
+}
+{
+  # RV64C
   ld              011  ... ... .. ... 00 @cl_d
-  flw             011  ... ... .. ... 00 @cl_w
-}
-{
+  # RV32C
+  lc              011  ... ... .. ... 00 @cl_d ?pred_capmode
+  flw             011  ... ... .. ... 00 @cl_w ?!pred_capmode
+}
+{
+  fsd             101  ... ... .. ... 00 @cs_d ?!pred_rv64_capmode
+  sc              101  ... ... .. ... 00 @cs_q ?pred_rv64_capmode
+}
+{
+  # RV64C
   sd              111  ... ... .. ... 00 @cs_d
-  fsw             111  ... ... .. ... 00 @cs_w
+  # RV32C
+  sc              111  ... ... .. ... 00 @cs_d ?pred_capmode
+  fsw             111  ... ... .. ... 00 @cs_w ?!pred_capmode
 }
 
 # *** RV32/64C Standard Extension (Quadrant 1) ***
@@ -161,20 +182,31 @@
   jalr            100 1  .....  00000 10 @c_jalr rd=1  # C.JALR
   add             100 1  .....  ..... 10 @cr
 }
-<<<<<<< HEAD
 sw                110 .  .....  ..... 10 @c_swsp
-=======
-fsd               101   ......  ..... 10 @c_sdsp
-sw                110 .  .....  ..... 10 @c_swsp
 
 # *** RV32C and RV64C specific Standard Extension (Quadrant 2) ***
 {
+  fld             001 .  .....  ..... 10 @c_ldsp ?!pred_rv64_capmode
+  c64_illegal     001 -  00000  ----- 10         ?pred_rv64_capmode # RES rd=0
+  lc              001 .  .....  ..... 10 @c_lqsp ?pred_rv64_capmode
+}
+{
+  # RV64C
   c64_illegal     011 -  00000  ----- 10 # c.ldsp, RES rd=0
   ld              011 .  .....  ..... 10 @c_ldsp
-  flw             011 .  .....  ..... 10 @c_lwsp
-}
-{
+  # RV32C
+  flw             011 .  .....  ..... 10 @c_lwsp ?!pred_capmode
+  illegal         011 -  00000  ----- 10         ?pred_capmode # RES rd=0
+  lc              011 .  .....  ..... 10 @c_ldsp ?pred_capmode
+}
+{
+  fsd             101   ......  ..... 10 @c_sdsp ?!pred_rv64_capmode
+  sc              101   ......  ..... 10 @c_sqsp ?pred_rv64_capmode
+}
+{
+  # RV64C
   sd              111 .  .....  ..... 10 @c_sdsp
-  fsw             111 .  .....  ..... 10 @c_swsp
-}
->>>>>>> 3e9f48bc
+  # RV32C
+  fsw             111 .  .....  ..... 10 @c_swsp ?!pred_capmode
+  sc              111 .  .....  ..... 10 @c_sdsp ?pred_capmode
+}