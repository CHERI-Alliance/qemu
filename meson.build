--- conflicted
+++ resolved
@@ -1,11 +1,6 @@
 project('qemu', ['c'], meson_version: '>=0.58.2',
-<<<<<<< HEAD
         default_options: ['warning_level=1', 'c_std=gnu11', 'cpp_std=gnu++14', 'b_colorout=auto',
-                          'b_staticpic=false'],
-=======
-        default_options: ['warning_level=1', 'c_std=gnu11', 'cpp_std=gnu++11', 'b_colorout=auto',
                           'b_staticpic=false', 'stdsplit=false'],
->>>>>>> f18155a2
         version: files('VERSION'))
 
 add_test_setup('quick', exclude_suites: 'slow', is_default: true)
