/*
 * QEMU RISC-V Board Compatible with SiFive Freedom U SDK
 *
 * Copyright (c) 2016-2017 Sagar Karandikar, sagark@eecs.berkeley.edu
 * Copyright (c) 2017 SiFive, Inc.
 * Copyright (c) 2019 Bin Meng <bmeng.cn@gmail.com>
 *
 * Provides a board compatible with the SiFive Freedom U SDK:
 *
 * 0) UART
 * 1) CLINT (Core Level Interruptor)
 * 2) PLIC (Platform Level Interrupt Controller)
 * 3) PRCI (Power, Reset, Clock, Interrupt)
 * 4) GPIO (General Purpose Input/Output Controller)
 * 5) OTP (One-Time Programmable) memory with stored serial number
 * 6) GEM (Gigabit Ethernet Controller) and management block
 *
 * This board currently generates devicetree dynamically that indicates at least
 * two harts and up to five harts.
 *
 * This program is free software; you can redistribute it and/or modify it
 * under the terms and conditions of the GNU General Public License,
 * version 2 or later, as published by the Free Software Foundation.
 *
 * This program is distributed in the hope it will be useful, but WITHOUT
 * ANY WARRANTY; without even the implied warranty of MERCHANTABILITY or
 * FITNESS FOR A PARTICULAR PURPOSE.  See the GNU General Public License for
 * more details.
 *
 * You should have received a copy of the GNU General Public License along with
 * this program.  If not, see <http://www.gnu.org/licenses/>.
 */

#include "qemu/osdep.h"
#include "qemu/log.h"
#include "qemu/error-report.h"
#include "qapi/error.h"
#include "qapi/visitor.h"
#include "hw/boards.h"
#include "hw/irq.h"
#include "hw/loader.h"
#include "hw/sysbus.h"
#include "hw/char/serial.h"
#include "hw/cpu/cluster.h"
#include "hw/misc/unimp.h"
#include "target/riscv/cpu.h"
#include "hw/riscv/riscv_hart.h"
#include "hw/riscv/sifive_plic.h"
#include "hw/riscv/sifive_clint.h"
#include "hw/riscv/sifive_uart.h"
#include "hw/riscv/sifive_u.h"
#include "hw/riscv/boot.h"
#include "chardev/char.h"
#include "net/eth.h"
#include "sysemu/arch_init.h"
#include "sysemu/device_tree.h"
#include "sysemu/runstate.h"
#include "sysemu/sysemu.h"
#include "exec/address-spaces.h"

#include <libfdt.h>

#if defined(TARGET_CHERI)
/*
 * Use a purecap BBL as the BIOS for CHERI
 * TODO: switch to OpenSBI since it's less awful.
 */
# define BIOS_FILENAME "bbl-" TARGET_NAME "-sifive_u-fw_jump.bin"
#else
# define BIOS_FILENAME "opensbi-" TARGET_NAME "-sifive_u-fw_jump.bin"
#endif

static const struct MemmapEntry {
    hwaddr base;
    hwaddr size;
} sifive_u_memmap[] = {
    [SIFIVE_U_DEBUG] =    {        0x0,      0x100 },
    [SIFIVE_U_MROM] =     {     0x1000,    0x11000 },
    [SIFIVE_U_CLINT] =    {  0x2000000,    0x10000 },
    [SIFIVE_U_L2LIM] =    {  0x8000000,  0x2000000 },
    [SIFIVE_U_PLIC] =     {  0xc000000,  0x4000000 },
    [SIFIVE_U_PRCI] =     { 0x10000000,     0x1000 },
    [SIFIVE_U_UART0] =    { 0x10010000,     0x1000 },
    [SIFIVE_U_UART1] =    { 0x10011000,     0x1000 },
    [SIFIVE_U_GPIO] =     { 0x10060000,     0x1000 },
    [SIFIVE_U_OTP] =      { 0x10070000,     0x1000 },
    [SIFIVE_U_GEM] =      { 0x10090000,     0x2000 },
    [SIFIVE_U_GEM_MGMT] = { 0x100a0000,     0x1000 },
    [SIFIVE_U_DMC] =      { 0x100b0000,    0x10000 },
    [SIFIVE_U_FLASH0] =   { 0x20000000, 0x10000000 },
    [SIFIVE_U_DRAM] =     { 0x80000000,        0x0 },
};

#define OTP_SERIAL          1
#define GEM_REVISION        0x10070109

static void create_fdt(SiFiveUState *s, const struct MemmapEntry *memmap,
    uint64_t mem_size, const char *cmdline)
{
    MachineState *ms = MACHINE(qdev_get_machine());
    void *fdt;
    int cpu;
    uint32_t *cells;
    char *nodename;
    char ethclk_names[] = "pclk\0hclk";
    uint32_t plic_phandle, prci_phandle, gpio_phandle, phandle = 1;
    uint32_t hfclk_phandle, rtcclk_phandle, phy_phandle;

    fdt = s->fdt = create_device_tree(&s->fdt_size);
    if (!fdt) {
        error_report("create_device_tree() failed");
        exit(1);
    }

    qemu_fdt_setprop_string(fdt, "/", "model", "SiFive HiFive Unleashed A00");
    qemu_fdt_setprop_string(fdt, "/", "compatible",
                            "sifive,hifive-unleashed-a00");
    qemu_fdt_setprop_cell(fdt, "/", "#size-cells", 0x2);
    qemu_fdt_setprop_cell(fdt, "/", "#address-cells", 0x2);

    qemu_fdt_add_subnode(fdt, "/soc");
    qemu_fdt_setprop(fdt, "/soc", "ranges", NULL, 0);
    qemu_fdt_setprop_string(fdt, "/soc", "compatible", "simple-bus");
    qemu_fdt_setprop_cell(fdt, "/soc", "#size-cells", 0x2);
    qemu_fdt_setprop_cell(fdt, "/soc", "#address-cells", 0x2);

    hfclk_phandle = phandle++;
    nodename = g_strdup_printf("/hfclk");
    qemu_fdt_add_subnode(fdt, nodename);
    qemu_fdt_setprop_cell(fdt, nodename, "phandle", hfclk_phandle);
    qemu_fdt_setprop_string(fdt, nodename, "clock-output-names", "hfclk");
    qemu_fdt_setprop_cell(fdt, nodename, "clock-frequency",
        SIFIVE_U_HFCLK_FREQ);
    qemu_fdt_setprop_string(fdt, nodename, "compatible", "fixed-clock");
    qemu_fdt_setprop_cell(fdt, nodename, "#clock-cells", 0x0);
    g_free(nodename);

    rtcclk_phandle = phandle++;
    nodename = g_strdup_printf("/rtcclk");
    qemu_fdt_add_subnode(fdt, nodename);
    qemu_fdt_setprop_cell(fdt, nodename, "phandle", rtcclk_phandle);
    qemu_fdt_setprop_string(fdt, nodename, "clock-output-names", "rtcclk");
    qemu_fdt_setprop_cell(fdt, nodename, "clock-frequency",
        SIFIVE_U_RTCCLK_FREQ);
    qemu_fdt_setprop_string(fdt, nodename, "compatible", "fixed-clock");
    qemu_fdt_setprop_cell(fdt, nodename, "#clock-cells", 0x0);
    g_free(nodename);

    nodename = g_strdup_printf("/memory@%lx",
        (long)memmap[SIFIVE_U_DRAM].base);
    qemu_fdt_add_subnode(fdt, nodename);
    qemu_fdt_setprop_cells(fdt, nodename, "reg",
        memmap[SIFIVE_U_DRAM].base >> 32, memmap[SIFIVE_U_DRAM].base,
        mem_size >> 32, mem_size);
    qemu_fdt_setprop_string(fdt, nodename, "device_type", "memory");
    g_free(nodename);

    qemu_fdt_add_subnode(fdt, "/cpus");
    qemu_fdt_setprop_cell(fdt, "/cpus", "timebase-frequency",
        SIFIVE_CLINT_TIMEBASE_FREQ);
    qemu_fdt_setprop_cell(fdt, "/cpus", "#size-cells", 0x0);
    qemu_fdt_setprop_cell(fdt, "/cpus", "#address-cells", 0x1);

    for (cpu = ms->smp.cpus - 1; cpu >= 0; cpu--) {
        int cpu_phandle = phandle++;
        nodename = g_strdup_printf("/cpus/cpu@%d", cpu);
        char *intc = g_strdup_printf("/cpus/cpu@%d/interrupt-controller", cpu);
        char *isa;
        qemu_fdt_add_subnode(fdt, nodename);
        /* cpu 0 is the management hart that does not have mmu */
        if (cpu != 0) {
#if defined(TARGET_RISCV32)
            qemu_fdt_setprop_string(fdt, nodename, "mmu-type", "riscv,sv32");
#else
            qemu_fdt_setprop_string(fdt, nodename, "mmu-type", "riscv,sv48");
#endif
            isa = riscv_isa_string(&s->soc.u_cpus.harts[cpu - 1]);
        } else {
            isa = riscv_isa_string(&s->soc.e_cpus.harts[0]);
        }
        qemu_fdt_setprop_string(fdt, nodename, "riscv,isa", isa);
        qemu_fdt_setprop_string(fdt, nodename, "compatible", "riscv");
        qemu_fdt_setprop_string(fdt, nodename, "status", "okay");
        qemu_fdt_setprop_cell(fdt, nodename, "reg", cpu);
        qemu_fdt_setprop_string(fdt, nodename, "device_type", "cpu");
        qemu_fdt_add_subnode(fdt, intc);
        qemu_fdt_setprop_cell(fdt, intc, "phandle", cpu_phandle);
        qemu_fdt_setprop_string(fdt, intc, "compatible", "riscv,cpu-intc");
        qemu_fdt_setprop(fdt, intc, "interrupt-controller", NULL, 0);
        qemu_fdt_setprop_cell(fdt, intc, "#interrupt-cells", 1);
        g_free(isa);
        g_free(intc);
        g_free(nodename);
    }

    cells =  g_new0(uint32_t, ms->smp.cpus * 4);
    for (cpu = 0; cpu < ms->smp.cpus; cpu++) {
        nodename =
            g_strdup_printf("/cpus/cpu@%d/interrupt-controller", cpu);
        uint32_t intc_phandle = qemu_fdt_get_phandle(fdt, nodename);
        cells[cpu * 4 + 0] = cpu_to_be32(intc_phandle);
        cells[cpu * 4 + 1] = cpu_to_be32(IRQ_M_SOFT);
        cells[cpu * 4 + 2] = cpu_to_be32(intc_phandle);
        cells[cpu * 4 + 3] = cpu_to_be32(IRQ_M_TIMER);
        g_free(nodename);
    }
    nodename = g_strdup_printf("/soc/clint@%lx",
        (long)memmap[SIFIVE_U_CLINT].base);
    qemu_fdt_add_subnode(fdt, nodename);
    qemu_fdt_setprop_string(fdt, nodename, "compatible", "riscv,clint0");
    qemu_fdt_setprop_cells(fdt, nodename, "reg",
        0x0, memmap[SIFIVE_U_CLINT].base,
        0x0, memmap[SIFIVE_U_CLINT].size);
    qemu_fdt_setprop(fdt, nodename, "interrupts-extended",
        cells, ms->smp.cpus * sizeof(uint32_t) * 4);
    g_free(cells);
    g_free(nodename);

    nodename = g_strdup_printf("/soc/otp@%lx",
        (long)memmap[SIFIVE_U_OTP].base);
    qemu_fdt_add_subnode(fdt, nodename);
    qemu_fdt_setprop_cell(fdt, nodename, "fuse-count", SIFIVE_U_OTP_REG_SIZE);
    qemu_fdt_setprop_cells(fdt, nodename, "reg",
        0x0, memmap[SIFIVE_U_OTP].base,
        0x0, memmap[SIFIVE_U_OTP].size);
    qemu_fdt_setprop_string(fdt, nodename, "compatible",
        "sifive,fu540-c000-otp");
    g_free(nodename);

    prci_phandle = phandle++;
    nodename = g_strdup_printf("/soc/clock-controller@%lx",
        (long)memmap[SIFIVE_U_PRCI].base);
    qemu_fdt_add_subnode(fdt, nodename);
    qemu_fdt_setprop_cell(fdt, nodename, "phandle", prci_phandle);
    qemu_fdt_setprop_cell(fdt, nodename, "#clock-cells", 0x1);
    qemu_fdt_setprop_cells(fdt, nodename, "clocks",
        hfclk_phandle, rtcclk_phandle);
    qemu_fdt_setprop_cells(fdt, nodename, "reg",
        0x0, memmap[SIFIVE_U_PRCI].base,
        0x0, memmap[SIFIVE_U_PRCI].size);
    qemu_fdt_setprop_string(fdt, nodename, "compatible",
        "sifive,fu540-c000-prci");
    g_free(nodename);

    plic_phandle = phandle++;
    cells =  g_new0(uint32_t, ms->smp.cpus * 4 - 2);
    for (cpu = 0; cpu < ms->smp.cpus; cpu++) {
        nodename =
            g_strdup_printf("/cpus/cpu@%d/interrupt-controller", cpu);
        uint32_t intc_phandle = qemu_fdt_get_phandle(fdt, nodename);
        /* cpu 0 is the management hart that does not have S-mode */
        if (cpu == 0) {
            cells[0] = cpu_to_be32(intc_phandle);
            cells[1] = cpu_to_be32(IRQ_M_EXT);
        } else {
            cells[cpu * 4 - 2] = cpu_to_be32(intc_phandle);
            cells[cpu * 4 - 1] = cpu_to_be32(IRQ_M_EXT);
            cells[cpu * 4 + 0] = cpu_to_be32(intc_phandle);
            cells[cpu * 4 + 1] = cpu_to_be32(IRQ_S_EXT);
        }
        g_free(nodename);
    }
    nodename = g_strdup_printf("/soc/interrupt-controller@%lx",
        (long)memmap[SIFIVE_U_PLIC].base);
    qemu_fdt_add_subnode(fdt, nodename);
    qemu_fdt_setprop_cell(fdt, nodename, "#interrupt-cells", 1);
    qemu_fdt_setprop_string(fdt, nodename, "compatible", "riscv,plic0");
    qemu_fdt_setprop(fdt, nodename, "interrupt-controller", NULL, 0);
    qemu_fdt_setprop(fdt, nodename, "interrupts-extended",
        cells, (ms->smp.cpus * 4 - 2) * sizeof(uint32_t));
    qemu_fdt_setprop_cells(fdt, nodename, "reg",
        0x0, memmap[SIFIVE_U_PLIC].base,
        0x0, memmap[SIFIVE_U_PLIC].size);
    qemu_fdt_setprop_cell(fdt, nodename, "riscv,ndev", 0x35);
    qemu_fdt_setprop_cell(fdt, nodename, "phandle", plic_phandle);
    plic_phandle = qemu_fdt_get_phandle(fdt, nodename);
    g_free(cells);
    g_free(nodename);

    gpio_phandle = phandle++;
    nodename = g_strdup_printf("/soc/gpio@%lx",
        (long)memmap[SIFIVE_U_GPIO].base);
    qemu_fdt_add_subnode(fdt, nodename);
    qemu_fdt_setprop_cell(fdt, nodename, "phandle", gpio_phandle);
    qemu_fdt_setprop_cells(fdt, nodename, "clocks",
        prci_phandle, PRCI_CLK_TLCLK);
    qemu_fdt_setprop_cell(fdt, nodename, "#interrupt-cells", 2);
    qemu_fdt_setprop(fdt, nodename, "interrupt-controller", NULL, 0);
    qemu_fdt_setprop_cell(fdt, nodename, "#gpio-cells", 2);
    qemu_fdt_setprop(fdt, nodename, "gpio-controller", NULL, 0);
    qemu_fdt_setprop_cells(fdt, nodename, "reg",
        0x0, memmap[SIFIVE_U_GPIO].base,
        0x0, memmap[SIFIVE_U_GPIO].size);
    qemu_fdt_setprop_cells(fdt, nodename, "interrupts", SIFIVE_U_GPIO_IRQ0,
        SIFIVE_U_GPIO_IRQ1, SIFIVE_U_GPIO_IRQ2, SIFIVE_U_GPIO_IRQ3,
        SIFIVE_U_GPIO_IRQ4, SIFIVE_U_GPIO_IRQ5, SIFIVE_U_GPIO_IRQ6,
        SIFIVE_U_GPIO_IRQ7, SIFIVE_U_GPIO_IRQ8, SIFIVE_U_GPIO_IRQ9,
        SIFIVE_U_GPIO_IRQ10, SIFIVE_U_GPIO_IRQ11, SIFIVE_U_GPIO_IRQ12,
        SIFIVE_U_GPIO_IRQ13, SIFIVE_U_GPIO_IRQ14, SIFIVE_U_GPIO_IRQ15);
    qemu_fdt_setprop_cell(fdt, nodename, "interrupt-parent", plic_phandle);
    qemu_fdt_setprop_string(fdt, nodename, "compatible", "sifive,gpio0");
    g_free(nodename);

    nodename = g_strdup_printf("/gpio-restart");
    qemu_fdt_add_subnode(fdt, nodename);
    qemu_fdt_setprop_cells(fdt, nodename, "gpios", gpio_phandle, 10, 1);
    qemu_fdt_setprop_string(fdt, nodename, "compatible", "gpio-restart");
    g_free(nodename);

    phy_phandle = phandle++;
    nodename = g_strdup_printf("/soc/ethernet@%lx",
        (long)memmap[SIFIVE_U_GEM].base);
    qemu_fdt_add_subnode(fdt, nodename);
    qemu_fdt_setprop_string(fdt, nodename, "compatible",
        "sifive,fu540-c000-gem");
    qemu_fdt_setprop_cells(fdt, nodename, "reg",
        0x0, memmap[SIFIVE_U_GEM].base,
        0x0, memmap[SIFIVE_U_GEM].size,
        0x0, memmap[SIFIVE_U_GEM_MGMT].base,
        0x0, memmap[SIFIVE_U_GEM_MGMT].size);
    qemu_fdt_setprop_string(fdt, nodename, "reg-names", "control");
    qemu_fdt_setprop_string(fdt, nodename, "phy-mode", "gmii");
    qemu_fdt_setprop_cell(fdt, nodename, "phy-handle", phy_phandle);
    qemu_fdt_setprop_cell(fdt, nodename, "interrupt-parent", plic_phandle);
    qemu_fdt_setprop_cell(fdt, nodename, "interrupts", SIFIVE_U_GEM_IRQ);
    qemu_fdt_setprop_cells(fdt, nodename, "clocks",
        prci_phandle, PRCI_CLK_GEMGXLPLL, prci_phandle, PRCI_CLK_GEMGXLPLL);
    qemu_fdt_setprop(fdt, nodename, "clock-names", ethclk_names,
        sizeof(ethclk_names));
    qemu_fdt_setprop(fdt, nodename, "local-mac-address",
        s->soc.gem.conf.macaddr.a, ETH_ALEN);
    qemu_fdt_setprop_cell(fdt, nodename, "#address-cells", 1);
    qemu_fdt_setprop_cell(fdt, nodename, "#size-cells", 0);

    qemu_fdt_add_subnode(fdt, "/aliases");
    qemu_fdt_setprop_string(fdt, "/aliases", "ethernet0", nodename);

    g_free(nodename);

    nodename = g_strdup_printf("/soc/ethernet@%lx/ethernet-phy@0",
        (long)memmap[SIFIVE_U_GEM].base);
    qemu_fdt_add_subnode(fdt, nodename);
    qemu_fdt_setprop_cell(fdt, nodename, "phandle", phy_phandle);
    qemu_fdt_setprop_cell(fdt, nodename, "reg", 0x0);
    g_free(nodename);

    nodename = g_strdup_printf("/soc/serial@%lx",
        (long)memmap[SIFIVE_U_UART0].base);
    qemu_fdt_add_subnode(fdt, nodename);
    qemu_fdt_setprop_string(fdt, nodename, "compatible", "sifive,uart0");
    qemu_fdt_setprop_cells(fdt, nodename, "reg",
        0x0, memmap[SIFIVE_U_UART0].base,
        0x0, memmap[SIFIVE_U_UART0].size);
    qemu_fdt_setprop_cells(fdt, nodename, "clocks",
        prci_phandle, PRCI_CLK_TLCLK);
    qemu_fdt_setprop_cell(fdt, nodename, "interrupt-parent", plic_phandle);
    qemu_fdt_setprop_cell(fdt, nodename, "interrupts", SIFIVE_U_UART0_IRQ);

    qemu_fdt_add_subnode(fdt, "/chosen");
    qemu_fdt_setprop_string(fdt, "/chosen", "stdout-path", nodename);
    if (cmdline) {
        qemu_fdt_setprop_string(fdt, "/chosen", "bootargs", cmdline);
    }

    qemu_fdt_setprop_string(fdt, "/aliases", "serial0", nodename);

    g_free(nodename);
}

static void sifive_u_machine_reset(void *opaque, int n, int level)
{
    /* gpio pin active low triggers reset */
    if (!level) {
        qemu_system_reset_request(SHUTDOWN_CAUSE_GUEST_RESET);
    }
}

static void sifive_u_machine_init(MachineState *machine)
{
    const struct MemmapEntry *memmap = sifive_u_memmap;
    SiFiveUState *s = RISCV_U_MACHINE(machine);
    MemoryRegion *system_memory = get_system_memory();
    MemoryRegion *main_mem = g_new(MemoryRegion, 1);
    MemoryRegion *flash0 = g_new(MemoryRegion, 1);
    target_ulong start_addr = memmap[SIFIVE_U_DRAM].base;
    int i;

    /* Initialize SoC */
    object_initialize_child(OBJECT(machine), "soc", &s->soc, TYPE_RISCV_U_SOC);
    object_property_set_uint(OBJECT(&s->soc), s->serial, "serial",
                            &error_abort);
    qdev_realize(DEVICE(&s->soc), NULL, &error_abort);

    /* register RAM */
    memory_region_init_ram(main_mem, NULL, "riscv.sifive.u.ram",
                           machine->ram_size, &error_fatal);
    memory_region_add_subregion(system_memory, memmap[SIFIVE_U_DRAM].base,
                                main_mem);

    /* register QSPI0 Flash */
    memory_region_init_ram(flash0, NULL, "riscv.sifive.u.flash0",
                           memmap[SIFIVE_U_FLASH0].size, &error_fatal);
    memory_region_add_subregion(system_memory, memmap[SIFIVE_U_FLASH0].base,
                                flash0);

    /* register gpio-restart */
    qdev_connect_gpio_out(DEVICE(&(s->soc.gpio)), 10,
                          qemu_allocate_irq(sifive_u_machine_reset, NULL, 0));

    /* create device tree */
    create_fdt(s, memmap, machine->ram_size, machine->kernel_cmdline);

<<<<<<< HEAD
    start_addr =
        riscv_find_and_load_firmware(machine, BIOS_FILENAME, start_addr, NULL);
=======
    if (s->start_in_flash) {
        /*
         * If start_in_flash property is given, assign s->msel to a value
         * that representing booting from QSPI0 memory-mapped flash.
         *
         * This also means that when both start_in_flash and msel properties
         * are given, start_in_flash takes the precedence over msel.
         *
         * Note this is to keep backward compatibility not to break existing
         * users that use start_in_flash property.
         */
        s->msel = MSEL_MEMMAP_QSPI0_FLASH;
    }

    switch (s->msel) {
    case MSEL_MEMMAP_QSPI0_FLASH:
        start_addr = memmap[SIFIVE_U_FLASH0].base;
        break;
    case MSEL_L2LIM_QSPI0_FLASH:
    case MSEL_L2LIM_QSPI2_SD:
        start_addr = memmap[SIFIVE_U_L2LIM].base;
        break;
    default:
        start_addr = memmap[SIFIVE_U_DRAM].base;
        break;
    }

    riscv_find_and_load_firmware(machine, BIOS_FILENAME, start_addr, NULL);
>>>>>>> fc1bff95

    if (machine->kernel_filename) {
        uint64_t kernel_entry = riscv_load_kernel(machine->kernel_filename,
                                                  NULL);

        if (machine->initrd_filename) {
            hwaddr start;
            hwaddr end = riscv_load_initrd(machine->initrd_filename,
                                           machine->ram_size, kernel_entry,
                                           &start);
            qemu_fdt_setprop_cell(s->fdt, "/chosen",
                                  "linux,initrd-start", start);
            qemu_fdt_setprop_cell(s->fdt, "/chosen", "linux,initrd-end",
                                  end);
        }
    }

    /* reset vector */
    uint32_t reset_vec[8] = {
        s->msel,                       /* MSEL pin state */
        0x00000297,                    /* 1:  auipc  t0, %pcrel_hi(dtb) */
        0x01c28593,                    /*     addi   a1, t0, %pcrel_lo(1b) */
        0xf1402573,                    /*     csrr   a0, mhartid  */
#if defined(TARGET_RISCV32)
        0x0182a283,                    /*     lw     t0, 24(t0) */
#elif defined(TARGET_RISCV64)
        0x0182e283,                    /*     lwu    t0, 24(t0) */
#endif
        0x00028067,                    /*     jr     t0 */
        0x00000000,
        start_addr,                    /* start: .dword */
                                       /* dtb: */
    };

    /* copy in the reset vector in little_endian byte order */
    for (i = 0; i < sizeof(reset_vec) >> 2; i++) {
        reset_vec[i] = cpu_to_le32(reset_vec[i]);
    }
    rom_add_blob_fixed_as("mrom.reset", reset_vec, sizeof(reset_vec),
                          memmap[SIFIVE_U_MROM].base, &address_space_memory);

    /* copy in the device tree */
    if (fdt_pack(s->fdt) || fdt_totalsize(s->fdt) >
            memmap[SIFIVE_U_MROM].size - sizeof(reset_vec)) {
        error_report("not enough space to store device-tree");
        exit(1);
    }
    qemu_fdt_dumpdtb(s->fdt, fdt_totalsize(s->fdt));
    rom_add_blob_fixed_as("mrom.fdt", s->fdt, fdt_totalsize(s->fdt),
                          memmap[SIFIVE_U_MROM].base + sizeof(reset_vec),
                          &address_space_memory);
}

static bool sifive_u_machine_get_start_in_flash(Object *obj, Error **errp)
{
    SiFiveUState *s = RISCV_U_MACHINE(obj);

    return s->start_in_flash;
}

static void sifive_u_machine_set_start_in_flash(Object *obj, bool value, Error **errp)
{
    SiFiveUState *s = RISCV_U_MACHINE(obj);

    s->start_in_flash = value;
}

static void sifive_u_machine_get_uint32_prop(Object *obj, Visitor *v,
                                             const char *name, void *opaque,
                                             Error **errp)
{
    visit_type_uint32(v, name, (uint32_t *)opaque, errp);
}

static void sifive_u_machine_set_uint32_prop(Object *obj, Visitor *v,
                                             const char *name, void *opaque,
                                             Error **errp)
{
    visit_type_uint32(v, name, (uint32_t *)opaque, errp);
}

static void sifive_u_machine_instance_init(Object *obj)
{
    SiFiveUState *s = RISCV_U_MACHINE(obj);

    s->start_in_flash = false;
    object_property_add_bool(obj, "start-in-flash",
                             sifive_u_machine_get_start_in_flash,
                             sifive_u_machine_set_start_in_flash);
    object_property_set_description(obj, "start-in-flash",
                                    "Set on to tell QEMU's ROM to jump to "
                                    "flash. Otherwise QEMU will jump to DRAM "
                                    "or L2LIM depending on the msel value");

    s->msel = 0;
    object_property_add(obj, "msel", "uint32",
                        sifive_u_machine_get_uint32_prop,
                        sifive_u_machine_set_uint32_prop, NULL, &s->msel);
    object_property_set_description(obj, "msel",
                                    "Mode Select (MSEL[3:0]) pin state");

    s->serial = OTP_SERIAL;
    object_property_add(obj, "serial", "uint32",
                        sifive_u_machine_get_uint32_prop,
                        sifive_u_machine_set_uint32_prop, NULL, &s->serial);
    object_property_set_description(obj, "serial", "Board serial number");
}

static void sifive_u_machine_class_init(ObjectClass *oc, void *data)
{
    MachineClass *mc = MACHINE_CLASS(oc);

    mc->desc = "RISC-V Board compatible with SiFive U SDK";
    mc->init = sifive_u_machine_init;
    mc->max_cpus = SIFIVE_U_MANAGEMENT_CPU_COUNT + SIFIVE_U_COMPUTE_CPU_COUNT;
    mc->min_cpus = SIFIVE_U_MANAGEMENT_CPU_COUNT + 1;
    mc->default_cpus = mc->min_cpus;
}

static const TypeInfo sifive_u_machine_typeinfo = {
    .name       = MACHINE_TYPE_NAME("sifive_u"),
    .parent     = TYPE_MACHINE,
    .class_init = sifive_u_machine_class_init,
    .instance_init = sifive_u_machine_instance_init,
    .instance_size = sizeof(SiFiveUState),
};

static void sifive_u_machine_init_register_types(void)
{
    type_register_static(&sifive_u_machine_typeinfo);
}

type_init(sifive_u_machine_init_register_types)

static void sifive_u_soc_instance_init(Object *obj)
{
    MachineState *ms = MACHINE(qdev_get_machine());
    SiFiveUSoCState *s = RISCV_U_SOC(obj);

    object_initialize_child(obj, "e-cluster", &s->e_cluster, TYPE_CPU_CLUSTER);
    qdev_prop_set_uint32(DEVICE(&s->e_cluster), "cluster-id", 0);

    object_initialize_child(OBJECT(&s->e_cluster), "e-cpus", &s->e_cpus,
                            TYPE_RISCV_HART_ARRAY);
    qdev_prop_set_uint32(DEVICE(&s->e_cpus), "num-harts", 1);
    qdev_prop_set_uint32(DEVICE(&s->e_cpus), "hartid-base", 0);
    qdev_prop_set_string(DEVICE(&s->e_cpus), "cpu-type", SIFIVE_E_CPU);

    object_initialize_child(obj, "u-cluster", &s->u_cluster, TYPE_CPU_CLUSTER);
    qdev_prop_set_uint32(DEVICE(&s->u_cluster), "cluster-id", 1);

    object_initialize_child(OBJECT(&s->u_cluster), "u-cpus", &s->u_cpus,
                            TYPE_RISCV_HART_ARRAY);
    qdev_prop_set_uint32(DEVICE(&s->u_cpus), "num-harts", ms->smp.cpus - 1);
    qdev_prop_set_uint32(DEVICE(&s->u_cpus), "hartid-base", 1);
    qdev_prop_set_string(DEVICE(&s->u_cpus), "cpu-type", SIFIVE_U_CPU);

    object_initialize_child(obj, "prci", &s->prci, TYPE_SIFIVE_U_PRCI);
    object_initialize_child(obj, "otp", &s->otp, TYPE_SIFIVE_U_OTP);
    object_initialize_child(obj, "gem", &s->gem, TYPE_CADENCE_GEM);
    object_initialize_child(obj, "gpio", &s->gpio, TYPE_SIFIVE_GPIO);
}

static void sifive_u_soc_realize(DeviceState *dev, Error **errp)
{
    MachineState *ms = MACHINE(qdev_get_machine());
    SiFiveUSoCState *s = RISCV_U_SOC(dev);
    const struct MemmapEntry *memmap = sifive_u_memmap;
    MemoryRegion *system_memory = get_system_memory();
    MemoryRegion *mask_rom = g_new(MemoryRegion, 1);
    MemoryRegion *l2lim_mem = g_new(MemoryRegion, 1);
    char *plic_hart_config;
    size_t plic_hart_config_len;
    int i;
    Error *err = NULL;
    NICInfo *nd = &nd_table[0];

    sysbus_realize(SYS_BUS_DEVICE(&s->e_cpus), &error_abort);
    sysbus_realize(SYS_BUS_DEVICE(&s->u_cpus), &error_abort);
    /*
     * The cluster must be realized after the RISC-V hart array container,
     * as the container's CPU object is only created on realize, and the
     * CPU must exist and have been parented into the cluster before the
     * cluster is realized.
     */
    qdev_realize(DEVICE(&s->e_cluster), NULL, &error_abort);
    qdev_realize(DEVICE(&s->u_cluster), NULL, &error_abort);

    /* boot rom */
    memory_region_init_rom(mask_rom, OBJECT(dev), "riscv.sifive.u.mrom",
                           memmap[SIFIVE_U_MROM].size, &error_fatal);
    memory_region_add_subregion(system_memory, memmap[SIFIVE_U_MROM].base,
                                mask_rom);

    /*
     * Add L2-LIM at reset size.
     * This should be reduced in size as the L2 Cache Controller WayEnable
     * register is incremented. Unfortunately I don't see a nice (or any) way
     * to handle reducing or blocking out the L2 LIM while still allowing it
     * be re returned to all enabled after a reset. For the time being, just
     * leave it enabled all the time. This won't break anything, but will be
     * too generous to misbehaving guests.
     */
    memory_region_init_ram(l2lim_mem, NULL, "riscv.sifive.u.l2lim",
                           memmap[SIFIVE_U_L2LIM].size, &error_fatal);
    memory_region_add_subregion(system_memory, memmap[SIFIVE_U_L2LIM].base,
                                l2lim_mem);

    /* create PLIC hart topology configuration string */
    plic_hart_config_len = (strlen(SIFIVE_U_PLIC_HART_CONFIG) + 1) *
                           ms->smp.cpus;
    plic_hart_config = g_malloc0(plic_hart_config_len);
    for (i = 0; i < ms->smp.cpus; i++) {
        if (i != 0) {
            strncat(plic_hart_config, "," SIFIVE_U_PLIC_HART_CONFIG,
                    plic_hart_config_len);
        } else {
            strncat(plic_hart_config, "M", plic_hart_config_len);
        }
        plic_hart_config_len -= (strlen(SIFIVE_U_PLIC_HART_CONFIG) + 1);
    }

    /* MMIO */
    s->plic = sifive_plic_create(memmap[SIFIVE_U_PLIC].base,
        plic_hart_config,
        SIFIVE_U_PLIC_NUM_SOURCES,
        SIFIVE_U_PLIC_NUM_PRIORITIES,
        SIFIVE_U_PLIC_PRIORITY_BASE,
        SIFIVE_U_PLIC_PENDING_BASE,
        SIFIVE_U_PLIC_ENABLE_BASE,
        SIFIVE_U_PLIC_ENABLE_STRIDE,
        SIFIVE_U_PLIC_CONTEXT_BASE,
        SIFIVE_U_PLIC_CONTEXT_STRIDE,
        memmap[SIFIVE_U_PLIC].size);
    g_free(plic_hart_config);
    sifive_uart_create(system_memory, memmap[SIFIVE_U_UART0].base,
        serial_hd(0), qdev_get_gpio_in(DEVICE(s->plic), SIFIVE_U_UART0_IRQ));
    sifive_uart_create(system_memory, memmap[SIFIVE_U_UART1].base,
        serial_hd(1), qdev_get_gpio_in(DEVICE(s->plic), SIFIVE_U_UART1_IRQ));
    sifive_clint_create(memmap[SIFIVE_U_CLINT].base,
        memmap[SIFIVE_U_CLINT].size, ms->smp.cpus,
        SIFIVE_SIP_BASE, SIFIVE_TIMECMP_BASE, SIFIVE_TIME_BASE, false);

    sysbus_realize(SYS_BUS_DEVICE(&s->prci), &err);
    sysbus_mmio_map(SYS_BUS_DEVICE(&s->prci), 0, memmap[SIFIVE_U_PRCI].base);

    qdev_prop_set_uint32(DEVICE(&s->gpio), "ngpio", 16);
    sysbus_realize(SYS_BUS_DEVICE(&s->gpio), &err);
    sysbus_mmio_map(SYS_BUS_DEVICE(&s->gpio), 0, memmap[SIFIVE_U_GPIO].base);

    /* Pass all GPIOs to the SOC layer so they are available to the board */
    qdev_pass_gpios(DEVICE(&s->gpio), dev, NULL);

    /* Connect GPIO interrupts to the PLIC */
    for (i = 0; i < 16; i++) {
        sysbus_connect_irq(SYS_BUS_DEVICE(&s->gpio), i,
                           qdev_get_gpio_in(DEVICE(s->plic),
                                            SIFIVE_U_GPIO_IRQ0 + i));
    }

    qdev_prop_set_uint32(DEVICE(&s->otp), "serial", s->serial);
    sysbus_realize(SYS_BUS_DEVICE(&s->otp), &err);
    sysbus_mmio_map(SYS_BUS_DEVICE(&s->otp), 0, memmap[SIFIVE_U_OTP].base);

    if (nd->used) {
        qemu_check_nic_model(nd, TYPE_CADENCE_GEM);
        qdev_set_nic_properties(DEVICE(&s->gem), nd);
    }
    object_property_set_int(OBJECT(&s->gem), GEM_REVISION, "revision",
                            &error_abort);
    sysbus_realize(SYS_BUS_DEVICE(&s->gem), &err);
    if (err) {
        error_propagate(errp, err);
        return;
    }
    sysbus_mmio_map(SYS_BUS_DEVICE(&s->gem), 0, memmap[SIFIVE_U_GEM].base);
    sysbus_connect_irq(SYS_BUS_DEVICE(&s->gem), 0,
                       qdev_get_gpio_in(DEVICE(s->plic), SIFIVE_U_GEM_IRQ));

    create_unimplemented_device("riscv.sifive.u.gem-mgmt",
        memmap[SIFIVE_U_GEM_MGMT].base, memmap[SIFIVE_U_GEM_MGMT].size);

    create_unimplemented_device("riscv.sifive.u.dmc",
        memmap[SIFIVE_U_DMC].base, memmap[SIFIVE_U_DMC].size);
}

static Property sifive_u_soc_props[] = {
    DEFINE_PROP_UINT32("serial", SiFiveUSoCState, serial, OTP_SERIAL),
    DEFINE_PROP_END_OF_LIST()
};

static void sifive_u_soc_class_init(ObjectClass *oc, void *data)
{
    DeviceClass *dc = DEVICE_CLASS(oc);

    device_class_set_props(dc, sifive_u_soc_props);
    dc->realize = sifive_u_soc_realize;
    /* Reason: Uses serial_hds in realize function, thus can't be used twice */
    dc->user_creatable = false;
}

static const TypeInfo sifive_u_soc_type_info = {
    .name = TYPE_RISCV_U_SOC,
    .parent = TYPE_DEVICE,
    .instance_size = sizeof(SiFiveUSoCState),
    .instance_init = sifive_u_soc_instance_init,
    .class_init = sifive_u_soc_class_init,
};

static void sifive_u_soc_register_types(void)
{
    type_register_static(&sifive_u_soc_type_info);
}

type_init(sifive_u_soc_register_types)<|MERGE_RESOLUTION|>--- conflicted
+++ resolved
@@ -410,10 +410,6 @@
     /* create device tree */
     create_fdt(s, memmap, machine->ram_size, machine->kernel_cmdline);
 
-<<<<<<< HEAD
-    start_addr =
-        riscv_find_and_load_firmware(machine, BIOS_FILENAME, start_addr, NULL);
-=======
     if (s->start_in_flash) {
         /*
          * If start_in_flash property is given, assign s->msel to a value
@@ -441,8 +437,8 @@
         break;
     }
 
-    riscv_find_and_load_firmware(machine, BIOS_FILENAME, start_addr, NULL);
->>>>>>> fc1bff95
+    start_addr =
+        riscv_find_and_load_firmware(machine, BIOS_FILENAME, start_addr, NULL);
 
     if (machine->kernel_filename) {
         uint64_t kernel_entry = riscv_load_kernel(machine->kernel_filename,
