/* RISC-V ISA constants */

#ifndef TARGET_RISCV_CPU_BITS_H
#define TARGET_RISCV_CPU_BITS_H

#define get_field(reg, mask) (((reg) & \
                 (uint64_t)(mask)) / ((mask) & ~((mask) << 1)))
#define set_field(reg, mask, val) (((reg) & ~(uint64_t)(mask)) | \
                 (((uint64_t)(val) * ((mask) & ~((mask) << 1))) & \
                 (uint64_t)(mask)))

/* Floating point round mode */
#define FSR_RD_SHIFT        5
#define FSR_RD              (0x7 << FSR_RD_SHIFT)

/* Floating point accrued exception flags */
#define FPEXC_NX            0x01
#define FPEXC_UF            0x02
#define FPEXC_OF            0x04
#define FPEXC_DZ            0x08
#define FPEXC_NV            0x10

/* Floating point status register bits */
#define FSR_AEXC_SHIFT      0
#define FSR_NVA             (FPEXC_NV << FSR_AEXC_SHIFT)
#define FSR_OFA             (FPEXC_OF << FSR_AEXC_SHIFT)
#define FSR_UFA             (FPEXC_UF << FSR_AEXC_SHIFT)
#define FSR_DZA             (FPEXC_DZ << FSR_AEXC_SHIFT)
#define FSR_NXA             (FPEXC_NX << FSR_AEXC_SHIFT)
#define FSR_AEXC            (FSR_NVA | FSR_OFA | FSR_UFA | FSR_DZA | FSR_NXA)

/* Vector Fixed-Point round model */
#define FSR_VXRM_SHIFT      9
#define FSR_VXRM            (0x3 << FSR_VXRM_SHIFT)

/* Vector Fixed-Point saturation flag */
#define FSR_VXSAT_SHIFT     8
#define FSR_VXSAT           (0x1 << FSR_VXSAT_SHIFT)

/* Control and Status Registers */

/* User Trap Setup */
#define CSR_USTATUS         0x000
#define CSR_UIE             0x004
#define CSR_UTVEC           0x005

/* User Trap Handling */
#define CSR_USCRATCH        0x040
#define CSR_UEPC            0x041
#define CSR_UCAUSE          0x042
#define CSR_UTVAL           0x043
#define CSR_UIP             0x044

/* User Floating-Point CSRs */
#define CSR_FFLAGS          0x001
#define CSR_FRM             0x002
#define CSR_FCSR            0x003

/* User Vector CSRs */
#define CSR_VSTART          0x008
#define CSR_VXSAT           0x009
#define CSR_VXRM            0x00a
#define CSR_VL              0xc20
#define CSR_VTYPE           0xc21

/* User Timers and Counters */
#define CSR_CYCLE           0xc00
#define CSR_TIME            0xc01
#define CSR_INSTRET         0xc02
#define CSR_HPMCOUNTER3     0xc03
#define CSR_HPMCOUNTER4     0xc04
#define CSR_HPMCOUNTER5     0xc05
#define CSR_HPMCOUNTER6     0xc06
#define CSR_HPMCOUNTER7     0xc07
#define CSR_HPMCOUNTER8     0xc08
#define CSR_HPMCOUNTER9     0xc09
#define CSR_HPMCOUNTER10    0xc0a
#define CSR_HPMCOUNTER11    0xc0b
#define CSR_HPMCOUNTER12    0xc0c
#define CSR_HPMCOUNTER13    0xc0d
#define CSR_HPMCOUNTER14    0xc0e
#define CSR_HPMCOUNTER15    0xc0f
#define CSR_HPMCOUNTER16    0xc10
#define CSR_HPMCOUNTER17    0xc11
#define CSR_HPMCOUNTER18    0xc12
#define CSR_HPMCOUNTER19    0xc13
#define CSR_HPMCOUNTER20    0xc14
#define CSR_HPMCOUNTER21    0xc15
#define CSR_HPMCOUNTER22    0xc16
#define CSR_HPMCOUNTER23    0xc17
#define CSR_HPMCOUNTER24    0xc18
#define CSR_HPMCOUNTER25    0xc19
#define CSR_HPMCOUNTER26    0xc1a
#define CSR_HPMCOUNTER27    0xc1b
#define CSR_HPMCOUNTER28    0xc1c
#define CSR_HPMCOUNTER29    0xc1d
#define CSR_HPMCOUNTER30    0xc1e
#define CSR_HPMCOUNTER31    0xc1f
#define CSR_CYCLEH          0xc80
#define CSR_TIMEH           0xc81
#define CSR_INSTRETH        0xc82
#define CSR_HPMCOUNTER3H    0xc83
#define CSR_HPMCOUNTER4H    0xc84
#define CSR_HPMCOUNTER5H    0xc85
#define CSR_HPMCOUNTER6H    0xc86
#define CSR_HPMCOUNTER7H    0xc87
#define CSR_HPMCOUNTER8H    0xc88
#define CSR_HPMCOUNTER9H    0xc89
#define CSR_HPMCOUNTER10H   0xc8a
#define CSR_HPMCOUNTER11H   0xc8b
#define CSR_HPMCOUNTER12H   0xc8c
#define CSR_HPMCOUNTER13H   0xc8d
#define CSR_HPMCOUNTER14H   0xc8e
#define CSR_HPMCOUNTER15H   0xc8f
#define CSR_HPMCOUNTER16H   0xc90
#define CSR_HPMCOUNTER17H   0xc91
#define CSR_HPMCOUNTER18H   0xc92
#define CSR_HPMCOUNTER19H   0xc93
#define CSR_HPMCOUNTER20H   0xc94
#define CSR_HPMCOUNTER21H   0xc95
#define CSR_HPMCOUNTER22H   0xc96
#define CSR_HPMCOUNTER23H   0xc97
#define CSR_HPMCOUNTER24H   0xc98
#define CSR_HPMCOUNTER25H   0xc99
#define CSR_HPMCOUNTER26H   0xc9a
#define CSR_HPMCOUNTER27H   0xc9b
#define CSR_HPMCOUNTER28H   0xc9c
#define CSR_HPMCOUNTER29H   0xc9d
#define CSR_HPMCOUNTER30H   0xc9e
#define CSR_HPMCOUNTER31H   0xc9f

/* Machine Timers and Counters */
#define CSR_MCYCLE          0xb00
#define CSR_MINSTRET        0xb02
#define CSR_MCYCLEH         0xb80
#define CSR_MINSTRETH       0xb82

/* Machine Information Registers */
#define CSR_MVENDORID       0xf11
#define CSR_MARCHID         0xf12
#define CSR_MIMPID          0xf13
#define CSR_MHARTID         0xf14

/* Machine Trap Setup */
#define CSR_MSTATUS         0x300
#define CSR_MISA            0x301
#define CSR_MEDELEG         0x302
#define CSR_MIDELEG         0x303
#define CSR_MIE             0x304
#define CSR_MTVEC           0x305
#define CSR_MCOUNTEREN      0x306

/* 32-bit only */
#define CSR_MSTATUSH        0x310

/* Machine Trap Handling */
#define CSR_MSCRATCH        0x340
#define CSR_MEPC            0x341
#define CSR_MCAUSE          0x342
#define CSR_MTVAL           0x343
#define CSR_MIP             0x344

/* Supervisor Trap Setup */
#define CSR_SSTATUS         0x100
#define CSR_SEDELEG         0x102
#define CSR_SIDELEG         0x103
#define CSR_SIE             0x104
#define CSR_STVEC           0x105
#define CSR_SCOUNTEREN      0x106

/* Supervisor Trap Handling */
#define CSR_SSCRATCH        0x140
#define CSR_SEPC            0x141
#define CSR_SCAUSE          0x142
#define CSR_STVAL           0x143
#define CSR_SIP             0x144

/* Supervisor Protection and Translation */
#define CSR_SPTBR           0x180
#define CSR_SATP            0x180

/* Hpervisor CSRs */
#define CSR_HSTATUS         0x600
#define CSR_HEDELEG         0x602
#define CSR_HIDELEG         0x603
#define CSR_HIE             0x604
#define CSR_HCOUNTEREN      0x606
#define CSR_HGEIE           0x607
#define CSR_HTVAL           0x643
#define CSR_HVIP            0x645
#define CSR_HIP             0x644
#define CSR_HTINST          0x64A
#define CSR_HGEIP           0xE12
#define CSR_HGATP           0x680
#define CSR_HTIMEDELTA      0x605
#define CSR_HTIMEDELTAH     0x615

/* Virtual CSRs */
#define CSR_VSSTATUS        0x200
#define CSR_VSIE            0x204
#define CSR_VSTVEC          0x205
#define CSR_VSSCRATCH       0x240
#define CSR_VSEPC           0x241
#define CSR_VSCAUSE         0x242
#define CSR_VSTVAL          0x243
#define CSR_VSIP            0x244
#define CSR_VSATP           0x280

#define CSR_MTINST          0x34a
#define CSR_MTVAL2          0x34b

/* Enhanced Physical Memory Protection (ePMP) */
#define CSR_MSECCFG         0x390
#define CSR_MSECCFGH        0x391
/* Physical Memory Protection */
#define CSR_PMPCFG0         0x3a0
#define CSR_PMPCFG1         0x3a1
#define CSR_PMPCFG2         0x3a2
#define CSR_PMPCFG3         0x3a3
#define CSR_PMPADDR0        0x3b0
#define CSR_PMPADDR1        0x3b1
#define CSR_PMPADDR2        0x3b2
#define CSR_PMPADDR3        0x3b3
#define CSR_PMPADDR4        0x3b4
#define CSR_PMPADDR5        0x3b5
#define CSR_PMPADDR6        0x3b6
#define CSR_PMPADDR7        0x3b7
#define CSR_PMPADDR8        0x3b8
#define CSR_PMPADDR9        0x3b9
#define CSR_PMPADDR10       0x3ba
#define CSR_PMPADDR11       0x3bb
#define CSR_PMPADDR12       0x3bc
#define CSR_PMPADDR13       0x3bd
#define CSR_PMPADDR14       0x3be
#define CSR_PMPADDR15       0x3bf

/* Debug/Trace Registers (shared with Debug Mode) */
#define CSR_TSELECT         0x7a0
#define CSR_TDATA1          0x7a1
#define CSR_TDATA2          0x7a2
#define CSR_TDATA3          0x7a3

/* Debug Mode Registers */
#define CSR_DCSR            0x7b0
#define CSR_DPC             0x7b1
#define CSR_DSCRATCH        0x7b2

/* Performance Counters */
#define CSR_MHPMCOUNTER3    0xb03
#define CSR_MHPMCOUNTER4    0xb04
#define CSR_MHPMCOUNTER5    0xb05
#define CSR_MHPMCOUNTER6    0xb06
#define CSR_MHPMCOUNTER7    0xb07
#define CSR_MHPMCOUNTER8    0xb08
#define CSR_MHPMCOUNTER9    0xb09
#define CSR_MHPMCOUNTER10   0xb0a
#define CSR_MHPMCOUNTER11   0xb0b
#define CSR_MHPMCOUNTER12   0xb0c
#define CSR_MHPMCOUNTER13   0xb0d
#define CSR_MHPMCOUNTER14   0xb0e
#define CSR_MHPMCOUNTER15   0xb0f
#define CSR_MHPMCOUNTER16   0xb10
#define CSR_MHPMCOUNTER17   0xb11
#define CSR_MHPMCOUNTER18   0xb12
#define CSR_MHPMCOUNTER19   0xb13
#define CSR_MHPMCOUNTER20   0xb14
#define CSR_MHPMCOUNTER21   0xb15
#define CSR_MHPMCOUNTER22   0xb16
#define CSR_MHPMCOUNTER23   0xb17
#define CSR_MHPMCOUNTER24   0xb18
#define CSR_MHPMCOUNTER25   0xb19
#define CSR_MHPMCOUNTER26   0xb1a
#define CSR_MHPMCOUNTER27   0xb1b
#define CSR_MHPMCOUNTER28   0xb1c
#define CSR_MHPMCOUNTER29   0xb1d
#define CSR_MHPMCOUNTER30   0xb1e
#define CSR_MHPMCOUNTER31   0xb1f
#define CSR_MHPMEVENT3      0x323
#define CSR_MHPMEVENT4      0x324
#define CSR_MHPMEVENT5      0x325
#define CSR_MHPMEVENT6      0x326
#define CSR_MHPMEVENT7      0x327
#define CSR_MHPMEVENT8      0x328
#define CSR_MHPMEVENT9      0x329
#define CSR_MHPMEVENT10     0x32a
#define CSR_MHPMEVENT11     0x32b
#define CSR_MHPMEVENT12     0x32c
#define CSR_MHPMEVENT13     0x32d
#define CSR_MHPMEVENT14     0x32e
#define CSR_MHPMEVENT15     0x32f
#define CSR_MHPMEVENT16     0x330
#define CSR_MHPMEVENT17     0x331
#define CSR_MHPMEVENT18     0x332
#define CSR_MHPMEVENT19     0x333
#define CSR_MHPMEVENT20     0x334
#define CSR_MHPMEVENT21     0x335
#define CSR_MHPMEVENT22     0x336
#define CSR_MHPMEVENT23     0x337
#define CSR_MHPMEVENT24     0x338
#define CSR_MHPMEVENT25     0x339
#define CSR_MHPMEVENT26     0x33a
#define CSR_MHPMEVENT27     0x33b
#define CSR_MHPMEVENT28     0x33c
#define CSR_MHPMEVENT29     0x33d
#define CSR_MHPMEVENT30     0x33e
#define CSR_MHPMEVENT31     0x33f
#define CSR_MHPMCOUNTER3H   0xb83
#define CSR_MHPMCOUNTER4H   0xb84
#define CSR_MHPMCOUNTER5H   0xb85
#define CSR_MHPMCOUNTER6H   0xb86
#define CSR_MHPMCOUNTER7H   0xb87
#define CSR_MHPMCOUNTER8H   0xb88
#define CSR_MHPMCOUNTER9H   0xb89
#define CSR_MHPMCOUNTER10H  0xb8a
#define CSR_MHPMCOUNTER11H  0xb8b
#define CSR_MHPMCOUNTER12H  0xb8c
#define CSR_MHPMCOUNTER13H  0xb8d
#define CSR_MHPMCOUNTER14H  0xb8e
#define CSR_MHPMCOUNTER15H  0xb8f
#define CSR_MHPMCOUNTER16H  0xb90
#define CSR_MHPMCOUNTER17H  0xb91
#define CSR_MHPMCOUNTER18H  0xb92
#define CSR_MHPMCOUNTER19H  0xb93
#define CSR_MHPMCOUNTER20H  0xb94
#define CSR_MHPMCOUNTER21H  0xb95
#define CSR_MHPMCOUNTER22H  0xb96
#define CSR_MHPMCOUNTER23H  0xb97
#define CSR_MHPMCOUNTER24H  0xb98
#define CSR_MHPMCOUNTER25H  0xb99
#define CSR_MHPMCOUNTER26H  0xb9a
#define CSR_MHPMCOUNTER27H  0xb9b
#define CSR_MHPMCOUNTER28H  0xb9c
#define CSR_MHPMCOUNTER29H  0xb9d
#define CSR_MHPMCOUNTER30H  0xb9e
#define CSR_MHPMCOUNTER31H  0xb9f

<<<<<<< HEAD
/* Legacy Machine Protection and Translation (priv v1.9.1) */
#define CSR_MBASE           0x380
#define CSR_MBOUND          0x381
#define CSR_MIBASE          0x382
#define CSR_MIBOUND         0x383
#define CSR_MDBASE          0x384
#define CSR_MDBOUND         0x385

#ifdef TARGET_CHERI
#define CSR_UCCSR           0x8C0
#define CSR_SCCSR           0x9C0
#define CSR_MCCSR           0xBC0

/* See Capability Control and Status Registers (CCSRs) in CHERI ISA spec. */
#define XCCSR_ENABLE        0x1 /* Capability extensions enabled */
#define XCCSR_DIRTY         0x2 /* Capability register written */
#define SCCSR_SGCLG         0x4 /* Supervisor Global Cap Load Generation */
#define SCCSR_UGCLG         0x8 /* User Global Cap Load Generation */
#define XCCSR_NO_RELOCATION 0x40000000 /* CHERI without DDC/PCC relocation. */
#define XCCSR_TAG_CLEARING  0x80000000 /* CHERI has tag-clearing semantics. */
#endif

=======
>>>>>>> 3e9f48bc
/* mstatus CSR bits */
#define MSTATUS_UIE         0x00000001
#define MSTATUS_SIE         0x00000002
#define MSTATUS_MIE         0x00000008
#define MSTATUS_UPIE        0x00000010
#define MSTATUS_SPIE        0x00000020
#define MSTATUS_UBE         0x00000040
#define MSTATUS_MPIE        0x00000080
#define MSTATUS_SPP         0x00000100
#define MSTATUS_MPP         0x00001800
#define MSTATUS_FS          0x00006000
#define MSTATUS_XS          0x00018000
#define MSTATUS_MPRV        0x00020000
#define MSTATUS_SUM         0x00040000 /* since: priv-1.10 */
#define MSTATUS_MXR         0x00080000
#define MSTATUS_TVM         0x00100000 /* since: priv-1.10 */
#define MSTATUS_TW          0x00200000 /* since: priv-1.10 */
#define MSTATUS_TSR         0x00400000 /* since: priv-1.10 */
#define MSTATUS_GVA         0x4000000000ULL
#define MSTATUS_MPV         0x8000000000ULL

#define MSTATUS64_UXL       0x0000000300000000ULL
#define MSTATUS64_SXL       0x0000000C00000000ULL

#define MSTATUS32_SD        0x80000000
#define MSTATUS64_SD        0x8000000000000000ULL

#define MISA32_MXL          0xC0000000
#define MISA64_MXL          0xC000000000000000ULL

#define MXL_RV32            1
#define MXL_RV64            2
#define MXL_RV128           3

/* sstatus CSR bits */
#define SSTATUS_UIE         0x00000001
#define SSTATUS_SIE         0x00000002
#define SSTATUS_UPIE        0x00000010
#define SSTATUS_SPIE        0x00000020
#define SSTATUS_SPP         0x00000100
#define SSTATUS_FS          0x00006000
#define SSTATUS_XS          0x00018000
#define SSTATUS_SUM         0x00040000 /* since: priv-1.10 */
#define SSTATUS_MXR         0x00080000

#define SSTATUS64_UXL       0x0000000300000000ULL

#define SSTATUS32_SD        0x80000000
#define SSTATUS64_SD        0x8000000000000000ULL

/* hstatus CSR bits */
#define HSTATUS_VSBE         0x00000020
#define HSTATUS_GVA          0x00000040
#define HSTATUS_SPV          0x00000080
#define HSTATUS_SPVP         0x00000100
#define HSTATUS_HU           0x00000200
#define HSTATUS_VGEIN        0x0003F000
#define HSTATUS_VTVM         0x00100000
#define HSTATUS_VTSR         0x00400000
#define HSTATUS_VSXL         0x300000000

#define HSTATUS32_WPRI       0xFF8FF87E
#define HSTATUS64_WPRI       0xFFFFFFFFFF8FF87EULL

#define HCOUNTEREN_CY        (1 << 0)
#define HCOUNTEREN_TM        (1 << 1)
#define HCOUNTEREN_IR        (1 << 2)
#define HCOUNTEREN_HPM3      (1 << 3)

/* Privilege modes */
#define PRV_U 0
#define PRV_S 1
#define PRV_H 2 /* Reserved */
#define PRV_M 3

/* Virtulisation Register Fields */
#define VIRT_ONOFF          1
/* This is used to save state for when we take an exception. If this is set
 * that means that we want to force a HS level exception (no matter what the
 * delegation is set to). This will occur for things such as a second level
 * page table fault.
 */
#define FORCE_HS_EXCEP      2

/* RV32 satp CSR field masks */
#define SATP32_MODE         0x80000000
#define SATP32_ASID         0x7fc00000
#define SATP32_PPN          0x003fffff

/* RV64 satp CSR field masks */
#define SATP64_MODE         0xF000000000000000ULL
#define SATP64_ASID         0x0FFFF00000000000ULL
#define SATP64_PPN          0x00000FFFFFFFFFFFULL

/* VM modes (mstatus.vm) privileged ISA 1.9.1 */
#define VM_1_09_MBARE       0
#define VM_1_09_MBB         1
#define VM_1_09_MBBID       2
#define VM_1_09_SV32        8
#define VM_1_09_SV39        9
#define VM_1_09_SV48        10

/* VM modes (satp.mode) privileged ISA 1.10 */
#define VM_1_10_MBARE       0
#define VM_1_10_SV32        1
#define VM_1_10_SV39        8
#define VM_1_10_SV48        9
#define VM_1_10_SV57        10
#define VM_1_10_SV64        11

/* Page table entry (PTE) fields */
#define PTE_V               0x001 /* Valid */
#define PTE_R               0x002 /* Read */
#define PTE_W               0x004 /* Write */
#define PTE_X               0x008 /* Execute */
#define PTE_U               0x010 /* User */
#define PTE_G               0x020 /* Global */
#define PTE_A               0x040 /* Accessed */
#define PTE_D               0x080 /* Dirty */
#define PTE_SOFT            0x300 /* Reserved for Software */
#if defined(TARGET_CHERI) && !defined(TARGET_RISCV32)
#define PTE_CRG             0x0800000000000000 /* Cap Read Generation */
#define PTE_CRM             0x1000000000000000 /* Cap Read Modifier */
#define PTE_CD              0x2000000000000000 /* Cap Dirty */
#define PTE_CR              0x4000000000000000 /* Cap Read */
#define PTE_CW              0x8000000000000000 /* Cap Write */
#endif

/* Page table PPN shift amount */
#define PTE_PPN_SHIFT       10

/* Leaf page shift amount */
#define PGSHIFT             12

/* Default Reset Vector adress */
#define DEFAULT_RSTVEC      0x1000

/* Exception causes */
<<<<<<< HEAD
#define EXCP_NONE                                -1 /* sentinel value */
#define RISCV_EXCP_INST_ADDR_MIS                 0x0
#define RISCV_EXCP_INST_ACCESS_FAULT             0x1
#define RISCV_EXCP_ILLEGAL_INST                  0x2
#define RISCV_EXCP_BREAKPOINT                    0x3
#define RISCV_EXCP_LOAD_ADDR_MIS                 0x4
#define RISCV_EXCP_LOAD_ACCESS_FAULT             0x5
#define RISCV_EXCP_STORE_AMO_ADDR_MIS            0x6
#define RISCV_EXCP_STORE_AMO_ACCESS_FAULT        0x7
#define RISCV_EXCP_U_ECALL                       0x8
#define RISCV_EXCP_S_ECALL                      0x9
#define RISCV_EXCP_VS_ECALL                      0xa
#define RISCV_EXCP_M_ECALL                       0xb
#define RISCV_EXCP_INST_PAGE_FAULT               0xc /* since: priv-1.10.0 */
#define RISCV_EXCP_LOAD_PAGE_FAULT               0xd /* since: priv-1.10.0 */
#define RISCV_EXCP_STORE_PAGE_FAULT              0xf /* since: priv-1.10.0 */
#define RISCV_EXCP_SEMIHOST                      0x10
#define RISCV_EXCP_INST_GUEST_PAGE_FAULT         0x14
#define RISCV_EXCP_LOAD_GUEST_ACCESS_FAULT       0x15
#define RISCV_EXCP_VIRT_INSTRUCTION_FAULT        0x16
#define RISCV_EXCP_STORE_GUEST_AMO_ACCESS_FAULT  0x17
#ifdef TARGET_CHERI
#ifndef TARGET_RISCV32
#define RISCV_EXCP_LOAD_CAP_PAGE_FAULT           0x1a
#define RISCV_EXCP_STORE_AMO_CAP_PAGE_FAULT      0x1b
#endif
#define RISCV_EXCP_CHERI                         0x1c
#endif
=======
typedef enum RISCVException {
    RISCV_EXCP_NONE = -1, /* sentinel value */
    RISCV_EXCP_INST_ADDR_MIS = 0x0,
    RISCV_EXCP_INST_ACCESS_FAULT = 0x1,
    RISCV_EXCP_ILLEGAL_INST = 0x2,
    RISCV_EXCP_BREAKPOINT = 0x3,
    RISCV_EXCP_LOAD_ADDR_MIS = 0x4,
    RISCV_EXCP_LOAD_ACCESS_FAULT = 0x5,
    RISCV_EXCP_STORE_AMO_ADDR_MIS = 0x6,
    RISCV_EXCP_STORE_AMO_ACCESS_FAULT = 0x7,
    RISCV_EXCP_U_ECALL = 0x8,
    RISCV_EXCP_S_ECALL = 0x9,
    RISCV_EXCP_VS_ECALL = 0xa,
    RISCV_EXCP_M_ECALL = 0xb,
    RISCV_EXCP_INST_PAGE_FAULT = 0xc, /* since: priv-1.10.0 */
    RISCV_EXCP_LOAD_PAGE_FAULT = 0xd, /* since: priv-1.10.0 */
    RISCV_EXCP_STORE_PAGE_FAULT = 0xf, /* since: priv-1.10.0 */
    RISCV_EXCP_SEMIHOST = 0x10,
    RISCV_EXCP_INST_GUEST_PAGE_FAULT = 0x14,
    RISCV_EXCP_LOAD_GUEST_ACCESS_FAULT = 0x15,
    RISCV_EXCP_VIRT_INSTRUCTION_FAULT = 0x16,
    RISCV_EXCP_STORE_GUEST_AMO_ACCESS_FAULT = 0x17,
} RISCVException;
>>>>>>> 3e9f48bc

#define RISCV_EXCP_INT_FLAG                0x80000000
#define RISCV_EXCP_INT_MASK                0x7fffffff

/* Interrupt causes */
#define IRQ_U_SOFT                         0
#define IRQ_S_SOFT                         1
#define IRQ_VS_SOFT                        2
#define IRQ_M_SOFT                         3
#define IRQ_U_TIMER                        4
#define IRQ_S_TIMER                        5
#define IRQ_VS_TIMER                       6
#define IRQ_M_TIMER                        7
#define IRQ_U_EXT                          8
#define IRQ_S_EXT                          9
#define IRQ_VS_EXT                         10
#define IRQ_M_EXT                          11

/* mip masks */
#define MIP_USIP                           (1 << IRQ_U_SOFT)
#define MIP_SSIP                           (1 << IRQ_S_SOFT)
#define MIP_VSSIP                          (1 << IRQ_VS_SOFT)
#define MIP_MSIP                           (1 << IRQ_M_SOFT)
#define MIP_UTIP                           (1 << IRQ_U_TIMER)
#define MIP_STIP                           (1 << IRQ_S_TIMER)
#define MIP_VSTIP                          (1 << IRQ_VS_TIMER)
#define MIP_MTIP                           (1 << IRQ_M_TIMER)
#define MIP_UEIP                           (1 << IRQ_U_EXT)
#define MIP_SEIP                           (1 << IRQ_S_EXT)
#define MIP_VSEIP                          (1 << IRQ_VS_EXT)
#define MIP_MEIP                           (1 << IRQ_M_EXT)

/* sip masks */
#define SIP_SSIP                           MIP_SSIP
#define SIP_STIP                           MIP_STIP
#define SIP_SEIP                           MIP_SEIP

/* MIE masks */
#define MIE_SEIE                           (1 << IRQ_S_EXT)
#define MIE_UEIE                           (1 << IRQ_U_EXT)
#define MIE_STIE                           (1 << IRQ_S_TIMER)
#define MIE_UTIE                           (1 << IRQ_U_TIMER)
#define MIE_SSIE                           (1 << IRQ_S_SOFT)
#define MIE_USIE                           (1 << IRQ_U_SOFT)
#endif<|MERGE_RESOLUTION|>--- conflicted
+++ resolved
@@ -334,15 +334,6 @@
 #define CSR_MHPMCOUNTER30H  0xb9e
 #define CSR_MHPMCOUNTER31H  0xb9f
 
-<<<<<<< HEAD
-/* Legacy Machine Protection and Translation (priv v1.9.1) */
-#define CSR_MBASE           0x380
-#define CSR_MBOUND          0x381
-#define CSR_MIBASE          0x382
-#define CSR_MIBOUND         0x383
-#define CSR_MDBASE          0x384
-#define CSR_MDBOUND         0x385
-
 #ifdef TARGET_CHERI
 #define CSR_UCCSR           0x8C0
 #define CSR_SCCSR           0x9C0
@@ -357,8 +348,6 @@
 #define XCCSR_TAG_CLEARING  0x80000000 /* CHERI has tag-clearing semantics. */
 #endif
 
-=======
->>>>>>> 3e9f48bc
 /* mstatus CSR bits */
 #define MSTATUS_UIE         0x00000001
 #define MSTATUS_SIE         0x00000002
@@ -388,6 +377,11 @@
 
 #define MISA32_MXL          0xC0000000
 #define MISA64_MXL          0xC000000000000000ULL
+#ifdef TARGET_RISCV32
+#define MISA_MXL            MISA32_MXL
+#elif defined(TARGET_RISCV64)
+#define MISA_MXL            MISA64_MXL
+#endif
 
 #define MXL_RV32            1
 #define MXL_RV64            2
@@ -452,6 +446,12 @@
 #define SATP64_MODE         0xF000000000000000ULL
 #define SATP64_ASID         0x0FFFF00000000000ULL
 #define SATP64_PPN          0x00000FFFFFFFFFFFULL
+
+#ifdef TARGET_RISCV32
+#define SATP_ASID           SATP32_ASID
+#elif defined(TARGET_RISCV64)
+#define SATP_ASID           SATP64_ASID
+#endif
 
 /* VM modes (mstatus.vm) privileged ISA 1.9.1 */
 #define VM_1_09_MBARE       0
@@ -497,36 +497,6 @@
 #define DEFAULT_RSTVEC      0x1000
 
 /* Exception causes */
-<<<<<<< HEAD
-#define EXCP_NONE                                -1 /* sentinel value */
-#define RISCV_EXCP_INST_ADDR_MIS                 0x0
-#define RISCV_EXCP_INST_ACCESS_FAULT             0x1
-#define RISCV_EXCP_ILLEGAL_INST                  0x2
-#define RISCV_EXCP_BREAKPOINT                    0x3
-#define RISCV_EXCP_LOAD_ADDR_MIS                 0x4
-#define RISCV_EXCP_LOAD_ACCESS_FAULT             0x5
-#define RISCV_EXCP_STORE_AMO_ADDR_MIS            0x6
-#define RISCV_EXCP_STORE_AMO_ACCESS_FAULT        0x7
-#define RISCV_EXCP_U_ECALL                       0x8
-#define RISCV_EXCP_S_ECALL                      0x9
-#define RISCV_EXCP_VS_ECALL                      0xa
-#define RISCV_EXCP_M_ECALL                       0xb
-#define RISCV_EXCP_INST_PAGE_FAULT               0xc /* since: priv-1.10.0 */
-#define RISCV_EXCP_LOAD_PAGE_FAULT               0xd /* since: priv-1.10.0 */
-#define RISCV_EXCP_STORE_PAGE_FAULT              0xf /* since: priv-1.10.0 */
-#define RISCV_EXCP_SEMIHOST                      0x10
-#define RISCV_EXCP_INST_GUEST_PAGE_FAULT         0x14
-#define RISCV_EXCP_LOAD_GUEST_ACCESS_FAULT       0x15
-#define RISCV_EXCP_VIRT_INSTRUCTION_FAULT        0x16
-#define RISCV_EXCP_STORE_GUEST_AMO_ACCESS_FAULT  0x17
-#ifdef TARGET_CHERI
-#ifndef TARGET_RISCV32
-#define RISCV_EXCP_LOAD_CAP_PAGE_FAULT           0x1a
-#define RISCV_EXCP_STORE_AMO_CAP_PAGE_FAULT      0x1b
-#endif
-#define RISCV_EXCP_CHERI                         0x1c
-#endif
-=======
 typedef enum RISCVException {
     RISCV_EXCP_NONE = -1, /* sentinel value */
     RISCV_EXCP_INST_ADDR_MIS = 0x0,
@@ -549,8 +519,14 @@
     RISCV_EXCP_LOAD_GUEST_ACCESS_FAULT = 0x15,
     RISCV_EXCP_VIRT_INSTRUCTION_FAULT = 0x16,
     RISCV_EXCP_STORE_GUEST_AMO_ACCESS_FAULT = 0x17,
+#ifdef TARGET_CHERI
+#ifndef TARGET_RISCV32
+#define RISCV_EXCP_LOAD_CAP_PAGE_FAULT           0x1a
+#define RISCV_EXCP_STORE_AMO_CAP_PAGE_FAULT      0x1b
+#endif
+#define RISCV_EXCP_CHERI                         0x1c
+#endif
 } RISCVException;
->>>>>>> 3e9f48bc
 
 #define RISCV_EXCP_INT_FLAG                0x80000000
 #define RISCV_EXCP_INT_MASK                0x7fffffff
