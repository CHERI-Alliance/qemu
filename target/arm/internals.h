/*
 * QEMU ARM CPU -- internal functions and types
 *
 * Copyright (c) 2014 Linaro Ltd
 *
 * This program is free software; you can redistribute it and/or
 * modify it under the terms of the GNU General Public License
 * as published by the Free Software Foundation; either version 2
 * of the License, or (at your option) any later version.
 *
 * This program is distributed in the hope that it will be useful,
 * but WITHOUT ANY WARRANTY; without even the implied warranty of
 * MERCHANTABILITY or FITNESS FOR A PARTICULAR PURPOSE.  See the
 * GNU General Public License for more details.
 *
 * You should have received a copy of the GNU General Public License
 * along with this program; if not, see
 * <http://www.gnu.org/licenses/gpl-2.0.html>
 *
 * This header defines functions, types, etc which need to be shared
 * between different source files within target/arm/ but which are
 * private to it and not required by the rest of QEMU.
 */

#ifndef TARGET_ARM_INTERNALS_H
#define TARGET_ARM_INTERNALS_H

#include "hw/registerfields.h"
#include "tcg/tcg-gvec-desc.h"
#include "cheri-lazy-capregs.h"
#include "syndrome.h"

/* register banks for CPU modes */
#define BANK_USRSYS 0
#define BANK_SVC    1
#define BANK_ABT    2
#define BANK_UND    3
#define BANK_IRQ    4
#define BANK_FIQ    5
#define BANK_HYP    6
#define BANK_MON    7

static inline bool excp_is_internal(int excp)
{
    /* Return true if this exception number represents a QEMU-internal
     * exception that will not be passed to the guest.
     */
    return excp == EXCP_INTERRUPT
        || excp == EXCP_HLT
        || excp == EXCP_DEBUG
        || excp == EXCP_HALTED
        || excp == EXCP_EXCEPTION_EXIT
        || excp == EXCP_KERNEL_TRAP
        || excp == EXCP_SEMIHOST;
}

/* Scale factor for generic timers, ie number of ns per tick.
 * This gives a 62.5MHz timer.
 */
#define GTIMER_SCALE 16

/* Bit definitions for the v7M CONTROL register */
FIELD(V7M_CONTROL, NPRIV, 0, 1)
FIELD(V7M_CONTROL, SPSEL, 1, 1)
FIELD(V7M_CONTROL, FPCA, 2, 1)
FIELD(V7M_CONTROL, SFPA, 3, 1)

/* Bit definitions for v7M exception return payload */
FIELD(V7M_EXCRET, ES, 0, 1)
FIELD(V7M_EXCRET, RES0, 1, 1)
FIELD(V7M_EXCRET, SPSEL, 2, 1)
FIELD(V7M_EXCRET, MODE, 3, 1)
FIELD(V7M_EXCRET, FTYPE, 4, 1)
FIELD(V7M_EXCRET, DCRS, 5, 1)
FIELD(V7M_EXCRET, S, 6, 1)
FIELD(V7M_EXCRET, RES1, 7, 25) /* including the must-be-1 prefix */

/* Minimum value which is a magic number for exception return */
#define EXC_RETURN_MIN_MAGIC 0xff000000
/* Minimum number which is a magic number for function or exception return
 * when using v8M security extension
 */
#define FNC_RETURN_MIN_MAGIC 0xfefffffe

/* We use a few fake FSR values for internal purposes in M profile.
 * M profile cores don't have A/R format FSRs, but currently our
 * get_phys_addr() code assumes A/R profile and reports failures via
 * an A/R format FSR value. We then translate that into the proper
 * M profile exception and FSR status bit in arm_v7m_cpu_do_interrupt().
 * Mostly the FSR values we use for this are those defined for v7PMSA,
 * since we share some of that codepath. A few kinds of fault are
 * only for M profile and have no A/R equivalent, though, so we have
 * to pick a value from the reserved range (which we never otherwise
 * generate) to use for these.
 * These values will never be visible to the guest.
 */
#define M_FAKE_FSR_NSC_EXEC 0xf /* NS executing in S&NSC memory */
#define M_FAKE_FSR_SFAULT 0xe /* SecureFault INVTRAN, INVEP or AUVIOL */

/**
 * raise_exception: Raise the specified exception.
 * Raise a guest exception with the specified value, syndrome register
 * and target exception level. This should be called from helper functions,
 * and never returns because we will longjump back up to the CPU main loop.
 */
void QEMU_NORETURN raise_exception(CPUARMState *env, uint32_t excp,
                                   uint32_t syndrome, uint32_t target_el);

/*
 * Similarly, but also use unwinding to restore cpu state.
 */
void QEMU_NORETURN raise_exception_ra(CPUARMState *env, uint32_t excp,
                                      uint32_t syndrome, uint32_t target_el,
                                      uintptr_t ra);

/*
 * For AArch64, map a given EL to an index in the banked_spsr array.
 * Note that this mapping and the AArch32 mapping defined in bank_number()
 * must agree such that the AArch64<->AArch32 SPSRs have the architecturally
 * mandated mapping between each other.
 */
static inline unsigned int aarch64_banked_spsr_index(unsigned int el)
{
    static const unsigned int map[4] = {
        [1] = BANK_SVC, /* EL1.  */
        [2] = BANK_HYP, /* EL2.  */
        [3] = BANK_MON, /* EL3.  */
    };
    assert(el >= 1 && el <= 3);
    return map[el];
}

/* Map CPU modes onto saved register banks.  */
static inline int bank_number(int mode)
{
    switch (mode) {
    case ARM_CPU_MODE_USR:
    case ARM_CPU_MODE_SYS:
        return BANK_USRSYS;
    case ARM_CPU_MODE_SVC:
        return BANK_SVC;
    case ARM_CPU_MODE_ABT:
        return BANK_ABT;
    case ARM_CPU_MODE_UND:
        return BANK_UND;
    case ARM_CPU_MODE_IRQ:
        return BANK_IRQ;
    case ARM_CPU_MODE_FIQ:
        return BANK_FIQ;
    case ARM_CPU_MODE_HYP:
        return BANK_HYP;
    case ARM_CPU_MODE_MON:
        return BANK_MON;
    }
    g_assert_not_reached();
}

/**
 * r14_bank_number: Map CPU mode onto register bank for r14
 *
 * Given an AArch32 CPU mode, return the index into the saved register
 * banks to use for the R14 (LR) in that mode. This is the same as
 * bank_number(), except for the special case of Hyp mode, where
 * R14 is shared with USR and SYS, unlike its R13 and SPSR.
 * This should be used as the index into env->banked_r14[], and
 * bank_number() used for the index into env->banked_r13[] and
 * env->banked_spsr[].
 */
static inline int r14_bank_number(int mode)
{
    return (mode == ARM_CPU_MODE_HYP) ? BANK_USRSYS : bank_number(mode);
}

void arm_cpu_register_gdb_regs_for_features(ARMCPU *cpu);
void arm_translate_init(void);

#ifdef CONFIG_TCG
void arm_cpu_synchronize_from_tb(CPUState *cs, const TranslationBlock *tb);
#endif /* CONFIG_TCG */

/**
 * aarch64_sve_zcr_get_valid_len:
 * @cpu: cpu context
 * @start_len: maximum len to consider
 *
 * Return the maximum supported sve vector length <= @start_len.
 * Note that both @start_len and the return value are in units
 * of ZCR_ELx.LEN, so the vector bit length is (x + 1) * 128.
 */
uint32_t aarch64_sve_zcr_get_valid_len(ARMCPU *cpu, uint32_t start_len);

enum arm_fprounding {
    FPROUNDING_TIEEVEN,
    FPROUNDING_POSINF,
    FPROUNDING_NEGINF,
    FPROUNDING_ZERO,
    FPROUNDING_TIEAWAY,
    FPROUNDING_ODD
};

int arm_rmode_to_sf(int rmode);

static inline void update_spsel(CPUARMState *env, uint32_t imm)
{
    unsigned int cur_el = arm_current_el(env);
    /* Update PSTATE SPSel bit; this requires us to update the
     * working stack pointer in xregs[31].
     */
    if (!((imm ^ env->pstate) & PSTATE_SP)) {
        return;
    }
    aarch64_save_sp(env, cur_el);
    env->pstate = deposit32(env->pstate, 0, 1, imm);

    /* We rely on illegal updates to SPsel from EL0 to get trapped
     * at translation time.
     */
    assert(cur_el >= 1 && cur_el <= 3);
    aarch64_restore_sp(env, cur_el);
}

/*
 * arm_pamax
 * @cpu: ARMCPU
 *
 * Returns the implementation defined bit-width of physical addresses.
 * The ARMv8 reference manuals refer to this as PAMax().
 */
static inline unsigned int arm_pamax(ARMCPU *cpu)
{
    static const unsigned int pamax_map[] = {
        [0] = 32,
        [1] = 36,
        [2] = 40,
        [3] = 42,
        [4] = 44,
        [5] = 48,
    };
    unsigned int parange =
        FIELD_EX64(cpu->isar.id_aa64mmfr0, ID_AA64MMFR0, PARANGE);

    /* id_aa64mmfr0 is a read-only register so values outside of the
     * supported mappings can be considered an implementation error.  */
    assert(parange < ARRAY_SIZE(pamax_map));
    return pamax_map[parange];
}

/* Return true if extended addresses are enabled.
 * This is always the case if our translation regime is 64 bit,
 * but depends on TTBCR.EAE for 32 bit.
 */
static inline bool extended_addresses_enabled(CPUARMState *env)
{
    TCR *tcr = &env->cp15.tcr_el[arm_is_secure(env) ? 3 : 1];
    return arm_el_is_aa64(env, 1) ||
           (arm_feature(env, ARM_FEATURE_LPAE) && (tcr->raw_tcr & TTBCR_EAE));
}

/* Update a QEMU watchpoint based on the information the guest has set in the
 * DBGWCR<n>_EL1 and DBGWVR<n>_EL1 registers.
 */
void hw_watchpoint_update(ARMCPU *cpu, int n);
/* Update the QEMU watchpoints for every guest watchpoint. This does a
 * complete delete-and-reinstate of the QEMU watchpoint list and so is
 * suitable for use after migration or on reset.
 */
void hw_watchpoint_update_all(ARMCPU *cpu);
/* Update a QEMU breakpoint based on the information the guest has set in the
 * DBGBCR<n>_EL1 and DBGBVR<n>_EL1 registers.
 */
void hw_breakpoint_update(ARMCPU *cpu, int n);
/* Update the QEMU breakpoints for every guest breakpoint. This does a
 * complete delete-and-reinstate of the QEMU breakpoint list and so is
 * suitable for use after migration or on reset.
 */
void hw_breakpoint_update_all(ARMCPU *cpu);

/* Callback function for checking if a breakpoint should trigger. */
bool arm_debug_check_breakpoint(CPUState *cs);

/* Callback function for checking if a watchpoint should trigger. */
bool arm_debug_check_watchpoint(CPUState *cs, CPUWatchpoint *wp);

/* Adjust addresses (in BE32 mode) before testing against watchpoint
 * addresses.
 */
vaddr arm_adjust_watchpoint_address(CPUState *cs, vaddr addr, int len);

/* Callback function for when a watchpoint or breakpoint triggers. */
void arm_debug_excp_handler(CPUState *cs);

#if defined(CONFIG_USER_ONLY) || !defined(CONFIG_TCG)
static inline bool arm_is_psci_call(ARMCPU *cpu, int excp_type)
{
    return false;
}
static inline void arm_handle_psci_call(ARMCPU *cpu)
{
    g_assert_not_reached();
}
#else
/* Return true if the r0/x0 value indicates that this SMC/HVC is a PSCI call. */
bool arm_is_psci_call(ARMCPU *cpu, int excp_type);
/* Actually handle a PSCI call */
void arm_handle_psci_call(ARMCPU *cpu);
#endif

/**
 * arm_clear_exclusive: clear the exclusive monitor
 * @env: CPU env
 * Clear the CPU's exclusive monitor, like the guest CLREX instruction.
 */
static inline void arm_clear_exclusive(CPUARMState *env)
{
    env->exclusive_addr = -1;
}

/**
 * ARMFaultType: type of an ARM MMU fault
 * This corresponds to the v8A pseudocode's Fault enumeration,
 * with extensions for QEMU internal conditions.
 */
typedef enum ARMFaultType {
    ARMFault_None,
    ARMFault_AccessFlag,
    ARMFault_Alignment,
    ARMFault_Background,
    ARMFault_Domain,
    ARMFault_Permission,
    ARMFault_Translation,
    ARMFault_AddressSize,
    ARMFault_SyncExternal,
    ARMFault_SyncExternalOnWalk,
    ARMFault_SyncParity,
    ARMFault_SyncParityOnWalk,
    ARMFault_AsyncParity,
    ARMFault_AsyncExternal,
    ARMFault_Debug,
    ARMFault_TLBConflict,
    ARMFault_HWUpdateAccessFlag,
    ARMFault_CapTag,
    ARMFault_CapSeal,
    ARMFault_CapBounds,
    ARMFault_CapPerm,
    ARMFault_CapPagePerm,
    ARMFault_Lockdown,
    ARMFault_Exclusive,
    ARMFault_ICacheMaint,
    ARMFault_QEMU_NSCExec, /* v8M: NS executing in S&NSC memory */
    ARMFault_QEMU_SFault,  /* v8M: SecureFault INVTRAN, INVEP or AUVIOL */
} ARMFaultType;

/**
 * ARMMMUFaultInfo: Information describing an ARM MMU Fault
 * @type: Type of fault
 * @level: Table walk level (for translation, access flag and permission faults)
 * @domain: Domain of the fault address (for non-LPAE CPUs only)
 * @s2addr: Address that caused a fault at stage 2
 * @stage2: True if we faulted at stage 2
 * @s1ptw: True if we faulted at stage 2 while doing a stage 1 page-table walk
 * @s1ns: True if we faulted on a non-secure IPA while in secure state
 * @ea: True if we should set the EA (external abort type) bit in syndrome
 */
typedef struct ARMMMUFaultInfo ARMMMUFaultInfo;
struct ARMMMUFaultInfo {
    ARMFaultType type;
    target_ulong s2addr;
    int level;
    int domain;
    bool stage2;
    bool s1ptw;
    bool s1ns;
    bool ea;
};

/**
 * arm_fi_to_sfsc: Convert fault info struct to short-format FSC
 * Compare pseudocode EncodeSDFSC(), though unlike that function
 * we set up a whole FSR-format code including domain field and
 * putting the high bit of the FSC into bit 10.
 */
static inline uint32_t arm_fi_to_sfsc(ARMMMUFaultInfo *fi)
{
    uint32_t fsc;

    switch (fi->type) {
    case ARMFault_None:
        return 0;
    case ARMFault_AccessFlag:
        fsc = fi->level == 1 ? 0x3 : 0x6;
        break;
    case ARMFault_Alignment:
        fsc = 0x1;
        break;
    case ARMFault_Permission:
        fsc = fi->level == 1 ? 0xd : 0xf;
        break;
    case ARMFault_Domain:
        fsc = fi->level == 1 ? 0x9 : 0xb;
        break;
    case ARMFault_Translation:
        fsc = fi->level == 1 ? 0x5 : 0x7;
        break;
    case ARMFault_SyncExternal:
        fsc = 0x8 | (fi->ea << 12);
        break;
    case ARMFault_SyncExternalOnWalk:
        fsc = fi->level == 1 ? 0xc : 0xe;
        fsc |= (fi->ea << 12);
        break;
    case ARMFault_SyncParity:
        fsc = 0x409;
        break;
    case ARMFault_SyncParityOnWalk:
        fsc = fi->level == 1 ? 0x40c : 0x40e;
        break;
    case ARMFault_AsyncParity:
        fsc = 0x408;
        break;
    case ARMFault_AsyncExternal:
        fsc = 0x406 | (fi->ea << 12);
        break;
    case ARMFault_Debug:
        fsc = 0x2;
        break;
    case ARMFault_TLBConflict:
        fsc = 0x400;
        break;
    case ARMFault_Lockdown:
        fsc = 0x404;
        break;
    case ARMFault_Exclusive:
        fsc = 0x405;
        break;
    case ARMFault_ICacheMaint:
        fsc = 0x4;
        break;
    case ARMFault_Background:
        fsc = 0x0;
        break;
    case ARMFault_QEMU_NSCExec:
        fsc = M_FAKE_FSR_NSC_EXEC;
        break;
    case ARMFault_QEMU_SFault:
        fsc = M_FAKE_FSR_SFAULT;
        break;
    default:
        /* Other faults can't occur in a context that requires a
         * short-format status code.
         */
        g_assert_not_reached();
    }

    fsc |= (fi->domain << 4);
    return fsc;
}

/**
 * arm_fi_to_lfsc: Convert fault info struct to long-format FSC
 * Compare pseudocode EncodeLDFSC(), though unlike that function
 * we fill in also the LPAE bit 9 of a DFSR format.
 */
static inline uint32_t arm_fi_to_lfsc(ARMMMUFaultInfo *fi)
{
    uint32_t fsc;

    switch (fi->type) {
    case ARMFault_None:
        return 0;
    case ARMFault_AddressSize:
        fsc = fi->level & 3;
        break;
    case ARMFault_AccessFlag:
        fsc = (fi->level & 3) | (0x2 << 2);
        break;
    case ARMFault_Permission:
        fsc = (fi->level & 3) | (0x3 << 2);
        break;
    case ARMFault_Translation:
        fsc = (fi->level & 3) | (0x1 << 2);
        break;
    case ARMFault_SyncExternal:
        fsc = 0x10 | (fi->ea << 12);
        break;
    case ARMFault_SyncExternalOnWalk:
        fsc = (fi->level & 3) | (0x5 << 2) | (fi->ea << 12);
        break;
    case ARMFault_SyncParity:
        fsc = 0x18;
        break;
    case ARMFault_SyncParityOnWalk:
        fsc = (fi->level & 3) | (0x7 << 2);
        break;
    case ARMFault_AsyncParity:
        fsc = 0x19;
        break;
    case ARMFault_AsyncExternal:
        fsc = 0x11 | (fi->ea << 12);
        break;
    case ARMFault_Alignment:
        fsc = 0x21;
        break;
    case ARMFault_Debug:
        fsc = 0x22;
        break;
    case ARMFault_TLBConflict:
        fsc = 0x30;
        break;
    case ARMFault_Lockdown:
        fsc = 0x34;
        break;
    case ARMFault_Exclusive:
        fsc = 0x35;
        break;
    case ARMFault_CapBounds:
        fsc = 0b101010;
        break;
    case ARMFault_CapTag:
        fsc = 0b101000;
        break;
    case ARMFault_CapSeal:
        fsc = 0b101001;
        break;
    case ARMFault_CapPerm:
        fsc = 0b101011;
        break;
    case ARMFault_CapPagePerm:
        fsc = 0b101100;
        break;
    default:
        /* Other faults can't occur in a context that requires a
         * long-format status code.
         */
        g_assert_not_reached();
    }

    fsc |= 1 << 9;
    return fsc;
}

static inline bool arm_extabort_type(MemTxResult result)
{
    /* The EA bit in syndromes and fault status registers is an
     * IMPDEF classification of external aborts. ARM implementations
     * usually use this to indicate AXI bus Decode error (0) or
     * Slave error (1); in QEMU we follow that.
     */
    return result != MEMTX_DECODE_ERROR;
}

bool arm_cpu_tlb_fill(CPUState *cs, vaddr address, int size,
                      MMUAccessType access_type, int mmu_idx,
                      bool probe, uintptr_t retaddr);

static inline int arm_to_core_mmu_idx(ARMMMUIdx mmu_idx)
{
    return mmu_idx & ARM_MMU_IDX_COREIDX_MASK;
}

static inline ARMMMUIdx core_to_arm_mmu_idx(CPUARMState *env, int mmu_idx)
{
    if (arm_feature(env, ARM_FEATURE_M)) {
        return mmu_idx | ARM_MMU_IDX_M;
    } else {
        return mmu_idx | ARM_MMU_IDX_A;
    }
}

static inline ARMMMUIdx core_to_aa64_mmu_idx(int mmu_idx)
{
    /* AArch64 is always a-profile. */
    return mmu_idx | ARM_MMU_IDX_A;
}

int arm_mmu_idx_to_el(ARMMMUIdx mmu_idx);

/*
 * Return the MMU index for a v7M CPU with all relevant information
 * manually specified.
 */
ARMMMUIdx arm_v7m_mmu_idx_all(CPUARMState *env,
                              bool secstate, bool priv, bool negpri);

/*
 * Return the MMU index for a v7M CPU in the specified security and
 * privilege state.
 */
ARMMMUIdx arm_v7m_mmu_idx_for_secstate_and_priv(CPUARMState *env,
                                                bool secstate, bool priv);

/* Return the MMU index for a v7M CPU in the specified security state */
ARMMMUIdx arm_v7m_mmu_idx_for_secstate(CPUARMState *env, bool secstate);

/* Return true if the stage 1 translation regime is using LPAE format page
 * tables */
bool arm_s1_regime_using_lpae_format(CPUARMState *env, ARMMMUIdx mmu_idx);

/* Raise a data fault alignment exception for the specified virtual address */
<<<<<<< HEAD
void QEMU_NORETURN arm_cpu_do_unaligned_access(CPUState *cs, vaddr vaddr,
                                               MMUAccessType access_type,
                                               int mmu_idx, uintptr_t retaddr);
=======
void arm_cpu_do_unaligned_access(CPUState *cs, vaddr vaddr,
                                 MMUAccessType access_type,
                                 int mmu_idx, uintptr_t retaddr) QEMU_NORETURN;
>>>>>>> 11a11998

/* arm_cpu_do_transaction_failed: handle a memory system error response
 * (eg "no device/memory present at address") by raising an external abort
 * exception
 */
void arm_cpu_do_transaction_failed(CPUState *cs, hwaddr physaddr,
                                   vaddr addr, unsigned size,
                                   MMUAccessType access_type,
                                   int mmu_idx, MemTxAttrs attrs,
                                   MemTxResult response, uintptr_t retaddr);

/* Call any registered EL change hooks */
static inline void arm_call_pre_el_change_hook(ARMCPU *cpu)
{
    ARMELChangeHook *hook, *next;
    QLIST_FOREACH_SAFE(hook, &cpu->pre_el_change_hooks, node, next) {
        hook->hook(cpu, hook->opaque);
    }
}
static inline void arm_call_el_change_hook(ARMCPU *cpu)
{
    ARMELChangeHook *hook, *next;
    QLIST_FOREACH_SAFE(hook, &cpu->el_change_hooks, node, next) {
        hook->hook(cpu, hook->opaque);
    }
}

/* Return true if this address translation regime has two ranges.  */
static inline bool regime_has_2_ranges(ARMMMUIdx mmu_idx)
{
    switch (mmu_idx) {
    case ARMMMUIdx_Stage1_E0:
    case ARMMMUIdx_Stage1_E1:
    case ARMMMUIdx_Stage1_E1_PAN:
    case ARMMMUIdx_Stage1_SE0:
    case ARMMMUIdx_Stage1_SE1:
    case ARMMMUIdx_Stage1_SE1_PAN:
    case ARMMMUIdx_E10_0:
    case ARMMMUIdx_E10_1:
    case ARMMMUIdx_E10_1_PAN:
    case ARMMMUIdx_E20_0:
    case ARMMMUIdx_E20_2:
    case ARMMMUIdx_E20_2_PAN:
    case ARMMMUIdx_SE10_0:
    case ARMMMUIdx_SE10_1:
    case ARMMMUIdx_SE10_1_PAN:
    case ARMMMUIdx_SE20_0:
    case ARMMMUIdx_SE20_2:
    case ARMMMUIdx_SE20_2_PAN:
        return true;
    default:
        return false;
    }
}

/* Return true if this address translation regime is secure */
static inline bool regime_is_secure(CPUARMState *env, ARMMMUIdx mmu_idx)
{
    switch (mmu_idx) {
    case ARMMMUIdx_E10_0:
    case ARMMMUIdx_E10_1:
    case ARMMMUIdx_E10_1_PAN:
    case ARMMMUIdx_E20_0:
    case ARMMMUIdx_E20_2:
    case ARMMMUIdx_E20_2_PAN:
    case ARMMMUIdx_Stage1_E0:
    case ARMMMUIdx_Stage1_E1:
    case ARMMMUIdx_Stage1_E1_PAN:
    case ARMMMUIdx_E2:
    case ARMMMUIdx_Stage2:
    case ARMMMUIdx_MPrivNegPri:
    case ARMMMUIdx_MUserNegPri:
    case ARMMMUIdx_MPriv:
    case ARMMMUIdx_MUser:
        return false;
    case ARMMMUIdx_SE3:
    case ARMMMUIdx_SE10_0:
    case ARMMMUIdx_SE10_1:
    case ARMMMUIdx_SE10_1_PAN:
    case ARMMMUIdx_SE20_0:
    case ARMMMUIdx_SE20_2:
    case ARMMMUIdx_SE20_2_PAN:
    case ARMMMUIdx_Stage1_SE0:
    case ARMMMUIdx_Stage1_SE1:
    case ARMMMUIdx_Stage1_SE1_PAN:
    case ARMMMUIdx_SE2:
    case ARMMMUIdx_Stage2_S:
    case ARMMMUIdx_MSPrivNegPri:
    case ARMMMUIdx_MSUserNegPri:
    case ARMMMUIdx_MSPriv:
    case ARMMMUIdx_MSUser:
        return true;
    default:
        g_assert_not_reached();
    }
}

static inline bool regime_is_pan(CPUARMState *env, ARMMMUIdx mmu_idx)
{
    switch (mmu_idx) {
    case ARMMMUIdx_Stage1_E1_PAN:
    case ARMMMUIdx_Stage1_SE1_PAN:
    case ARMMMUIdx_E10_1_PAN:
    case ARMMMUIdx_E20_2_PAN:
    case ARMMMUIdx_SE10_1_PAN:
    case ARMMMUIdx_SE20_2_PAN:
        return true;
    default:
        return false;
    }
}

/* Return the exception level which controls this address translation regime */
static inline uint32_t regime_el(CPUARMState *env, ARMMMUIdx mmu_idx)
{
    switch (mmu_idx) {
    case ARMMMUIdx_SE20_0:
    case ARMMMUIdx_SE20_2:
    case ARMMMUIdx_SE20_2_PAN:
    case ARMMMUIdx_E20_0:
    case ARMMMUIdx_E20_2:
    case ARMMMUIdx_E20_2_PAN:
    case ARMMMUIdx_Stage2:
    case ARMMMUIdx_Stage2_S:
    case ARMMMUIdx_SE2:
    case ARMMMUIdx_E2:
        return 2;
    case ARMMMUIdx_SE3:
        return 3;
    case ARMMMUIdx_SE10_0:
    case ARMMMUIdx_Stage1_SE0:
        return arm_el_is_aa64(env, 3) ? 1 : 3;
    case ARMMMUIdx_SE10_1:
    case ARMMMUIdx_SE10_1_PAN:
    case ARMMMUIdx_Stage1_E0:
    case ARMMMUIdx_Stage1_E1:
    case ARMMMUIdx_Stage1_E1_PAN:
    case ARMMMUIdx_Stage1_SE1:
    case ARMMMUIdx_Stage1_SE1_PAN:
    case ARMMMUIdx_E10_0:
    case ARMMMUIdx_E10_1:
    case ARMMMUIdx_E10_1_PAN:
    case ARMMMUIdx_MPrivNegPri:
    case ARMMMUIdx_MUserNegPri:
    case ARMMMUIdx_MPriv:
    case ARMMMUIdx_MUser:
    case ARMMMUIdx_MSPrivNegPri:
    case ARMMMUIdx_MSUserNegPri:
    case ARMMMUIdx_MSPriv:
    case ARMMMUIdx_MSUser:
        return 1;
    default:
        g_assert_not_reached();
    }
}

/* Return the TCR controlling this translation regime */
static inline TCR *regime_tcr(CPUARMState *env, ARMMMUIdx mmu_idx)
{
    if (mmu_idx == ARMMMUIdx_Stage2) {
        return &env->cp15.vtcr_el2;
    }
    if (mmu_idx == ARMMMUIdx_Stage2_S) {
        /*
         * Note: Secure stage 2 nominally shares fields from VTCR_EL2, but
         * those are not currently used by QEMU, so just return VSTCR_EL2.
         */
        return &env->cp15.vstcr_el2;
    }
    return &env->cp15.tcr_el[regime_el(env, mmu_idx)];
}

/* Return the FSR value for a debug exception (watchpoint, hardware
 * breakpoint or BKPT insn) targeting the specified exception level.
 */
static inline uint32_t arm_debug_exception_fsr(CPUARMState *env)
{
    ARMMMUFaultInfo fi = { .type = ARMFault_Debug };
    int target_el = arm_debug_target_el(env);
    bool using_lpae = false;

    if (target_el == 2 || arm_el_is_aa64(env, target_el)) {
        using_lpae = true;
    } else {
        if (arm_feature(env, ARM_FEATURE_LPAE) &&
            (env->cp15.tcr_el[target_el].raw_tcr & TTBCR_EAE)) {
            using_lpae = true;
        }
    }

    if (using_lpae) {
        return arm_fi_to_lfsc(&fi);
    } else {
        return arm_fi_to_sfsc(&fi);
    }
}

/**
 * arm_num_brps: Return number of implemented breakpoints.
 * Note that the ID register BRPS field is "number of bps - 1",
 * and we return the actual number of breakpoints.
 */
static inline int arm_num_brps(ARMCPU *cpu)
{
    if (arm_feature(&cpu->env, ARM_FEATURE_AARCH64)) {
        return FIELD_EX64(cpu->isar.id_aa64dfr0, ID_AA64DFR0, BRPS) + 1;
    } else {
        return FIELD_EX32(cpu->isar.dbgdidr, DBGDIDR, BRPS) + 1;
    }
}

/**
 * arm_num_wrps: Return number of implemented watchpoints.
 * Note that the ID register WRPS field is "number of wps - 1",
 * and we return the actual number of watchpoints.
 */
static inline int arm_num_wrps(ARMCPU *cpu)
{
    if (arm_feature(&cpu->env, ARM_FEATURE_AARCH64)) {
        return FIELD_EX64(cpu->isar.id_aa64dfr0, ID_AA64DFR0, WRPS) + 1;
    } else {
        return FIELD_EX32(cpu->isar.dbgdidr, DBGDIDR, WRPS) + 1;
    }
}

/**
 * arm_num_ctx_cmps: Return number of implemented context comparators.
 * Note that the ID register CTX_CMPS field is "number of cmps - 1",
 * and we return the actual number of comparators.
 */
static inline int arm_num_ctx_cmps(ARMCPU *cpu)
{
    if (arm_feature(&cpu->env, ARM_FEATURE_AARCH64)) {
        return FIELD_EX64(cpu->isar.id_aa64dfr0, ID_AA64DFR0, CTX_CMPS) + 1;
    } else {
        return FIELD_EX32(cpu->isar.dbgdidr, DBGDIDR, CTX_CMPS) + 1;
    }
}

/**
 * v7m_using_psp: Return true if using process stack pointer
 * Return true if the CPU is currently using the process stack
 * pointer, or false if it is using the main stack pointer.
 */
static inline bool v7m_using_psp(CPUARMState *env)
{
    /* Handler mode always uses the main stack; for thread mode
     * the CONTROL.SPSEL bit determines the answer.
     * Note that in v7M it is not possible to be in Handler mode with
     * CONTROL.SPSEL non-zero, but in v8M it is, so we must check both.
     */
    return !arm_v7m_is_handler_mode(env) &&
        env->v7m.control[env->v7m.secure] & R_V7M_CONTROL_SPSEL_MASK;
}

/**
 * v7m_sp_limit: Return SP limit for current CPU state
 * Return the SP limit value for the current CPU security state
 * and stack pointer.
 */
static inline uint32_t v7m_sp_limit(CPUARMState *env)
{
    if (v7m_using_psp(env)) {
        return env->v7m.psplim[env->v7m.secure];
    } else {
        return env->v7m.msplim[env->v7m.secure];
    }
}

/**
 * v7m_cpacr_pass:
 * Return true if the v7M CPACR permits access to the FPU for the specified
 * security state and privilege level.
 */
static inline bool v7m_cpacr_pass(CPUARMState *env,
                                  bool is_secure, bool is_priv)
{
    switch (extract32(env->v7m.cpacr[is_secure], 20, 2)) {
    case 0:
    case 2: /* UNPREDICTABLE: we treat like 0 */
        return false;
    case 1:
        return is_priv;
    case 3:
        return true;
    default:
        g_assert_not_reached();
    }
}

/**
 * aarch32_mode_name(): Return name of the AArch32 CPU mode
 * @psr: Program Status Register indicating CPU mode
 *
 * Returns, for debug logging purposes, a printable representation
 * of the AArch32 CPU mode ("svc", "usr", etc) as indicated by
 * the low bits of the specified PSR.
 */
static inline const char *aarch32_mode_name(uint32_t psr)
{
    static const char cpu_mode_names[16][4] = {
        "usr", "fiq", "irq", "svc", "???", "???", "mon", "abt",
        "???", "???", "hyp", "und", "???", "???", "???", "sys"
    };

    return cpu_mode_names[psr & 0xf];
}

/**
 * arm_cpu_update_virq: Update CPU_INTERRUPT_VIRQ bit in cs->interrupt_request
 *
 * Update the CPU_INTERRUPT_VIRQ bit in cs->interrupt_request, following
 * a change to either the input VIRQ line from the GIC or the HCR_EL2.VI bit.
 * Must be called with the iothread lock held.
 */
void arm_cpu_update_virq(ARMCPU *cpu);

/**
 * arm_cpu_update_vfiq: Update CPU_INTERRUPT_VFIQ bit in cs->interrupt_request
 *
 * Update the CPU_INTERRUPT_VFIQ bit in cs->interrupt_request, following
 * a change to either the input VFIQ line from the GIC or the HCR_EL2.VF bit.
 * Must be called with the iothread lock held.
 */
void arm_cpu_update_vfiq(ARMCPU *cpu);

/**
 * arm_mmu_idx_el:
 * @env: The cpu environment
 * @el: The EL to use.
 *
 * Return the full ARMMMUIdx for the translation regime for EL.
 */
ARMMMUIdx arm_mmu_idx_el(CPUARMState *env, int el);

/**
 * arm_mmu_idx:
 * @env: The cpu environment
 *
 * Return the full ARMMMUIdx for the current translation regime.
 */
ARMMMUIdx arm_mmu_idx(CPUARMState *env);

/**
 * arm_stage1_mmu_idx:
 * @env: The cpu environment
 *
 * Return the ARMMMUIdx for the stage1 traversal for the current regime.
 */
#ifdef CONFIG_USER_ONLY
static inline ARMMMUIdx arm_stage1_mmu_idx(CPUARMState *env)
{
    return ARMMMUIdx_Stage1_E0;
}
#else
ARMMMUIdx arm_stage1_mmu_idx(CPUARMState *env);
#endif

/**
 * arm_mmu_idx_is_stage1_of_2:
 * @mmu_idx: The ARMMMUIdx to test
 *
 * Return true if @mmu_idx is a NOTLB mmu_idx that is the
 * first stage of a two stage regime.
 */
static inline bool arm_mmu_idx_is_stage1_of_2(ARMMMUIdx mmu_idx)
{
    switch (mmu_idx) {
    case ARMMMUIdx_Stage1_E0:
    case ARMMMUIdx_Stage1_E1:
    case ARMMMUIdx_Stage1_E1_PAN:
    case ARMMMUIdx_Stage1_SE0:
    case ARMMMUIdx_Stage1_SE1:
    case ARMMMUIdx_Stage1_SE1_PAN:
        return true;
    default:
        return false;
    }
}

static inline uint32_t aarch32_cpsr_valid_mask(uint64_t features,
                                               const ARMISARegisters *id)
{
    uint32_t valid = CPSR_M | CPSR_AIF | CPSR_IL | CPSR_NZCV;

    if ((features >> ARM_FEATURE_V4T) & 1) {
        valid |= CPSR_T;
    }
    if ((features >> ARM_FEATURE_V5) & 1) {
        valid |= CPSR_Q; /* V5TE in reality*/
    }
    if ((features >> ARM_FEATURE_V6) & 1) {
        valid |= CPSR_E | CPSR_GE;
    }
    if ((features >> ARM_FEATURE_THUMB2) & 1) {
        valid |= CPSR_IT;
    }
    if (isar_feature_aa32_jazelle(id)) {
        valid |= CPSR_J;
    }
    if (isar_feature_aa32_pan(id)) {
        valid |= CPSR_PAN;
    }
    if (isar_feature_aa32_dit(id)) {
        valid |= CPSR_DIT;
    }
    if (isar_feature_aa32_ssbs(id)) {
        valid |= CPSR_SSBS;
    }

    return valid;
}

static inline uint32_t aarch64_pstate_valid_mask(const ARMISARegisters *id)
{
    uint32_t valid;

    valid = PSTATE_M | PSTATE_DAIF | PSTATE_IL | PSTATE_SS | PSTATE_NZCV;

#ifdef TARGET_CHERI
    valid |= PSTATE_C64;
#endif

    if (isar_feature_aa64_bti(id)) {
        valid |= PSTATE_BTYPE;
    }
    if (isar_feature_aa64_pan(id)) {
        valid |= PSTATE_PAN;
    }
    if (isar_feature_aa64_uao(id)) {
        valid |= PSTATE_UAO;
    }
    if (isar_feature_aa64_dit(id)) {
        valid |= PSTATE_DIT;
    }
    if (isar_feature_aa64_ssbs(id)) {
        valid |= PSTATE_SSBS;
    }
    if (isar_feature_aa64_mte(id)) {
        valid |= PSTATE_TCO;
    }

    return valid;
}

/*
 * Parameters of a given virtual address, as extracted from the
 * translation control register (TCR) for a given regime.
 */
typedef struct ARMVAParameters {
    unsigned tsz    : 8;
    unsigned select : 1;
    bool tbi        : 1;
    bool epd        : 1;
    bool hpd        : 1;
    bool using16k   : 1;
    bool using64k   : 1;
} ARMVAParameters;

ARMVAParameters aa64_va_parameters(CPUARMState *env, uint64_t va,
                                   ARMMMUIdx mmu_idx, bool data);

static inline int exception_target_el(CPUARMState *env)
{
    int target_el = MAX(1, arm_current_el(env));

    /*
     * No such thing as secure EL1 if EL3 is aarch32,
     * so update the target EL to EL3 in this case.
     */
    if (arm_is_secure(env) && !arm_el_is_aa64(env, 3) && target_el == 1) {
        target_el = 3;
    }

    return target_el;
}

// Get the target exception level for a capability access trap, for a given el.
// Returns -1 if there is none.
static inline int get_cap_enabled_target_exception_level_el(CPUArchState *env,
                                                            int el)
{
    bool el2 = arm_feature(env, ARM_FEATURE_EL2);
    bool el2_insecure = el2 && !arm_is_secure(env);

    if ((el == 0) || (el == 1)) {
        bool disabled;
        if (!(env->cp15.cpacr_el1 & CPTR_CEN_LO)) {
            disabled = true;
        } else if (env->cp15.cpacr_el1 & CPTR_CEN_HI) {
            disabled = false;
        } else {
            disabled = el == 0;
        }

        if (el2_insecure && (env->cp15.hcr_el2 & HCR_TGE) &&
            (env->cp15.hcr_el2 & HCR_E2H))
            disabled = false;

        if (disabled) {
            if (el2 && (env->cp15.hcr_el2 & HCR_TGE))
                return 2;
            else
                return 1;
        }
    }

    if (el2_insecure) {
        if (env->cp15.hcr_el2 & HCR_E2H) {
            bool disabled;
            if (!(env->cp15.cptr_el[2] & CPTR_CEN_LO)) {
                disabled = el < 3;
            } else if (env->cp15.cptr_el[2] & CPTR_CEN_HI) {
                disabled = false;
            } else {
                disabled = (el == 0) && (env->cp15.hcr_el2 & HCR_TGE);
            }
            if (disabled)
                return 2;
        } else {
            if ((env->cp15.cptr_el[2] & CPTR_TC))
                return 2;
        }
    }

    if (arm_feature(env, ARM_FEATURE_EL3) &&
        (env->cp15.cptr_el[3] & CPTR_EC) == 0)
        return 3;

    return -1;
}

static inline bool is_access_to_capabilities_disabled_el3(CPUARMState *env)
{
    return arm_feature(env, ARM_FEATURE_EL3) &&
           ((env->cp15.cptr_el[3] & CPTR_EC) == 0);
}

static inline bool is_access_to_capabilities_disabled_el2(CPUARMState *env)
{
    if (is_access_to_capabilities_disabled_el3(env))
        return true;
    else if (arm_feature(env, ARM_FEATURE_EL2) && !arm_is_secure(env)) {
        return ((env->cp15.hcr_el2 & HCR_E2H) &&
                !(env->cp15.cptr_el[2] & CPTR_CEN_LO)) ||
               (!(env->cp15.hcr_el2 & HCR_E2H) &&
                (env->cp15.cptr_el[2] & CPTR_TC));
    } else
        return false;
}

static inline bool is_access_to_capabilities_disabled_el1(CPUARMState *env)
{
    if (is_access_to_capabilities_disabled_el2(env))
        return true;
    else {
        return !(arm_feature(env, ARM_FEATURE_EL2) && !arm_is_secure(env) &&
                 (env->cp15.hcr_el2 & HCR_E2H) &&
                 (env->cp15.hcr_el2 & HCR_TGE)) &&
               !(env->cp15.cpacr_el1 & CPTR_CEN_LO);
    }
}

static inline bool is_access_to_capabilities_disabled_el0(CPUARMState *env)
{
    if (is_access_to_capabilities_disabled_el1(env))
        return true;
    else if (!(arm_feature(env, ARM_FEATURE_EL2) && !arm_is_secure(env) &&
               (env->cp15.hcr_el2 & HCR_E2H) &&
               (env->cp15.hcr_el2 & HCR_TGE)) &&
             ((env->cp15.cpacr_el1 & CPTR_CEN) == CPTR_CEN_LO)) {
        return true;
    } else {
        return (arm_feature(env, ARM_FEATURE_EL2) && !arm_is_secure(env) &&
                (env->cp15.hcr_el2 & HCR_E2H) &&
                (env->cp15.hcr_el2 & HCR_TGE)) &&
               ((env->cp15.cptr_el[2] & CPTR_CEN) == CPTR_CEN_LO);
    }
}

static inline bool is_access_to_capabilities_enabled_at_el(CPUARMState *env,
                                                           int el)
{
    switch (el) {
    case 0:
        return !is_access_to_capabilities_disabled_el0(env);
    case 1:
        return !is_access_to_capabilities_disabled_el1(env);
    case 2:
        return !is_access_to_capabilities_disabled_el2(env);
    case 3:
        return !is_access_to_capabilities_disabled_el3(env);
    default:
        g_assert_not_reached();
    }
}

// Get the level to take an exception to for capability data / instruction
// aborts
static inline int exception_target_el_capability(CPUARMState *env)
{
    // NOTE: HCR_EL2 is respected elsewhere
    int highest_el = arm_highest_el(env);

    // The lowest el for which capabilities are enabled, or the highest el if
    // none are
    int lowest_el;
    if (highest_el == 1 || !is_access_to_capabilities_disabled_el1(env)) {
        lowest_el = 1;
    } else if (highest_el == 2 ||
               !is_access_to_capabilities_disabled_el2(env)) {
        lowest_el = 2;
    } else {
        lowest_el = 3;
    }

    int target_el = MAX(lowest_el, arm_current_el(env));

    if (arm_is_secure(env) && !arm_el_is_aa64(env, 3) && target_el == 1) {
        target_el = 3;
    }

    return target_el;
}

/* Determine if allocation tags are available.  */
static inline bool allocation_tag_access_enabled(CPUARMState *env, int el,
                                                 uint64_t sctlr)
{
    if (el < 3
        && arm_feature(env, ARM_FEATURE_EL3)
        && !(env->cp15.scr_el3 & SCR_ATA)) {
        return false;
    }
    if (el < 2 && arm_feature(env, ARM_FEATURE_EL2)) {
        uint64_t hcr = arm_hcr_el2_eff(env);
        if (!(hcr & HCR_ATA) && (!(hcr & HCR_E2H) || !(hcr & HCR_TGE))) {
            return false;
        }
    }
    sctlr &= (el == 0 ? SCTLR_ATA0 : SCTLR_ATA);
    return sctlr != 0;
}

#ifndef CONFIG_USER_ONLY

/* Security attributes for an address, as returned by v8m_security_lookup. */
typedef struct V8M_SAttributes {
    bool subpage; /* true if these attrs don't cover the whole TARGET_PAGE */
    bool ns;
    bool nsc;
    uint8_t sregion;
    bool srvalid;
    uint8_t iregion;
    bool irvalid;
} V8M_SAttributes;

void v8m_security_lookup(CPUARMState *env, uint32_t address,
                         MMUAccessType access_type, ARMMMUIdx mmu_idx,
                         V8M_SAttributes *sattrs);

bool pmsav8_mpu_lookup(CPUARMState *env, uint32_t address,
                       MMUAccessType access_type, ARMMMUIdx mmu_idx,
                       hwaddr *phys_ptr, MemTxAttrs *txattrs,
                       int *prot, bool *is_subpage,
                       ARMMMUFaultInfo *fi, uint32_t *mregion);

/* Cacheability and shareability attributes for a memory access */
typedef struct ARMCacheAttrs {
    unsigned int attrs:8; /* as in the MAIR register encoding */
    unsigned int shareability:2; /* as in the SH field of the VMSAv8-64 PTEs */
} ARMCacheAttrs;

bool get_phys_addr(CPUARMState *env, target_ulong address,
                   MMUAccessType access_type, ARMMMUIdx mmu_idx,
                   hwaddr *phys_ptr, MemTxAttrs *attrs, int *prot,
                   target_ulong *page_size,
                   ARMMMUFaultInfo *fi, ARMCacheAttrs *cacheattrs)
    __attribute__((nonnull));

void arm_log_exception(int idx);

#endif /* !CONFIG_USER_ONLY */

/*
 * The log2 of the words in the tag block, for GMID_EL1.BS.
 * The is the maximum, 256 bytes, which manipulates 64-bits of tags.
 */
#define GMID_EL1_BS  6

/* We associate one allocation tag per 16 bytes, the minimum.  */
#define LOG2_TAG_GRANULE 4
#define TAG_GRANULE      (1 << LOG2_TAG_GRANULE)

/*
 * SVE predicates are 1/8 the size of SVE vectors, and cannot use
 * the same simd_desc() encoding due to restrictions on size.
 * Use these instead.
 */
FIELD(PREDDESC, OPRSZ, 0, 6)
FIELD(PREDDESC, ESZ, 6, 2)
FIELD(PREDDESC, DATA, 8, 24)

/*
 * The SVE simd_data field, for memory ops, contains either
 * rd (5 bits) or a shift count (2 bits).
 */
#define SVE_MTEDESC_SHIFT 5

/* Bits within a descriptor passed to the helper_mte_check* functions. */
FIELD(MTEDESC, MIDX,  0, 4)
FIELD(MTEDESC, TBI,   4, 2)
FIELD(MTEDESC, TCMA,  6, 2)
FIELD(MTEDESC, WRITE, 8, 1)
FIELD(MTEDESC, SIZEM1, 9, SIMD_DATA_BITS - 9)  /* size - 1 */

bool mte_probe(CPUARMState *env, uint32_t desc, uint64_t ptr);
uint64_t mte_check(CPUARMState *env, uint32_t desc, uint64_t ptr, uintptr_t ra);

static inline int allocation_tag_from_addr(uint64_t ptr)
{
    return extract64(ptr, 56, 4);
}

static inline uint64_t address_with_allocation_tag(uint64_t ptr, int rtag)
{
    return deposit64(ptr, 56, 4, rtag);
}

/* Return true if tbi bits mean that the access is checked.  */
static inline bool tbi_check(uint32_t desc, int bit55)
{
    return (desc >> (R_MTEDESC_TBI_SHIFT + bit55)) & 1;
}

/* Return true if tcma bits mean that the access is unchecked.  */
static inline bool tcma_check(uint32_t desc, int bit55, int ptr_tag)
{
    /*
     * We had extracted bit55 and ptr_tag for other reasons, so fold
     * (ptr<59:55> == 00000 || ptr<59:55> == 11111) into a single test.
     */
    bool match = ((ptr_tag + bit55) & 0xf) == 0;
    bool tcma = (desc >> (R_MTEDESC_TCMA_SHIFT + bit55)) & 1;
    return tcma && match;
}

/*
 * For TBI, ideally, we would do nothing.  Proper behaviour on fault is
 * for the tag to be present in the FAR_ELx register.  But for user-only
 * mode, we do not have a TLB with which to implement this, so we must
 * remove the top byte.
 */
static inline uint64_t useronly_clean_ptr(uint64_t ptr)
{
#ifdef CONFIG_USER_ONLY
    /* TBI0 is known to be enabled, while TBI1 is disabled. */
    ptr &= sextract64(ptr, 0, 56);
#endif
    return ptr;
}

static inline uint64_t useronly_maybe_clean_ptr(uint32_t desc, uint64_t ptr)
{
#ifdef CONFIG_USER_ONLY
    int64_t clean_ptr = sextract64(ptr, 0, 56);
    if (tbi_check(desc, clean_ptr < 0)) {
        ptr = clean_ptr;
    }
#endif
    return ptr;
}

/* Values for M-profile PSR.ECI for MVE insns */
enum MVEECIState {
    ECI_NONE = 0, /* No completed beats */
    ECI_A0 = 1, /* Completed: A0 */
    ECI_A0A1 = 2, /* Completed: A0, A1 */
    /* 3 is reserved */
    ECI_A0A1A2 = 4, /* Completed: A0, A1, A2 */
    ECI_A0A1A2B0 = 5, /* Completed: A0, A1, A2, B0 */
    /* All other values reserved */
};

/* Definitions for the PMU registers */
#define PMCRN_MASK  0xf800
#define PMCRN_SHIFT 11
#define PMCRLC  0x40
#define PMCRDP  0x20
#define PMCRX   0x10
#define PMCRD   0x8
#define PMCRC   0x4
#define PMCRP   0x2
#define PMCRE   0x1
/*
 * Mask of PMCR bits writeable by guest (not including WO bits like C, P,
 * which can be written as 1 to trigger behaviour but which stay RAZ).
 */
#define PMCR_WRITEABLE_MASK (PMCRLC | PMCRDP | PMCRX | PMCRD | PMCRE)

#define PMXEVTYPER_P          0x80000000
#define PMXEVTYPER_U          0x40000000
#define PMXEVTYPER_NSK        0x20000000
#define PMXEVTYPER_NSU        0x10000000
#define PMXEVTYPER_NSH        0x08000000
#define PMXEVTYPER_M          0x04000000
#define PMXEVTYPER_MT         0x02000000
#define PMXEVTYPER_EVTCOUNT   0x0000ffff
#define PMXEVTYPER_MASK       (PMXEVTYPER_P | PMXEVTYPER_U | PMXEVTYPER_NSK | \
                               PMXEVTYPER_NSU | PMXEVTYPER_NSH | \
                               PMXEVTYPER_M | PMXEVTYPER_MT | \
                               PMXEVTYPER_EVTCOUNT)

#define PMCCFILTR             0xf8000000
#define PMCCFILTR_M           PMXEVTYPER_M
#define PMCCFILTR_EL0         (PMCCFILTR | PMCCFILTR_M)

static inline uint32_t pmu_num_counters(CPUARMState *env)
{
  return (env->cp15.c9_pmcr & PMCRN_MASK) >> PMCRN_SHIFT;
}

/* Bits allowed to be set/cleared for PMCNTEN* and PMINTEN* */
static inline uint64_t pmu_counter_mask(CPUARMState *env)
{
  return (1 << 31) | ((1 << pmu_num_counters(env)) - 1);
}

#endif<|MERGE_RESOLUTION|>--- conflicted
+++ resolved
@@ -596,15 +596,9 @@
 bool arm_s1_regime_using_lpae_format(CPUARMState *env, ARMMMUIdx mmu_idx);
 
 /* Raise a data fault alignment exception for the specified virtual address */
-<<<<<<< HEAD
-void QEMU_NORETURN arm_cpu_do_unaligned_access(CPUState *cs, vaddr vaddr,
-                                               MMUAccessType access_type,
-                                               int mmu_idx, uintptr_t retaddr);
-=======
 void arm_cpu_do_unaligned_access(CPUState *cs, vaddr vaddr,
                                  MMUAccessType access_type,
                                  int mmu_idx, uintptr_t retaddr) QEMU_NORETURN;
->>>>>>> 11a11998
 
 /* arm_cpu_do_transaction_failed: handle a memory system error response
  * (eg "no device/memory present at address") by raising an external abort
