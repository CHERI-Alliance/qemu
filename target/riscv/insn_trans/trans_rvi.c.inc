--- conflicted
+++ resolved
@@ -32,7 +32,7 @@
 
 static bool trans_lui(DisasContext *ctx, arg_lui *a)
 {
-    gen_set_gpr_const(a->rd, a->imm);
+    gen_set_gpr_const(ctx, a->rd, a->imm);
     return true;
 }
 
@@ -52,7 +52,7 @@
      * AUIPC returns a value relative to PCC.base for ISAv8 but the address for
      * v9. This is handled by the pcc_reloc() macro.
      */
-    gen_set_gpr_const(a->rd, a->imm + ctx->base.pc_next - pcc_reloc(ctx));
+    gen_set_gpr_const(ctx, a->rd, a->imm + ctx->base.pc_next - pcc_reloc(ctx));
     return true;
 }
 
@@ -70,7 +70,6 @@
 
 static bool trans_jalr(DisasContext *ctx, arg_jalr *a)
 {
-<<<<<<< HEAD
 #ifdef TARGET_CHERI
     if (ctx->capmode) {
         gen_cjalr(ctx, a->rd, a->rs1, a->imm);
@@ -78,35 +77,6 @@
     }
 #endif
     gen_jalr(ctx, a->rd, a->rs1, a->imm);
-=======
-    TCGLabel *misaligned = NULL;
-
-    tcg_gen_addi_tl(cpu_pc, get_gpr(ctx, a->rs1, EXT_NONE), a->imm);
-    tcg_gen_andi_tl(cpu_pc, cpu_pc, (target_ulong)-2);
-
-    if (!has_ext(ctx, RVC)) {
-        TCGv t0 = tcg_temp_new();
-
-        misaligned = gen_new_label();
-        tcg_gen_andi_tl(t0, cpu_pc, 0x2);
-        tcg_gen_brcondi_tl(TCG_COND_NE, t0, 0x0, misaligned);
-        tcg_temp_free(t0);
-    }
-
-    if (a->rd != 0) {
-        tcg_gen_movi_tl(cpu_gpr[a->rd], ctx->pc_succ_insn);
-    }
-
-    /* No chaining with JALR. */
-    lookup_and_goto_ptr(ctx);
-
-    if (misaligned) {
-        gen_set_label(misaligned);
-        gen_exception_inst_addr_mis(ctx);
-    }
-    ctx->base.is_jmp = DISAS_NORETURN;
-
->>>>>>> ec397e90
     return true;
 }
 
@@ -116,15 +86,10 @@
     TCGv src1 = get_gpr(ctx, a->rs1, EXT_SIGN);
     TCGv src2 = get_gpr(ctx, a->rs2, EXT_SIGN);
 
-<<<<<<< HEAD
-    tcg_gen_brcond_tl(cond, source1, source2, l);
+    tcg_gen_brcond_tl(cond, src1, src2, l);
     /* Branch not taken, CHERI PCC bounds check done on next ifetch. */
     gen_goto_tb(ctx, 1, ctx->pc_succ_insn, /*bounds_check=*/false);
-=======
-    tcg_gen_brcond_tl(cond, src1, src2, l);
-    gen_goto_tb(ctx, 1, ctx->pc_succ_insn);
-
->>>>>>> ec397e90
+
     gen_set_label(l); /* branch taken */
 
     if (!has_ext(ctx, RVC) && ((ctx->base.pc_next + a->imm) & 0x3)) {
@@ -171,24 +136,12 @@
 
 static bool gen_load(DisasContext *ctx, arg_lb *a, MemOp memop)
 {
-<<<<<<< HEAD
 #ifdef TARGET_CHERI
     if (ctx->capmode) {
         // TODO: LD is LC for RV32
         return gen_cap_load(ctx, a->rd, a->rs1, a->imm, memop);
     }
 #endif
-    TCGv t0 = tcg_temp_new();
-    TCGv t1 = tcg_temp_new();
-    gen_get_gpr(t0, a->rs1);
-    tcg_gen_addi_tl(t0, t0, a->imm);
-
-    gen_ddc_interposed_ld_tl(ctx, t1, /* Update addr in-place */ NULL, t0,
-                             ctx->mem_idx, memop);
-    gen_set_gpr(a->rd, t1);
-    tcg_temp_free(t0);
-    tcg_temp_free(t1);
-=======
     TCGv dest = dest_gpr(ctx, a->rd);
     TCGv addr = get_gpr(ctx, a->rs1, EXT_NONE);
 
@@ -198,9 +151,9 @@
         addr = temp;
     }
 
-    tcg_gen_qemu_ld_tl(dest, addr, ctx->mem_idx, memop);
+    gen_ddc_interposed_ld_tl(ctx, dest, /* Update addr in-place */ NULL, addr,
+                             ctx->mem_idx, memop);
     gen_set_gpr(ctx, a->rd, dest);
->>>>>>> ec397e90
     return true;
 }
 
@@ -231,24 +184,13 @@
 
 static bool gen_store(DisasContext *ctx, arg_sb *a, MemOp memop)
 {
-<<<<<<< HEAD
 #ifdef TARGET_CHERI
     if (ctx->capmode) {
         // TODO: SD is SC for RV32
         return gen_cap_store(ctx, a->rs1, a->rs2, a->imm, memop);
     }
 #endif
-    TCGv t0 = tcg_temp_new();
-    TCGv dat = tcg_temp_new();
-    gen_get_gpr(t0, a->rs1);
-    tcg_gen_addi_tl(t0, t0, a->imm);
-    gen_get_gpr(dat, a->rs2);
-
-    gen_ddc_interposed_st_tl(ctx, dat, /* Update addr in-place */ NULL, t0,
-                             ctx->mem_idx, memop);
-    tcg_temp_free(t0);
-    tcg_temp_free(dat);
-=======
+
     TCGv addr = get_gpr(ctx, a->rs1, EXT_NONE);
     TCGv data = get_gpr(ctx, a->rs2, EXT_NONE);
 
@@ -258,8 +200,8 @@
         addr = temp;
     }
 
-    tcg_gen_qemu_st_tl(data, addr, ctx->mem_idx, memop);
->>>>>>> ec397e90
+    gen_ddc_interposed_st_tl(ctx, data, /* Update addr in-place */ NULL, addr,
+                             ctx->mem_idx, memop);
     return true;
 }
 
@@ -313,7 +255,6 @@
 
 static bool trans_slti(DisasContext *ctx, arg_slti *a)
 {
-<<<<<<< HEAD
 #ifdef CONFIG_TCG_LOG_INSTR
     /*
      * If instruction tracing is enabled, we use slti zero, zero, <magic>
@@ -360,10 +301,7 @@
         }
     }
 #endif
-    return gen_arith_imm_tl(ctx, a, &gen_slt);
-=======
     return gen_arith_imm_tl(ctx, a, EXT_SIGN, gen_slt);
->>>>>>> ec397e90
 }
 
 static bool trans_sltiu(DisasContext *ctx, arg_sltiu *a)
@@ -547,39 +485,14 @@
     return true;
 }
 
-<<<<<<< HEAD
-#define RISCV_OP_CSR_PRE do {\
-    source1 = tcg_temp_new(); \
-    csr_store = tcg_temp_new(); \
-    dest = tcg_temp_new(); \
-    rs1_pass = tcg_temp_new(); \
-    gen_get_gpr(source1, a->rs1); \
-    gen_update_cpu_pc(ctx->base.pc_next); \
-    tcg_gen_movi_tl(rs1_pass, a->rs1); \
-    tcg_gen_movi_tl(csr_store, a->csr); \
-    gen_io_start();\
-} while (0)
-
-#define RISCV_OP_CSR_POST do {\
-    gen_set_gpr(a->rd, dest); \
-    gen_update_cpu_pc(ctx->pc_succ_insn); \
-    exit_tb(ctx); \
-    ctx->base.is_jmp = DISAS_NORETURN; \
-    tcg_temp_free(source1); \
-    tcg_temp_free(csr_store); \
-    tcg_temp_free(dest); \
-    tcg_temp_free(rs1_pass); \
-} while (0)
-=======
 static bool do_csr_post(DisasContext *ctx)
 {
     /* We may have changed important cpu state -- exit to main loop. */
-    tcg_gen_movi_tl(cpu_pc, ctx->pc_succ_insn);
+    gen_update_cpu_pc(ctx->pc_succ_insn);
     exit_tb(ctx);
     ctx->base.is_jmp = DISAS_NORETURN;
     return true;
 }
->>>>>>> ec397e90
 
 static bool do_csrr(DisasContext *ctx, int rd, int rc)
 {
