/*
 * QEMU Malta board support
 *
 * Copyright (c) 2006 Aurelien Jarno
 *
 * Permission is hereby granted, free of charge, to any person obtaining a copy
 * of this software and associated documentation files (the "Software"), to deal
 * in the Software without restriction, including without limitation the rights
 * to use, copy, modify, merge, publish, distribute, sublicense, and/or sell
 * copies of the Software, and to permit persons to whom the Software is
 * furnished to do so, subject to the following conditions:
 *
 * The above copyright notice and this permission notice shall be included in
 * all copies or substantial portions of the Software.
 *
 * THE SOFTWARE IS PROVIDED "AS IS", WITHOUT WARRANTY OF ANY KIND, EXPRESS OR
 * IMPLIED, INCLUDING BUT NOT LIMITED TO THE WARRANTIES OF MERCHANTABILITY,
 * FITNESS FOR A PARTICULAR PURPOSE AND NONINFRINGEMENT. IN NO EVENT SHALL
 * THE AUTHORS OR COPYRIGHT HOLDERS BE LIABLE FOR ANY CLAIM, DAMAGES OR OTHER
 * LIABILITY, WHETHER IN AN ACTION OF CONTRACT, TORT OR OTHERWISE, ARISING FROM,
 * OUT OF OR IN CONNECTION WITH THE SOFTWARE OR THE USE OR OTHER DEALINGS IN
 * THE SOFTWARE.
 */

#include "qemu/osdep.h"
#include "qemu-common.h"
#include "cpu.h"
#include "hw/hw.h"
#include "hw/i386/pc.h"
#include "hw/char/serial.h"
#include "hw/block/fdc.h"
#include "net/net.h"
#include "hw/boards.h"
#include "hw/i2c/smbus.h"
#include "sysemu/block-backend.h"
#include "hw/block/flash.h"
#include "hw/mips/mips.h"
#include "hw/mips/cpudevs.h"
#include "hw/pci/pci.h"
#include "sysemu/sysemu.h"
#include "sysemu/arch_init.h"
#include "qemu/log.h"
#include "hw/mips/bios.h"
#include "hw/ide.h"
#include "hw/loader.h"
#include "elf.h"
#include "hw/timer/mc146818rtc.h"
#include "hw/timer/i8254.h"
#include "sysemu/blockdev.h"
#include "exec/address-spaces.h"
#include "hw/sysbus.h"             /* SysBusDevice */
#include "qemu/host-utils.h"
#include "sysemu/qtest.h"
#include "qemu/error-report.h"
#include "hw/empty_slot.h"
#include "sysemu/kvm.h"
#include "exec/semihost.h"
#include "hw/mips/cps.h"

//#define DEBUG_BOARD_INIT

#define ENVP_ADDR		0x80002000l
#define ENVP_NB_ENTRIES	 	16
#define ENVP_ENTRY_SIZE	 	256

/* Hardware addresses */
#define FLASH_ADDRESS 0x1e000000ULL
#define FPGA_ADDRESS  0x1f000000ULL
#define RESET_ADDRESS 0x1fc00000ULL

#define FLASH_SIZE    0x400000

#define MAX_IDE_BUS 2

typedef struct {
    MemoryRegion iomem;
    MemoryRegion iomem_lo; /* 0 - 0x900 */
    MemoryRegion iomem_hi; /* 0xa00 - 0x100000 */
    uint32_t leds;
    uint32_t brk;
    uint32_t gpout;
    uint32_t i2cin;
    uint32_t i2coe;
    uint32_t i2cout;
    uint32_t i2csel;
    CharBackend display;
    char display_text[9];
    SerialState *uart;
    bool display_inited;
} MaltaFPGAState;

#define TYPE_MIPS_MALTA "mips-malta"
#define MIPS_MALTA(obj) OBJECT_CHECK(MaltaState, (obj), TYPE_MIPS_MALTA)

typedef struct {
    SysBusDevice parent_obj;

    MIPSCPSState *cps;
    qemu_irq *i8259;
} MaltaState;

static ISADevice *pit;

static struct _loaderparams {
    int ram_size, ram_low_size;
    const char *kernel_filename;
    const char *kernel_cmdline;
    const char *initrd_filename;
} loaderparams;

/* Malta FPGA */
static void malta_fpga_update_display(void *opaque)
{
    char leds_text[9];
    int i;
    MaltaFPGAState *s = opaque;

    for (i = 7 ; i >= 0 ; i--) {
        if (s->leds & (1 << i))
            leds_text[i] = '#';
        else
            leds_text[i] = ' ';
    }
    leds_text[8] = '\0';

    qemu_chr_fe_printf(&s->display, "\e[H\n\n|\e[32m%-8.8s\e[00m|\r\n",
                       leds_text);
    qemu_chr_fe_printf(&s->display, "\n\n\n\n|\e[31m%-8.8s\e[00m|",
                       s->display_text);
}

/*
 * EEPROM 24C01 / 24C02 emulation.
 *
 * Emulation for serial EEPROMs:
 * 24C01 - 1024 bit (128 x 8)
 * 24C02 - 2048 bit (256 x 8)
 *
 * Typical device names include Microchip 24C02SC or SGS Thomson ST24C02.
 */

//~ #define DEBUG

#if defined(DEBUG)
#  define logout(fmt, ...) fprintf(stderr, "MALTA\t%-24s" fmt, __func__, ## __VA_ARGS__)
#else
#  define logout(fmt, ...) ((void)0)
#endif

struct _eeprom24c0x_t {
  uint8_t tick;
  uint8_t address;
  uint8_t command;
  uint8_t ack;
  uint8_t scl;
  uint8_t sda;
  uint8_t data;
  //~ uint16_t size;
  uint8_t contents[256];
};

typedef struct _eeprom24c0x_t eeprom24c0x_t;

static eeprom24c0x_t spd_eeprom = {
    .contents = {
        /* 00000000: */ 0x80,0x08,0xFF,0x0D,0x0A,0xFF,0x40,0x00,
        /* 00000008: */ 0x01,0x75,0x54,0x00,0x82,0x08,0x00,0x01,
        /* 00000010: */ 0x8F,0x04,0x02,0x01,0x01,0x00,0x00,0x00,
        /* 00000018: */ 0x00,0x00,0x00,0x14,0x0F,0x14,0x2D,0xFF,
        /* 00000020: */ 0x15,0x08,0x15,0x08,0x00,0x00,0x00,0x00,
        /* 00000028: */ 0x00,0x00,0x00,0x00,0x00,0x00,0x00,0x00,
        /* 00000030: */ 0x00,0x00,0x00,0x00,0x00,0x00,0x00,0x00,
        /* 00000038: */ 0x00,0x00,0x00,0x00,0x00,0x00,0x12,0xD0,
        /* 00000040: */ 0x00,0x00,0x00,0x00,0x00,0x00,0x00,0x00,
        /* 00000048: */ 0x00,0x00,0x00,0x00,0x00,0x00,0x00,0x00,
        /* 00000050: */ 0x00,0x00,0x00,0x00,0x00,0x00,0x00,0x00,
        /* 00000058: */ 0x00,0x00,0x00,0x00,0x00,0x00,0x00,0x00,
        /* 00000060: */ 0x00,0x00,0x00,0x00,0x00,0x00,0x00,0x00,
        /* 00000068: */ 0x00,0x00,0x00,0x00,0x00,0x00,0x00,0x00,
        /* 00000070: */ 0x00,0x00,0x00,0x00,0x00,0x00,0x00,0x00,
        /* 00000078: */ 0x00,0x00,0x00,0x00,0x00,0x00,0x64,0xF4,
    },
};

static void generate_eeprom_spd(uint8_t *eeprom, ram_addr_t ram_size)
{
    enum { SDR = 0x4, DDR2 = 0x8 } type;
    uint8_t *spd = spd_eeprom.contents;
    uint8_t nbanks = 0;
    uint16_t density = 0;
    int i;

    /* work in terms of MB */
    ram_size >>= 20;

    while ((ram_size >= 4) && (nbanks <= 2)) {
        int sz_log2 = MIN(31 - clz32(ram_size), 14);
        nbanks++;
        density |= 1 << (sz_log2 - 2);
        ram_size -= 1 << sz_log2;
    }

    /* split to 2 banks if possible */
    if ((nbanks == 1) && (density > 1)) {
        nbanks++;
        density >>= 1;
    }

    if (density & 0xff00) {
        density = (density & 0xe0) | ((density >> 8) & 0x1f);
        type = DDR2;
    } else if (!(density & 0x1f)) {
        type = DDR2;
    } else {
        type = SDR;
    }

    if (ram_size) {
        warn_report("SPD cannot represent final " RAM_ADDR_FMT "MB"
                    " of SDRAM", ram_size);
    }

    /* fill in SPD memory information */
    spd[2] = type;
    spd[5] = nbanks;
    spd[31] = density;

    /* checksum */
    spd[63] = 0;
    for (i = 0; i < 63; i++) {
        spd[63] += spd[i];
    }

    /* copy for SMBUS */
    memcpy(eeprom, spd, sizeof(spd_eeprom.contents));
}

static void generate_eeprom_serial(uint8_t *eeprom)
{
    int i, pos = 0;
    uint8_t mac[6] = { 0x00 };
    uint8_t sn[5] = { 0x01, 0x23, 0x45, 0x67, 0x89 };

    /* version */
    eeprom[pos++] = 0x01;

    /* count */
    eeprom[pos++] = 0x02;

    /* MAC address */
    eeprom[pos++] = 0x01; /* MAC */
    eeprom[pos++] = 0x06; /* length */
    memcpy(&eeprom[pos], mac, sizeof(mac));
    pos += sizeof(mac);

    /* serial number */
    eeprom[pos++] = 0x02; /* serial */
    eeprom[pos++] = 0x05; /* length */
    memcpy(&eeprom[pos], sn, sizeof(sn));
    pos += sizeof(sn);

    /* checksum */
    eeprom[pos] = 0;
    for (i = 0; i < pos; i++) {
        eeprom[pos] += eeprom[i];
    }
}

static uint8_t eeprom24c0x_read(eeprom24c0x_t *eeprom)
{
    logout("%u: scl = %u, sda = %u, data = 0x%02x\n",
        eeprom->tick, eeprom->scl, eeprom->sda, eeprom->data);
    return eeprom->sda;
}

static void eeprom24c0x_write(eeprom24c0x_t *eeprom, int scl, int sda)
{
    if (eeprom->scl && scl && (eeprom->sda != sda)) {
        logout("%u: scl = %u->%u, sda = %u->%u i2c %s\n",
                eeprom->tick, eeprom->scl, scl, eeprom->sda, sda,
                sda ? "stop" : "start");
        if (!sda) {
            eeprom->tick = 1;
            eeprom->command = 0;
        }
    } else if (eeprom->tick == 0 && !eeprom->ack) {
        /* Waiting for start. */
        logout("%u: scl = %u->%u, sda = %u->%u wait for i2c start\n",
                eeprom->tick, eeprom->scl, scl, eeprom->sda, sda);
    } else if (!eeprom->scl && scl) {
        logout("%u: scl = %u->%u, sda = %u->%u trigger bit\n",
                eeprom->tick, eeprom->scl, scl, eeprom->sda, sda);
        if (eeprom->ack) {
            logout("\ti2c ack bit = 0\n");
            sda = 0;
            eeprom->ack = 0;
        } else if (eeprom->sda == sda) {
            uint8_t bit = (sda != 0);
            logout("\ti2c bit = %d\n", bit);
            if (eeprom->tick < 9) {
                eeprom->command <<= 1;
                eeprom->command += bit;
                eeprom->tick++;
                if (eeprom->tick == 9) {
                    logout("\tcommand 0x%04x, %s\n", eeprom->command,
                           bit ? "read" : "write");
                    eeprom->ack = 1;
                }
            } else if (eeprom->tick < 17) {
                if (eeprom->command & 1) {
                    sda = ((eeprom->data & 0x80) != 0);
                }
                eeprom->address <<= 1;
                eeprom->address += bit;
                eeprom->tick++;
                eeprom->data <<= 1;
                if (eeprom->tick == 17) {
                    eeprom->data = eeprom->contents[eeprom->address];
                    logout("\taddress 0x%04x, data 0x%02x\n",
                           eeprom->address, eeprom->data);
                    eeprom->ack = 1;
                    eeprom->tick = 0;
                }
            } else if (eeprom->tick >= 17) {
                sda = 0;
            }
        } else {
            logout("\tsda changed with raising scl\n");
        }
    } else {
        logout("%u: scl = %u->%u, sda = %u->%u\n", eeprom->tick, eeprom->scl,
               scl, eeprom->sda, sda);
    }
    eeprom->scl = scl;
    eeprom->sda = sda;
}

static uint64_t malta_fpga_read(void *opaque, hwaddr addr,
                                unsigned size)
{
    MaltaFPGAState *s = opaque;
    uint32_t val = 0;
    uint32_t saddr;

    saddr = (addr & 0xfffff);

    switch (saddr) {

    /* SWITCH Register */
    case 0x00200:
        val = 0x00000000;		/* All switches closed */
        break;

    /* STATUS Register */
    case 0x00208:
#ifdef TARGET_WORDS_BIGENDIAN
        val = 0x00000012;
#else
        val = 0x00000010;
#endif
        break;

    /* JMPRS Register */
    case 0x00210:
        val = 0x00;
        break;

    /* LEDBAR Register */
    case 0x00408:
        val = s->leds;
        break;

    /* BRKRES Register */
    case 0x00508:
        val = s->brk;
        break;

    /* UART Registers are handled directly by the serial device */

    /* GPOUT Register */
    case 0x00a00:
        val = s->gpout;
        break;

    /* XXX: implement a real I2C controller */

    /* GPINP Register */
    case 0x00a08:
        /* IN = OUT until a real I2C control is implemented */
        if (s->i2csel)
            val = s->i2cout;
        else
            val = 0x00;
        break;

    /* I2CINP Register */
    case 0x00b00:
        val = ((s->i2cin & ~1) | eeprom24c0x_read(&spd_eeprom));
        break;

    /* I2COE Register */
    case 0x00b08:
        val = s->i2coe;
        break;

    /* I2COUT Register */
    case 0x00b10:
        val = s->i2cout;
        break;

    /* I2CSEL Register */
    case 0x00b18:
        val = s->i2csel;
        break;

    default:
#if 0
        printf ("malta_fpga_read: Bad register offset 0x" TARGET_FMT_lx "\n",
                addr);
#endif
        break;
    }
    return val;
}

static void malta_fpga_write(void *opaque, hwaddr addr,
                             uint64_t val, unsigned size)
{
    MaltaFPGAState *s = opaque;
    uint32_t saddr;

    saddr = (addr & 0xfffff);

    switch (saddr) {

    /* SWITCH Register */
    case 0x00200:
        break;

    /* JMPRS Register */
    case 0x00210:
        break;

    /* LEDBAR Register */
    case 0x00408:
        s->leds = val & 0xff;
        malta_fpga_update_display(s);
        break;

    /* ASCIIWORD Register */
    case 0x00410:
        snprintf(s->display_text, 9, "%08X", (uint32_t)val);
        malta_fpga_update_display(s);
        break;

    /* ASCIIPOS0 to ASCIIPOS7 Registers */
    case 0x00418:
    case 0x00420:
    case 0x00428:
    case 0x00430:
    case 0x00438:
    case 0x00440:
    case 0x00448:
    case 0x00450:
        s->display_text[(saddr - 0x00418) >> 3] = (char) val;
        malta_fpga_update_display(s);
        break;

    /* SOFTRES Register */
    case 0x00500:
        if (val == 0x42)
            qemu_system_reset_request(SHUTDOWN_CAUSE_GUEST_RESET);
        else if (val == 0x42 + 2)
            qemu_system_shutdown_request(SHUTDOWN_CAUSE_GUEST_SHUTDOWN);
        break;

    /* BRKRES Register */
    case 0x00508:
        s->brk = val & 0xff;
        break;

    /* UART Registers are handled directly by the serial device */

    /* GPOUT Register */
    case 0x00a00:
        s->gpout = val & 0xff;
        break;

    /* I2COE Register */
    case 0x00b08:
        s->i2coe = val & 0x03;
        break;

    /* I2COUT Register */
    case 0x00b10:
        eeprom24c0x_write(&spd_eeprom, val & 0x02, val & 0x01);
        s->i2cout = val;
        break;

    /* I2CSEL Register */
    case 0x00b18:
        s->i2csel = val & 0x01;
        break;

    default:
#if 0
        printf ("malta_fpga_write: Bad register offset 0x" TARGET_FMT_lx "\n",
                addr);
#endif
        break;
    }
}

static const MemoryRegionOps malta_fpga_ops = {
    .read = malta_fpga_read,
    .write = malta_fpga_write,
    .endianness = DEVICE_NATIVE_ENDIAN,
};

static void malta_fpga_reset(void *opaque)
{
    MaltaFPGAState *s = opaque;

    s->leds   = 0x00;
    s->brk    = 0x0a;
    s->gpout  = 0x00;
    s->i2cin  = 0x3;
    s->i2coe  = 0x0;
    s->i2cout = 0x3;
    s->i2csel = 0x1;

    s->display_text[8] = '\0';
    snprintf(s->display_text, 9, "        ");
}

static void malta_fgpa_display_event(void *opaque, int event)
{
    MaltaFPGAState *s = opaque;

    if (event == CHR_EVENT_OPENED && !s->display_inited) {
        qemu_chr_fe_printf(&s->display, "\e[HMalta LEDBAR\r\n");
        qemu_chr_fe_printf(&s->display, "+--------+\r\n");
        qemu_chr_fe_printf(&s->display, "+        +\r\n");
        qemu_chr_fe_printf(&s->display, "+--------+\r\n");
        qemu_chr_fe_printf(&s->display, "\n");
        qemu_chr_fe_printf(&s->display, "Malta ASCII\r\n");
        qemu_chr_fe_printf(&s->display, "+--------+\r\n");
        qemu_chr_fe_printf(&s->display, "+        +\r\n");
        qemu_chr_fe_printf(&s->display, "+--------+\r\n");
        s->display_inited = true;
    }
}

static MaltaFPGAState *malta_fpga_init(MemoryRegion *address_space,
         hwaddr base, qemu_irq uart_irq, Chardev *uart_chr)
{
    MaltaFPGAState *s;
    Chardev *chr;

    s = (MaltaFPGAState *)g_malloc0(sizeof(MaltaFPGAState));

    memory_region_init_io(&s->iomem, NULL, &malta_fpga_ops, s,
                          "malta-fpga", 0x100000);
    memory_region_init_alias(&s->iomem_lo, NULL, "malta-fpga",
                             &s->iomem, 0, 0x900);
    memory_region_init_alias(&s->iomem_hi, NULL, "malta-fpga",
                             &s->iomem, 0xa00, 0x10000-0xa00);

    memory_region_add_subregion(address_space, base, &s->iomem_lo);
    memory_region_add_subregion(address_space, base + 0xa00, &s->iomem_hi);

    chr = qemu_chr_new("fpga", "vc:320x200");
    qemu_chr_fe_init(&s->display, chr, NULL);
    qemu_chr_fe_set_handlers(&s->display, NULL, NULL,
                             malta_fgpa_display_event, NULL, s, NULL, true);

    s->uart = serial_mm_init(address_space, base + 0x900, 3, uart_irq,
                             230400, uart_chr, DEVICE_NATIVE_ENDIAN);

    malta_fpga_reset(s);
    qemu_register_reset(malta_fpga_reset, s);

    return s;
}

/* Network support */
static void network_init(PCIBus *pci_bus)
{
    int i;

    for(i = 0; i < nb_nics; i++) {
        NICInfo *nd = &nd_table[i];
        const char *default_devaddr = NULL;

        if (i == 0 && (!nd->model || strcmp(nd->model, "pcnet") == 0))
            /* The malta board has a PCNet card using PCI SLOT 11 */
            default_devaddr = "0b";

        pci_nic_init_nofail(nd, pci_bus, "pcnet", default_devaddr);
    }
}

/* ROM and pseudo bootloader

   The following code implements a very very simple bootloader. It first
   loads the registers a0 to a3 to the values expected by the OS, and
   then jump at the kernel address.

   The bootloader should pass the locations of the kernel arguments and
   environment variables tables. Those tables contain the 32-bit address
   of NULL terminated strings. The environment variables table should be
   terminated by a NULL address.

   For a simpler implementation, the number of kernel arguments is fixed
   to two (the name of the kernel and the command line), and the two
   tables are actually the same one.

   The registers a0 to a3 should contain the following values:
     a0 - number of kernel arguments
     a1 - 32-bit address of the kernel arguments table
     a2 - 32-bit address of the environment variables table
     a3 - RAM size in bytes
*/

static void write_bootloader(uint8_t *base, int64_t run_addr,
                             int64_t kernel_entry)
{
    uint32_t *p;

    /* Small bootloader */
    p = (uint32_t *)base;

    stl_p(p++, 0x08000000 |                                      /* j 0x1fc00580 */
                 ((run_addr + 0x580) & 0x0fffffff) >> 2);
    stl_p(p++, 0x00000000);                                      /* nop */

    /* YAMON service vector */
    stl_p(base + 0x500, run_addr + 0x0580);      /* start: */
    stl_p(base + 0x504, run_addr + 0x083c);      /* print_count: */
    stl_p(base + 0x520, run_addr + 0x0580);      /* start: */
    stl_p(base + 0x52c, run_addr + 0x0800);      /* flush_cache: */
    stl_p(base + 0x534, run_addr + 0x0808);      /* print: */
    stl_p(base + 0x538, run_addr + 0x0800);      /* reg_cpu_isr: */
    stl_p(base + 0x53c, run_addr + 0x0800);      /* unred_cpu_isr: */
    stl_p(base + 0x540, run_addr + 0x0800);      /* reg_ic_isr: */
    stl_p(base + 0x544, run_addr + 0x0800);      /* unred_ic_isr: */
    stl_p(base + 0x548, run_addr + 0x0800);      /* reg_esr: */
    stl_p(base + 0x54c, run_addr + 0x0800);      /* unreg_esr: */
    stl_p(base + 0x550, run_addr + 0x0800);      /* getchar: */
    stl_p(base + 0x554, run_addr + 0x0800);      /* syscon_read: */


    /* Second part of the bootloader */
    p = (uint32_t *) (base + 0x580);

    if (semihosting_get_argc()) {
        /* Preserve a0 content as arguments have been passed */
        stl_p(p++, 0x00000000);                         /* nop */
    } else {
        stl_p(p++, 0x24040002);                         /* addiu a0, zero, 2 */
    }
    stl_p(p++, 0x3c1d0000 | (((ENVP_ADDR - 64) >> 16) & 0xffff)); /* lui sp, high(ENVP_ADDR) */
    stl_p(p++, 0x37bd0000 | ((ENVP_ADDR - 64) & 0xffff));        /* ori sp, sp, low(ENVP_ADDR) */
    stl_p(p++, 0x3c050000 | ((ENVP_ADDR >> 16) & 0xffff));       /* lui a1, high(ENVP_ADDR) */
    stl_p(p++, 0x34a50000 | (ENVP_ADDR & 0xffff));               /* ori a1, a1, low(ENVP_ADDR) */
    stl_p(p++, 0x3c060000 | (((ENVP_ADDR + 8) >> 16) & 0xffff)); /* lui a2, high(ENVP_ADDR + 8) */
    stl_p(p++, 0x34c60000 | ((ENVP_ADDR + 8) & 0xffff));         /* ori a2, a2, low(ENVP_ADDR + 8) */
    stl_p(p++, 0x3c070000 | (loaderparams.ram_low_size >> 16));     /* lui a3, high(ram_low_size) */
    stl_p(p++, 0x34e70000 | (loaderparams.ram_low_size & 0xffff));  /* ori a3, a3, low(ram_low_size) */

    /* Load BAR registers as done by YAMON */
    stl_p(p++, 0x3c09b400);                                      /* lui t1, 0xb400 */

#ifdef TARGET_WORDS_BIGENDIAN
    stl_p(p++, 0x3c08df00);                                      /* lui t0, 0xdf00 */
#else
    stl_p(p++, 0x340800df);                                      /* ori t0, r0, 0x00df */
#endif
    stl_p(p++, 0xad280068);                                      /* sw t0, 0x0068(t1) */

    stl_p(p++, 0x3c09bbe0);                                      /* lui t1, 0xbbe0 */

#ifdef TARGET_WORDS_BIGENDIAN
    stl_p(p++, 0x3c08c000);                                      /* lui t0, 0xc000 */
#else
    stl_p(p++, 0x340800c0);                                      /* ori t0, r0, 0x00c0 */
#endif
    stl_p(p++, 0xad280048);                                      /* sw t0, 0x0048(t1) */
#ifdef TARGET_WORDS_BIGENDIAN
    stl_p(p++, 0x3c084000);                                      /* lui t0, 0x4000 */
#else
    stl_p(p++, 0x34080040);                                      /* ori t0, r0, 0x0040 */
#endif
    stl_p(p++, 0xad280050);                                      /* sw t0, 0x0050(t1) */

#ifdef TARGET_WORDS_BIGENDIAN
    stl_p(p++, 0x3c088000);                                      /* lui t0, 0x8000 */
#else
    stl_p(p++, 0x34080080);                                      /* ori t0, r0, 0x0080 */
#endif
    stl_p(p++, 0xad280058);                                      /* sw t0, 0x0058(t1) */
#ifdef TARGET_WORDS_BIGENDIAN
    stl_p(p++, 0x3c083f00);                                      /* lui t0, 0x3f00 */
#else
    stl_p(p++, 0x3408003f);                                      /* ori t0, r0, 0x003f */
#endif
    stl_p(p++, 0xad280060);                                      /* sw t0, 0x0060(t1) */

#ifdef TARGET_WORDS_BIGENDIAN
    stl_p(p++, 0x3c08c100);                                      /* lui t0, 0xc100 */
#else
    stl_p(p++, 0x340800c1);                                      /* ori t0, r0, 0x00c1 */
#endif
    stl_p(p++, 0xad280080);                                      /* sw t0, 0x0080(t1) */
#ifdef TARGET_WORDS_BIGENDIAN
    stl_p(p++, 0x3c085e00);                                      /* lui t0, 0x5e00 */
#else
    stl_p(p++, 0x3408005e);                                      /* ori t0, r0, 0x005e */
#endif
    stl_p(p++, 0xad280088);                                      /* sw t0, 0x0088(t1) */

    /* Jump to kernel code */
    stl_p(p++, 0x3c1f0000 | ((kernel_entry >> 16) & 0xffff));    /* lui ra, high(kernel_entry) */
    stl_p(p++, 0x37ff0000 | (kernel_entry & 0xffff));            /* ori ra, ra, low(kernel_entry) */
    stl_p(p++, 0x03e00009);                                      /* jalr ra */
    stl_p(p++, 0x00000000);                                      /* nop */

    /* YAMON subroutines */
    p = (uint32_t *) (base + 0x800);
    stl_p(p++, 0x03e00009);                                     /* jalr ra */
    stl_p(p++, 0x24020000);                                     /* li v0,0 */
    /* 808 YAMON print */
    stl_p(p++, 0x03e06821);                                     /* move t5,ra */
    stl_p(p++, 0x00805821);                                     /* move t3,a0 */
    stl_p(p++, 0x00a05021);                                     /* move t2,a1 */
    stl_p(p++, 0x91440000);                                     /* lbu a0,0(t2) */
    stl_p(p++, 0x254a0001);                                     /* addiu t2,t2,1 */
    stl_p(p++, 0x10800005);                                     /* beqz a0,834 */
    stl_p(p++, 0x00000000);                                     /* nop */
    stl_p(p++, 0x0ff0021c);                                     /* jal 870 */
    stl_p(p++, 0x00000000);                                     /* nop */
    stl_p(p++, 0x1000fff9);                                     /* b 814 */
    stl_p(p++, 0x00000000);                                     /* nop */
    stl_p(p++, 0x01a00009);                                     /* jalr t5 */
    stl_p(p++, 0x01602021);                                     /* move a0,t3 */
    /* 0x83c YAMON print_count */
    stl_p(p++, 0x03e06821);                                     /* move t5,ra */
    stl_p(p++, 0x00805821);                                     /* move t3,a0 */
    stl_p(p++, 0x00a05021);                                     /* move t2,a1 */
    stl_p(p++, 0x00c06021);                                     /* move t4,a2 */
    stl_p(p++, 0x91440000);                                     /* lbu a0,0(t2) */
    stl_p(p++, 0x0ff0021c);                                     /* jal 870 */
    stl_p(p++, 0x00000000);                                     /* nop */
    stl_p(p++, 0x254a0001);                                     /* addiu t2,t2,1 */
    stl_p(p++, 0x258cffff);                                     /* addiu t4,t4,-1 */
    stl_p(p++, 0x1580fffa);                                     /* bnez t4,84c */
    stl_p(p++, 0x00000000);                                     /* nop */
    stl_p(p++, 0x01a00009);                                     /* jalr t5 */
    stl_p(p++, 0x01602021);                                     /* move a0,t3 */
    /* 0x870 */
    stl_p(p++, 0x3c08b800);                                     /* lui t0,0xb400 */
    stl_p(p++, 0x350803f8);                                     /* ori t0,t0,0x3f8 */
    stl_p(p++, 0x91090005);                                     /* lbu t1,5(t0) */
    stl_p(p++, 0x00000000);                                     /* nop */
    stl_p(p++, 0x31290040);                                     /* andi t1,t1,0x40 */
    stl_p(p++, 0x1120fffc);                                     /* beqz t1,878 <outch+0x8> */
    stl_p(p++, 0x00000000);                                     /* nop */
    stl_p(p++, 0x03e00009);                                     /* jalr ra */
    stl_p(p++, 0xa1040000);                                     /* sb a0,0(t0) */

}

static void GCC_FMT_ATTR(3, 4) prom_set(uint32_t* prom_buf, int index,
                                        const char *string, ...)
{
    va_list ap;
    int32_t table_addr;

    if (index >= ENVP_NB_ENTRIES)
        return;

    if (string == NULL) {
        prom_buf[index] = 0;
        return;
    }

    table_addr = sizeof(int32_t) * ENVP_NB_ENTRIES + index * ENVP_ENTRY_SIZE;
    prom_buf[index] = tswap32(ENVP_ADDR + table_addr);

    va_start(ap, string);
    vsnprintf((char *)prom_buf + table_addr, ENVP_ENTRY_SIZE, string, ap);
    va_end(ap);
}

/* Kernel */
static int64_t load_kernel (void)
{
    int64_t kernel_entry, kernel_high;
    long kernel_size, initrd_size;
    ram_addr_t initrd_offset;
    int big_endian;
    uint32_t *prom_buf;
    long prom_size;
    int prom_index = 0;
    uint64_t (*xlate_to_kseg0) (void *opaque, uint64_t addr);

#ifdef TARGET_WORDS_BIGENDIAN
    big_endian = 1;
#else
    big_endian = 0;
#endif

    kernel_size = load_elf(loaderparams.kernel_filename, cpu_mips_kseg0_to_phys,
                           NULL, (uint64_t *)&kernel_entry, NULL,
                           (uint64_t *)&kernel_high, big_endian, EM_MIPS, 1, 0);
    if (kernel_size < 0) {
        error_report("qemu: could not load kernel '%s': %s",
                     loaderparams.kernel_filename,
                     load_elf_strerror(kernel_size));
        exit(1);
    }

    /* Check where the kernel has been linked */
    if (kernel_entry & 0x80000000ll) {
        if (kvm_enabled()) {
            error_report("KVM guest kernels must be linked in useg. "
                         "Did you forget to enable CONFIG_KVM_GUEST?");
            exit(1);
        }

        xlate_to_kseg0 = cpu_mips_phys_to_kseg0;
    } else {
        /* if kernel entry is in useg it is probably a KVM T&E kernel */
        mips_um_ksegs_enable();

        xlate_to_kseg0 = cpu_mips_kvm_um_phys_to_kseg0;
    }

    /* load initrd */
    initrd_size = 0;
    initrd_offset = 0;
    if (loaderparams.initrd_filename) {
        initrd_size = get_image_size (loaderparams.initrd_filename);
        if (initrd_size > 0) {
            /* The kernel allocates the bootmap memory in the low memory after
               the initrd.  It takes at most 128kiB for 2GB RAM and 4kiB
               pages.  */
            initrd_offset = (loaderparams.ram_low_size - initrd_size - 131072
                             - ~INITRD_PAGE_MASK) & INITRD_PAGE_MASK;
            if (kernel_high >= initrd_offset) {
                fprintf(stderr,
                        "qemu: memory too small for initial ram disk '%s'\n",
                        loaderparams.initrd_filename);
                exit(1);
            }
            initrd_size = load_image_targphys(loaderparams.initrd_filename,
                                              initrd_offset,
                                              ram_size - initrd_offset);
        }
        if (initrd_size == (target_ulong) -1) {
            fprintf(stderr, "qemu: could not load initial ram disk '%s'\n",
                    loaderparams.initrd_filename);
            exit(1);
        }
    }

    /* Setup prom parameters. */
    prom_size = ENVP_NB_ENTRIES * (sizeof(int32_t) + ENVP_ENTRY_SIZE);
    prom_buf = g_malloc(prom_size);

    prom_set(prom_buf, prom_index++, "%s", loaderparams.kernel_filename);
    if (initrd_size > 0) {
        prom_set(prom_buf, prom_index++, "rd_start=0x%" PRIx64 " rd_size=%li %s",
                 xlate_to_kseg0(NULL, initrd_offset), initrd_size,
                 loaderparams.kernel_cmdline);
    } else {
        prom_set(prom_buf, prom_index++, "%s", loaderparams.kernel_cmdline);
    }

    prom_set(prom_buf, prom_index++, "memsize");
    prom_set(prom_buf, prom_index++, "%u", loaderparams.ram_low_size);

    prom_set(prom_buf, prom_index++, "ememsize");
    prom_set(prom_buf, prom_index++, "%u", loaderparams.ram_size);

    prom_set(prom_buf, prom_index++, "modetty0");
    prom_set(prom_buf, prom_index++, "38400n8r");
    prom_set(prom_buf, prom_index++, NULL);

    rom_add_blob_fixed("prom", prom_buf, prom_size,
                       cpu_mips_kseg0_to_phys(NULL, ENVP_ADDR));

    g_free(prom_buf);
    return kernel_entry;
}

static void malta_mips_config(MIPSCPU *cpu)
{
    CPUMIPSState *env = &cpu->env;
    CPUState *cs = CPU(cpu);

    env->mvp->CP0_MVPConf0 |= ((smp_cpus - 1) << CP0MVPC0_PVPE) |
                         ((smp_cpus * cs->nr_threads - 1) << CP0MVPC0_PTC);
}

static void main_cpu_reset(void *opaque)
{
    MIPSCPU *cpu = opaque;
    CPUMIPSState *env = &cpu->env;

    cpu_reset(CPU(cpu));

    /* The bootloader does not need to be rewritten as it is located in a
       read only location. The kernel location and the arguments table
       location does not change. */
    if (loaderparams.kernel_filename) {
        env->CP0_Status &= ~(1 << CP0St_ERL);
    }

    malta_mips_config(cpu);

    if (kvm_enabled()) {
        /* Start running from the bootloader we wrote to end of RAM */
        env->active_tc.PC = 0x40000000 + loaderparams.ram_low_size;
    }
}

static void create_cpu_without_cps(const char *cpu_type,
                                   qemu_irq *cbus_irq, qemu_irq *i8259_irq)
{
    CPUMIPSState *env;
    MIPSCPU *cpu;
    int i;

    for (i = 0; i < smp_cpus; i++) {
        cpu = MIPS_CPU(cpu_create(cpu_type));

        /* Init internal devices */
        cpu_mips_irq_init_cpu(cpu);
        cpu_mips_clock_init(cpu);
        qemu_register_reset(main_cpu_reset, cpu);
    }

    cpu = MIPS_CPU(first_cpu);
    env = &cpu->env;
    *i8259_irq = env->irq[2];
    *cbus_irq = env->irq[4];
}

static void create_cps(MaltaState *s, const char *cpu_type,
                       qemu_irq *cbus_irq, qemu_irq *i8259_irq)
{
    Error *err = NULL;

    s->cps = MIPS_CPS(object_new(TYPE_MIPS_CPS));
    qdev_set_parent_bus(DEVICE(s->cps), sysbus_get_default());

    object_property_set_str(OBJECT(s->cps), cpu_type, "cpu-type", &err);
    object_property_set_int(OBJECT(s->cps), smp_cpus, "num-vp", &err);
    object_property_set_bool(OBJECT(s->cps), true, "realized", &err);
    if (err != NULL) {
        error_report("%s", error_get_pretty(err));
        exit(1);
    }

    sysbus_mmio_map_overlap(SYS_BUS_DEVICE(s->cps), 0, 0, 1);

    *i8259_irq = get_cps_irq(s->cps, 3);
    *cbus_irq = NULL;
}

static void mips_create_cpu(MaltaState *s, const char *cpu_type,
                            qemu_irq *cbus_irq, qemu_irq *i8259_irq)
{
<<<<<<< HEAD
    if (cpu_model == NULL) {
#if defined(TARGET_CHERI)
        cpu_model = "5Kf";
#elif defined(TARGET_MIPS64)
        cpu_model = "20Kc";
#else
        cpu_model = "24Kf";
#endif
    }

    if ((smp_cpus > 1) && cpu_supports_cps_smp(cpu_model)) {
        create_cps(s, cpu_model, cbus_irq, i8259_irq);
=======
    if ((smp_cpus > 1) && cpu_supports_cps_smp(cpu_type)) {
        create_cps(s, cpu_type, cbus_irq, i8259_irq);
>>>>>>> a7519f2b
    } else {
        create_cpu_without_cps(cpu_type, cbus_irq, i8259_irq);
    }
}

static
void mips_malta_init(MachineState *machine)
{
    ram_addr_t ram_size = machine->ram_size;
    ram_addr_t ram_low_size;
    const char *kernel_filename = machine->kernel_filename;
    const char *kernel_cmdline = machine->kernel_cmdline;
    const char *initrd_filename = machine->initrd_filename;
    char *filename;
    pflash_t *fl;
    MemoryRegion *system_memory = get_system_memory();
    MemoryRegion *ram_high = g_new(MemoryRegion, 1);
    MemoryRegion *ram_low_preio = g_new(MemoryRegion, 1);
    MemoryRegion *ram_low_postio;
    MemoryRegion *bios, *bios_copy = g_new(MemoryRegion, 1);
    target_long bios_size = FLASH_SIZE;
    const size_t smbus_eeprom_size = 8 * 256;
    uint8_t *smbus_eeprom_buf = g_malloc0(smbus_eeprom_size);
    int64_t kernel_entry, bootloader_run_addr;
    PCIBus *pci_bus;
    ISABus *isa_bus;
    qemu_irq *isa_irq;
    qemu_irq cbus_irq, i8259_irq;
    int piix4_devfn;
    I2CBus *smbus;
    int i;
    DriveInfo *dinfo;
    DriveInfo *hd[MAX_IDE_BUS * MAX_IDE_DEVS];
    DriveInfo *fd[MAX_FD];
    int fl_idx = 0;
    int fl_sectors = bios_size >> 16;
    int be;

    DeviceState *dev = qdev_create(NULL, TYPE_MIPS_MALTA);
    MaltaState *s = MIPS_MALTA(dev);

    /* The whole address space decoded by the GT-64120A doesn't generate
       exception when accessing invalid memory. Create an empty slot to
       emulate this feature. */
    empty_slot_init(0, 0x20000000);

    qdev_init_nofail(dev);

    /* Make sure the first 3 serial ports are associated with a device. */
    for(i = 0; i < 3; i++) {
        if (!serial_hds[i]) {
            char label[32];
            snprintf(label, sizeof(label), "serial%d", i);
            serial_hds[i] = qemu_chr_new(label, "null");
        }
    }

    /* create CPU */
    mips_create_cpu(s, machine->cpu_type, &cbus_irq, &i8259_irq);

    /* allocate RAM */
    if (ram_size > (2048u << 20)) {
        fprintf(stderr,
                "qemu: Too much memory for this machine: %d MB, maximum 2048 MB\n",
                ((unsigned int)ram_size / (1 << 20)));
        exit(1);
    }

    /* register RAM at high address where it is undisturbed by IO */
    memory_region_allocate_system_memory(ram_high, NULL, "mips_malta.ram",
                                         ram_size);
    memory_region_add_subregion(system_memory, 0x80000000, ram_high);

#ifdef TARGET_CHERI
    cheri_tag_init(0x80000000 + memory_region_size(ram_high));
#endif /* TARGET_CHERI */

    /* alias for pre IO hole access */
    memory_region_init_alias(ram_low_preio, NULL, "mips_malta_low_preio.ram",
                             ram_high, 0, MIN(ram_size, (256 << 20)));
    memory_region_add_subregion(system_memory, 0, ram_low_preio);

    /* alias for post IO hole access, if there is enough RAM */
    if (ram_size > (512 << 20)) {
        ram_low_postio = g_new(MemoryRegion, 1);
        memory_region_init_alias(ram_low_postio, NULL,
                                 "mips_malta_low_postio.ram",
                                 ram_high, 512 << 20,
                                 ram_size - (512 << 20));
        memory_region_add_subregion(system_memory, 512 << 20, ram_low_postio);
    }

    /* generate SPD EEPROM data */
    generate_eeprom_spd(&smbus_eeprom_buf[0 * 256], ram_size);
    generate_eeprom_serial(&smbus_eeprom_buf[6 * 256]);

#ifdef TARGET_WORDS_BIGENDIAN
    be = 1;
#else
    be = 0;
#endif
    /* FPGA */
    /* The CBUS UART is attached to the MIPS CPU INT2 pin, ie interrupt 4 */
    malta_fpga_init(system_memory, FPGA_ADDRESS, cbus_irq, serial_hds[2]);

    /* Load firmware in flash / BIOS. */
    dinfo = drive_get(IF_PFLASH, 0, fl_idx);
#ifdef DEBUG_BOARD_INIT
    if (dinfo) {
        printf("Register parallel flash %d size " TARGET_FMT_lx " at "
               "addr %08llx '%s' %x\n",
               fl_idx, bios_size, FLASH_ADDRESS,
               blk_name(dinfo->bdrv), fl_sectors);
    }
#endif
    fl = pflash_cfi01_register(FLASH_ADDRESS, NULL, "mips_malta.bios",
                               BIOS_SIZE,
                               dinfo ? blk_by_legacy_dinfo(dinfo) : NULL,
                               65536, fl_sectors,
                               4, 0x0000, 0x0000, 0x0000, 0x0000, be);
    bios = pflash_cfi01_get_memory(fl);
    fl_idx++;
    if (kernel_filename) {
        ram_low_size = MIN(ram_size, 256 << 20);
        /* For KVM we reserve 1MB of RAM for running bootloader */
        if (kvm_enabled()) {
            ram_low_size -= 0x100000;
            bootloader_run_addr = 0x40000000 + ram_low_size;
        } else {
            bootloader_run_addr = 0xbfc00000;
        }

        /* Write a small bootloader to the flash location. */
        loaderparams.ram_size = ram_size;
        loaderparams.ram_low_size = ram_low_size;
        loaderparams.kernel_filename = kernel_filename;
        loaderparams.kernel_cmdline = kernel_cmdline;
        loaderparams.initrd_filename = initrd_filename;
        kernel_entry = load_kernel();

        write_bootloader(memory_region_get_ram_ptr(bios),
                         bootloader_run_addr, kernel_entry);
        if (kvm_enabled()) {
            /* Write the bootloader code @ the end of RAM, 1MB reserved */
            write_bootloader(memory_region_get_ram_ptr(ram_low_preio) +
                                    ram_low_size,
                             bootloader_run_addr, kernel_entry);
        }
    } else {
        /* The flash region isn't executable from a KVM guest */
        if (kvm_enabled()) {
            error_report("KVM enabled but no -kernel argument was specified. "
                         "Booting from flash is not supported with KVM.");
            exit(1);
        }
        /* Load firmware from flash. */
        if (!dinfo) {
            /* Load a BIOS image. */
            if (bios_name == NULL) {
                bios_name = BIOS_FILENAME;
            }
            filename = qemu_find_file(QEMU_FILE_TYPE_BIOS, bios_name);
            if (filename) {
                bios_size = load_image_targphys(filename, FLASH_ADDRESS,
                                                BIOS_SIZE);
                g_free(filename);
            } else {
                bios_size = -1;
            }
            if ((bios_size < 0 || bios_size > BIOS_SIZE) &&
                !kernel_filename && !qtest_enabled()) {
                error_report("Could not load MIPS bios '%s', and no "
                             "-kernel argument was specified", bios_name);
                exit(1);
            }
        }
        /* In little endian mode the 32bit words in the bios are swapped,
           a neat trick which allows bi-endian firmware. */
#ifndef TARGET_WORDS_BIGENDIAN
        {
            uint32_t *end, *addr = rom_ptr(FLASH_ADDRESS);
            if (!addr) {
                addr = memory_region_get_ram_ptr(bios);
            }
            end = (void *)addr + MIN(bios_size, 0x3e0000);
            while (addr < end) {
                bswap32s(addr);
                addr++;
            }
        }
#endif
    }

    /*
     * Map the BIOS at a 2nd physical location, as on the real board.
     * Copy it so that we can patch in the MIPS revision, which cannot be
     * handled by an overlapping region as the resulting ROM code subpage
     * regions are not executable.
     */
    memory_region_init_ram_nomigrate(bios_copy, NULL, "bios.1fc", BIOS_SIZE,
                           &error_fatal);
    if (!rom_copy(memory_region_get_ram_ptr(bios_copy),
                  FLASH_ADDRESS, BIOS_SIZE)) {
        memcpy(memory_region_get_ram_ptr(bios_copy),
               memory_region_get_ram_ptr(bios), BIOS_SIZE);
    }
    memory_region_set_readonly(bios_copy, true);
    memory_region_add_subregion(system_memory, RESET_ADDRESS, bios_copy);

    /* Board ID = 0x420 (Malta Board with CoreLV) */
    stl_p(memory_region_get_ram_ptr(bios_copy) + 0x10, 0x00000420);

    /*
     * We have a circular dependency problem: pci_bus depends on isa_irq,
     * isa_irq is provided by i8259, i8259 depends on ISA, ISA depends
     * on piix4, and piix4 depends on pci_bus.  To stop the cycle we have
     * qemu_irq_proxy() adds an extra bit of indirection, allowing us
     * to resolve the isa_irq -> i8259 dependency after i8259 is initialized.
     */
    isa_irq = qemu_irq_proxy(&s->i8259, 16);

    /* Northbridge */
    pci_bus = gt64120_register(isa_irq);

    /* Southbridge */
    ide_drive_get(hd, ARRAY_SIZE(hd));

    piix4_devfn = piix4_init(pci_bus, &isa_bus, 80);

    /* Interrupt controller */
    /* The 8259 is attached to the MIPS CPU INT0 pin, ie interrupt 2 */
    s->i8259 = i8259_init(isa_bus, i8259_irq);

    isa_bus_irqs(isa_bus, s->i8259);
    pci_piix4_ide_init(pci_bus, hd, piix4_devfn + 1);
    pci_create_simple(pci_bus, piix4_devfn + 2, "piix4-usb-uhci");
    smbus = piix4_pm_init(pci_bus, piix4_devfn + 3, 0x1100,
                          isa_get_irq(NULL, 9), NULL, 0, NULL);
    smbus_eeprom_init(smbus, 8, smbus_eeprom_buf, smbus_eeprom_size);
    g_free(smbus_eeprom_buf);
    pit = pit_init(isa_bus, 0x40, 0, NULL);
    DMA_init(isa_bus, 0);

    /* Super I/O */
    isa_create_simple(isa_bus, "i8042");

    rtc_init(isa_bus, 2000, NULL);
    serial_hds_isa_init(isa_bus, 0, 2);
    parallel_hds_isa_init(isa_bus, 1);

    for(i = 0; i < MAX_FD; i++) {
        fd[i] = drive_get(IF_FLOPPY, 0, i);
    }
    fdctrl_init_isa(isa_bus, fd);

    /* Network card */
    network_init(pci_bus);

    /* Optional PCI video card */
    pci_vga_init(pci_bus);
}

static int mips_malta_sysbus_device_init(SysBusDevice *sysbusdev)
{
    return 0;
}

static void mips_malta_class_init(ObjectClass *klass, void *data)
{
    SysBusDeviceClass *k = SYS_BUS_DEVICE_CLASS(klass);

    k->init = mips_malta_sysbus_device_init;
}

static const TypeInfo mips_malta_device = {
    .name          = TYPE_MIPS_MALTA,
    .parent        = TYPE_SYS_BUS_DEVICE,
    .instance_size = sizeof(MaltaState),
    .class_init    = mips_malta_class_init,
};

static void mips_malta_machine_init(MachineClass *mc)
{
    mc->desc = "MIPS Malta Core LV";
    mc->init = mips_malta_init;
    mc->block_default_type = IF_IDE;
    mc->max_cpus = 16;
    mc->is_default = 1;
#ifdef TARGET_MIPS64
    mc->default_cpu_type = MIPS_CPU_TYPE_NAME("20Kc");
#else
    mc->default_cpu_type = MIPS_CPU_TYPE_NAME("24Kf");
#endif
}

DEFINE_MACHINE("malta", mips_malta_machine_init)

static void mips_malta_register_types(void)
{
    type_register_static(&mips_malta_device);
}

type_init(mips_malta_register_types)<|MERGE_RESOLUTION|>--- conflicted
+++ resolved
@@ -972,23 +972,8 @@
 static void mips_create_cpu(MaltaState *s, const char *cpu_type,
                             qemu_irq *cbus_irq, qemu_irq *i8259_irq)
 {
-<<<<<<< HEAD
-    if (cpu_model == NULL) {
-#if defined(TARGET_CHERI)
-        cpu_model = "5Kf";
-#elif defined(TARGET_MIPS64)
-        cpu_model = "20Kc";
-#else
-        cpu_model = "24Kf";
-#endif
-    }
-
-    if ((smp_cpus > 1) && cpu_supports_cps_smp(cpu_model)) {
-        create_cps(s, cpu_model, cbus_irq, i8259_irq);
-=======
     if ((smp_cpus > 1) && cpu_supports_cps_smp(cpu_type)) {
         create_cps(s, cpu_type, cbus_irq, i8259_irq);
->>>>>>> a7519f2b
     } else {
         create_cpu_without_cps(cpu_type, cbus_irq, i8259_irq);
     }
@@ -1277,7 +1262,9 @@
     mc->block_default_type = IF_IDE;
     mc->max_cpus = 16;
     mc->is_default = 1;
-#ifdef TARGET_MIPS64
+#if defined(TARGET_CHERI)
+    mc->default_cpu_type = MIPS_CPU_TYPE_NAME("5Kf");
+#elif defined(TARGET_MIPS64)
     mc->default_cpu_type = MIPS_CPU_TYPE_NAME("20Kc");
 #else
     mc->default_cpu_type = MIPS_CPU_TYPE_NAME("24Kf");
