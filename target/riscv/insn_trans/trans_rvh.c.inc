/*
 * RISC-V translation routines for the RVXI Base Integer Instruction Set.
 *
 * Copyright (c) 2020 Western Digital
 *
 * This program is free software; you can redistribute it and/or modify it
 * under the terms and conditions of the GNU General Public License,
 * version 2 or later, as published by the Free Software Foundation.
 *
 * This program is distributed in the hope it will be useful, but WITHOUT
 * ANY WARRANTY; without even the implied warranty of MERCHANTABILITY or
 * FITNESS FOR A PARTICULAR PURPOSE.  See the GNU General Public License for
 * more details.
 *
 * You should have received a copy of the GNU General Public License along with
 * this program.  If not, see <http://www.gnu.org/licenses/>.
 */

#ifndef CONFIG_USER_ONLY
static void check_access(DisasContext *ctx) {
    if (!ctx->hlsx) {
        if (ctx->virt_enabled) {
            generate_exception(ctx, RISCV_EXCP_VIRT_INSTRUCTION_FAULT);
        } else {
            generate_exception(ctx, RISCV_EXCP_ILLEGAL_INST);
        }
    }
}
#endif

static bool gen_hlv(DisasContext *ctx, int rs1, int rd, MemOp memop)
{
    REQUIRE_EXT(ctx, RVH);
#ifndef CONFIG_USER_ONLY
    check_access(ctx);
#ifdef TARGET_CHERI
    if (ctx->capmode)
        return gen_cap_load_mem_idx(ctx, rd, rs1, 0,
            ctx->mem_idx | TB_FLAGS_PRIV_HYP_ACCESS_MASK, memop);
#endif

    TCGv t0 = tcg_temp_new();
    TCGv t1 = tcg_temp_new();

    gen_get_gpr(t0, rs1);

    gen_ddc_interposed_ld_tl(ctx, t1, /* Update addr in-place */ NULL, t0,
        ctx->mem_idx | TB_FLAGS_PRIV_HYP_ACCESS_MASK, memop);
    gen_set_gpr(rd, t1);

    tcg_temp_free(t0);
    tcg_temp_free(t1);
    return true;
#else
    return false;
#endif
}


static bool gen_hsv(DisasContext *ctx, int rs1, int rs2, MemOp memop)
{
    REQUIRE_EXT(ctx, RVH);
#ifndef CONFIG_USER_ONLY
    check_access(ctx);
#ifdef TARGET_CHERI
    if (ctx->capmode)
        return gen_cap_store_mem_idx(ctx, rs1, rs2, 0,
            ctx->mem_idx | TB_FLAGS_PRIV_HYP_ACCESS_MASK, memop);
#endif

    TCGv t0 = tcg_temp_new();
    TCGv dat = tcg_temp_new();

    gen_get_gpr(t0, rs1);
    gen_get_gpr(dat, rs2);

    gen_ddc_interposed_st_tl(ctx, dat, /* Update addr in-place */ NULL, t0,
        ctx->mem_idx | TB_FLAGS_PRIV_HYP_ACCESS_MASK, memop);

    tcg_temp_free(t0);
    tcg_temp_free(dat);
    return true;
#else
    return false;
#endif
}

static bool trans_hlv_b(DisasContext *ctx, arg_hlv_b *a)
{
    return gen_hlv(ctx, a->rs1, a->rd, MO_SB);
}

static bool trans_hlv_h(DisasContext *ctx, arg_hlv_h *a)
{
    return gen_hlv(ctx, a->rs1, a->rd, MO_TESW);
}

static bool trans_hlv_w(DisasContext *ctx, arg_hlv_w *a)
{
    return gen_hlv(ctx, a->rs1, a->rd, MO_TESL);
}

static bool trans_hlv_bu(DisasContext *ctx, arg_hlv_bu *a)
{
    return gen_hlv(ctx, a->rs1, a->rd, MO_UB);
}

static bool trans_hlv_hu(DisasContext *ctx, arg_hlv_hu *a)
{
    return gen_hlv(ctx, a->rs1, a->rd, MO_TEUW);
}

static bool trans_hsv_b(DisasContext *ctx, arg_hsv_b *a)
{
    return gen_hsv(ctx, a->rs1, a->rs2, MO_SB);
}

static bool trans_hsv_h(DisasContext *ctx, arg_hsv_h *a)
{
    return gen_hsv(ctx, a->rs1, a->rs2, MO_TESW);
}

static bool trans_hsv_w(DisasContext *ctx, arg_hsv_w *a)
{
    return gen_hsv(ctx, a->rs1, a->rs2, MO_TESL);
}

static bool trans_hlv_wu(DisasContext *ctx, arg_hlv_wu *a)
{
<<<<<<< HEAD
    return gen_hlv(ctx, a->rs1, a->rd, MO_TEUL);
=======
    REQUIRE_64BIT(ctx);
    REQUIRE_EXT(ctx, RVH);

#ifndef CONFIG_USER_ONLY
    TCGv t0 = tcg_temp_new();
    TCGv t1 = tcg_temp_new();

    check_access(ctx);

    gen_get_gpr(t0, a->rs1);

    tcg_gen_qemu_ld_tl(t1, t0, ctx->mem_idx | TB_FLAGS_PRIV_HYP_ACCESS_MASK, MO_TEUL);
    gen_set_gpr(a->rd, t1);

    tcg_temp_free(t0);
    tcg_temp_free(t1);
    return true;
#else
    return false;
#endif
>>>>>>> 3e9f48bc
}

static bool trans_hlv_d(DisasContext *ctx, arg_hlv_d *a)
{
<<<<<<< HEAD
    return gen_hlv(ctx, a->rs1, a->rd, MO_TEQ);
=======
    REQUIRE_64BIT(ctx);
    REQUIRE_EXT(ctx, RVH);

#ifndef CONFIG_USER_ONLY
    TCGv t0 = tcg_temp_new();
    TCGv t1 = tcg_temp_new();

    check_access(ctx);

    gen_get_gpr(t0, a->rs1);

    tcg_gen_qemu_ld_tl(t1, t0, ctx->mem_idx | TB_FLAGS_PRIV_HYP_ACCESS_MASK, MO_TEQ);
    gen_set_gpr(a->rd, t1);

    tcg_temp_free(t0);
    tcg_temp_free(t1);
    return true;
#else
    return false;
#endif
>>>>>>> 3e9f48bc
}

static bool trans_hsv_d(DisasContext *ctx, arg_hsv_d *a)
{
<<<<<<< HEAD
    return gen_hsv(ctx, a->rs1, a->rs2, MO_TEQ);
=======
    REQUIRE_64BIT(ctx);
    REQUIRE_EXT(ctx, RVH);

#ifndef CONFIG_USER_ONLY
    TCGv t0 = tcg_temp_new();
    TCGv dat = tcg_temp_new();

    check_access(ctx);

    gen_get_gpr(t0, a->rs1);
    gen_get_gpr(dat, a->rs2);

    tcg_gen_qemu_st_tl(dat, t0, ctx->mem_idx | TB_FLAGS_PRIV_HYP_ACCESS_MASK, MO_TEQ);

    tcg_temp_free(t0);
    tcg_temp_free(dat);
    return true;
#else
    return false;
#endif
>>>>>>> 3e9f48bc
}

static bool trans_hlvx_hu(DisasContext *ctx, arg_hlvx_hu *a)
{
    REQUIRE_EXT(ctx, RVH);
#ifndef CONFIG_USER_ONLY
    check_access(ctx);

    TCGv t0 = tcg_temp_new();
    TCGv t1 = tcg_temp_new();

    gen_get_gpr(t0, a->rs1);

    gen_helper_hyp_hlvx_hu(t1, cpu_env, t0);
    gen_set_gpr(a->rd, t1);

    tcg_temp_free(t0);
    tcg_temp_free(t1);
    return true;
#else
    return false;
#endif
}

static bool trans_hlvx_wu(DisasContext *ctx, arg_hlvx_wu *a)
{
    REQUIRE_EXT(ctx, RVH);
#ifndef CONFIG_USER_ONLY
    check_access(ctx);

    TCGv t0 = tcg_temp_new();
    TCGv t1 = tcg_temp_new();

    gen_get_gpr(t0, a->rs1);

    gen_helper_hyp_hlvx_wu(t1, cpu_env, t0);
    gen_set_gpr(a->rd, t1);

    tcg_temp_free(t0);
    tcg_temp_free(t1);
    return true;
#else
    return false;
#endif
}

static bool trans_hfence_gvma(DisasContext *ctx, arg_sfence_vma *a)
{
    REQUIRE_EXT(ctx, RVH);
#ifndef CONFIG_USER_ONLY
    gen_helper_hyp_gvma_tlb_flush(cpu_env);
    return true;
#endif
    return false;
}

static bool trans_hfence_vvma(DisasContext *ctx, arg_sfence_vma *a)
{
    REQUIRE_EXT(ctx, RVH);
#ifndef CONFIG_USER_ONLY
    gen_helper_hyp_tlb_flush(cpu_env);
    return true;
#endif
    return false;
}<|MERGE_RESOLUTION|>--- conflicted
+++ resolved
@@ -127,86 +127,21 @@
 
 static bool trans_hlv_wu(DisasContext *ctx, arg_hlv_wu *a)
 {
-<<<<<<< HEAD
+    REQUIRE_64BIT(ctx);
     return gen_hlv(ctx, a->rs1, a->rd, MO_TEUL);
-=======
+}
+
+static bool trans_hlv_d(DisasContext *ctx, arg_hlv_d *a)
+{
+
     REQUIRE_64BIT(ctx);
-    REQUIRE_EXT(ctx, RVH);
-
-#ifndef CONFIG_USER_ONLY
-    TCGv t0 = tcg_temp_new();
-    TCGv t1 = tcg_temp_new();
-
-    check_access(ctx);
-
-    gen_get_gpr(t0, a->rs1);
-
-    tcg_gen_qemu_ld_tl(t1, t0, ctx->mem_idx | TB_FLAGS_PRIV_HYP_ACCESS_MASK, MO_TEUL);
-    gen_set_gpr(a->rd, t1);
-
-    tcg_temp_free(t0);
-    tcg_temp_free(t1);
-    return true;
-#else
-    return false;
-#endif
->>>>>>> 3e9f48bc
-}
-
-static bool trans_hlv_d(DisasContext *ctx, arg_hlv_d *a)
-{
-<<<<<<< HEAD
     return gen_hlv(ctx, a->rs1, a->rd, MO_TEQ);
-=======
+}
+
+static bool trans_hsv_d(DisasContext *ctx, arg_hsv_d *a)
+{
     REQUIRE_64BIT(ctx);
-    REQUIRE_EXT(ctx, RVH);
-
-#ifndef CONFIG_USER_ONLY
-    TCGv t0 = tcg_temp_new();
-    TCGv t1 = tcg_temp_new();
-
-    check_access(ctx);
-
-    gen_get_gpr(t0, a->rs1);
-
-    tcg_gen_qemu_ld_tl(t1, t0, ctx->mem_idx | TB_FLAGS_PRIV_HYP_ACCESS_MASK, MO_TEQ);
-    gen_set_gpr(a->rd, t1);
-
-    tcg_temp_free(t0);
-    tcg_temp_free(t1);
-    return true;
-#else
-    return false;
-#endif
->>>>>>> 3e9f48bc
-}
-
-static bool trans_hsv_d(DisasContext *ctx, arg_hsv_d *a)
-{
-<<<<<<< HEAD
     return gen_hsv(ctx, a->rs1, a->rs2, MO_TEQ);
-=======
-    REQUIRE_64BIT(ctx);
-    REQUIRE_EXT(ctx, RVH);
-
-#ifndef CONFIG_USER_ONLY
-    TCGv t0 = tcg_temp_new();
-    TCGv dat = tcg_temp_new();
-
-    check_access(ctx);
-
-    gen_get_gpr(t0, a->rs1);
-    gen_get_gpr(dat, a->rs2);
-
-    tcg_gen_qemu_st_tl(dat, t0, ctx->mem_idx | TB_FLAGS_PRIV_HYP_ACCESS_MASK, MO_TEQ);
-
-    tcg_temp_free(t0);
-    tcg_temp_free(dat);
-    return true;
-#else
-    return false;
-#endif
->>>>>>> 3e9f48bc
 }
 
 static bool trans_hlvx_hu(DisasContext *ctx, arg_hlvx_hu *a)
