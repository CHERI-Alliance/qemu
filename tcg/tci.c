/*
 * Tiny Code Interpreter for QEMU
 *
 * Copyright (c) 2009, 2011, 2016 Stefan Weil
 *
 * This program is free software: you can redistribute it and/or modify
 * it under the terms of the GNU General Public License as published by
 * the Free Software Foundation, either version 2 of the License, or
 * (at your option) any later version.
 *
 * This program is distributed in the hope that it will be useful,
 * but WITHOUT ANY WARRANTY; without even the implied warranty of
 * MERCHANTABILITY or FITNESS FOR A PARTICULAR PURPOSE.  See the
 * GNU General Public License for more details.
 *
 * You should have received a copy of the GNU General Public License
 * along with this program.  If not, see <http://www.gnu.org/licenses/>.
 */

#include "qemu/osdep.h"

/* Enable TCI assertions only when debugging TCG (and without NDEBUG defined).
 * Without assertions, the interpreter runs much faster. */
#if defined(CONFIG_DEBUG_TCG)
# define tci_assert(cond) assert(cond)
#else
# define tci_assert(cond) ((void)0)
#endif

#include "qemu-common.h"
#include "tcg/tcg.h"           /* MAX_OPC_PARAM_IARGS */
#include "exec/cpu_ldst.h"
#include "tcg/tcg-op.h"
#include "qemu/compiler.h"

/* Marker for missing code. */
#define TODO() \
    do { \
        fprintf(stderr, "TODO %s:%u: %s()\n", \
                __FILE__, __LINE__, __func__); \
        tcg_abort(); \
    } while (0)

#if MAX_OPC_PARAM_IARGS != 6
# error Fix needed, number of supported input arguments changed!
#endif
#if TCG_TARGET_REG_BITS == 32
typedef uint64_t (*helper_function)(tcg_target_ulong, tcg_target_ulong,
                                    tcg_target_ulong, tcg_target_ulong,
                                    tcg_target_ulong, tcg_target_ulong,
                                    tcg_target_ulong, tcg_target_ulong,
                                    tcg_target_ulong, tcg_target_ulong,
                                    tcg_target_ulong, tcg_target_ulong);
#else
typedef uint64_t (*helper_function)(tcg_target_ulong, tcg_target_ulong,
                                    tcg_target_ulong, tcg_target_ulong,
                                    tcg_target_ulong, tcg_target_ulong);
#endif

static tcg_target_ulong tci_read_reg(const tcg_target_ulong *regs, TCGReg index)
{
    tci_assert(index < TCG_TARGET_NB_REGS);
    return regs[index];
}

#if TCG_TARGET_HAS_ext8s_i32 || TCG_TARGET_HAS_ext8s_i64
static int8_t tci_read_reg8s(const tcg_target_ulong *regs, TCGReg index)
{
    return (int8_t)tci_read_reg(regs, index);
}
#endif

#if TCG_TARGET_HAS_ext16s_i32 || TCG_TARGET_HAS_ext16s_i64
static int16_t tci_read_reg16s(const tcg_target_ulong *regs, TCGReg index)
{
    return (int16_t)tci_read_reg(regs, index);
}
#endif

#if TCG_TARGET_REG_BITS == 64
static int32_t tci_read_reg32s(const tcg_target_ulong *regs, TCGReg index)
{
    return (int32_t)tci_read_reg(regs, index);
}
#endif

static uint8_t tci_read_reg8(const tcg_target_ulong *regs, TCGReg index)
{
    return (uint8_t)tci_read_reg(regs, index);
}

static uint16_t tci_read_reg16(const tcg_target_ulong *regs, TCGReg index)
{
    return (uint16_t)tci_read_reg(regs, index);
}

static uint32_t tci_read_reg32(const tcg_target_ulong *regs, TCGReg index)
{
    return (uint32_t)tci_read_reg(regs, index);
}

#if TCG_TARGET_REG_BITS == 64
static uint64_t tci_read_reg64(const tcg_target_ulong *regs, TCGReg index)
{
    return tci_read_reg(regs, index);
}
#endif

static void
tci_write_reg(tcg_target_ulong *regs, TCGReg index, tcg_target_ulong value)
{
    tci_assert(index < TCG_TARGET_NB_REGS);
    tci_assert(index != TCG_AREG0);
    tci_assert(index != TCG_REG_CALL_STACK);
    regs[index] = value;
}

#if TCG_TARGET_REG_BITS == 64
static void
tci_write_reg32s(tcg_target_ulong *regs, TCGReg index, int32_t value)
{
    tci_write_reg(regs, index, value);
}
#endif

static void tci_write_reg8(tcg_target_ulong *regs, TCGReg index, uint8_t value)
{
    tci_write_reg(regs, index, value);
}

static void
tci_write_reg16(tcg_target_ulong *regs, TCGReg index, uint16_t value)
{
    tci_write_reg(regs, index, value);
}

static void
tci_write_reg32(tcg_target_ulong *regs, TCGReg index, uint32_t value)
{
    tci_write_reg(regs, index, value);
}

#if TCG_TARGET_REG_BITS == 32
static void tci_write_reg64(tcg_target_ulong *regs, uint32_t high_index,
                            uint32_t low_index, uint64_t value)
{
    tci_write_reg(regs, low_index, value);
    tci_write_reg(regs, high_index, value >> 32);
}
#elif TCG_TARGET_REG_BITS == 64
static void
tci_write_reg64(tcg_target_ulong *regs, TCGReg index, uint64_t value)
{
    tci_write_reg(regs, index, value);
}
#endif

#if TCG_TARGET_REG_BITS == 32
/* Create a 64 bit value from two 32 bit values. */
static uint64_t tci_uint64(uint32_t high, uint32_t low)
{
    return ((uint64_t)high << 32) + low;
}
#endif

/* Read constant (native size) from bytecode. */
static tcg_target_ulong tci_read_i(const uint8_t **tb_ptr)
{
    tcg_target_ulong value = *(const tcg_target_ulong *)(*tb_ptr);
    *tb_ptr += sizeof(value);
    return value;
}

/* Read unsigned constant (32 bit) from bytecode. */
static uint32_t tci_read_i32(const uint8_t **tb_ptr)
{
    uint32_t value = *(const uint32_t *)(*tb_ptr);
    *tb_ptr += sizeof(value);
    return value;
}

/* Read signed constant (32 bit) from bytecode. */
static int32_t tci_read_s32(const uint8_t **tb_ptr)
{
    int32_t value = *(const int32_t *)(*tb_ptr);
    *tb_ptr += sizeof(value);
    return value;
}

#if TCG_TARGET_REG_BITS == 64
/* Read constant (64 bit) from bytecode. */
static uint64_t tci_read_i64(const uint8_t **tb_ptr)
{
    uint64_t value = *(const uint64_t *)(*tb_ptr);
    *tb_ptr += sizeof(value);
    return value;
}
#endif

/* Read indexed register (native size) from bytecode. */
static tcg_target_ulong
tci_read_r(const tcg_target_ulong *regs, const uint8_t **tb_ptr)
{
    tcg_target_ulong value = tci_read_reg(regs, **tb_ptr);
    *tb_ptr += 1;
    return value;
}

/* Read indexed register (8 bit) from bytecode. */
static uint8_t tci_read_r8(const tcg_target_ulong *regs, const uint8_t **tb_ptr)
{
    uint8_t value = tci_read_reg8(regs, **tb_ptr);
    *tb_ptr += 1;
    return value;
}

#if TCG_TARGET_HAS_ext8s_i32 || TCG_TARGET_HAS_ext8s_i64
/* Read indexed register (8 bit signed) from bytecode. */
static int8_t tci_read_r8s(const tcg_target_ulong *regs, const uint8_t **tb_ptr)
{
    int8_t value = tci_read_reg8s(regs, **tb_ptr);
    *tb_ptr += 1;
    return value;
}
#endif

/* Read indexed register (16 bit) from bytecode. */
static uint16_t tci_read_r16(const tcg_target_ulong *regs,
                             const uint8_t **tb_ptr)
{
    uint16_t value = tci_read_reg16(regs, **tb_ptr);
    *tb_ptr += 1;
    return value;
}

#if TCG_TARGET_HAS_ext16s_i32 || TCG_TARGET_HAS_ext16s_i64
/* Read indexed register (16 bit signed) from bytecode. */
static int16_t tci_read_r16s(const tcg_target_ulong *regs,
                             const uint8_t **tb_ptr)
{
    int16_t value = tci_read_reg16s(regs, **tb_ptr);
    *tb_ptr += 1;
    return value;
}
#endif

/* Read indexed register (32 bit) from bytecode. */
static uint32_t tci_read_r32(const tcg_target_ulong *regs,
                             const uint8_t **tb_ptr)
{
    uint32_t value = tci_read_reg32(regs, **tb_ptr);
    *tb_ptr += 1;
    return value;
}

#if TCG_TARGET_REG_BITS == 32
/* Read two indexed registers (2 * 32 bit) from bytecode. */
static uint64_t tci_read_r64(const tcg_target_ulong *regs,
                             const uint8_t **tb_ptr)
{
    uint32_t low = tci_read_r32(regs, tb_ptr);
    return tci_uint64(tci_read_r32(regs, tb_ptr), low);
}
#elif TCG_TARGET_REG_BITS == 64
/* Read indexed register (32 bit signed) from bytecode. */
static int32_t tci_read_r32s(const tcg_target_ulong *regs,
                             const uint8_t **tb_ptr)
{
    int32_t value = tci_read_reg32s(regs, **tb_ptr);
    *tb_ptr += 1;
    return value;
}

/* Read indexed register (64 bit) from bytecode. */
static uint64_t tci_read_r64(const tcg_target_ulong *regs,
                             const uint8_t **tb_ptr)
{
    uint64_t value = tci_read_reg64(regs, **tb_ptr);
    *tb_ptr += 1;
    return value;
}
#endif

/* Read indexed register(s) with target address from bytecode. */
static target_ulong
tci_read_ulong(const tcg_target_ulong *regs, const uint8_t **tb_ptr)
{
    target_ulong taddr = tci_read_r(regs, tb_ptr);
#if TARGET_LONG_BITS > TCG_TARGET_REG_BITS
    taddr += (uint64_t)tci_read_r(regs, tb_ptr) << 32;
#endif
    return taddr;
}

/* Read indexed register or constant (native size) from bytecode. */
static tcg_target_ulong
tci_read_ri(const tcg_target_ulong *regs, const uint8_t **tb_ptr)
{
    tcg_target_ulong value;
    TCGReg r = **tb_ptr;
    *tb_ptr += 1;
    if (r == TCG_CONST) {
        value = tci_read_i(tb_ptr);
    } else {
        value = tci_read_reg(regs, r);
    }
    return value;
}

/* Read indexed register or constant (32 bit) from bytecode. */
static uint32_t tci_read_ri32(const tcg_target_ulong *regs,
                              const uint8_t **tb_ptr)
{
    uint32_t value;
    TCGReg r = **tb_ptr;
    *tb_ptr += 1;
    if (r == TCG_CONST) {
        value = tci_read_i32(tb_ptr);
    } else {
        value = tci_read_reg32(regs, r);
    }
    return value;
}

#if TCG_TARGET_REG_BITS == 32
/* Read two indexed registers or constants (2 * 32 bit) from bytecode. */
static uint64_t tci_read_ri64(const tcg_target_ulong *regs,
                              const uint8_t **tb_ptr)
{
    uint32_t low = tci_read_ri32(regs, tb_ptr);
    return tci_uint64(tci_read_ri32(regs, tb_ptr), low);
}
#elif TCG_TARGET_REG_BITS == 64
/* Read indexed register or constant (64 bit) from bytecode. */
static uint64_t tci_read_ri64(const tcg_target_ulong *regs,
                              const uint8_t **tb_ptr)
{
    uint64_t value;
    TCGReg r = **tb_ptr;
    *tb_ptr += 1;
    if (r == TCG_CONST) {
        value = tci_read_i64(tb_ptr);
    } else {
        value = tci_read_reg64(regs, r);
    }
    return value;
}
#endif

static tcg_target_ulong tci_read_label(const uint8_t **tb_ptr)
{
    tcg_target_ulong label = tci_read_i(tb_ptr);
    tci_assert(label != 0);
    return label;
}

static bool tci_compare32(uint32_t u0, uint32_t u1, TCGCond condition)
{
    bool result = false;
    int32_t i0 = u0;
    int32_t i1 = u1;
    switch (condition) {
    case TCG_COND_EQ:
        result = (u0 == u1);
        break;
    case TCG_COND_NE:
        result = (u0 != u1);
        break;
    case TCG_COND_LT:
        result = (i0 < i1);
        break;
    case TCG_COND_GE:
        result = (i0 >= i1);
        break;
    case TCG_COND_LE:
        result = (i0 <= i1);
        break;
    case TCG_COND_GT:
        result = (i0 > i1);
        break;
    case TCG_COND_LTU:
        result = (u0 < u1);
        break;
    case TCG_COND_GEU:
        result = (u0 >= u1);
        break;
    case TCG_COND_LEU:
        result = (u0 <= u1);
        break;
    case TCG_COND_GTU:
        result = (u0 > u1);
        break;
    default:
        TODO();
    }
    return result;
}

static bool tci_compare64(uint64_t u0, uint64_t u1, TCGCond condition)
{
    bool result = false;
    int64_t i0 = u0;
    int64_t i1 = u1;
    switch (condition) {
    case TCG_COND_EQ:
        result = (u0 == u1);
        break;
    case TCG_COND_NE:
        result = (u0 != u1);
        break;
    case TCG_COND_LT:
        result = (i0 < i1);
        break;
    case TCG_COND_GE:
        result = (i0 >= i1);
        break;
    case TCG_COND_LE:
        result = (i0 <= i1);
        break;
    case TCG_COND_GT:
        result = (i0 > i1);
        break;
    case TCG_COND_LTU:
        result = (u0 < u1);
        break;
    case TCG_COND_GEU:
        result = (u0 >= u1);
        break;
    case TCG_COND_LEU:
        result = (u0 <= u1);
        break;
    case TCG_COND_GTU:
        result = (u0 > u1);
        break;
    default:
        TODO();
    }
    return result;
}

#ifdef CONFIG_SOFTMMU
# define qemu_ld_ub \
    helper_ret_ldub_mmu(env, taddr, oi, (uintptr_t)tb_ptr)
# define qemu_ld_leuw \
    helper_le_lduw_mmu(env, taddr, oi, (uintptr_t)tb_ptr)
# define qemu_ld_leul \
    helper_le_ldul_mmu(env, taddr, oi, (uintptr_t)tb_ptr)
# define qemu_ld_leq \
    helper_le_ldq_mmu(env, taddr, oi, (uintptr_t)tb_ptr)
# define qemu_ld_beuw \
    helper_be_lduw_mmu(env, taddr, oi, (uintptr_t)tb_ptr)
# define qemu_ld_beul \
    helper_be_ldul_mmu(env, taddr, oi, (uintptr_t)tb_ptr)
# define qemu_ld_beq \
    helper_be_ldq_mmu(env, taddr, oi, (uintptr_t)tb_ptr)
# define qemu_st_b(X) \
    helper_ret_stb_mmu(env, taddr, X, oi, (uintptr_t)tb_ptr)
# define qemu_st_lew(X) \
    helper_le_stw_mmu(env, taddr, X, oi, (uintptr_t)tb_ptr)
# define qemu_st_lel(X) \
    helper_le_stl_mmu(env, taddr, X, oi, (uintptr_t)tb_ptr)
# define qemu_st_leq(X) \
    helper_le_stq_mmu(env, taddr, X, oi, (uintptr_t)tb_ptr)
# define qemu_st_bew(X) \
    helper_be_stw_mmu(env, taddr, X, oi, (uintptr_t)tb_ptr)
# define qemu_st_bel(X) \
    helper_be_stl_mmu(env, taddr, X, oi, (uintptr_t)tb_ptr)
# define qemu_st_beq(X) \
    helper_be_stq_mmu(env, taddr, X, oi, (uintptr_t)tb_ptr)
#else
# define qemu_ld_ub      ldub_p(g2h(taddr))
# define qemu_ld_leuw    lduw_le_p(g2h(taddr))
# define qemu_ld_leul    (uint32_t)ldl_le_p(g2h(taddr))
# define qemu_ld_leq     ldq_le_p(g2h(taddr))
# define qemu_ld_beuw    lduw_be_p(g2h(taddr))
# define qemu_ld_beul    (uint32_t)ldl_be_p(g2h(taddr))
# define qemu_ld_beq     ldq_be_p(g2h(taddr))
# define qemu_st_b(X)    stb_p(g2h(taddr), X)
# define qemu_st_lew(X)  stw_le_p(g2h(taddr), X)
# define qemu_st_lel(X)  stl_le_p(g2h(taddr), X)
# define qemu_st_leq(X)  stq_le_p(g2h(taddr), X)
# define qemu_st_bew(X)  stw_be_p(g2h(taddr), X)
# define qemu_st_bel(X)  stl_be_p(g2h(taddr), X)
# define qemu_st_beq(X)  stq_be_p(g2h(taddr), X)
#endif

/* Interpret pseudo code in tb. */
<<<<<<< HEAD
uintptr_t tcg_qemu_tb_exec(CPUArchState *env, const void *v_tb_ptr)
=======
/*
 * Disable CFI checks.
 * One possible operation in the pseudo code is a call to binary code.
 * Therefore, disable CFI checks in the interpreter function
 */
QEMU_DISABLE_CFI
uintptr_t tcg_qemu_tb_exec(CPUArchState *env, uint8_t *tb_ptr)
>>>>>>> aadac5b3
{
    const uint8_t *tb_ptr = v_tb_ptr;
    tcg_target_ulong regs[TCG_TARGET_NB_REGS];
    long tcg_temps[CPU_TEMP_BUF_NLONGS];
    uintptr_t sp_value = (uintptr_t)(tcg_temps + CPU_TEMP_BUF_NLONGS);
    uintptr_t ret = 0;

    regs[TCG_AREG0] = (tcg_target_ulong)env;
    regs[TCG_REG_CALL_STACK] = sp_value;
    tci_assert(tb_ptr);

    for (;;) {
        TCGOpcode opc = tb_ptr[0];
#if defined(CONFIG_DEBUG_TCG) && !defined(NDEBUG)
        uint8_t op_size = tb_ptr[1];
        const uint8_t *old_code_ptr = tb_ptr;
#endif
        tcg_target_ulong t0;
        tcg_target_ulong t1;
        tcg_target_ulong t2;
        tcg_target_ulong label;
        TCGCond condition;
        target_ulong taddr;
        uint8_t tmp8;
        uint16_t tmp16;
        uint32_t tmp32;
        uint64_t tmp64;
#if TCG_TARGET_REG_BITS == 32
        uint64_t v64;
#endif
        TCGMemOpIdx oi;

#if defined(GETPC)
        tci_tb_ptr = (uintptr_t)tb_ptr;
#endif

        /* Skip opcode and size entry. */
        tb_ptr += 2;

        switch (opc) {
        case INDEX_op_call:
            t0 = tci_read_ri(regs, &tb_ptr);
#if TCG_TARGET_REG_BITS == 32
            tmp64 = ((helper_function)t0)(tci_read_reg(regs, TCG_REG_R0),
                                          tci_read_reg(regs, TCG_REG_R1),
                                          tci_read_reg(regs, TCG_REG_R2),
                                          tci_read_reg(regs, TCG_REG_R3),
                                          tci_read_reg(regs, TCG_REG_R5),
                                          tci_read_reg(regs, TCG_REG_R6),
                                          tci_read_reg(regs, TCG_REG_R7),
                                          tci_read_reg(regs, TCG_REG_R8),
                                          tci_read_reg(regs, TCG_REG_R9),
                                          tci_read_reg(regs, TCG_REG_R10),
                                          tci_read_reg(regs, TCG_REG_R11),
                                          tci_read_reg(regs, TCG_REG_R12));
            tci_write_reg(regs, TCG_REG_R0, tmp64);
            tci_write_reg(regs, TCG_REG_R1, tmp64 >> 32);
#else
            tmp64 = ((helper_function)t0)(tci_read_reg(regs, TCG_REG_R0),
                                          tci_read_reg(regs, TCG_REG_R1),
                                          tci_read_reg(regs, TCG_REG_R2),
                                          tci_read_reg(regs, TCG_REG_R3),
                                          tci_read_reg(regs, TCG_REG_R5),
                                          tci_read_reg(regs, TCG_REG_R6));
            tci_write_reg(regs, TCG_REG_R0, tmp64);
#endif
            break;
        case INDEX_op_br:
            label = tci_read_label(&tb_ptr);
            tci_assert(tb_ptr == old_code_ptr + op_size);
            tb_ptr = (uint8_t *)label;
            continue;
        case INDEX_op_setcond_i32:
            t0 = *tb_ptr++;
            t1 = tci_read_r32(regs, &tb_ptr);
            t2 = tci_read_ri32(regs, &tb_ptr);
            condition = *tb_ptr++;
            tci_write_reg32(regs, t0, tci_compare32(t1, t2, condition));
            break;
#if TCG_TARGET_REG_BITS == 32
        case INDEX_op_setcond2_i32:
            t0 = *tb_ptr++;
            tmp64 = tci_read_r64(regs, &tb_ptr);
            v64 = tci_read_ri64(regs, &tb_ptr);
            condition = *tb_ptr++;
            tci_write_reg32(regs, t0, tci_compare64(tmp64, v64, condition));
            break;
#elif TCG_TARGET_REG_BITS == 64
        case INDEX_op_setcond_i64:
            t0 = *tb_ptr++;
            t1 = tci_read_r64(regs, &tb_ptr);
            t2 = tci_read_ri64(regs, &tb_ptr);
            condition = *tb_ptr++;
            tci_write_reg64(regs, t0, tci_compare64(t1, t2, condition));
            break;
#endif
        case INDEX_op_mov_i32:
            t0 = *tb_ptr++;
            t1 = tci_read_r32(regs, &tb_ptr);
            tci_write_reg32(regs, t0, t1);
            break;
        case INDEX_op_movi_i32:
            t0 = *tb_ptr++;
            t1 = tci_read_i32(&tb_ptr);
            tci_write_reg32(regs, t0, t1);
            break;

            /* Load/store operations (32 bit). */

        case INDEX_op_ld8u_i32:
            t0 = *tb_ptr++;
            t1 = tci_read_r(regs, &tb_ptr);
            t2 = tci_read_s32(&tb_ptr);
            tci_write_reg8(regs, t0, *(uint8_t *)(t1 + t2));
            break;
        case INDEX_op_ld8s_i32:
            TODO();
            break;
        case INDEX_op_ld16u_i32:
            TODO();
            break;
        case INDEX_op_ld16s_i32:
            TODO();
            break;
        case INDEX_op_ld_i32:
            t0 = *tb_ptr++;
            t1 = tci_read_r(regs, &tb_ptr);
            t2 = tci_read_s32(&tb_ptr);
            tci_write_reg32(regs, t0, *(uint32_t *)(t1 + t2));
            break;
        case INDEX_op_st8_i32:
            t0 = tci_read_r8(regs, &tb_ptr);
            t1 = tci_read_r(regs, &tb_ptr);
            t2 = tci_read_s32(&tb_ptr);
            *(uint8_t *)(t1 + t2) = t0;
            break;
        case INDEX_op_st16_i32:
            t0 = tci_read_r16(regs, &tb_ptr);
            t1 = tci_read_r(regs, &tb_ptr);
            t2 = tci_read_s32(&tb_ptr);
            *(uint16_t *)(t1 + t2) = t0;
            break;
        case INDEX_op_st_i32:
            t0 = tci_read_r32(regs, &tb_ptr);
            t1 = tci_read_r(regs, &tb_ptr);
            t2 = tci_read_s32(&tb_ptr);
            tci_assert(t1 != sp_value || (int32_t)t2 < 0);
            *(uint32_t *)(t1 + t2) = t0;
            break;

            /* Arithmetic operations (32 bit). */

        case INDEX_op_add_i32:
            t0 = *tb_ptr++;
            t1 = tci_read_ri32(regs, &tb_ptr);
            t2 = tci_read_ri32(regs, &tb_ptr);
            tci_write_reg32(regs, t0, t1 + t2);
            break;
        case INDEX_op_sub_i32:
            t0 = *tb_ptr++;
            t1 = tci_read_ri32(regs, &tb_ptr);
            t2 = tci_read_ri32(regs, &tb_ptr);
            tci_write_reg32(regs, t0, t1 - t2);
            break;
        case INDEX_op_mul_i32:
            t0 = *tb_ptr++;
            t1 = tci_read_ri32(regs, &tb_ptr);
            t2 = tci_read_ri32(regs, &tb_ptr);
            tci_write_reg32(regs, t0, t1 * t2);
            break;
#if TCG_TARGET_HAS_div_i32
        case INDEX_op_div_i32:
            t0 = *tb_ptr++;
            t1 = tci_read_ri32(regs, &tb_ptr);
            t2 = tci_read_ri32(regs, &tb_ptr);
            tci_write_reg32(regs, t0, (int32_t)t1 / (int32_t)t2);
            break;
        case INDEX_op_divu_i32:
            t0 = *tb_ptr++;
            t1 = tci_read_ri32(regs, &tb_ptr);
            t2 = tci_read_ri32(regs, &tb_ptr);
            tci_write_reg32(regs, t0, t1 / t2);
            break;
        case INDEX_op_rem_i32:
            t0 = *tb_ptr++;
            t1 = tci_read_ri32(regs, &tb_ptr);
            t2 = tci_read_ri32(regs, &tb_ptr);
            tci_write_reg32(regs, t0, (int32_t)t1 % (int32_t)t2);
            break;
        case INDEX_op_remu_i32:
            t0 = *tb_ptr++;
            t1 = tci_read_ri32(regs, &tb_ptr);
            t2 = tci_read_ri32(regs, &tb_ptr);
            tci_write_reg32(regs, t0, t1 % t2);
            break;
#elif TCG_TARGET_HAS_div2_i32
        case INDEX_op_div2_i32:
        case INDEX_op_divu2_i32:
            TODO();
            break;
#endif
        case INDEX_op_and_i32:
            t0 = *tb_ptr++;
            t1 = tci_read_ri32(regs, &tb_ptr);
            t2 = tci_read_ri32(regs, &tb_ptr);
            tci_write_reg32(regs, t0, t1 & t2);
            break;
        case INDEX_op_or_i32:
            t0 = *tb_ptr++;
            t1 = tci_read_ri32(regs, &tb_ptr);
            t2 = tci_read_ri32(regs, &tb_ptr);
            tci_write_reg32(regs, t0, t1 | t2);
            break;
        case INDEX_op_xor_i32:
            t0 = *tb_ptr++;
            t1 = tci_read_ri32(regs, &tb_ptr);
            t2 = tci_read_ri32(regs, &tb_ptr);
            tci_write_reg32(regs, t0, t1 ^ t2);
            break;

            /* Shift/rotate operations (32 bit). */

        case INDEX_op_shl_i32:
            t0 = *tb_ptr++;
            t1 = tci_read_ri32(regs, &tb_ptr);
            t2 = tci_read_ri32(regs, &tb_ptr);
            tci_write_reg32(regs, t0, t1 << (t2 & 31));
            break;
        case INDEX_op_shr_i32:
            t0 = *tb_ptr++;
            t1 = tci_read_ri32(regs, &tb_ptr);
            t2 = tci_read_ri32(regs, &tb_ptr);
            tci_write_reg32(regs, t0, t1 >> (t2 & 31));
            break;
        case INDEX_op_sar_i32:
            t0 = *tb_ptr++;
            t1 = tci_read_ri32(regs, &tb_ptr);
            t2 = tci_read_ri32(regs, &tb_ptr);
            tci_write_reg32(regs, t0, ((int32_t)t1 >> (t2 & 31)));
            break;
#if TCG_TARGET_HAS_rot_i32
        case INDEX_op_rotl_i32:
            t0 = *tb_ptr++;
            t1 = tci_read_ri32(regs, &tb_ptr);
            t2 = tci_read_ri32(regs, &tb_ptr);
            tci_write_reg32(regs, t0, rol32(t1, t2 & 31));
            break;
        case INDEX_op_rotr_i32:
            t0 = *tb_ptr++;
            t1 = tci_read_ri32(regs, &tb_ptr);
            t2 = tci_read_ri32(regs, &tb_ptr);
            tci_write_reg32(regs, t0, ror32(t1, t2 & 31));
            break;
#endif
#if TCG_TARGET_HAS_deposit_i32
        case INDEX_op_deposit_i32:
            t0 = *tb_ptr++;
            t1 = tci_read_r32(regs, &tb_ptr);
            t2 = tci_read_r32(regs, &tb_ptr);
            tmp16 = *tb_ptr++;
            tmp8 = *tb_ptr++;
            tmp32 = (((1 << tmp8) - 1) << tmp16);
            tci_write_reg32(regs, t0, (t1 & ~tmp32) | ((t2 << tmp16) & tmp32));
            break;
#endif
        case INDEX_op_brcond_i32:
            t0 = tci_read_r32(regs, &tb_ptr);
            t1 = tci_read_ri32(regs, &tb_ptr);
            condition = *tb_ptr++;
            label = tci_read_label(&tb_ptr);
            if (tci_compare32(t0, t1, condition)) {
                tci_assert(tb_ptr == old_code_ptr + op_size);
                tb_ptr = (uint8_t *)label;
                continue;
            }
            break;
#if TCG_TARGET_REG_BITS == 32
        case INDEX_op_add2_i32:
            t0 = *tb_ptr++;
            t1 = *tb_ptr++;
            tmp64 = tci_read_r64(regs, &tb_ptr);
            tmp64 += tci_read_r64(regs, &tb_ptr);
            tci_write_reg64(regs, t1, t0, tmp64);
            break;
        case INDEX_op_sub2_i32:
            t0 = *tb_ptr++;
            t1 = *tb_ptr++;
            tmp64 = tci_read_r64(regs, &tb_ptr);
            tmp64 -= tci_read_r64(regs, &tb_ptr);
            tci_write_reg64(regs, t1, t0, tmp64);
            break;
        case INDEX_op_brcond2_i32:
            tmp64 = tci_read_r64(regs, &tb_ptr);
            v64 = tci_read_ri64(regs, &tb_ptr);
            condition = *tb_ptr++;
            label = tci_read_label(&tb_ptr);
            if (tci_compare64(tmp64, v64, condition)) {
                tci_assert(tb_ptr == old_code_ptr + op_size);
                tb_ptr = (uint8_t *)label;
                continue;
            }
            break;
        case INDEX_op_mulu2_i32:
            t0 = *tb_ptr++;
            t1 = *tb_ptr++;
            t2 = tci_read_r32(regs, &tb_ptr);
            tmp64 = tci_read_r32(regs, &tb_ptr);
            tci_write_reg64(regs, t1, t0, t2 * tmp64);
            break;
#endif /* TCG_TARGET_REG_BITS == 32 */
#if TCG_TARGET_HAS_ext8s_i32
        case INDEX_op_ext8s_i32:
            t0 = *tb_ptr++;
            t1 = tci_read_r8s(regs, &tb_ptr);
            tci_write_reg32(regs, t0, t1);
            break;
#endif
#if TCG_TARGET_HAS_ext16s_i32
        case INDEX_op_ext16s_i32:
            t0 = *tb_ptr++;
            t1 = tci_read_r16s(regs, &tb_ptr);
            tci_write_reg32(regs, t0, t1);
            break;
#endif
#if TCG_TARGET_HAS_ext8u_i32
        case INDEX_op_ext8u_i32:
            t0 = *tb_ptr++;
            t1 = tci_read_r8(regs, &tb_ptr);
            tci_write_reg32(regs, t0, t1);
            break;
#endif
#if TCG_TARGET_HAS_ext16u_i32
        case INDEX_op_ext16u_i32:
            t0 = *tb_ptr++;
            t1 = tci_read_r16(regs, &tb_ptr);
            tci_write_reg32(regs, t0, t1);
            break;
#endif
#if TCG_TARGET_HAS_bswap16_i32
        case INDEX_op_bswap16_i32:
            t0 = *tb_ptr++;
            t1 = tci_read_r16(regs, &tb_ptr);
            tci_write_reg32(regs, t0, bswap16(t1));
            break;
#endif
#if TCG_TARGET_HAS_bswap32_i32
        case INDEX_op_bswap32_i32:
            t0 = *tb_ptr++;
            t1 = tci_read_r32(regs, &tb_ptr);
            tci_write_reg32(regs, t0, bswap32(t1));
            break;
#endif
#if TCG_TARGET_HAS_not_i32
        case INDEX_op_not_i32:
            t0 = *tb_ptr++;
            t1 = tci_read_r32(regs, &tb_ptr);
            tci_write_reg32(regs, t0, ~t1);
            break;
#endif
#if TCG_TARGET_HAS_neg_i32
        case INDEX_op_neg_i32:
            t0 = *tb_ptr++;
            t1 = tci_read_r32(regs, &tb_ptr);
            tci_write_reg32(regs, t0, -t1);
            break;
#endif
#if TCG_TARGET_REG_BITS == 64
        case INDEX_op_mov_i64:
            t0 = *tb_ptr++;
            t1 = tci_read_r64(regs, &tb_ptr);
            tci_write_reg64(regs, t0, t1);
            break;
        case INDEX_op_movi_i64:
            t0 = *tb_ptr++;
            t1 = tci_read_i64(&tb_ptr);
            tci_write_reg64(regs, t0, t1);
            break;

            /* Load/store operations (64 bit). */

        case INDEX_op_ld8u_i64:
            t0 = *tb_ptr++;
            t1 = tci_read_r(regs, &tb_ptr);
            t2 = tci_read_s32(&tb_ptr);
            tci_write_reg8(regs, t0, *(uint8_t *)(t1 + t2));
            break;
        case INDEX_op_ld8s_i64:
            TODO();
            break;
        case INDEX_op_ld16u_i64:
            t0 = *tb_ptr++;
            t1 = tci_read_r(regs, &tb_ptr);
            t2 = tci_read_s32(&tb_ptr);
            tci_write_reg16(regs, t0, *(uint16_t *)(t1 + t2));
            break;
        case INDEX_op_ld16s_i64:
            TODO();
            break;
        case INDEX_op_ld32u_i64:
            t0 = *tb_ptr++;
            t1 = tci_read_r(regs, &tb_ptr);
            t2 = tci_read_s32(&tb_ptr);
            tci_write_reg32(regs, t0, *(uint32_t *)(t1 + t2));
            break;
        case INDEX_op_ld32s_i64:
            t0 = *tb_ptr++;
            t1 = tci_read_r(regs, &tb_ptr);
            t2 = tci_read_s32(&tb_ptr);
            tci_write_reg32s(regs, t0, *(int32_t *)(t1 + t2));
            break;
        case INDEX_op_ld_i64:
            t0 = *tb_ptr++;
            t1 = tci_read_r(regs, &tb_ptr);
            t2 = tci_read_s32(&tb_ptr);
            tci_write_reg64(regs, t0, *(uint64_t *)(t1 + t2));
            break;
        case INDEX_op_st8_i64:
            t0 = tci_read_r8(regs, &tb_ptr);
            t1 = tci_read_r(regs, &tb_ptr);
            t2 = tci_read_s32(&tb_ptr);
            *(uint8_t *)(t1 + t2) = t0;
            break;
        case INDEX_op_st16_i64:
            t0 = tci_read_r16(regs, &tb_ptr);
            t1 = tci_read_r(regs, &tb_ptr);
            t2 = tci_read_s32(&tb_ptr);
            *(uint16_t *)(t1 + t2) = t0;
            break;
        case INDEX_op_st32_i64:
            t0 = tci_read_r32(regs, &tb_ptr);
            t1 = tci_read_r(regs, &tb_ptr);
            t2 = tci_read_s32(&tb_ptr);
            *(uint32_t *)(t1 + t2) = t0;
            break;
        case INDEX_op_st_i64:
            t0 = tci_read_r64(regs, &tb_ptr);
            t1 = tci_read_r(regs, &tb_ptr);
            t2 = tci_read_s32(&tb_ptr);
            tci_assert(t1 != sp_value || (int32_t)t2 < 0);
            *(uint64_t *)(t1 + t2) = t0;
            break;

            /* Arithmetic operations (64 bit). */

        case INDEX_op_add_i64:
            t0 = *tb_ptr++;
            t1 = tci_read_ri64(regs, &tb_ptr);
            t2 = tci_read_ri64(regs, &tb_ptr);
            tci_write_reg64(regs, t0, t1 + t2);
            break;
        case INDEX_op_sub_i64:
            t0 = *tb_ptr++;
            t1 = tci_read_ri64(regs, &tb_ptr);
            t2 = tci_read_ri64(regs, &tb_ptr);
            tci_write_reg64(regs, t0, t1 - t2);
            break;
        case INDEX_op_mul_i64:
            t0 = *tb_ptr++;
            t1 = tci_read_ri64(regs, &tb_ptr);
            t2 = tci_read_ri64(regs, &tb_ptr);
            tci_write_reg64(regs, t0, t1 * t2);
            break;
#if TCG_TARGET_HAS_div_i64
        case INDEX_op_div_i64:
        case INDEX_op_divu_i64:
        case INDEX_op_rem_i64:
        case INDEX_op_remu_i64:
            TODO();
            break;
#elif TCG_TARGET_HAS_div2_i64
        case INDEX_op_div2_i64:
        case INDEX_op_divu2_i64:
            TODO();
            break;
#endif
        case INDEX_op_and_i64:
            t0 = *tb_ptr++;
            t1 = tci_read_ri64(regs, &tb_ptr);
            t2 = tci_read_ri64(regs, &tb_ptr);
            tci_write_reg64(regs, t0, t1 & t2);
            break;
        case INDEX_op_or_i64:
            t0 = *tb_ptr++;
            t1 = tci_read_ri64(regs, &tb_ptr);
            t2 = tci_read_ri64(regs, &tb_ptr);
            tci_write_reg64(regs, t0, t1 | t2);
            break;
        case INDEX_op_xor_i64:
            t0 = *tb_ptr++;
            t1 = tci_read_ri64(regs, &tb_ptr);
            t2 = tci_read_ri64(regs, &tb_ptr);
            tci_write_reg64(regs, t0, t1 ^ t2);
            break;

            /* Shift/rotate operations (64 bit). */

        case INDEX_op_shl_i64:
            t0 = *tb_ptr++;
            t1 = tci_read_ri64(regs, &tb_ptr);
            t2 = tci_read_ri64(regs, &tb_ptr);
            tci_write_reg64(regs, t0, t1 << (t2 & 63));
            break;
        case INDEX_op_shr_i64:
            t0 = *tb_ptr++;
            t1 = tci_read_ri64(regs, &tb_ptr);
            t2 = tci_read_ri64(regs, &tb_ptr);
            tci_write_reg64(regs, t0, t1 >> (t2 & 63));
            break;
        case INDEX_op_sar_i64:
            t0 = *tb_ptr++;
            t1 = tci_read_ri64(regs, &tb_ptr);
            t2 = tci_read_ri64(regs, &tb_ptr);
            tci_write_reg64(regs, t0, ((int64_t)t1 >> (t2 & 63)));
            break;
#if TCG_TARGET_HAS_rot_i64
        case INDEX_op_rotl_i64:
            t0 = *tb_ptr++;
            t1 = tci_read_ri64(regs, &tb_ptr);
            t2 = tci_read_ri64(regs, &tb_ptr);
            tci_write_reg64(regs, t0, rol64(t1, t2 & 63));
            break;
        case INDEX_op_rotr_i64:
            t0 = *tb_ptr++;
            t1 = tci_read_ri64(regs, &tb_ptr);
            t2 = tci_read_ri64(regs, &tb_ptr);
            tci_write_reg64(regs, t0, ror64(t1, t2 & 63));
            break;
#endif
#if TCG_TARGET_HAS_deposit_i64
        case INDEX_op_deposit_i64:
            t0 = *tb_ptr++;
            t1 = tci_read_r64(regs, &tb_ptr);
            t2 = tci_read_r64(regs, &tb_ptr);
            tmp16 = *tb_ptr++;
            tmp8 = *tb_ptr++;
            tmp64 = (((1ULL << tmp8) - 1) << tmp16);
            tci_write_reg64(regs, t0, (t1 & ~tmp64) | ((t2 << tmp16) & tmp64));
            break;
#endif
        case INDEX_op_brcond_i64:
            t0 = tci_read_r64(regs, &tb_ptr);
            t1 = tci_read_ri64(regs, &tb_ptr);
            condition = *tb_ptr++;
            label = tci_read_label(&tb_ptr);
            if (tci_compare64(t0, t1, condition)) {
                tci_assert(tb_ptr == old_code_ptr + op_size);
                tb_ptr = (uint8_t *)label;
                continue;
            }
            break;
#if TCG_TARGET_HAS_ext8u_i64
        case INDEX_op_ext8u_i64:
            t0 = *tb_ptr++;
            t1 = tci_read_r8(regs, &tb_ptr);
            tci_write_reg64(regs, t0, t1);
            break;
#endif
#if TCG_TARGET_HAS_ext8s_i64
        case INDEX_op_ext8s_i64:
            t0 = *tb_ptr++;
            t1 = tci_read_r8s(regs, &tb_ptr);
            tci_write_reg64(regs, t0, t1);
            break;
#endif
#if TCG_TARGET_HAS_ext16s_i64
        case INDEX_op_ext16s_i64:
            t0 = *tb_ptr++;
            t1 = tci_read_r16s(regs, &tb_ptr);
            tci_write_reg64(regs, t0, t1);
            break;
#endif
#if TCG_TARGET_HAS_ext16u_i64
        case INDEX_op_ext16u_i64:
            t0 = *tb_ptr++;
            t1 = tci_read_r16(regs, &tb_ptr);
            tci_write_reg64(regs, t0, t1);
            break;
#endif
#if TCG_TARGET_HAS_ext32s_i64
        case INDEX_op_ext32s_i64:
#endif
        case INDEX_op_ext_i32_i64:
            t0 = *tb_ptr++;
            t1 = tci_read_r32s(regs, &tb_ptr);
            tci_write_reg64(regs, t0, t1);
            break;
#if TCG_TARGET_HAS_ext32u_i64
        case INDEX_op_ext32u_i64:
#endif
        case INDEX_op_extu_i32_i64:
            t0 = *tb_ptr++;
            t1 = tci_read_r32(regs, &tb_ptr);
            tci_write_reg64(regs, t0, t1);
            break;
#if TCG_TARGET_HAS_bswap16_i64
        case INDEX_op_bswap16_i64:
            t0 = *tb_ptr++;
            t1 = tci_read_r16(regs, &tb_ptr);
            tci_write_reg64(regs, t0, bswap16(t1));
            break;
#endif
#if TCG_TARGET_HAS_bswap32_i64
        case INDEX_op_bswap32_i64:
            t0 = *tb_ptr++;
            t1 = tci_read_r32(regs, &tb_ptr);
            tci_write_reg64(regs, t0, bswap32(t1));
            break;
#endif
#if TCG_TARGET_HAS_bswap64_i64
        case INDEX_op_bswap64_i64:
            t0 = *tb_ptr++;
            t1 = tci_read_r64(regs, &tb_ptr);
            tci_write_reg64(regs, t0, bswap64(t1));
            break;
#endif
#if TCG_TARGET_HAS_not_i64
        case INDEX_op_not_i64:
            t0 = *tb_ptr++;
            t1 = tci_read_r64(regs, &tb_ptr);
            tci_write_reg64(regs, t0, ~t1);
            break;
#endif
#if TCG_TARGET_HAS_neg_i64
        case INDEX_op_neg_i64:
            t0 = *tb_ptr++;
            t1 = tci_read_r64(regs, &tb_ptr);
            tci_write_reg64(regs, t0, -t1);
            break;
#endif
#endif /* TCG_TARGET_REG_BITS == 64 */

            /* QEMU specific operations. */

        case INDEX_op_exit_tb:
            ret = *(uint64_t *)tb_ptr;
            goto exit;
            break;
        case INDEX_op_goto_tb:
            /* Jump address is aligned */
            tb_ptr = QEMU_ALIGN_PTR_UP(tb_ptr, 4);
            t0 = qatomic_read((int32_t *)tb_ptr);
            tb_ptr += sizeof(int32_t);
            tci_assert(tb_ptr == old_code_ptr + op_size);
            tb_ptr += (int32_t)t0;
            continue;
        case INDEX_op_qemu_ld_i32:
            t0 = *tb_ptr++;
            taddr = tci_read_ulong(regs, &tb_ptr);
            oi = tci_read_i(&tb_ptr);
            switch (get_memop(oi) & (MO_BSWAP | MO_SSIZE)) {
            case MO_UB:
                tmp32 = qemu_ld_ub;
                break;
            case MO_SB:
                tmp32 = (int8_t)qemu_ld_ub;
                break;
            case MO_LEUW:
                tmp32 = qemu_ld_leuw;
                break;
            case MO_LESW:
                tmp32 = (int16_t)qemu_ld_leuw;
                break;
            case MO_LEUL:
                tmp32 = qemu_ld_leul;
                break;
            case MO_BEUW:
                tmp32 = qemu_ld_beuw;
                break;
            case MO_BESW:
                tmp32 = (int16_t)qemu_ld_beuw;
                break;
            case MO_BEUL:
                tmp32 = qemu_ld_beul;
                break;
            default:
                tcg_abort();
            }
            tci_write_reg(regs, t0, tmp32);
            break;
        case INDEX_op_qemu_ld_i64:
            t0 = *tb_ptr++;
            if (TCG_TARGET_REG_BITS == 32) {
                t1 = *tb_ptr++;
            }
            taddr = tci_read_ulong(regs, &tb_ptr);
            oi = tci_read_i(&tb_ptr);
            switch (get_memop(oi) & (MO_BSWAP | MO_SSIZE)) {
            case MO_UB:
                tmp64 = qemu_ld_ub;
                break;
            case MO_SB:
                tmp64 = (int8_t)qemu_ld_ub;
                break;
            case MO_LEUW:
                tmp64 = qemu_ld_leuw;
                break;
            case MO_LESW:
                tmp64 = (int16_t)qemu_ld_leuw;
                break;
            case MO_LEUL:
                tmp64 = qemu_ld_leul;
                break;
            case MO_LESL:
                tmp64 = (int32_t)qemu_ld_leul;
                break;
            case MO_LEQ:
                tmp64 = qemu_ld_leq;
                break;
            case MO_BEUW:
                tmp64 = qemu_ld_beuw;
                break;
            case MO_BESW:
                tmp64 = (int16_t)qemu_ld_beuw;
                break;
            case MO_BEUL:
                tmp64 = qemu_ld_beul;
                break;
            case MO_BESL:
                tmp64 = (int32_t)qemu_ld_beul;
                break;
            case MO_BEQ:
                tmp64 = qemu_ld_beq;
                break;
            default:
                tcg_abort();
            }
            tci_write_reg(regs, t0, tmp64);
            if (TCG_TARGET_REG_BITS == 32) {
                tci_write_reg(regs, t1, tmp64 >> 32);
            }
            break;
        case INDEX_op_qemu_st_i32:
            t0 = tci_read_r(regs, &tb_ptr);
            taddr = tci_read_ulong(regs, &tb_ptr);
            oi = tci_read_i(&tb_ptr);
            switch (get_memop(oi) & (MO_BSWAP | MO_SIZE)) {
            case MO_UB:
                qemu_st_b(t0);
                break;
            case MO_LEUW:
                qemu_st_lew(t0);
                break;
            case MO_LEUL:
                qemu_st_lel(t0);
                break;
            case MO_BEUW:
                qemu_st_bew(t0);
                break;
            case MO_BEUL:
                qemu_st_bel(t0);
                break;
            default:
                tcg_abort();
            }
            break;
        case INDEX_op_qemu_st_i64:
            tmp64 = tci_read_r64(regs, &tb_ptr);
            taddr = tci_read_ulong(regs, &tb_ptr);
            oi = tci_read_i(&tb_ptr);
            switch (get_memop(oi) & (MO_BSWAP | MO_SIZE)) {
            case MO_UB:
                qemu_st_b(tmp64);
                break;
            case MO_LEUW:
                qemu_st_lew(tmp64);
                break;
            case MO_LEUL:
                qemu_st_lel(tmp64);
                break;
            case MO_LEQ:
                qemu_st_leq(tmp64);
                break;
            case MO_BEUW:
                qemu_st_bew(tmp64);
                break;
            case MO_BEUL:
                qemu_st_bel(tmp64);
                break;
            case MO_BEQ:
                qemu_st_beq(tmp64);
                break;
            default:
                tcg_abort();
            }
            break;
        case INDEX_op_mb:
            /* Ensure ordering for all kinds */
            smp_mb();
            break;
        default:
            TODO();
            break;
        }
        tci_assert(tb_ptr == old_code_ptr + op_size);
    }
exit:
    return ret;
}<|MERGE_RESOLUTION|>--- conflicted
+++ resolved
@@ -485,17 +485,13 @@
 #endif
 
 /* Interpret pseudo code in tb. */
-<<<<<<< HEAD
-uintptr_t tcg_qemu_tb_exec(CPUArchState *env, const void *v_tb_ptr)
-=======
 /*
  * Disable CFI checks.
  * One possible operation in the pseudo code is a call to binary code.
  * Therefore, disable CFI checks in the interpreter function
  */
 QEMU_DISABLE_CFI
-uintptr_t tcg_qemu_tb_exec(CPUArchState *env, uint8_t *tb_ptr)
->>>>>>> aadac5b3
+uintptr_t tcg_qemu_tb_exec(CPUArchState *env, const void *v_tb_ptr)
 {
     const uint8_t *tb_ptr = v_tb_ptr;
     tcg_target_ulong regs[TCG_TARGET_NB_REGS];
