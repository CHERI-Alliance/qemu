/*
 * QEMU System Emulator
 *
 * Copyright (c) 2003-2008 Fabrice Bellard
 *
 * Permission is hereby granted, free of charge, to any person obtaining a copy
 * of this software and associated documentation files (the "Software"), to deal
 * in the Software without restriction, including without limitation the rights
 * to use, copy, modify, merge, publish, distribute, sublicense, and/or sell
 * copies of the Software, and to permit persons to whom the Software is
 * furnished to do so, subject to the following conditions:
 *
 * The above copyright notice and this permission notice shall be included in
 * all copies or substantial portions of the Software.
 *
 * THE SOFTWARE IS PROVIDED "AS IS", WITHOUT WARRANTY OF ANY KIND, EXPRESS OR
 * IMPLIED, INCLUDING BUT NOT LIMITED TO THE WARRANTIES OF MERCHANTABILITY,
 * FITNESS FOR A PARTICULAR PURPOSE AND NONINFRINGEMENT. IN NO EVENT SHALL
 * THE AUTHORS OR COPYRIGHT HOLDERS BE LIABLE FOR ANY CLAIM, DAMAGES OR OTHER
 * LIABILITY, WHETHER IN AN ACTION OF CONTRACT, TORT OR OTHERWISE, ARISING FROM,
 * OUT OF OR IN CONNECTION WITH THE SOFTWARE OR THE USE OR OTHER DEALINGS IN
 * THE SOFTWARE.
 */

#include "qemu/osdep.h"
#include "qapi/error.h"
#include "qemu/cutils.h"
#include "qemu/timer.h"
#include "sysemu/cpu-timers.h"
#include "sysemu/replay.h"
#include "qemu/main-loop.h"
#include "block/aio.h"
#include "qemu/error-report.h"
#include "qemu/queue.h"
#include "qemu/compiler.h"

#ifndef _WIN32
#include <sys/wait.h>
#endif

#ifndef _WIN32

/* If we have signalfd, we mask out the signals we want to handle and then
 * use signalfd to listen for them.  We rely on whatever the current signal
 * handler is to dispatch the signals when we receive them.
 */
/*
 * Disable CFI checks.
 * We are going to call a signal hander directly. Such handler may or may not
 * have been defined in our binary, so there's no guarantee that the pointer
 * used to set the handler is a cfi-valid pointer. Since the handlers are
 * stored in kernel memory, changing the handler to an attacker-defined
 * function requires being able to call a sigaction() syscall,
 * which is not as easy as overwriting a pointer in memory.
 */
QEMU_DISABLE_CFI
static void sigfd_handler(void *opaque)
{
    int fd = (intptr_t)opaque;
    struct qemu_signalfd_siginfo info;
    struct sigaction action;
    ssize_t len;

    while (1) {
        do {
            len = read(fd, &info, sizeof(info));
        } while (len == -1 && errno == EINTR);

        if (len == -1 && errno == EAGAIN) {
            break;
        }

        if (len != sizeof(info)) {
            error_report("read from sigfd returned %zd: %s", len,
                         g_strerror(errno));
            return;
        }

        sigaction(info.ssi_signo, NULL, &action);
        if ((action.sa_flags & SA_SIGINFO) && action.sa_sigaction) {
            sigaction_invoke(&action, &info);
        } else if (action.sa_handler) {
            action.sa_handler(info.ssi_signo);
        }
    }
}

static int qemu_signal_init(Error **errp)
{
    int sigfd;
    sigset_t set;

    /*
     * SIG_IPI must be blocked in the main thread and must not be caught
     * by sigwait() in the signal thread. Otherwise, the cpu thread will
     * not catch it reliably.
     */
    sigemptyset(&set);
    sigaddset(&set, SIG_IPI);
    sigaddset(&set, SIGIO);
    sigaddset(&set, SIGALRM);
    sigaddset(&set, SIGBUS);
    /* SIGINT cannot be handled via signalfd, so that ^C can be used
     * to interrupt QEMU when it is being run under gdb.  SIGHUP and
     * SIGTERM are also handled asynchronously, even though it is not
     * strictly necessary, because they use the same handler as SIGINT.
     */
    pthread_sigmask(SIG_BLOCK, &set, NULL);

    sigdelset(&set, SIG_IPI);
    sigfd = qemu_signalfd(&set);
    if (sigfd == -1) {
        error_setg_errno(errp, errno, "failed to create signalfd");
        return -errno;
    }

    fcntl_setfl(sigfd, O_NONBLOCK);

    qemu_set_fd_handler(sigfd, sigfd_handler, NULL, (void *)(intptr_t)sigfd);

    return 0;
}

#else /* _WIN32 */

static int qemu_signal_init(Error **errp)
{
    return 0;
}
#endif

static AioContext *qemu_aio_context;
static QEMUBH *qemu_notify_bh;

static void notify_event_cb(void *opaque)
{
    /* No need to do anything; this bottom half is only used to
     * kick the kernel out of ppoll/poll/WaitForMultipleObjects.
     */
}

AioContext *qemu_get_aio_context(void)
{
    return qemu_aio_context;
}

void qemu_notify_event(void)
{
    if (!qemu_aio_context) {
        return;
    }
    qemu_bh_schedule(qemu_notify_bh);
}

static GArray *gpollfds;

int qemu_init_main_loop(Error **errp)
{
    int ret;
    GSource *src;

    init_clocks(qemu_timer_notify_cb);

    ret = qemu_signal_init(errp);
    if (ret) {
        return ret;
    }

    qemu_aio_context = aio_context_new(errp);
    if (!qemu_aio_context) {
        return -EMFILE;
    }
    qemu_notify_bh = qemu_bh_new(notify_event_cb, NULL);
    gpollfds = g_array_new(FALSE, FALSE, sizeof(GPollFD));
    src = aio_get_g_source(qemu_aio_context);
    g_source_set_name(src, "aio-context");
    g_source_attach(src, NULL);
    g_source_unref(src);
    src = iohandler_get_g_source();
    g_source_set_name(src, "io-handler");
    g_source_attach(src, NULL);
    g_source_unref(src);
    return 0;
}

static int max_priority;

#ifndef _WIN32
static int glib_pollfds_idx;
static int glib_n_poll_fds;

void qemu_fd_register(int fd)
{
}

static void glib_pollfds_fill(int64_t *cur_timeout)
{
    GMainContext *context = g_main_context_default();
    int timeout = 0;
    int64_t timeout_ns;
    int n;

    g_main_context_prepare(context, &max_priority);

    glib_pollfds_idx = gpollfds->len;
    n = glib_n_poll_fds;
    do {
        GPollFD *pfds;
        glib_n_poll_fds = n;
        g_array_set_size(gpollfds, glib_pollfds_idx + glib_n_poll_fds);
        pfds = &g_array_index(gpollfds, GPollFD, glib_pollfds_idx);
        n = g_main_context_query(context, max_priority, &timeout, pfds,
                                 glib_n_poll_fds);
    } while (n != glib_n_poll_fds);

    if (timeout < 0) {
        timeout_ns = -1;
    } else {
        timeout_ns = (int64_t)timeout * (int64_t)SCALE_MS;
    }

    *cur_timeout = qemu_soonest_timeout(timeout_ns, *cur_timeout);
}

static void glib_pollfds_poll(void)
{
    GMainContext *context = g_main_context_default();
    GPollFD *pfds = &g_array_index(gpollfds, GPollFD, glib_pollfds_idx);

    if (g_main_context_check(context, max_priority, pfds, glib_n_poll_fds)) {
        g_main_context_dispatch(context);
    }
}

#define MAX_MAIN_LOOP_SPIN (1000)

static int os_host_main_loop_wait(int64_t timeout)
{
    GMainContext *context = g_main_context_default();
    int ret;

    g_main_context_acquire(context);

    glib_pollfds_fill(&timeout);

    qemu_mutex_unlock_iothread();
    replay_mutex_unlock();

    ret = qemu_poll_ns((GPollFD *)gpollfds->data, gpollfds->len, timeout);

    replay_mutex_lock();
    qemu_mutex_lock_iothread();

    glib_pollfds_poll();

    g_main_context_release(context);

    return ret;
}
#else
/***********************************************************/
/* Polling handling */

typedef struct PollingEntry {
    PollingFunc *func;
    void *opaque;
    struct PollingEntry *next;
} PollingEntry;

static PollingEntry *first_polling_entry;

int qemu_add_polling_cb(PollingFunc *func, void *opaque)
{
    PollingEntry **ppe, *pe;
    pe = g_malloc0(sizeof(PollingEntry));
    pe->func = func;
    pe->opaque = opaque;
    for(ppe = &first_polling_entry; *ppe != NULL; ppe = &(*ppe)->next);
    *ppe = pe;
    return 0;
}

void qemu_del_polling_cb(PollingFunc *func, void *opaque)
{
    PollingEntry **ppe, *pe;
    for(ppe = &first_polling_entry; *ppe != NULL; ppe = &(*ppe)->next) {
        pe = *ppe;
        if (pe->func == func && pe->opaque == opaque) {
            *ppe = pe->next;
            g_free(pe);
            break;
        }
    }
}

/***********************************************************/
/* Wait objects support */
typedef struct WaitObjects {
    int num;
    int revents[MAXIMUM_WAIT_OBJECTS + 1];
    HANDLE events[MAXIMUM_WAIT_OBJECTS + 1];
    WaitObjectFunc *func[MAXIMUM_WAIT_OBJECTS + 1];
    void *opaque[MAXIMUM_WAIT_OBJECTS + 1];
} WaitObjects;

static WaitObjects wait_objects = {0};

int qemu_add_wait_object(HANDLE handle, WaitObjectFunc *func, void *opaque)
{
    WaitObjects *w = &wait_objects;
    if (w->num >= MAXIMUM_WAIT_OBJECTS) {
        return -1;
    }
    w->events[w->num] = handle;
    w->func[w->num] = func;
    w->opaque[w->num] = opaque;
    w->revents[w->num] = 0;
    w->num++;
    return 0;
}

void qemu_del_wait_object(HANDLE handle, WaitObjectFunc *func, void *opaque)
{
    int i, found;
    WaitObjects *w = &wait_objects;

    found = 0;
    for (i = 0; i < w->num; i++) {
        if (w->events[i] == handle) {
            found = 1;
        }
        if (found) {
            w->events[i] = w->events[i + 1];
            w->func[i] = w->func[i + 1];
            w->opaque[i] = w->opaque[i + 1];
            w->revents[i] = w->revents[i + 1];
        }
    }
    if (found) {
        w->num--;
    }
}

void qemu_fd_register(int fd)
{
    WSAEventSelect(fd, event_notifier_get_handle(&qemu_aio_context->notifier),
                   FD_READ | FD_ACCEPT | FD_CLOSE |
                   FD_CONNECT | FD_WRITE | FD_OOB);
}

static int pollfds_fill(GArray *pollfds, fd_set *rfds, fd_set *wfds,
                        fd_set *xfds)
{
    int nfds = -1;
    int i;

    for (i = 0; i < pollfds->len; i++) {
        GPollFD *pfd = &g_array_index(pollfds, GPollFD, i);
        int fd = pfd->fd;
        int events = pfd->events;
        if (events & G_IO_IN) {
            FD_SET(fd, rfds);
            nfds = MAX(nfds, fd);
        }
        if (events & G_IO_OUT) {
            FD_SET(fd, wfds);
            nfds = MAX(nfds, fd);
        }
        if (events & G_IO_PRI) {
            FD_SET(fd, xfds);
            nfds = MAX(nfds, fd);
        }
    }
    return nfds;
}

static void pollfds_poll(GArray *pollfds, int nfds, fd_set *rfds,
                         fd_set *wfds, fd_set *xfds)
{
    int i;

    for (i = 0; i < pollfds->len; i++) {
        GPollFD *pfd = &g_array_index(pollfds, GPollFD, i);
        int fd = pfd->fd;
        int revents = 0;

        if (FD_ISSET(fd, rfds)) {
            revents |= G_IO_IN;
        }
        if (FD_ISSET(fd, wfds)) {
            revents |= G_IO_OUT;
        }
        if (FD_ISSET(fd, xfds)) {
            revents |= G_IO_PRI;
        }
        pfd->revents = revents & pfd->events;
    }
}

static int os_host_main_loop_wait(int64_t timeout)
{
    GMainContext *context = g_main_context_default();
    GPollFD poll_fds[1024 * 2]; /* this is probably overkill */
    int select_ret = 0;
    int g_poll_ret, ret, i, n_poll_fds;
    PollingEntry *pe;
    WaitObjects *w = &wait_objects;
    gint poll_timeout;
    int64_t poll_timeout_ns;
    static struct timeval tv0;
    fd_set rfds, wfds, xfds;
    int nfds;

    g_main_context_acquire(context);

    /* XXX: need to suppress polling by better using win32 events */
    ret = 0;
    for (pe = first_polling_entry; pe != NULL; pe = pe->next) {
        ret |= pe->func(pe->opaque);
    }
    if (ret != 0) {
        g_main_context_release(context);
        return ret;
    }

    FD_ZERO(&rfds);
    FD_ZERO(&wfds);
    FD_ZERO(&xfds);
    nfds = pollfds_fill(gpollfds, &rfds, &wfds, &xfds);
    if (nfds >= 0) {
        select_ret = select(nfds + 1, &rfds, &wfds, &xfds, &tv0);
        if (select_ret != 0) {
            timeout = 0;
        }
        if (select_ret > 0) {
            pollfds_poll(gpollfds, nfds, &rfds, &wfds, &xfds);
        }
    }

    g_main_context_prepare(context, &max_priority);
    n_poll_fds = g_main_context_query(context, max_priority, &poll_timeout,
                                      poll_fds, ARRAY_SIZE(poll_fds));
    g_assert(n_poll_fds + w->num <= ARRAY_SIZE(poll_fds));

    for (i = 0; i < w->num; i++) {
        poll_fds[n_poll_fds + i].fd = (DWORD_PTR)w->events[i];
        poll_fds[n_poll_fds + i].events = G_IO_IN;
    }

    if (poll_timeout < 0) {
        poll_timeout_ns = -1;
    } else {
        poll_timeout_ns = (int64_t)poll_timeout * (int64_t)SCALE_MS;
    }

    poll_timeout_ns = qemu_soonest_timeout(poll_timeout_ns, timeout);

    qemu_mutex_unlock_iothread();

    replay_mutex_unlock();

    g_poll_ret = qemu_poll_ns(poll_fds, n_poll_fds + w->num, poll_timeout_ns);

    replay_mutex_lock();

    qemu_mutex_lock_iothread();
    if (g_poll_ret > 0) {
        for (i = 0; i < w->num; i++) {
            w->revents[i] = poll_fds[n_poll_fds + i].revents;
        }
        for (i = 0; i < w->num; i++) {
            if (w->revents[i] && w->func[i]) {
                w->func[i](w->opaque[i]);
            }
        }
    }

    if (g_main_context_check(context, max_priority, poll_fds, n_poll_fds)) {
        g_main_context_dispatch(context);
    }

    g_main_context_release(context);

    return select_ret || g_poll_ret;
}
#endif

static NotifierList main_loop_poll_notifiers =
    NOTIFIER_LIST_INITIALIZER(main_loop_poll_notifiers);

void main_loop_poll_add_notifier(Notifier *notify)
{
    notifier_list_add(&main_loop_poll_notifiers, notify);
}

void main_loop_poll_remove_notifier(Notifier *notify)
{
    notifier_remove(notify);
}

void main_loop_wait(int nonblocking)
{
    MainLoopPoll mlpoll = {
        .state = MAIN_LOOP_POLL_FILL,
        .timeout = UINT32_MAX,
        .pollfds = gpollfds,
    };
    int ret;
    int64_t timeout_ns;

    if (nonblocking) {
        mlpoll.timeout = 0;
    }

    /* poll any events */
    g_array_set_size(gpollfds, 0); /* reset for new iteration */
    /* XXX: separate device handlers from system ones */
    notifier_list_notify(&main_loop_poll_notifiers, &mlpoll);

    if (mlpoll.timeout == UINT32_MAX) {
        timeout_ns = -1;
    } else {
        timeout_ns = (uint64_t)mlpoll.timeout * (int64_t)(SCALE_MS);
    }

    timeout_ns = qemu_soonest_timeout(timeout_ns,
                                      timerlistgroup_deadline_ns(
                                          &main_loop_tlg));

    ret = os_host_main_loop_wait(timeout_ns);
    mlpoll.state = ret < 0 ? MAIN_LOOP_POLL_ERR : MAIN_LOOP_POLL_OK;
    notifier_list_notify(&main_loop_poll_notifiers, &mlpoll);

    if (icount_enabled()) {
        /*
         * CPU thread can infinitely wait for event after
         * missing the warp
         */
        icount_start_warp_timer();
    }
    qemu_clock_run_all_timers();
}

/* Functions to operate on the main QEMU AioContext.  */

QEMUBH *qemu_bh_new(QEMUBHFunc *cb, void *opaque)
{
    return aio_bh_new(qemu_aio_context, cb, opaque);
}

/*
 * Functions to operate on the I/O handler AioContext.
 * This context runs on top of main loop. We can't reuse qemu_aio_context
 * because iohandlers mustn't be polled by aio_poll(qemu_aio_context).
 */
static AioContext *iohandler_ctx;

static void iohandler_init(void)
{
    if (!iohandler_ctx) {
        iohandler_ctx = aio_context_new(&error_abort);
    }
}

AioContext *iohandler_get_aio_context(void)
{
    iohandler_init();
    return iohandler_ctx;
}

GSource *iohandler_get_g_source(void)
{
    iohandler_init();
    return aio_get_g_source(iohandler_ctx);
}

void qemu_set_fd_handler(int fd,
                         IOHandler *fd_read,
                         IOHandler *fd_write,
                         void *opaque)
{
    iohandler_init();
    aio_set_fd_handler(iohandler_ctx, fd, false,
                       fd_read, fd_write, NULL, opaque);
}

void event_notifier_set_handler(EventNotifier *e,
                                EventNotifierHandler *handler)
{
    iohandler_init();
    aio_set_event_notifier(iohandler_ctx, e, false,
                           handler, NULL);
<<<<<<< HEAD
}

/* reaping of zombies. On termination the callback function is called with
 * the waitpid() status result and the argument that was passed in.    */
#ifndef _WIN32
typedef struct ChildProcessRecord {
    int pid;
    ChildTerminationHandler *callback;
    void *opaque;
    QLIST_ENTRY(ChildProcessRecord) next;
} ChildProcessRecord;

static QLIST_HEAD(, ChildProcessRecord) child_watches =
    QLIST_HEAD_INITIALIZER(child_watches);

static QEMUBH *sigchld_bh;

static void sigchld_handler(int signal)
{
    qemu_bh_schedule(sigchld_bh);
}

static void sigchld_bh_handler(void *opaque)
{
    ChildProcessRecord *rec, *next;

    QLIST_FOREACH_SAFE(rec, &child_watches, next, next) {
        int status = 0;
        if (waitpid(rec->pid, &status, WNOHANG) == rec->pid) {
            if (rec->callback)
                rec->callback(status, rec->opaque);
            QLIST_REMOVE(rec, next);
            g_free(rec);
        }
    }
}

static void qemu_init_child_watch(void)
{
    struct sigaction act;
    sigchld_bh = qemu_bh_new(sigchld_bh_handler, NULL);

    memset(&act, 0, sizeof(act));
    act.sa_handler = sigchld_handler;
    act.sa_flags = SA_NOCLDSTOP;
    sigaction(SIGCHLD, &act, NULL);
}

int qemu_add_child_watch(pid_t pid, ChildTerminationHandler *callback, void* opaque)
{
    ChildProcessRecord *rec;

    if (!sigchld_bh) {
        qemu_init_child_watch();
    }

    QLIST_FOREACH(rec, &child_watches, next) {
        if (rec->pid == pid) {
            return 1;
        }
    }
    rec = g_malloc0(sizeof(ChildProcessRecord));
    rec->pid = pid;
    rec->callback = callback;
    rec->opaque = opaque;
    QLIST_INSERT_HEAD(&child_watches, rec, next);
    return 0;
}
#endif
=======
}
>>>>>>> 31589644
<|MERGE_RESOLUTION|>--- conflicted
+++ resolved
@@ -590,76 +590,4 @@
     iohandler_init();
     aio_set_event_notifier(iohandler_ctx, e, false,
                            handler, NULL);
-<<<<<<< HEAD
-}
-
-/* reaping of zombies. On termination the callback function is called with
- * the waitpid() status result and the argument that was passed in.    */
-#ifndef _WIN32
-typedef struct ChildProcessRecord {
-    int pid;
-    ChildTerminationHandler *callback;
-    void *opaque;
-    QLIST_ENTRY(ChildProcessRecord) next;
-} ChildProcessRecord;
-
-static QLIST_HEAD(, ChildProcessRecord) child_watches =
-    QLIST_HEAD_INITIALIZER(child_watches);
-
-static QEMUBH *sigchld_bh;
-
-static void sigchld_handler(int signal)
-{
-    qemu_bh_schedule(sigchld_bh);
-}
-
-static void sigchld_bh_handler(void *opaque)
-{
-    ChildProcessRecord *rec, *next;
-
-    QLIST_FOREACH_SAFE(rec, &child_watches, next, next) {
-        int status = 0;
-        if (waitpid(rec->pid, &status, WNOHANG) == rec->pid) {
-            if (rec->callback)
-                rec->callback(status, rec->opaque);
-            QLIST_REMOVE(rec, next);
-            g_free(rec);
-        }
-    }
-}
-
-static void qemu_init_child_watch(void)
-{
-    struct sigaction act;
-    sigchld_bh = qemu_bh_new(sigchld_bh_handler, NULL);
-
-    memset(&act, 0, sizeof(act));
-    act.sa_handler = sigchld_handler;
-    act.sa_flags = SA_NOCLDSTOP;
-    sigaction(SIGCHLD, &act, NULL);
-}
-
-int qemu_add_child_watch(pid_t pid, ChildTerminationHandler *callback, void* opaque)
-{
-    ChildProcessRecord *rec;
-
-    if (!sigchld_bh) {
-        qemu_init_child_watch();
-    }
-
-    QLIST_FOREACH(rec, &child_watches, next) {
-        if (rec->pid == pid) {
-            return 1;
-        }
-    }
-    rec = g_malloc0(sizeof(ChildProcessRecord));
-    rec->pid = pid;
-    rec->callback = callback;
-    rec->opaque = opaque;
-    QLIST_INSERT_HEAD(&child_watches, rec, next);
-    return 0;
-}
-#endif
-=======
-}
->>>>>>> 31589644
+}