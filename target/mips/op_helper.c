--- conflicted
+++ resolved
@@ -32,12 +32,7 @@
 #include "exec/log.h"
 #endif
 #include "sysemu/kvm.h"
-<<<<<<< HEAD
-#include "sysemu/runstate.h"
-#include "fpu/softfloat.h"
-=======
-
->>>>>>> e18e5501
+
 
 /*****************************************************************************/
 /* Exceptions processing helpers */
@@ -621,1726 +616,6 @@
     }
     return env->CP0_YQMask;
 }
-
-#ifndef CONFIG_USER_ONLY
-/* TLB management */
-static void r4k_mips_tlb_flush_extra(CPUMIPSState *env, int first)
-{
-    /* Discard entries from env->tlb[first] onwards.  */
-    while (env->tlb->tlb_in_use > first) {
-        r4k_invalidate_tlb(env, --env->tlb->tlb_in_use, 0);
-    }
-}
-
-static inline uint64_t get_tlb_pfn_from_entrylo(uint64_t entrylo)
-{
-#if defined(TARGET_MIPS64)
-    return extract64(entrylo, 6, 54);
-#else
-    return extract64(entrylo, 6, 24) | /* PFN */
-           (extract64(entrylo, 32, 32) << 24); /* PFNX */
-#endif
-}
-
-static void r4k_fill_tlb(CPUMIPSState *env, int idx)
-{
-    r4k_tlb_t *tlb;
-    uint64_t mask = env->CP0_PageMask >> (TARGET_PAGE_BITS + 1);
-
-    /* XXX: detect conflicting TLBs and raise a MCHECK exception when needed */
-    tlb = &env->tlb->mmu.r4k.tlb[idx];
-    if (env->CP0_EntryHi & (1 << CP0EnHi_EHINV)) {
-        tlb->EHINV = 1;
-        return;
-    }
-    tlb->EHINV = 0;
-    tlb->VPN = env->CP0_EntryHi & (TARGET_PAGE_MASK << 1);
-#if defined(TARGET_MIPS64)
-    tlb->VPN &= env->SEGMask;
-#endif
-    tlb->ASID = env->CP0_EntryHi & env->CP0_EntryHi_ASID_mask;
-    tlb->MMID = env->CP0_MemoryMapID;
-    tlb->PageMask = env->CP0_PageMask;
-    tlb->G = env->CP0_EntryLo0 & env->CP0_EntryLo1 & 1;
-    tlb->V0 = (env->CP0_EntryLo0 & 2) != 0;
-    tlb->D0 = (env->CP0_EntryLo0 & 4) != 0;
-    tlb->C0 = (env->CP0_EntryLo0 >> 3) & 0x7;
-    tlb->XI0 = (env->CP0_EntryLo0 >> CP0EnLo_XI) & 1;
-    tlb->RI0 = (env->CP0_EntryLo0 >> CP0EnLo_RI) & 1;
-    tlb->PFN[0] = (get_tlb_pfn_from_entrylo(env->CP0_EntryLo0) & ~mask) << 12;
-    tlb->V1 = (env->CP0_EntryLo1 & 2) != 0;
-    tlb->D1 = (env->CP0_EntryLo1 & 4) != 0;
-    tlb->C1 = (env->CP0_EntryLo1 >> 3) & 0x7;
-    tlb->XI1 = (env->CP0_EntryLo1 >> CP0EnLo_XI) & 1;
-    tlb->RI1 = (env->CP0_EntryLo1 >> CP0EnLo_RI) & 1;
-    tlb->PFN[1] = (get_tlb_pfn_from_entrylo(env->CP0_EntryLo1) & ~mask) << 12;
-}
-
-void r4k_helper_tlbinv(CPUMIPSState *env)
-{
-    bool mi = !!((env->CP0_Config5 >> CP0C5_MI) & 1);
-    uint16_t ASID = env->CP0_EntryHi & env->CP0_EntryHi_ASID_mask;
-    uint32_t MMID = env->CP0_MemoryMapID;
-    uint32_t tlb_mmid;
-    r4k_tlb_t *tlb;
-    int idx;
-
-    MMID = mi ? MMID : (uint32_t) ASID;
-    for (idx = 0; idx < env->tlb->nb_tlb; idx++) {
-        tlb = &env->tlb->mmu.r4k.tlb[idx];
-        tlb_mmid = mi ? tlb->MMID : (uint32_t) tlb->ASID;
-        if (!tlb->G && tlb_mmid == MMID) {
-            tlb->EHINV = 1;
-        }
-    }
-    cpu_mips_tlb_flush(env);
-}
-
-void r4k_helper_tlbinvf(CPUMIPSState *env)
-{
-    int idx;
-
-    for (idx = 0; idx < env->tlb->nb_tlb; idx++) {
-        env->tlb->mmu.r4k.tlb[idx].EHINV = 1;
-    }
-    cpu_mips_tlb_flush(env);
-}
-
-void r4k_helper_tlbwi(CPUMIPSState *env)
-{
-    bool mi = !!((env->CP0_Config5 >> CP0C5_MI) & 1);
-    target_ulong VPN;
-    uint16_t ASID = env->CP0_EntryHi & env->CP0_EntryHi_ASID_mask;
-    uint32_t MMID = env->CP0_MemoryMapID;
-    uint32_t tlb_mmid;
-    bool EHINV, G, V0, D0, V1, D1, XI0, XI1, RI0, RI1;
-    r4k_tlb_t *tlb;
-    int idx;
-
-    MMID = mi ? MMID : (uint32_t) ASID;
-
-    idx = (env->CP0_Index & ~0x80000000) % env->tlb->nb_tlb;
-    tlb = &env->tlb->mmu.r4k.tlb[idx];
-    VPN = env->CP0_EntryHi & (TARGET_PAGE_MASK << 1);
-#if defined(TARGET_MIPS64)
-    VPN &= env->SEGMask;
-#endif
-    EHINV = (env->CP0_EntryHi & (1 << CP0EnHi_EHINV)) != 0;
-    G = env->CP0_EntryLo0 & env->CP0_EntryLo1 & 1;
-    V0 = (env->CP0_EntryLo0 & 2) != 0;
-    D0 = (env->CP0_EntryLo0 & 4) != 0;
-    XI0 = (env->CP0_EntryLo0 >> CP0EnLo_XI) &1;
-    RI0 = (env->CP0_EntryLo0 >> CP0EnLo_RI) &1;
-    V1 = (env->CP0_EntryLo1 & 2) != 0;
-    D1 = (env->CP0_EntryLo1 & 4) != 0;
-    XI1 = (env->CP0_EntryLo1 >> CP0EnLo_XI) &1;
-    RI1 = (env->CP0_EntryLo1 >> CP0EnLo_RI) &1;
-
-    tlb_mmid = mi ? tlb->MMID : (uint32_t) tlb->ASID;
-    /*
-     * Discard cached TLB entries, unless tlbwi is just upgrading access
-     * permissions on the current entry.
-     */
-    if (tlb->VPN != VPN || tlb_mmid != MMID || tlb->G != G ||
-        (!tlb->EHINV && EHINV) ||
-        (tlb->V0 && !V0) || (tlb->D0 && !D0) ||
-        (!tlb->XI0 && XI0) || (!tlb->RI0 && RI0) ||
-        (tlb->V1 && !V1) || (tlb->D1 && !D1) ||
-        (!tlb->XI1 && XI1) || (!tlb->RI1 && RI1)) {
-        r4k_mips_tlb_flush_extra(env, env->tlb->nb_tlb);
-    }
-
-    r4k_invalidate_tlb(env, idx, 0);
-    r4k_fill_tlb(env, idx);
-}
-
-void r4k_helper_tlbwr(CPUMIPSState *env)
-{
-    int r = cpu_mips_get_random(env);
-
-    r4k_invalidate_tlb(env, r, 1);
-    r4k_fill_tlb(env, r);
-}
-
-void r4k_helper_tlbp(CPUMIPSState *env)
-{
-    bool mi = !!((env->CP0_Config5 >> CP0C5_MI) & 1);
-    r4k_tlb_t *tlb;
-    target_ulong mask;
-    target_ulong tag;
-    target_ulong VPN;
-    uint16_t ASID = env->CP0_EntryHi & env->CP0_EntryHi_ASID_mask;
-    uint32_t MMID = env->CP0_MemoryMapID;
-    uint32_t tlb_mmid;
-    int i;
-
-    MMID = mi ? MMID : (uint32_t) ASID;
-    for (i = 0; i < env->tlb->nb_tlb; i++) {
-        tlb = &env->tlb->mmu.r4k.tlb[i];
-        /* 1k pages are not supported. */
-        mask = tlb->PageMask | ~(TARGET_PAGE_MASK << 1);
-        tag = env->CP0_EntryHi & ~mask;
-        VPN = tlb->VPN & ~mask;
-#if defined(TARGET_MIPS64)
-        tag &= env->SEGMask;
-#endif
-        tlb_mmid = mi ? tlb->MMID : (uint32_t) tlb->ASID;
-        /* Check ASID/MMID, virtual page number & size */
-        if ((tlb->G == 1 || tlb_mmid == MMID) && VPN == tag && !tlb->EHINV) {
-            /* TLB match */
-            env->CP0_Index = i;
-            break;
-        }
-    }
-    if (i == env->tlb->nb_tlb) {
-        /* No match.  Discard any shadow entries, if any of them match.  */
-        for (i = env->tlb->nb_tlb; i < env->tlb->tlb_in_use; i++) {
-            tlb = &env->tlb->mmu.r4k.tlb[i];
-            /* 1k pages are not supported. */
-            mask = tlb->PageMask | ~(TARGET_PAGE_MASK << 1);
-            tag = env->CP0_EntryHi & ~mask;
-            VPN = tlb->VPN & ~mask;
-#if defined(TARGET_MIPS64)
-            tag &= env->SEGMask;
-#endif
-            tlb_mmid = mi ? tlb->MMID : (uint32_t) tlb->ASID;
-            /* Check ASID/MMID, virtual page number & size */
-            if ((tlb->G == 1 || tlb_mmid == MMID) && VPN == tag) {
-                r4k_mips_tlb_flush_extra(env, i);
-                break;
-            }
-        }
-
-        env->CP0_Index |= 0x80000000;
-    }
-}
-
-static inline uint64_t get_entrylo_pfn_from_tlb(uint64_t tlb_pfn)
-{
-#if defined(TARGET_MIPS64)
-    return tlb_pfn << 6;
-#else
-    return (extract64(tlb_pfn, 0, 24) << 6) | /* PFN */
-           (extract64(tlb_pfn, 24, 32) << 32); /* PFNX */
-#endif
-}
-
-void r4k_helper_tlbr(CPUMIPSState *env)
-{
-    bool mi = !!((env->CP0_Config5 >> CP0C5_MI) & 1);
-    uint16_t ASID = env->CP0_EntryHi & env->CP0_EntryHi_ASID_mask;
-    uint32_t MMID = env->CP0_MemoryMapID;
-    uint32_t tlb_mmid;
-    r4k_tlb_t *tlb;
-    int idx;
-
-    MMID = mi ? MMID : (uint32_t) ASID;
-    idx = (env->CP0_Index & ~0x80000000) % env->tlb->nb_tlb;
-    tlb = &env->tlb->mmu.r4k.tlb[idx];
-
-    tlb_mmid = mi ? tlb->MMID : (uint32_t) tlb->ASID;
-    /* If this will change the current ASID/MMID, flush qemu's TLB.  */
-    if (MMID != tlb_mmid) {
-        cpu_mips_tlb_flush(env);
-    }
-
-    r4k_mips_tlb_flush_extra(env, env->tlb->nb_tlb);
-
-    if (tlb->EHINV) {
-        env->CP0_EntryHi = 1 << CP0EnHi_EHINV;
-        env->CP0_PageMask = 0;
-        env->CP0_EntryLo0 = 0;
-        env->CP0_EntryLo1 = 0;
-    } else {
-        env->CP0_EntryHi = mi ? tlb->VPN : tlb->VPN | tlb->ASID;
-        env->CP0_MemoryMapID = tlb->MMID;
-        env->CP0_PageMask = tlb->PageMask;
-        env->CP0_EntryLo0 = tlb->G | (tlb->V0 << 1) | (tlb->D0 << 2) |
-                        ((uint64_t)tlb->RI0 << CP0EnLo_RI) |
-                        ((uint64_t)tlb->XI0 << CP0EnLo_XI) | (tlb->C0 << 3) |
-                        get_entrylo_pfn_from_tlb(tlb->PFN[0] >> 12);
-        env->CP0_EntryLo1 = tlb->G | (tlb->V1 << 1) | (tlb->D1 << 2) |
-                        ((uint64_t)tlb->RI1 << CP0EnLo_RI) |
-                        ((uint64_t)tlb->XI1 << CP0EnLo_XI) | (tlb->C1 << 3) |
-                        get_entrylo_pfn_from_tlb(tlb->PFN[1] >> 12);
-    }
-}
-
-void helper_tlbwi(CPUMIPSState *env)
-{
-    env->tlb->helper_tlbwi(env);
-}
-
-void helper_tlbwr(CPUMIPSState *env)
-{
-    env->tlb->helper_tlbwr(env);
-}
-
-void helper_tlbp(CPUMIPSState *env)
-{
-    env->tlb->helper_tlbp(env);
-}
-
-void helper_tlbr(CPUMIPSState *env)
-{
-    env->tlb->helper_tlbr(env);
-}
-
-void helper_tlbinv(CPUMIPSState *env)
-{
-    env->tlb->helper_tlbinv(env);
-}
-
-void helper_tlbinvf(CPUMIPSState *env)
-{
-    env->tlb->helper_tlbinvf(env);
-}
-
-static void global_invalidate_tlb(CPUMIPSState *env,
-                           uint32_t invMsgVPN2,
-                           uint8_t invMsgR,
-                           uint32_t invMsgMMid,
-                           bool invAll,
-                           bool invVAMMid,
-                           bool invMMid,
-                           bool invVA)
-{
-
-    int idx;
-    r4k_tlb_t *tlb;
-    bool VAMatch;
-    bool MMidMatch;
-
-    for (idx = 0; idx < env->tlb->nb_tlb; idx++) {
-        tlb = &env->tlb->mmu.r4k.tlb[idx];
-        VAMatch =
-            (((tlb->VPN & ~tlb->PageMask) == (invMsgVPN2 & ~tlb->PageMask))
-#ifdef TARGET_MIPS64
-            &&
-            (extract64(env->CP0_EntryHi, 62, 2) == invMsgR)
-#endif
-            );
-        MMidMatch = tlb->MMID == invMsgMMid;
-        if ((invAll && (idx > env->CP0_Wired)) ||
-            (VAMatch && invVAMMid && (tlb->G || MMidMatch)) ||
-            (VAMatch && invVA) ||
-            (MMidMatch && !(tlb->G) && invMMid)) {
-            tlb->EHINV = 1;
-        }
-    }
-    cpu_mips_tlb_flush(env);
-}
-
-void helper_ginvt(CPUMIPSState *env, target_ulong arg, uint32_t type)
-{
-    bool invAll = type == 0;
-    bool invVA = type == 1;
-    bool invMMid = type == 2;
-    bool invVAMMid = type == 3;
-    uint32_t invMsgVPN2 = arg & (TARGET_PAGE_MASK << 1);
-    uint8_t invMsgR = 0;
-    uint32_t invMsgMMid = env->CP0_MemoryMapID;
-    CPUState *other_cs = first_cpu;
-
-#ifdef TARGET_MIPS64
-    invMsgR = extract64(arg, 62, 2);
-#endif
-
-    CPU_FOREACH(other_cs) {
-        MIPSCPU *other_cpu = MIPS_CPU(other_cs);
-        global_invalidate_tlb(&other_cpu->env, invMsgVPN2, invMsgR, invMsgMMid,
-                              invAll, invVAMMid, invMMid, invVA);
-    }
-}
-
-/* Specials */
-target_ulong helper_di(CPUMIPSState *env)
-{
-    target_ulong t0 = env->CP0_Status;
-
-    env->CP0_Status = t0 & ~(1 << CP0St_IE);
-    return t0;
-}
-
-target_ulong helper_ei(CPUMIPSState *env)
-{
-    target_ulong t0 = env->CP0_Status;
-
-    env->CP0_Status = t0 | (1 << CP0St_IE);
-    return t0;
-}
-
-static void debug_pre_eret(CPUMIPSState *env)
-{
-    if (qemu_loglevel_mask(CPU_LOG_EXEC)) {
-        qemu_log("ERET: PC " TARGET_FMT_lx " EPC " TARGET_FMT_lx,
-                env->active_tc.PC, env->CP0_EPC);
-        if (env->CP0_Status & (1 << CP0St_ERL)) {
-            qemu_log(" ErrorEPC " TARGET_FMT_lx, env->CP0_ErrorEPC);
-        }
-        if (env->hflags & MIPS_HFLAG_DM) {
-            qemu_log(" DEPC " TARGET_FMT_lx, env->CP0_DEPC);
-        }
-        qemu_log("\n");
-    }
-}
-
-static void debug_post_eret(CPUMIPSState *env)
-{
-    if (qemu_loglevel_mask(CPU_LOG_EXEC)) {
-        qemu_log("  =>  PC " TARGET_FMT_lx " EPC " TARGET_FMT_lx,
-                env->active_tc.PC, env->CP0_EPC);
-        if (env->CP0_Status & (1 << CP0St_ERL)) {
-            qemu_log(" ErrorEPC " TARGET_FMT_lx, env->CP0_ErrorEPC);
-        }
-        if (env->hflags & MIPS_HFLAG_DM) {
-            qemu_log(" DEPC " TARGET_FMT_lx, env->CP0_DEPC);
-        }
-        switch (cpu_mmu_index(env, false)) {
-        case 3:
-            qemu_log(", ERL\n");
-            break;
-        case MIPS_HFLAG_UM:
-            qemu_log(", UM\n");
-            break;
-        case MIPS_HFLAG_SM:
-            qemu_log(", SM\n");
-            break;
-        case MIPS_HFLAG_KM:
-            qemu_log("\n");
-            break;
-        default:
-            cpu_abort(env_cpu(env), "Invalid MMU mode!\n");
-            break;
-        }
-    }
-}
-
-static void set_pc(CPUMIPSState *env, target_ulong error_pc)
-{
-    env->active_tc.PC = error_pc & ~(target_ulong)1;
-    if (error_pc & 1) {
-        env->hflags |= MIPS_HFLAG_M16;
-    } else {
-        env->hflags &= ~(MIPS_HFLAG_M16);
-    }
-}
-
-static inline void exception_return(CPUMIPSState *env)
-{
-    debug_pre_eret(env);
-    if (env->CP0_Status & (1 << CP0St_ERL)) {
-        set_pc(env, env->CP0_ErrorEPC);
-        env->CP0_Status &= ~(1 << CP0St_ERL);
-    } else {
-        set_pc(env, env->CP0_EPC);
-        env->CP0_Status &= ~(1 << CP0St_EXL);
-    }
-    compute_hflags(env);
-    debug_post_eret(env);
-}
-
-void helper_eret(CPUMIPSState *env)
-{
-    exception_return(env);
-    env->CP0_LLAddr = 1;
-    env->lladdr = 1;
-}
-
-void helper_eretnc(CPUMIPSState *env)
-{
-    exception_return(env);
-}
-
-void helper_deret(CPUMIPSState *env)
-{
-    debug_pre_eret(env);
-
-    env->hflags &= ~MIPS_HFLAG_DM;
-    compute_hflags(env);
-
-    set_pc(env, env->CP0_DEPC);
-
-    debug_post_eret(env);
-}
-#endif /* !CONFIG_USER_ONLY */
-
-static inline void check_hwrena(CPUMIPSState *env, int reg, uintptr_t pc)
-{
-    if ((env->hflags & MIPS_HFLAG_CP0) || (env->CP0_HWREna & (1 << reg))) {
-        return;
-    }
-    do_raise_exception(env, EXCP_RI, pc);
-}
-
-target_ulong helper_rdhwr_cpunum(CPUMIPSState *env)
-{
-    check_hwrena(env, 0, GETPC());
-    return env->CP0_EBase & 0x3ff;
-}
-
-target_ulong helper_rdhwr_synci_step(CPUMIPSState *env)
-{
-    check_hwrena(env, 1, GETPC());
-    return env->SYNCI_Step;
-}
-
-target_ulong helper_rdhwr_cc(CPUMIPSState *env)
-{
-    check_hwrena(env, 2, GETPC());
-#ifdef CONFIG_USER_ONLY
-    return env->CP0_Count;
-#else
-    return (int32_t)cpu_mips_get_count(env);
-#endif
-}
-
-target_ulong helper_rdhwr_ccres(CPUMIPSState *env)
-{
-    check_hwrena(env, 3, GETPC());
-    return env->CCRes;
-}
-
-target_ulong helper_rdhwr_performance(CPUMIPSState *env)
-{
-    check_hwrena(env, 4, GETPC());
-    return env->CP0_Performance0;
-}
-
-target_ulong helper_rdhwr_xnp(CPUMIPSState *env)
-{
-    check_hwrena(env, 5, GETPC());
-    return (env->CP0_Config5 >> CP0C5_XNP) & 1;
-}
-
-void helper_pmon(CPUMIPSState *env, int function)
-{
-    function /= 2;
-    switch (function) {
-    case 2: /* TODO: char inbyte(int waitflag); */
-        if (env->active_tc.gpr[4] == 0) {
-            env->active_tc.gpr[2] = -1;
-        }
-        /* Fall through */
-    case 11: /* TODO: char inbyte (void); */
-        env->active_tc.gpr[2] = -1;
-        break;
-    case 3:
-    case 12:
-        printf("%c", (char)(env->active_tc.gpr[4] & 0xFF));
-        break;
-    case 17:
-        break;
-    case 158:
-        {
-            unsigned char *fmt = (void *)(uintptr_t)env->active_tc.gpr[4];
-            printf("%s", fmt);
-        }
-        break;
-    }
-}
-
-void helper_wait(CPUMIPSState *env)
-{
-    CPUState *cs = env_cpu(env);
-
-    cs->halted = 1;
-    cpu_reset_interrupt(cs, CPU_INTERRUPT_WAKE);
-    /*
-     * Last instruction in the block, PC was updated before
-     * - no need to recover PC and icount.
-     */
-    raise_exception(env, EXCP_HLT);
-}
-
-<<<<<<< HEAD
-void helper_mtc0_vpecontrol(CPUMIPSState *env, target_ulong arg1)
-{
-    uint32_t mask;
-    uint32_t newval;
-
-    mask = (1 << CP0VPECo_YSI) | (1 << CP0VPECo_GSI) |
-           (1 << CP0VPECo_TE) | (0xff << CP0VPECo_TargTC);
-    newval = (env->CP0_VPEControl & ~mask) | (arg1 & mask);
-
-    /*
-     * Yield scheduler intercept not implemented.
-     * Gating storage scheduler intercept not implemented.
-     */
-
-    /* TODO: Enable/disable TCs. */
-
-    env->CP0_VPEControl = newval;
-}
-
-void helper_mttc0_vpecontrol(CPUMIPSState *env, target_ulong arg1)
-{
-    int other_tc = env->CP0_VPEControl & (0xff << CP0VPECo_TargTC);
-    CPUMIPSState *other = mips_cpu_map_tc(env, &other_tc);
-    uint32_t mask;
-    uint32_t newval;
-
-    mask = (1 << CP0VPECo_YSI) | (1 << CP0VPECo_GSI) |
-           (1 << CP0VPECo_TE) | (0xff << CP0VPECo_TargTC);
-    newval = (other->CP0_VPEControl & ~mask) | (arg1 & mask);
-
-    /* TODO: Enable/disable TCs.  */
-
-    other->CP0_VPEControl = newval;
-}
-
-target_ulong helper_mftc0_vpecontrol(CPUMIPSState *env)
-{
-    int other_tc = env->CP0_VPEControl & (0xff << CP0VPECo_TargTC);
-    CPUMIPSState *other = mips_cpu_map_tc(env, &other_tc);
-    /* FIXME: Mask away return zero on read bits.  */
-    return other->CP0_VPEControl;
-}
-
-target_ulong helper_mftc0_vpeconf0(CPUMIPSState *env)
-{
-    int other_tc = env->CP0_VPEControl & (0xff << CP0VPECo_TargTC);
-    CPUMIPSState *other = mips_cpu_map_tc(env, &other_tc);
-
-    return other->CP0_VPEConf0;
-}
-
-void helper_mtc0_vpeconf0(CPUMIPSState *env, target_ulong arg1)
-{
-    uint32_t mask = 0;
-    uint32_t newval;
-
-    if (env->CP0_VPEConf0 & (1 << CP0VPEC0_MVP)) {
-        if (env->CP0_VPEConf0 & (1 << CP0VPEC0_VPA)) {
-            mask |= (0xff << CP0VPEC0_XTC);
-        }
-        mask |= (1 << CP0VPEC0_MVP) | (1 << CP0VPEC0_VPA);
-    }
-    newval = (env->CP0_VPEConf0 & ~mask) | (arg1 & mask);
-
-    /* TODO: TC exclusive handling due to ERL/EXL. */
-
-    env->CP0_VPEConf0 = newval;
-}
-
-void helper_mttc0_vpeconf0(CPUMIPSState *env, target_ulong arg1)
-{
-    int other_tc = env->CP0_VPEControl & (0xff << CP0VPECo_TargTC);
-    CPUMIPSState *other = mips_cpu_map_tc(env, &other_tc);
-    uint32_t mask = 0;
-    uint32_t newval;
-
-    mask |= (1 << CP0VPEC0_MVP) | (1 << CP0VPEC0_VPA);
-    newval = (other->CP0_VPEConf0 & ~mask) | (arg1 & mask);
-
-    /* TODO: TC exclusive handling due to ERL/EXL.  */
-    other->CP0_VPEConf0 = newval;
-}
-
-void helper_mtc0_vpeconf1(CPUMIPSState *env, target_ulong arg1)
-{
-    uint32_t mask = 0;
-    uint32_t newval;
-
-    if (env->mvp->CP0_MVPControl & (1 << CP0MVPCo_VPC))
-        mask |= (0xff << CP0VPEC1_NCX) | (0xff << CP0VPEC1_NCP2) |
-                (0xff << CP0VPEC1_NCP1);
-    newval = (env->CP0_VPEConf1 & ~mask) | (arg1 & mask);
-
-    /* UDI not implemented. */
-    /* CP2 not implemented. */
-
-    /* TODO: Handle FPU (CP1) binding. */
-
-    env->CP0_VPEConf1 = newval;
-}
-
-void helper_mtc0_yqmask(CPUMIPSState *env, target_ulong arg1)
-{
-    /* Yield qualifier inputs not implemented. */
-    env->CP0_YQMask = 0x00000000;
-}
-
-void helper_mtc0_vpeopt(CPUMIPSState *env, target_ulong arg1)
-{
-    env->CP0_VPEOpt = arg1 & 0x0000ffff;
-}
-
-#define MTC0_ENTRYLO_MASK(env) ((env->PAMask >> 6) & 0x3FFFFFFF)
-
-void helper_mtc0_entrylo0(CPUMIPSState *env, target_ulong arg1)
-{
-    /* 1k pages not implemented */
-    target_ulong rxi = arg1 & (env->CP0_PageGrain & (3u << CP0PG_XIE));
-    env->CP0_EntryLo0 = (arg1 & MTC0_ENTRYLO_MASK(env))
-#if defined(TARGET_CHERI)
-                        | (rxi << (CP0EnLo_L - 30));
-#else
-                        | (rxi << (CP0EnLo_XI - 30));
-#endif /* TARGET_CHERI */
-}
-
-#if defined(TARGET_MIPS64)
-#ifdef TARGET_CHERI
-#define DMTC0_ENTRYLO_MASK(env) ((env->PAMask >> 6) | (1ull << CP0EnLo_S) | (1ull << CP0EnLo_L))
-#else
-#define DMTC0_ENTRYLO_MASK(env) (env->PAMask >> 6)
-#endif /* TARGET_CHERI */
-
-void helper_dmtc0_entrylo0(CPUMIPSState *env, uint64_t arg1)
-{
-    uint64_t rxi = arg1 & ((env->CP0_PageGrain & (3ull << CP0PG_XIE)) << 32);
-    env->CP0_EntryLo0 = (arg1 & DMTC0_ENTRYLO_MASK(env)) | rxi;
-}
-#endif
-
-void helper_mtc0_tcstatus(CPUMIPSState *env, target_ulong arg1)
-{
-    uint32_t mask = env->CP0_TCStatus_rw_bitmask;
-    uint32_t newval;
-
-    newval = (env->active_tc.CP0_TCStatus & ~mask) | (arg1 & mask);
-
-    env->active_tc.CP0_TCStatus = newval;
-    sync_c0_tcstatus(env, env->current_tc, newval);
-}
-
-void helper_mttc0_tcstatus(CPUMIPSState *env, target_ulong arg1)
-{
-    int other_tc = env->CP0_VPEControl & (0xff << CP0VPECo_TargTC);
-    CPUMIPSState *other = mips_cpu_map_tc(env, &other_tc);
-
-    if (other_tc == other->current_tc) {
-        other->active_tc.CP0_TCStatus = arg1;
-    } else {
-        other->tcs[other_tc].CP0_TCStatus = arg1;
-    }
-    sync_c0_tcstatus(other, other_tc, arg1);
-}
-
-void helper_mtc0_tcbind(CPUMIPSState *env, target_ulong arg1)
-{
-    uint32_t mask = (1 << CP0TCBd_TBE);
-    uint32_t newval;
-
-    if (env->mvp->CP0_MVPControl & (1 << CP0MVPCo_VPC)) {
-        mask |= (1 << CP0TCBd_CurVPE);
-    }
-    newval = (env->active_tc.CP0_TCBind & ~mask) | (arg1 & mask);
-    env->active_tc.CP0_TCBind = newval;
-}
-
-void helper_mttc0_tcbind(CPUMIPSState *env, target_ulong arg1)
-{
-    int other_tc = env->CP0_VPEControl & (0xff << CP0VPECo_TargTC);
-    uint32_t mask = (1 << CP0TCBd_TBE);
-    uint32_t newval;
-    CPUMIPSState *other = mips_cpu_map_tc(env, &other_tc);
-
-    if (other->mvp->CP0_MVPControl & (1 << CP0MVPCo_VPC)) {
-        mask |= (1 << CP0TCBd_CurVPE);
-    }
-    if (other_tc == other->current_tc) {
-        newval = (other->active_tc.CP0_TCBind & ~mask) | (arg1 & mask);
-        other->active_tc.CP0_TCBind = newval;
-    } else {
-        newval = (other->tcs[other_tc].CP0_TCBind & ~mask) | (arg1 & mask);
-        other->tcs[other_tc].CP0_TCBind = newval;
-    }
-}
-
-void helper_mtc0_tcrestart(CPUMIPSState *env, target_ulong arg1)
-{
-    env->active_tc.PC = arg1;
-    env->active_tc.CP0_TCStatus &= ~(1 << CP0TCSt_TDS);
-    env->CP0_LLAddr = 0;
-    env->lladdr = 0;
-    /* MIPS16 not implemented. */
-}
-
-void helper_mttc0_tcrestart(CPUMIPSState *env, target_ulong arg1)
-{
-    int other_tc = env->CP0_VPEControl & (0xff << CP0VPECo_TargTC);
-    CPUMIPSState *other = mips_cpu_map_tc(env, &other_tc);
-
-    if (other_tc == other->current_tc) {
-        other->active_tc.PC = arg1;
-        other->active_tc.CP0_TCStatus &= ~(1 << CP0TCSt_TDS);
-        other->CP0_LLAddr = 0;
-        other->lladdr = 0;
-        /* MIPS16 not implemented. */
-    } else {
-        other->tcs[other_tc].PC = arg1;
-        other->tcs[other_tc].CP0_TCStatus &= ~(1 << CP0TCSt_TDS);
-        other->CP0_LLAddr = 0;
-        other->lladdr = 0;
-        /* MIPS16 not implemented. */
-    }
-}
-
-void helper_mtc0_tchalt(CPUMIPSState *env, target_ulong arg1)
-{
-    MIPSCPU *cpu = env_archcpu(env);
-
-    env->active_tc.CP0_TCHalt = arg1 & 0x1;
-
-    /* TODO: Halt TC / Restart (if allocated+active) TC. */
-    if (env->active_tc.CP0_TCHalt & 1) {
-        mips_tc_sleep(cpu, env->current_tc);
-    } else {
-        mips_tc_wake(cpu, env->current_tc);
-    }
-}
-
-void helper_mttc0_tchalt(CPUMIPSState *env, target_ulong arg1)
-{
-    int other_tc = env->CP0_VPEControl & (0xff << CP0VPECo_TargTC);
-    CPUMIPSState *other = mips_cpu_map_tc(env, &other_tc);
-    MIPSCPU *other_cpu = env_archcpu(other);
-
-    /* TODO: Halt TC / Restart (if allocated+active) TC. */
-
-    if (other_tc == other->current_tc) {
-        other->active_tc.CP0_TCHalt = arg1;
-    } else {
-        other->tcs[other_tc].CP0_TCHalt = arg1;
-    }
-
-    if (arg1 & 1) {
-        mips_tc_sleep(other_cpu, other_tc);
-    } else {
-        mips_tc_wake(other_cpu, other_tc);
-    }
-}
-
-void helper_mtc0_tccontext(CPUMIPSState *env, target_ulong arg1)
-{
-    env->active_tc.CP0_TCContext = arg1;
-}
-
-void helper_mttc0_tccontext(CPUMIPSState *env, target_ulong arg1)
-{
-    int other_tc = env->CP0_VPEControl & (0xff << CP0VPECo_TargTC);
-    CPUMIPSState *other = mips_cpu_map_tc(env, &other_tc);
-
-    if (other_tc == other->current_tc) {
-        other->active_tc.CP0_TCContext = arg1;
-    } else {
-        other->tcs[other_tc].CP0_TCContext = arg1;
-    }
-}
-
-void helper_mtc0_tcschedule(CPUMIPSState *env, target_ulong arg1)
-{
-    env->active_tc.CP0_TCSchedule = arg1;
-}
-=======
-#if !defined(CONFIG_USER_ONLY)
->>>>>>> e18e5501
-
-void mips_cpu_do_unaligned_access(CPUState *cs, vaddr addr,
-                                  MMUAccessType access_type,
-                                  int mmu_idx, uintptr_t retaddr)
-{
-    MIPSCPU *cpu = MIPS_CPU(cs);
-    CPUMIPSState *env = &cpu->env;
-    int error_code = 0;
-    int excp;
-
-    if (!(env->hflags & MIPS_HFLAG_DM)) {
-        env->CP0_BadVAddr = addr;
-    }
-
-    if (access_type == MMU_DATA_STORE) {
-        excp = EXCP_AdES;
-    } else {
-<<<<<<< HEAD
-        other->tcs[other_tc].CP0_TCScheFBack = arg1;
-    }
-}
-
-void helper_mtc0_entrylo1(CPUMIPSState *env, target_ulong arg1)
-{
-    /* 1k pages not implemented */
-    target_ulong rxi = arg1 & (env->CP0_PageGrain & (3u << CP0PG_XIE));
-    env->CP0_EntryLo1 = (arg1 & MTC0_ENTRYLO_MASK(env))
-#if defined(TARGET_CHERI)
-                        | (rxi << (CP0EnLo_L - 30));
-#else
-                        | (rxi << (CP0EnLo_XI - 30));
-#endif /* TARGET_CHERI */
-}
-
-#if defined(TARGET_MIPS64)
-void helper_dmtc0_entrylo1(CPUMIPSState *env, uint64_t arg1)
-{
-    uint64_t rxi = arg1 & ((env->CP0_PageGrain & (3ull << CP0PG_XIE)) << 32);
-    env->CP0_EntryLo1 = (arg1 & DMTC0_ENTRYLO_MASK(env)) | rxi;
-}
-#endif
-
-void helper_mtc0_context(CPUMIPSState *env, target_ulong arg1)
-{
-    env->CP0_Context = (env->CP0_Context & 0x007FFFFF) | (arg1 & ~0x007FFFFF);
-}
-
-void helper_mtc0_memorymapid(CPUMIPSState *env, target_ulong arg1)
-{
-    int32_t old;
-    old = env->CP0_MemoryMapID;
-    env->CP0_MemoryMapID = (int32_t) arg1;
-    /* If the MemoryMapID changes, flush qemu's TLB.  */
-    if (old != env->CP0_MemoryMapID) {
-        cpu_mips_tlb_flush(env);
-    }
-}
-
-void update_pagemask(CPUMIPSState *env, target_ulong arg1, int32_t *pagemask)
-{
-    uint64_t mask = arg1 >> (TARGET_PAGE_BITS + 1);
-    if (!(env->insn_flags & ISA_MIPS32R6) || (arg1 == ~0) ||
-        (mask == 0x0000 || mask == 0x0003 || mask == 0x000F ||
-         mask == 0x003F || mask == 0x00FF || mask == 0x03FF ||
-         mask == 0x0FFF || mask == 0x3FFF || mask == 0xFFFF)) {
-        env->CP0_PageMask = arg1 & (0x1FFFFFFF & (TARGET_PAGE_MASK << 1));
-    }
-}
-
-void helper_mtc0_pagemask(CPUMIPSState *env, target_ulong arg1)
-{
-    update_pagemask(env, arg1, &env->CP0_PageMask);
-}
-
-void helper_mtc0_pagegrain(CPUMIPSState *env, target_ulong arg1)
-{
-    /* SmartMIPS not implemented */
-    /* 1k pages not implemented */
-    env->CP0_PageGrain = (arg1 & env->CP0_PageGrain_rw_bitmask) |
-                         (env->CP0_PageGrain & ~env->CP0_PageGrain_rw_bitmask);
-    compute_hflags(env);
-    restore_pamask(env);
-}
-
-void helper_mtc0_segctl0(CPUMIPSState *env, target_ulong arg1)
-{
-    CPUState *cs = env_cpu(env);
-
-    env->CP0_SegCtl0 = arg1 & CP0SC0_MASK;
-    tlb_flush(cs);
-}
-
-void helper_mtc0_segctl1(CPUMIPSState *env, target_ulong arg1)
-{
-    CPUState *cs = env_cpu(env);
-
-    env->CP0_SegCtl1 = arg1 & CP0SC1_MASK;
-    tlb_flush(cs);
-}
-
-void helper_mtc0_segctl2(CPUMIPSState *env, target_ulong arg1)
-{
-    CPUState *cs = env_cpu(env);
-
-    env->CP0_SegCtl2 = arg1 & CP0SC2_MASK;
-    tlb_flush(cs);
-}
-
-void helper_mtc0_pwfield(CPUMIPSState *env, target_ulong arg1)
-{
-#if defined(TARGET_MIPS64)
-    uint64_t mask = 0x3F3FFFFFFFULL;
-    uint32_t old_ptei = (env->CP0_PWField >> CP0PF_PTEI) & 0x3FULL;
-    uint32_t new_ptei = (arg1 >> CP0PF_PTEI) & 0x3FULL;
-
-    if ((env->insn_flags & ISA_MIPS32R6)) {
-        if (((arg1 >> CP0PF_BDI) & 0x3FULL) < 12) {
-            mask &= ~(0x3FULL << CP0PF_BDI);
-        }
-        if (((arg1 >> CP0PF_GDI) & 0x3FULL) < 12) {
-            mask &= ~(0x3FULL << CP0PF_GDI);
-        }
-        if (((arg1 >> CP0PF_UDI) & 0x3FULL) < 12) {
-            mask &= ~(0x3FULL << CP0PF_UDI);
-        }
-        if (((arg1 >> CP0PF_MDI) & 0x3FULL) < 12) {
-            mask &= ~(0x3FULL << CP0PF_MDI);
-        }
-        if (((arg1 >> CP0PF_PTI) & 0x3FULL) < 12) {
-            mask &= ~(0x3FULL << CP0PF_PTI);
-        }
-    }
-    env->CP0_PWField = arg1 & mask;
-
-    if ((new_ptei >= 32) ||
-            ((env->insn_flags & ISA_MIPS32R6) &&
-                    (new_ptei == 0 || new_ptei == 1))) {
-        env->CP0_PWField = (env->CP0_PWField & ~0x3FULL) |
-                (old_ptei << CP0PF_PTEI);
-    }
-#else
-    uint32_t mask = 0x3FFFFFFF;
-    uint32_t old_ptew = (env->CP0_PWField >> CP0PF_PTEW) & 0x3F;
-    uint32_t new_ptew = (arg1 >> CP0PF_PTEW) & 0x3F;
-
-    if ((env->insn_flags & ISA_MIPS32R6)) {
-        if (((arg1 >> CP0PF_GDW) & 0x3F) < 12) {
-            mask &= ~(0x3F << CP0PF_GDW);
-        }
-        if (((arg1 >> CP0PF_UDW) & 0x3F) < 12) {
-            mask &= ~(0x3F << CP0PF_UDW);
-        }
-        if (((arg1 >> CP0PF_MDW) & 0x3F) < 12) {
-            mask &= ~(0x3F << CP0PF_MDW);
-        }
-        if (((arg1 >> CP0PF_PTW) & 0x3F) < 12) {
-            mask &= ~(0x3F << CP0PF_PTW);
-=======
-        excp = EXCP_AdEL;
-        if (access_type == MMU_INST_FETCH) {
-            error_code |= EXCP_INST_NOTAVAIL;
->>>>>>> e18e5501
-        }
-    }
-
-    do_raise_exception_err(env, excp, error_code, retaddr);
-}
-
-void mips_cpu_do_transaction_failed(CPUState *cs, hwaddr physaddr,
-                                    vaddr addr, unsigned size,
-                                    MMUAccessType access_type,
-                                    int mmu_idx, MemTxAttrs attrs,
-                                    MemTxResult response, uintptr_t retaddr)
-{
-    MIPSCPU *cpu = MIPS_CPU(cs);
-    CPUMIPSState *env = &cpu->env;
-
-    if (access_type == MMU_INST_FETCH) {
-        do_raise_exception(env, EXCP_IBE, retaddr);
-    } else {
-<<<<<<< HEAD
-        env->CP0_Wired = arg1 % env->tlb->nb_tlb;
-    }
-}
-
-void helper_mtc0_pwctl(CPUMIPSState *env, target_ulong arg1)
-{
-#if defined(TARGET_MIPS64)
-    /* PWEn = 0. Hardware page table walking is not implemented. */
-    env->CP0_PWCtl = (env->CP0_PWCtl & 0x000000C0) | (arg1 & 0x5C00003F);
-#else
-    env->CP0_PWCtl = (arg1 & 0x800000FF);
-#endif
-}
-
-void helper_mtc0_srsconf0(CPUMIPSState *env, target_ulong arg1)
-{
-    env->CP0_SRSConf0 |= arg1 & env->CP0_SRSConf0_rw_bitmask;
-}
-
-void helper_mtc0_srsconf1(CPUMIPSState *env, target_ulong arg1)
-{
-    env->CP0_SRSConf1 |= arg1 & env->CP0_SRSConf1_rw_bitmask;
-}
-
-void helper_mtc0_srsconf2(CPUMIPSState *env, target_ulong arg1)
-{
-    env->CP0_SRSConf2 |= arg1 & env->CP0_SRSConf2_rw_bitmask;
-}
-
-void helper_mtc0_srsconf3(CPUMIPSState *env, target_ulong arg1)
-{
-    env->CP0_SRSConf3 |= arg1 & env->CP0_SRSConf3_rw_bitmask;
-}
-
-void helper_mtc0_srsconf4(CPUMIPSState *env, target_ulong arg1)
-{
-    env->CP0_SRSConf4 |= arg1 & env->CP0_SRSConf4_rw_bitmask;
-}
-
-void helper_mtc0_hwrena(CPUMIPSState *env, target_ulong arg1)
-{
-    uint32_t mask = 0x0000000F;
-#define STATCOUNTERS_HWRENA_MASK 0x7FF0
-    if (is_beri_or_cheri(env)) {
-        mask |= STATCOUNTERS_HWRENA_MASK;
-    }
-    if ((env->CP0_Config1 & (1 << CP0C1_PC)) &&
-        (env->insn_flags & ISA_MIPS32R6)) {
-        mask |= (1 << 4);
-    }
-    if (env->insn_flags & ISA_MIPS32R6) {
-        mask |= (1 << 5);
-    }
-    if (env->CP0_Config3 & (1 << CP0C3_ULRI)) {
-        mask |= (1 << 29);
-
-        if (arg1 & (1 << 29)) {
-            env->hflags |= MIPS_HFLAG_HWRENA_ULR;
-        } else {
-            env->hflags &= ~MIPS_HFLAG_HWRENA_ULR;
-        }
-=======
-        do_raise_exception(env, EXCP_DBE, retaddr);
->>>>>>> e18e5501
-    }
-}
-#endif /* !CONFIG_USER_ONLY */
-
-<<<<<<< HEAD
-void helper_mtc0_saari(CPUMIPSState *env, target_ulong arg1)
-{
-    uint32_t target = arg1 & 0x3f;
-    if (target <= 1) {
-        env->CP0_SAARI = target;
-    }
-}
-
-void helper_mtc0_saar(CPUMIPSState *env, target_ulong arg1)
-{
-    uint32_t target = env->CP0_SAARI & 0x3f;
-    if (target < 2) {
-        env->CP0_SAAR[target] = arg1 & 0x00000ffffffff03fULL;
-        switch (target) {
-        case 0:
-            if (env->itu) {
-                itc_reconfigure(env->itu);
-            }
-            break;
-        }
-    }
-}
-
-void helper_mthc0_saar(CPUMIPSState *env, target_ulong arg1)
-{
-    uint32_t target = env->CP0_SAARI & 0x3f;
-    if (target < 2) {
-        env->CP0_SAAR[target] =
-            (((uint64_t) arg1 << 32) & 0x00000fff00000000ULL) |
-            (env->CP0_SAAR[target] & 0x00000000ffffffffULL);
-        switch (target) {
-        case 0:
-            if (env->itu) {
-                itc_reconfigure(env->itu);
-            }
-            break;
-        }
-    }
-}
-
-void helper_mtc0_entryhi(CPUMIPSState *env, target_ulong arg1)
-{
-    target_ulong old, val, mask;
-    mask = (TARGET_PAGE_MASK << 1) | env->CP0_EntryHi_ASID_mask;
-    if (((env->CP0_Config4 >> CP0C4_IE) & 0x3) >= 2) {
-        mask |= 1 << CP0EnHi_EHINV;
-    }
-
-    /* 1k pages not implemented */
-#if defined(TARGET_MIPS64)
-    if (env->insn_flags & ISA_MIPS32R6) {
-        int entryhi_r = extract64(arg1, 62, 2);
-        int config0_at = extract32(env->CP0_Config0, 13, 2);
-        bool no_supervisor = (env->CP0_Status_rw_bitmask & 0x8) == 0;
-        if ((entryhi_r == 2) ||
-            (entryhi_r == 1 && (no_supervisor || config0_at == 1))) {
-            /* skip EntryHi.R field if new value is reserved */
-            mask &= ~(0x3ull << 62);
-        }
-    }
-    mask &= env->SEGMask;
-#endif
-    old = env->CP0_EntryHi;
-    val = (arg1 & mask) | (old & ~mask);
-    env->CP0_EntryHi = val;
-    if (env->CP0_Config3 & (1 << CP0C3_MT)) {
-        sync_c0_entryhi(env, env->current_tc);
-    }
-    /* If the ASID changes, flush qemu's TLB.  */
-    if ((old & env->CP0_EntryHi_ASID_mask) !=
-        (val & env->CP0_EntryHi_ASID_mask)) {
-        tlb_flush(env_cpu(env));
-    }
-}
-
-void helper_mttc0_entryhi(CPUMIPSState *env, target_ulong arg1)
-{
-    int other_tc = env->CP0_VPEControl & (0xff << CP0VPECo_TargTC);
-    CPUMIPSState *other = mips_cpu_map_tc(env, &other_tc);
-
-    other->CP0_EntryHi = arg1;
-    sync_c0_entryhi(other, other_tc);
-}
-
-void helper_mtc0_compare(CPUMIPSState *env, target_ulong arg1)
-{
-    cpu_mips_store_compare(env, arg1);
-}
-
-void helper_mtc0_status(CPUMIPSState *env, target_ulong arg1)
-{
-    uint32_t val, old;
-
-    old = env->CP0_Status;
-    cpu_mips_store_status(env, arg1);
-    val = env->CP0_Status;
-
-    if (qemu_loglevel_mask(CPU_LOG_EXEC)) {
-        qemu_log("Status %08x (%08x) => %08x (%08x) Cause %08x",
-                old, old & env->CP0_Cause & CP0Ca_IP_mask,
-                val, val & env->CP0_Cause & CP0Ca_IP_mask,
-                env->CP0_Cause);
-        switch (cpu_mmu_index(env, false)) {
-        case 3:
-            qemu_log(", ERL\n");
-            break;
-        case MIPS_HFLAG_UM:
-            qemu_log(", UM\n");
-            break;
-        case MIPS_HFLAG_SM:
-            qemu_log(", SM\n");
-            break;
-        case MIPS_HFLAG_KM:
-            qemu_log("\n");
-            break;
-        default:
-            cpu_abort(env_cpu(env), "Invalid MMU mode!\n");
-            break;
-        }
-    }
-}
-
-void helper_mttc0_status(CPUMIPSState *env, target_ulong arg1)
-{
-    int other_tc = env->CP0_VPEControl & (0xff << CP0VPECo_TargTC);
-    uint32_t mask = env->CP0_Status_rw_bitmask & ~0xf1000018;
-    CPUMIPSState *other = mips_cpu_map_tc(env, &other_tc);
-
-    other->CP0_Status = (other->CP0_Status & ~mask) | (arg1 & mask);
-    sync_c0_status(env, other, other_tc);
-}
-
-void helper_mtc0_intctl(CPUMIPSState *env, target_ulong arg1)
-{
-    env->CP0_IntCtl = (env->CP0_IntCtl & ~0x000003e0) | (arg1 & 0x000003e0);
-}
-
-void helper_mtc0_srsctl(CPUMIPSState *env, target_ulong arg1)
-{
-    uint32_t mask = (0xf << CP0SRSCtl_ESS) | (0xf << CP0SRSCtl_PSS);
-    env->CP0_SRSCtl = (env->CP0_SRSCtl & ~mask) | (arg1 & mask);
-}
-
-void helper_mtc0_cause(CPUMIPSState *env, target_ulong arg1)
-{
-    cpu_mips_store_cause(env, arg1);
-}
-
-void helper_mttc0_cause(CPUMIPSState *env, target_ulong arg1)
-{
-    int other_tc = env->CP0_VPEControl & (0xff << CP0VPECo_TargTC);
-    CPUMIPSState *other = mips_cpu_map_tc(env, &other_tc);
-
-    cpu_mips_store_cause(other, arg1);
-}
-
-target_ulong helper_mftc0_epc(CPUMIPSState *env)
-{
-    int other_tc = env->CP0_VPEControl & (0xff << CP0VPECo_TargTC);
-    CPUMIPSState *other = mips_cpu_map_tc(env, &other_tc);
-
-    return get_CP0_EPC(other);
-}
-
-target_ulong helper_mftc0_ebase(CPUMIPSState *env)
-{
-    int other_tc = env->CP0_VPEControl & (0xff << CP0VPECo_TargTC);
-    CPUMIPSState *other = mips_cpu_map_tc(env, &other_tc);
-
-    return other->CP0_EBase;
-}
-
-void helper_mtc0_ebase(CPUMIPSState *env, target_ulong arg1)
-{
-    target_ulong mask = 0x3FFFF000 | env->CP0_EBaseWG_rw_bitmask;
-    if (arg1 & env->CP0_EBaseWG_rw_bitmask) {
-        mask |= ~0x3FFFFFFF;
-    }
-    env->CP0_EBase = (env->CP0_EBase & ~mask) | (arg1 & mask);
-}
-
-void helper_mttc0_ebase(CPUMIPSState *env, target_ulong arg1)
-{
-    int other_tc = env->CP0_VPEControl & (0xff << CP0VPECo_TargTC);
-    CPUMIPSState *other = mips_cpu_map_tc(env, &other_tc);
-    target_ulong mask = 0x3FFFF000 | env->CP0_EBaseWG_rw_bitmask;
-    if (arg1 & env->CP0_EBaseWG_rw_bitmask) {
-        mask |= ~0x3FFFFFFF;
-    }
-    other->CP0_EBase = (other->CP0_EBase & ~mask) | (arg1 & mask);
-}
-
-target_ulong helper_mftc0_configx(CPUMIPSState *env, target_ulong idx)
-{
-    int other_tc = env->CP0_VPEControl & (0xff << CP0VPECo_TargTC);
-    CPUMIPSState *other = mips_cpu_map_tc(env, &other_tc);
-
-    switch (idx) {
-    case 0: return other->CP0_Config0;
-    case 1: return other->CP0_Config1;
-    case 2: return other->CP0_Config2;
-    case 3: return other->CP0_Config3;
-    /* 4 and 5 are reserved.  */
-    case 6: return other->CP0_Config6;
-    case 7: return other->CP0_Config7;
-    default:
-        break;
-    }
-    return 0;
-}
-
-void helper_mtc0_config0(CPUMIPSState *env, target_ulong arg1)
-{
-    env->CP0_Config0 = (env->CP0_Config0 & 0x81FFFFF8) | (arg1 & 0x00000007);
-}
-
-void helper_mtc0_config2(CPUMIPSState *env, target_ulong arg1)
-{
-    /* tertiary/secondary caches not implemented */
-    env->CP0_Config2 = (env->CP0_Config2 & 0x8FFF0FFF);
-}
-
-void helper_mtc0_config3(CPUMIPSState *env, target_ulong arg1)
-{
-    if (env->insn_flags & ASE_MICROMIPS) {
-        env->CP0_Config3 = (env->CP0_Config3 & ~(1 << CP0C3_ISA_ON_EXC)) |
-                           (arg1 & (1 << CP0C3_ISA_ON_EXC));
-    }
-}
-
-void helper_mtc0_config4(CPUMIPSState *env, target_ulong arg1)
-{
-    env->CP0_Config4 = (env->CP0_Config4 & (~env->CP0_Config4_rw_bitmask)) |
-                       (arg1 & env->CP0_Config4_rw_bitmask);
-}
-
-void helper_mtc0_config5(CPUMIPSState *env, target_ulong arg1)
-{
-    env->CP0_Config5 = (env->CP0_Config5 & (~env->CP0_Config5_rw_bitmask)) |
-                       (arg1 & env->CP0_Config5_rw_bitmask);
-    env->CP0_EntryHi_ASID_mask = (env->CP0_Config5 & (1 << CP0C5_MI)) ?
-            0x0 : (env->CP0_Config4 & (1 << CP0C4_AE)) ? 0x3ff : 0xff;
-    compute_hflags(env);
-}
-
-void helper_mtc0_lladdr(CPUMIPSState *env, target_ulong arg1)
-{
-    target_long mask = env->CP0_LLAddr_rw_bitmask;
-    arg1 = arg1 << env->CP0_LLAddr_shift;
-    env->CP0_LLAddr = (env->CP0_LLAddr & ~mask) | (arg1 & mask);
-}
-
-#define MTC0_MAAR_MASK(env) \
-        ((0x1ULL << 63) | ((env->PAMask >> 4) & ~0xFFFull) | 0x3)
-
-void helper_mtc0_maar(CPUMIPSState *env, target_ulong arg1)
-{
-    env->CP0_MAAR[env->CP0_MAARI] = arg1 & MTC0_MAAR_MASK(env);
-}
-
-void helper_mthc0_maar(CPUMIPSState *env, target_ulong arg1)
-{
-    env->CP0_MAAR[env->CP0_MAARI] =
-        (((uint64_t) arg1 << 32) & MTC0_MAAR_MASK(env)) |
-        (env->CP0_MAAR[env->CP0_MAARI] & 0x00000000ffffffffULL);
-}
-
-void helper_mtc0_maari(CPUMIPSState *env, target_ulong arg1)
-{
-    int index = arg1 & 0x3f;
-    if (index == 0x3f) {
-        /*
-         * Software may write all ones to INDEX to determine the
-         *  maximum value supported.
-         */
-        env->CP0_MAARI = MIPS_MAAR_MAX - 1;
-    } else if (index < MIPS_MAAR_MAX) {
-        env->CP0_MAARI = index;
-    }
-    /*
-     * Other than the all ones, if the value written is not supported,
-     * then INDEX is unchanged from its previous value.
-     */
-}
-
-void helper_mtc0_watchlo(CPUMIPSState *env, target_ulong arg1, uint32_t sel)
-{
-    /*
-     * Watch exceptions for instructions, data loads, data stores
-     * not implemented.
-     */
-    env->CP0_WatchLo[sel] = (arg1 & ~0x7);
-}
-
-void helper_mtc0_watchhi(CPUMIPSState *env, target_ulong arg1, uint32_t sel)
-{
-    uint64_t mask = 0x40000FF8 | (env->CP0_EntryHi_ASID_mask << CP0WH_ASID);
-    if ((env->CP0_Config5 >> CP0C5_MI) & 1) {
-        mask |= 0xFFFFFFFF00000000ULL; /* MMID */
-    }
-    env->CP0_WatchHi[sel] = arg1 & mask;
-    env->CP0_WatchHi[sel] &= ~(env->CP0_WatchHi[sel] & arg1 & 0x7);
-}
-
-void helper_mthc0_watchhi(CPUMIPSState *env, target_ulong arg1, uint32_t sel)
-{
-    env->CP0_WatchHi[sel] = ((uint64_t) (arg1) << 32) |
-                            (env->CP0_WatchHi[sel] & 0x00000000ffffffffULL);
-}
-
-void helper_mtc0_xcontext(CPUMIPSState *env, target_ulong arg1)
-{
-    target_ulong mask = (1ULL << (env->SEGBITS - 7)) - 1;
-    env->CP0_XContext = (env->CP0_XContext & mask) | (arg1 & ~mask);
-}
-
-void helper_mtc0_framemask(CPUMIPSState *env, target_ulong arg1)
-{
-    env->CP0_Framemask = arg1; /* XXX */
-}
-
-void helper_mtc0_debug(CPUMIPSState *env, target_ulong arg1)
-{
-    env->CP0_Debug = (env->CP0_Debug & 0x8C03FC1F) | (arg1 & 0x13300120);
-    if (arg1 & (1 << CP0DB_DM)) {
-        env->hflags |= MIPS_HFLAG_DM;
-    } else {
-        env->hflags &= ~MIPS_HFLAG_DM;
-    }
-    // On BERI this shuts down the CPU
-    qemu_system_shutdown_request(SHUTDOWN_CAUSE_GUEST_SHUTDOWN);
-    qemu_system_powerdown_request();
-    // The shutdown request will only be handled once we exit the current
-    // translation block so we need to stop the CPU and then exit the current TB
-    cpu_stop_current();
-    cpu_loop_exit_noexc(env_cpu(env));
-}
-
-void helper_mttc0_debug(CPUMIPSState *env, target_ulong arg1)
-{
-    int other_tc = env->CP0_VPEControl & (0xff << CP0VPECo_TargTC);
-    uint32_t val = arg1 & ((1 << CP0DB_SSt) | (1 << CP0DB_Halt));
-    CPUMIPSState *other = mips_cpu_map_tc(env, &other_tc);
-
-    /* XXX: Might be wrong, check with EJTAG spec. */
-    if (other_tc == other->current_tc) {
-        other->active_tc.CP0_Debug_tcstatus = val;
-    } else {
-        other->tcs[other_tc].CP0_Debug_tcstatus = val;
-    }
-    other->CP0_Debug = (other->CP0_Debug &
-                     ((1 << CP0DB_SSt) | (1 << CP0DB_Halt))) |
-                     (arg1 & ~((1 << CP0DB_SSt) | (1 << CP0DB_Halt)));
-}
-
-void helper_mtc0_performance0(CPUMIPSState *env, target_ulong arg1)
-{
-    env->CP0_Performance0 = arg1 & 0x000007ff;
-}
-
-void helper_mtc0_errctl(CPUMIPSState *env, target_ulong arg1)
-{
-    int32_t wst = arg1 & (1 << CP0EC_WST);
-    int32_t spr = arg1 & (1 << CP0EC_SPR);
-    int32_t itc = env->itc_tag ? (arg1 & (1 << CP0EC_ITC)) : 0;
-
-    env->CP0_ErrCtl = wst | spr | itc;
-
-    if (itc && !wst && !spr) {
-        env->hflags |= MIPS_HFLAG_ITC_CACHE;
-    } else {
-        env->hflags &= ~MIPS_HFLAG_ITC_CACHE;
-    }
-}
-
-void helper_mtc0_taglo(CPUMIPSState *env, target_ulong arg1)
-{
-    if (env->hflags & MIPS_HFLAG_ITC_CACHE) {
-        /*
-         * If CACHE instruction is configured for ITC tags then make all
-         * CP0.TagLo bits writable. The actual write to ITC Configuration
-         * Tag will take care of the read-only bits.
-         */
-        env->CP0_TagLo = arg1;
-    } else {
-        env->CP0_TagLo = arg1 & 0xFFFFFCF6;
-    }
-}
-
-void helper_mtc0_datalo(CPUMIPSState *env, target_ulong arg1)
-{
-    env->CP0_DataLo = arg1; /* XXX */
-}
-
-void helper_mtc0_taghi(CPUMIPSState *env, target_ulong arg1)
-{
-    env->CP0_TagHi = arg1; /* XXX */
-}
-
-void helper_mtc0_datahi(CPUMIPSState *env, target_ulong arg1)
-{
-    env->CP0_DataHi = arg1; /* XXX */
-}
-
-/* MIPS MT functions */
-target_ulong helper_mftgpr(CPUMIPSState *env, uint32_t sel)
-{
-    int other_tc = env->CP0_VPEControl & (0xff << CP0VPECo_TargTC);
-    CPUMIPSState *other = mips_cpu_map_tc(env, &other_tc);
-
-    if (other_tc == other->current_tc) {
-        return other->active_tc.gpr[sel];
-    } else {
-        return other->tcs[other_tc].gpr[sel];
-    }
-}
-
-target_ulong helper_mftlo(CPUMIPSState *env, uint32_t sel)
-{
-    int other_tc = env->CP0_VPEControl & (0xff << CP0VPECo_TargTC);
-    CPUMIPSState *other = mips_cpu_map_tc(env, &other_tc);
-
-    if (other_tc == other->current_tc) {
-        return other->active_tc.LO[sel];
-    } else {
-        return other->tcs[other_tc].LO[sel];
-    }
-}
-
-target_ulong helper_mfthi(CPUMIPSState *env, uint32_t sel)
-{
-    int other_tc = env->CP0_VPEControl & (0xff << CP0VPECo_TargTC);
-    CPUMIPSState *other = mips_cpu_map_tc(env, &other_tc);
-
-    if (other_tc == other->current_tc) {
-        return other->active_tc.HI[sel];
-    } else {
-        return other->tcs[other_tc].HI[sel];
-    }
-}
-
-target_ulong helper_mftacx(CPUMIPSState *env, uint32_t sel)
-{
-    int other_tc = env->CP0_VPEControl & (0xff << CP0VPECo_TargTC);
-    CPUMIPSState *other = mips_cpu_map_tc(env, &other_tc);
-
-    if (other_tc == other->current_tc) {
-        return other->active_tc.ACX[sel];
-    } else {
-        return other->tcs[other_tc].ACX[sel];
-    }
-}
-
-target_ulong helper_mftdsp(CPUMIPSState *env)
-{
-    int other_tc = env->CP0_VPEControl & (0xff << CP0VPECo_TargTC);
-    CPUMIPSState *other = mips_cpu_map_tc(env, &other_tc);
-
-    if (other_tc == other->current_tc) {
-        return other->active_tc.DSPControl;
-    } else {
-        return other->tcs[other_tc].DSPControl;
-    }
-}
-
-void helper_mttgpr(CPUMIPSState *env, target_ulong arg1, uint32_t sel)
-{
-    int other_tc = env->CP0_VPEControl & (0xff << CP0VPECo_TargTC);
-    CPUMIPSState *other = mips_cpu_map_tc(env, &other_tc);
-
-    if (other_tc == other->current_tc) {
-        other->active_tc.gpr[sel] = arg1;
-    } else {
-        other->tcs[other_tc].gpr[sel] = arg1;
-    }
-}
-
-void helper_mttlo(CPUMIPSState *env, target_ulong arg1, uint32_t sel)
-{
-    int other_tc = env->CP0_VPEControl & (0xff << CP0VPECo_TargTC);
-    CPUMIPSState *other = mips_cpu_map_tc(env, &other_tc);
-
-    if (other_tc == other->current_tc) {
-        other->active_tc.LO[sel] = arg1;
-    } else {
-        other->tcs[other_tc].LO[sel] = arg1;
-    }
-}
-
-void helper_mtthi(CPUMIPSState *env, target_ulong arg1, uint32_t sel)
-{
-    int other_tc = env->CP0_VPEControl & (0xff << CP0VPECo_TargTC);
-    CPUMIPSState *other = mips_cpu_map_tc(env, &other_tc);
-
-    if (other_tc == other->current_tc) {
-        other->active_tc.HI[sel] = arg1;
-    } else {
-        other->tcs[other_tc].HI[sel] = arg1;
-    }
-}
-
-void helper_mttacx(CPUMIPSState *env, target_ulong arg1, uint32_t sel)
-{
-    int other_tc = env->CP0_VPEControl & (0xff << CP0VPECo_TargTC);
-    CPUMIPSState *other = mips_cpu_map_tc(env, &other_tc);
-
-    if (other_tc == other->current_tc) {
-        other->active_tc.ACX[sel] = arg1;
-    } else {
-        other->tcs[other_tc].ACX[sel] = arg1;
-    }
-}
-
-void helper_mttdsp(CPUMIPSState *env, target_ulong arg1)
-{
-    int other_tc = env->CP0_VPEControl & (0xff << CP0VPECo_TargTC);
-    CPUMIPSState *other = mips_cpu_map_tc(env, &other_tc);
-
-    if (other_tc == other->current_tc) {
-        other->active_tc.DSPControl = arg1;
-    } else {
-        other->tcs[other_tc].DSPControl = arg1;
-    }
-}
-
-/* MIPS MT functions */
-target_ulong helper_dmt(void)
-{
-    /* TODO */
-    return 0;
-}
-
-target_ulong helper_emt(void)
-{
-    /* TODO */
-    return 0;
-}
-
-target_ulong helper_dvpe(CPUMIPSState *env)
-{
-    CPUState *other_cs = first_cpu;
-    target_ulong prev = env->mvp->CP0_MVPControl;
-
-    CPU_FOREACH(other_cs) {
-        MIPSCPU *other_cpu = MIPS_CPU(other_cs);
-        /* Turn off all VPEs except the one executing the dvpe.  */
-        if (&other_cpu->env != env) {
-            other_cpu->env.mvp->CP0_MVPControl &= ~(1 << CP0MVPCo_EVP);
-            mips_vpe_sleep(other_cpu);
-        }
-    }
-    return prev;
-}
-
-target_ulong helper_evpe(CPUMIPSState *env)
-{
-    CPUState *other_cs = first_cpu;
-    target_ulong prev = env->mvp->CP0_MVPControl;
-
-    CPU_FOREACH(other_cs) {
-        MIPSCPU *other_cpu = MIPS_CPU(other_cs);
-
-        if (&other_cpu->env != env
-            /* If the VPE is WFI, don't disturb its sleep.  */
-            && !mips_vpe_is_wfi(other_cpu)) {
-            /* Enable the VPE.  */
-            other_cpu->env.mvp->CP0_MVPControl |= (1 << CP0MVPCo_EVP);
-            mips_vpe_wake(other_cpu); /* And wake it up.  */
-        }
-    }
-    return prev;
-}
-#endif /* !CONFIG_USER_ONLY */
-
-void helper_fork(target_ulong arg1, target_ulong arg2)
-{
-    /*
-     * arg1 = rt, arg2 = rs
-     * TODO: store to TC register
-     */
-}
-
-target_ulong helper_yield(CPUMIPSState *env, target_ulong arg)
-{
-    target_long arg1 = arg;
-
-    if (arg1 < 0) {
-        /* No scheduling policy implemented. */
-        if (arg1 != -2) {
-            if (env->CP0_VPEControl & (1 << CP0VPECo_YSI) &&
-                env->active_tc.CP0_TCStatus & (1 << CP0TCSt_DT)) {
-                env->CP0_VPEControl &= ~(0x7 << CP0VPECo_EXCPT);
-                env->CP0_VPEControl |= 4 << CP0VPECo_EXCPT;
-                do_raise_exception(env, EXCP_THREAD, GETPC());
-            }
-        }
-    } else if (arg1 == 0) {
-        if (0) {
-            /* TODO: TC underflow */
-            env->CP0_VPEControl &= ~(0x7 << CP0VPECo_EXCPT);
-            do_raise_exception(env, EXCP_THREAD, GETPC());
-        } else {
-            /* TODO: Deallocate TC */
-        }
-    } else if (arg1 > 0) {
-        /* Yield qualifier inputs not implemented. */
-        env->CP0_VPEControl &= ~(0x7 << CP0VPECo_EXCPT);
-        env->CP0_VPEControl |= 2 << CP0VPECo_EXCPT;
-        do_raise_exception(env, EXCP_THREAD, GETPC());
-    }
-    return env->CP0_YQMask;
-}
-
-/* R6 Multi-threading */
-#ifndef CONFIG_USER_ONLY
-target_ulong helper_dvp(CPUMIPSState *env)
-{
-    CPUState *other_cs = first_cpu;
-    target_ulong prev = env->CP0_VPControl;
-
-    if (!((env->CP0_VPControl >> CP0VPCtl_DIS) & 1)) {
-        CPU_FOREACH(other_cs) {
-            MIPSCPU *other_cpu = MIPS_CPU(other_cs);
-            /* Turn off all VPs except the one executing the dvp. */
-            if (&other_cpu->env != env) {
-                mips_vpe_sleep(other_cpu);
-            }
-        }
-        env->CP0_VPControl |= (1 << CP0VPCtl_DIS);
-    }
-    return prev;
-}
-
-target_ulong helper_evp(CPUMIPSState *env)
-{
-    CPUState *other_cs = first_cpu;
-    target_ulong prev = env->CP0_VPControl;
-
-    if ((env->CP0_VPControl >> CP0VPCtl_DIS) & 1) {
-        CPU_FOREACH(other_cs) {
-            MIPSCPU *other_cpu = MIPS_CPU(other_cs);
-            if ((&other_cpu->env != env) && !mips_vp_is_wfi(other_cpu)) {
-                /*
-                 * If the VP is WFI, don't disturb its sleep.
-                 * Otherwise, wake it up.
-                 */
-                mips_vpe_wake(other_cpu);
-            }
-        }
-        env->CP0_VPControl &= ~(1 << CP0VPCtl_DIS);
-    }
-    return prev;
-}
-#endif /* !CONFIG_USER_ONLY */
 
 #ifndef CONFIG_USER_ONLY
 /* TLB management */
@@ -3095,1884 +1370,6 @@
 };
 #endif /* CONFIG_MIPS_LOG_INSTR */
 
-/* Complex FPU operations which may need stack space. */
-
-#define FLOAT_TWO32 make_float32(1 << 30)
-#define FLOAT_TWO64 make_float64(1ULL << 62)
-
-#define FP_TO_INT32_OVERFLOW 0x7fffffff
-#define FP_TO_INT64_OVERFLOW 0x7fffffffffffffffULL
-
-/* convert MIPS rounding mode in FCR31 to IEEE library */
-unsigned int ieee_rm[] = {
-    float_round_nearest_even,
-    float_round_to_zero,
-    float_round_up,
-    float_round_down
-};
-
-target_ulong helper_cfc1(CPUMIPSState *env, uint32_t reg)
-{
-    target_ulong arg1 = 0;
-
-    switch (reg) {
-    case 0:
-        arg1 = (int32_t)env->active_fpu.fcr0;
-        break;
-    case 1:
-        /* UFR Support - Read Status FR */
-        if (env->active_fpu.fcr0 & (1 << FCR0_UFRP)) {
-            if (env->CP0_Config5 & (1 << CP0C5_UFR)) {
-                arg1 = (int32_t)
-                       ((env->CP0_Status & (1  << CP0St_FR)) >> CP0St_FR);
-            } else {
-                do_raise_exception(env, EXCP_RI, GETPC());
-            }
-        }
-        break;
-    case 5:
-        /* FRE Support - read Config5.FRE bit */
-        if (env->active_fpu.fcr0 & (1 << FCR0_FREP)) {
-            if (env->CP0_Config5 & (1 << CP0C5_UFE)) {
-                arg1 = (env->CP0_Config5 >> CP0C5_FRE) & 1;
-            } else {
-                helper_raise_exception(env, EXCP_RI);
-            }
-        }
-        break;
-    case 25:
-        arg1 = ((env->active_fpu.fcr31 >> 24) & 0xfe) |
-               ((env->active_fpu.fcr31 >> 23) & 0x1);
-        break;
-    case 26:
-        arg1 = env->active_fpu.fcr31 & 0x0003f07c;
-        break;
-    case 28:
-        arg1 = (env->active_fpu.fcr31 & 0x00000f83) |
-               ((env->active_fpu.fcr31 >> 22) & 0x4);
-        break;
-    default:
-        arg1 = (int32_t)env->active_fpu.fcr31;
-        break;
-    }
-
-    return arg1;
-}
-
-void helper_ctc1(CPUMIPSState *env, target_ulong arg1, uint32_t fs, uint32_t rt)
-{
-    switch (fs) {
-    case 1:
-        /* UFR Alias - Reset Status FR */
-        if (!((env->active_fpu.fcr0 & (1 << FCR0_UFRP)) && (rt == 0))) {
-            return;
-        }
-        if (env->CP0_Config5 & (1 << CP0C5_UFR)) {
-            env->CP0_Status &= ~(1 << CP0St_FR);
-            compute_hflags(env);
-        } else {
-            do_raise_exception(env, EXCP_RI, GETPC());
-        }
-        break;
-    case 4:
-        /* UNFR Alias - Set Status FR */
-        if (!((env->active_fpu.fcr0 & (1 << FCR0_UFRP)) && (rt == 0))) {
-            return;
-        }
-        if (env->CP0_Config5 & (1 << CP0C5_UFR)) {
-            env->CP0_Status |= (1 << CP0St_FR);
-            compute_hflags(env);
-        } else {
-            do_raise_exception(env, EXCP_RI, GETPC());
-        }
-        break;
-    case 5:
-        /* FRE Support - clear Config5.FRE bit */
-        if (!((env->active_fpu.fcr0 & (1 << FCR0_FREP)) && (rt == 0))) {
-            return;
-        }
-        if (env->CP0_Config5 & (1 << CP0C5_UFE)) {
-            env->CP0_Config5 &= ~(1 << CP0C5_FRE);
-            compute_hflags(env);
-        } else {
-            helper_raise_exception(env, EXCP_RI);
-        }
-        break;
-    case 6:
-        /* FRE Support - set Config5.FRE bit */
-        if (!((env->active_fpu.fcr0 & (1 << FCR0_FREP)) && (rt == 0))) {
-            return;
-        }
-        if (env->CP0_Config5 & (1 << CP0C5_UFE)) {
-            env->CP0_Config5 |= (1 << CP0C5_FRE);
-            compute_hflags(env);
-        } else {
-            helper_raise_exception(env, EXCP_RI);
-        }
-        break;
-    case 25:
-        if ((env->insn_flags & ISA_MIPS32R6) || (arg1 & 0xffffff00)) {
-            return;
-        }
-        env->active_fpu.fcr31 = (env->active_fpu.fcr31 & 0x017fffff) |
-                                ((arg1 & 0xfe) << 24) |
-                                ((arg1 & 0x1) << 23);
-        break;
-    case 26:
-        if (arg1 & 0x007c0000) {
-            return;
-        }
-        env->active_fpu.fcr31 = (env->active_fpu.fcr31 & 0xfffc0f83) |
-                                (arg1 & 0x0003f07c);
-        break;
-    case 28:
-        if (arg1 & 0x007c0000) {
-            return;
-        }
-        env->active_fpu.fcr31 = (env->active_fpu.fcr31 & 0xfefff07c) |
-                                (arg1 & 0x00000f83) |
-                                ((arg1 & 0x4) << 22);
-        break;
-    case 31:
-        env->active_fpu.fcr31 = (arg1 & env->active_fpu.fcr31_rw_bitmask) |
-               (env->active_fpu.fcr31 & ~(env->active_fpu.fcr31_rw_bitmask));
-        break;
-    default:
-        if (env->insn_flags & ISA_MIPS32R6) {
-            do_raise_exception(env, EXCP_RI, GETPC());
-        }
-        return;
-    }
-    restore_fp_status(env);
-    set_float_exception_flags(0, &env->active_fpu.fp_status);
-    if ((GET_FP_ENABLE(env->active_fpu.fcr31) | 0x20) &
-        GET_FP_CAUSE(env->active_fpu.fcr31)) {
-        do_raise_exception(env, EXCP_FPE, GETPC());
-    }
-}
-
-int ieee_ex_to_mips(int xcpt)
-{
-    int ret = 0;
-    if (xcpt) {
-        if (xcpt & float_flag_invalid) {
-            ret |= FP_INVALID;
-        }
-        if (xcpt & float_flag_overflow) {
-            ret |= FP_OVERFLOW;
-        }
-        if (xcpt & float_flag_underflow) {
-            ret |= FP_UNDERFLOW;
-        }
-        if (xcpt & float_flag_divbyzero) {
-            ret |= FP_DIV0;
-        }
-        if (xcpt & float_flag_inexact) {
-            ret |= FP_INEXACT;
-        }
-    }
-    return ret;
-}
-
-static inline void update_fcr31(CPUMIPSState *env, uintptr_t pc)
-{
-    int tmp = ieee_ex_to_mips(get_float_exception_flags(
-                                  &env->active_fpu.fp_status));
-
-    SET_FP_CAUSE(env->active_fpu.fcr31, tmp);
-
-    if (tmp) {
-        set_float_exception_flags(0, &env->active_fpu.fp_status);
-
-        if (GET_FP_ENABLE(env->active_fpu.fcr31) & tmp) {
-            do_raise_exception(env, EXCP_FPE, pc);
-        } else {
-            UPDATE_FP_FLAGS(env->active_fpu.fcr31, tmp);
-        }
-    }
-}
-
-/*
- * Float support.
- * Single precition routines have a "s" suffix, double precision a
- * "d" suffix, 32bit integer "w", 64bit integer "l", paired single "ps",
- * paired single lower "pl", paired single upper "pu".
- */
-
-/* unary operations, modifying fp status  */
-uint64_t helper_float_sqrt_d(CPUMIPSState *env, uint64_t fdt0)
-{
-    fdt0 = float64_sqrt(fdt0, &env->active_fpu.fp_status);
-    update_fcr31(env, GETPC());
-    return fdt0;
-}
-
-uint32_t helper_float_sqrt_s(CPUMIPSState *env, uint32_t fst0)
-{
-    fst0 = float32_sqrt(fst0, &env->active_fpu.fp_status);
-    update_fcr31(env, GETPC());
-    return fst0;
-}
-
-uint64_t helper_float_cvtd_s(CPUMIPSState *env, uint32_t fst0)
-{
-    uint64_t fdt2;
-
-    fdt2 = float32_to_float64(fst0, &env->active_fpu.fp_status);
-    update_fcr31(env, GETPC());
-    return fdt2;
-}
-
-uint64_t helper_float_cvtd_w(CPUMIPSState *env, uint32_t wt0)
-{
-    uint64_t fdt2;
-
-    fdt2 = int32_to_float64(wt0, &env->active_fpu.fp_status);
-    update_fcr31(env, GETPC());
-    return fdt2;
-}
-
-uint64_t helper_float_cvtd_l(CPUMIPSState *env, uint64_t dt0)
-{
-    uint64_t fdt2;
-
-    fdt2 = int64_to_float64(dt0, &env->active_fpu.fp_status);
-    update_fcr31(env, GETPC());
-    return fdt2;
-}
-
-uint64_t helper_float_cvt_l_d(CPUMIPSState *env, uint64_t fdt0)
-{
-    uint64_t dt2;
-
-    dt2 = float64_to_int64(fdt0, &env->active_fpu.fp_status);
-    if (get_float_exception_flags(&env->active_fpu.fp_status)
-        & (float_flag_invalid | float_flag_overflow)) {
-        dt2 = FP_TO_INT64_OVERFLOW;
-    }
-    update_fcr31(env, GETPC());
-    return dt2;
-}
-
-uint64_t helper_float_cvt_l_s(CPUMIPSState *env, uint32_t fst0)
-{
-    uint64_t dt2;
-
-    dt2 = float32_to_int64(fst0, &env->active_fpu.fp_status);
-    if (get_float_exception_flags(&env->active_fpu.fp_status)
-        & (float_flag_invalid | float_flag_overflow)) {
-        dt2 = FP_TO_INT64_OVERFLOW;
-    }
-    update_fcr31(env, GETPC());
-    return dt2;
-}
-
-uint64_t helper_float_cvtps_pw(CPUMIPSState *env, uint64_t dt0)
-{
-    uint32_t fst2;
-    uint32_t fsth2;
-
-    fst2 = int32_to_float32(dt0 & 0XFFFFFFFF, &env->active_fpu.fp_status);
-    fsth2 = int32_to_float32(dt0 >> 32, &env->active_fpu.fp_status);
-    update_fcr31(env, GETPC());
-    return ((uint64_t)fsth2 << 32) | fst2;
-}
-
-uint64_t helper_float_cvtpw_ps(CPUMIPSState *env, uint64_t fdt0)
-{
-    uint32_t wt2;
-    uint32_t wth2;
-    int excp, excph;
-
-    wt2 = float32_to_int32(fdt0 & 0XFFFFFFFF, &env->active_fpu.fp_status);
-    excp = get_float_exception_flags(&env->active_fpu.fp_status);
-    if (excp & (float_flag_overflow | float_flag_invalid)) {
-        wt2 = FP_TO_INT32_OVERFLOW;
-    }
-
-    set_float_exception_flags(0, &env->active_fpu.fp_status);
-    wth2 = float32_to_int32(fdt0 >> 32, &env->active_fpu.fp_status);
-    excph = get_float_exception_flags(&env->active_fpu.fp_status);
-    if (excph & (float_flag_overflow | float_flag_invalid)) {
-        wth2 = FP_TO_INT32_OVERFLOW;
-    }
-
-    set_float_exception_flags(excp | excph, &env->active_fpu.fp_status);
-    update_fcr31(env, GETPC());
-
-    return ((uint64_t)wth2 << 32) | wt2;
-}
-
-uint32_t helper_float_cvts_d(CPUMIPSState *env, uint64_t fdt0)
-{
-    uint32_t fst2;
-
-    fst2 = float64_to_float32(fdt0, &env->active_fpu.fp_status);
-    update_fcr31(env, GETPC());
-    return fst2;
-}
-
-uint32_t helper_float_cvts_w(CPUMIPSState *env, uint32_t wt0)
-{
-    uint32_t fst2;
-
-    fst2 = int32_to_float32(wt0, &env->active_fpu.fp_status);
-    update_fcr31(env, GETPC());
-    return fst2;
-}
-
-uint32_t helper_float_cvts_l(CPUMIPSState *env, uint64_t dt0)
-{
-    uint32_t fst2;
-
-    fst2 = int64_to_float32(dt0, &env->active_fpu.fp_status);
-    update_fcr31(env, GETPC());
-    return fst2;
-}
-
-uint32_t helper_float_cvts_pl(CPUMIPSState *env, uint32_t wt0)
-{
-    uint32_t wt2;
-
-    wt2 = wt0;
-    update_fcr31(env, GETPC());
-    return wt2;
-}
-
-uint32_t helper_float_cvts_pu(CPUMIPSState *env, uint32_t wth0)
-{
-    uint32_t wt2;
-
-    wt2 = wth0;
-    update_fcr31(env, GETPC());
-    return wt2;
-}
-
-uint32_t helper_float_cvt_w_s(CPUMIPSState *env, uint32_t fst0)
-{
-    uint32_t wt2;
-
-    wt2 = float32_to_int32(fst0, &env->active_fpu.fp_status);
-    if (get_float_exception_flags(&env->active_fpu.fp_status)
-        & (float_flag_invalid | float_flag_overflow)) {
-        wt2 = FP_TO_INT32_OVERFLOW;
-    }
-    update_fcr31(env, GETPC());
-    return wt2;
-}
-
-uint32_t helper_float_cvt_w_d(CPUMIPSState *env, uint64_t fdt0)
-{
-    uint32_t wt2;
-
-    wt2 = float64_to_int32(fdt0, &env->active_fpu.fp_status);
-    if (get_float_exception_flags(&env->active_fpu.fp_status)
-        & (float_flag_invalid | float_flag_overflow)) {
-        wt2 = FP_TO_INT32_OVERFLOW;
-    }
-    update_fcr31(env, GETPC());
-    return wt2;
-}
-
-uint64_t helper_float_round_l_d(CPUMIPSState *env, uint64_t fdt0)
-{
-    uint64_t dt2;
-
-    set_float_rounding_mode(float_round_nearest_even,
-                            &env->active_fpu.fp_status);
-    dt2 = float64_to_int64(fdt0, &env->active_fpu.fp_status);
-    restore_rounding_mode(env);
-    if (get_float_exception_flags(&env->active_fpu.fp_status)
-        & (float_flag_invalid | float_flag_overflow)) {
-        dt2 = FP_TO_INT64_OVERFLOW;
-    }
-    update_fcr31(env, GETPC());
-    return dt2;
-}
-
-uint64_t helper_float_round_l_s(CPUMIPSState *env, uint32_t fst0)
-{
-    uint64_t dt2;
-
-    set_float_rounding_mode(float_round_nearest_even,
-                            &env->active_fpu.fp_status);
-    dt2 = float32_to_int64(fst0, &env->active_fpu.fp_status);
-    restore_rounding_mode(env);
-    if (get_float_exception_flags(&env->active_fpu.fp_status)
-        & (float_flag_invalid | float_flag_overflow)) {
-        dt2 = FP_TO_INT64_OVERFLOW;
-    }
-    update_fcr31(env, GETPC());
-    return dt2;
-}
-
-uint32_t helper_float_round_w_d(CPUMIPSState *env, uint64_t fdt0)
-{
-    uint32_t wt2;
-
-    set_float_rounding_mode(float_round_nearest_even,
-                            &env->active_fpu.fp_status);
-    wt2 = float64_to_int32(fdt0, &env->active_fpu.fp_status);
-    restore_rounding_mode(env);
-    if (get_float_exception_flags(&env->active_fpu.fp_status)
-        & (float_flag_invalid | float_flag_overflow)) {
-        wt2 = FP_TO_INT32_OVERFLOW;
-    }
-    update_fcr31(env, GETPC());
-    return wt2;
-}
-
-uint32_t helper_float_round_w_s(CPUMIPSState *env, uint32_t fst0)
-{
-    uint32_t wt2;
-
-    set_float_rounding_mode(float_round_nearest_even,
-                            &env->active_fpu.fp_status);
-    wt2 = float32_to_int32(fst0, &env->active_fpu.fp_status);
-    restore_rounding_mode(env);
-    if (get_float_exception_flags(&env->active_fpu.fp_status)
-        & (float_flag_invalid | float_flag_overflow)) {
-        wt2 = FP_TO_INT32_OVERFLOW;
-    }
-    update_fcr31(env, GETPC());
-    return wt2;
-}
-
-uint64_t helper_float_trunc_l_d(CPUMIPSState *env, uint64_t fdt0)
-{
-    uint64_t dt2;
-
-    dt2 = float64_to_int64_round_to_zero(fdt0,
-                                         &env->active_fpu.fp_status);
-    if (get_float_exception_flags(&env->active_fpu.fp_status)
-        & (float_flag_invalid | float_flag_overflow)) {
-        dt2 = FP_TO_INT64_OVERFLOW;
-    }
-    update_fcr31(env, GETPC());
-    return dt2;
-}
-
-uint64_t helper_float_trunc_l_s(CPUMIPSState *env, uint32_t fst0)
-{
-    uint64_t dt2;
-
-    dt2 = float32_to_int64_round_to_zero(fst0, &env->active_fpu.fp_status);
-    if (get_float_exception_flags(&env->active_fpu.fp_status)
-        & (float_flag_invalid | float_flag_overflow)) {
-        dt2 = FP_TO_INT64_OVERFLOW;
-    }
-    update_fcr31(env, GETPC());
-    return dt2;
-}
-
-uint32_t helper_float_trunc_w_d(CPUMIPSState *env, uint64_t fdt0)
-{
-    uint32_t wt2;
-
-    wt2 = float64_to_int32_round_to_zero(fdt0, &env->active_fpu.fp_status);
-    if (get_float_exception_flags(&env->active_fpu.fp_status)
-        & (float_flag_invalid | float_flag_overflow)) {
-        wt2 = FP_TO_INT32_OVERFLOW;
-    }
-    update_fcr31(env, GETPC());
-    return wt2;
-}
-
-uint32_t helper_float_trunc_w_s(CPUMIPSState *env, uint32_t fst0)
-{
-    uint32_t wt2;
-
-    wt2 = float32_to_int32_round_to_zero(fst0, &env->active_fpu.fp_status);
-    if (get_float_exception_flags(&env->active_fpu.fp_status)
-        & (float_flag_invalid | float_flag_overflow)) {
-        wt2 = FP_TO_INT32_OVERFLOW;
-    }
-    update_fcr31(env, GETPC());
-    return wt2;
-}
-
-uint64_t helper_float_ceil_l_d(CPUMIPSState *env, uint64_t fdt0)
-{
-    uint64_t dt2;
-
-    set_float_rounding_mode(float_round_up, &env->active_fpu.fp_status);
-    dt2 = float64_to_int64(fdt0, &env->active_fpu.fp_status);
-    restore_rounding_mode(env);
-    if (get_float_exception_flags(&env->active_fpu.fp_status)
-        & (float_flag_invalid | float_flag_overflow)) {
-        dt2 = FP_TO_INT64_OVERFLOW;
-    }
-    update_fcr31(env, GETPC());
-    return dt2;
-}
-
-uint64_t helper_float_ceil_l_s(CPUMIPSState *env, uint32_t fst0)
-{
-    uint64_t dt2;
-
-    set_float_rounding_mode(float_round_up, &env->active_fpu.fp_status);
-    dt2 = float32_to_int64(fst0, &env->active_fpu.fp_status);
-    restore_rounding_mode(env);
-    if (get_float_exception_flags(&env->active_fpu.fp_status)
-        & (float_flag_invalid | float_flag_overflow)) {
-        dt2 = FP_TO_INT64_OVERFLOW;
-    }
-    update_fcr31(env, GETPC());
-    return dt2;
-}
-
-uint32_t helper_float_ceil_w_d(CPUMIPSState *env, uint64_t fdt0)
-{
-    uint32_t wt2;
-
-    set_float_rounding_mode(float_round_up, &env->active_fpu.fp_status);
-    wt2 = float64_to_int32(fdt0, &env->active_fpu.fp_status);
-    restore_rounding_mode(env);
-    if (get_float_exception_flags(&env->active_fpu.fp_status)
-        & (float_flag_invalid | float_flag_overflow)) {
-        wt2 = FP_TO_INT32_OVERFLOW;
-    }
-    update_fcr31(env, GETPC());
-    return wt2;
-}
-
-uint32_t helper_float_ceil_w_s(CPUMIPSState *env, uint32_t fst0)
-{
-    uint32_t wt2;
-
-    set_float_rounding_mode(float_round_up, &env->active_fpu.fp_status);
-    wt2 = float32_to_int32(fst0, &env->active_fpu.fp_status);
-    restore_rounding_mode(env);
-    if (get_float_exception_flags(&env->active_fpu.fp_status)
-        & (float_flag_invalid | float_flag_overflow)) {
-        wt2 = FP_TO_INT32_OVERFLOW;
-    }
-    update_fcr31(env, GETPC());
-    return wt2;
-}
-
-uint64_t helper_float_floor_l_d(CPUMIPSState *env, uint64_t fdt0)
-{
-    uint64_t dt2;
-
-    set_float_rounding_mode(float_round_down, &env->active_fpu.fp_status);
-    dt2 = float64_to_int64(fdt0, &env->active_fpu.fp_status);
-    restore_rounding_mode(env);
-    if (get_float_exception_flags(&env->active_fpu.fp_status)
-        & (float_flag_invalid | float_flag_overflow)) {
-        dt2 = FP_TO_INT64_OVERFLOW;
-    }
-    update_fcr31(env, GETPC());
-    return dt2;
-}
-
-uint64_t helper_float_floor_l_s(CPUMIPSState *env, uint32_t fst0)
-{
-    uint64_t dt2;
-
-    set_float_rounding_mode(float_round_down, &env->active_fpu.fp_status);
-    dt2 = float32_to_int64(fst0, &env->active_fpu.fp_status);
-    restore_rounding_mode(env);
-    if (get_float_exception_flags(&env->active_fpu.fp_status)
-        & (float_flag_invalid | float_flag_overflow)) {
-        dt2 = FP_TO_INT64_OVERFLOW;
-    }
-    update_fcr31(env, GETPC());
-    return dt2;
-}
-
-uint32_t helper_float_floor_w_d(CPUMIPSState *env, uint64_t fdt0)
-{
-    uint32_t wt2;
-
-    set_float_rounding_mode(float_round_down, &env->active_fpu.fp_status);
-    wt2 = float64_to_int32(fdt0, &env->active_fpu.fp_status);
-    restore_rounding_mode(env);
-    if (get_float_exception_flags(&env->active_fpu.fp_status)
-        & (float_flag_invalid | float_flag_overflow)) {
-        wt2 = FP_TO_INT32_OVERFLOW;
-    }
-    update_fcr31(env, GETPC());
-    return wt2;
-}
-
-uint32_t helper_float_floor_w_s(CPUMIPSState *env, uint32_t fst0)
-{
-    uint32_t wt2;
-
-    set_float_rounding_mode(float_round_down, &env->active_fpu.fp_status);
-    wt2 = float32_to_int32(fst0, &env->active_fpu.fp_status);
-    restore_rounding_mode(env);
-    if (get_float_exception_flags(&env->active_fpu.fp_status)
-        & (float_flag_invalid | float_flag_overflow)) {
-        wt2 = FP_TO_INT32_OVERFLOW;
-    }
-    update_fcr31(env, GETPC());
-    return wt2;
-}
-
-uint64_t helper_float_cvt_2008_l_d(CPUMIPSState *env, uint64_t fdt0)
-{
-    uint64_t dt2;
-
-    dt2 = float64_to_int64(fdt0, &env->active_fpu.fp_status);
-    if (get_float_exception_flags(&env->active_fpu.fp_status)
-            & float_flag_invalid) {
-        if (float64_is_any_nan(fdt0)) {
-            dt2 = 0;
-        }
-    }
-    update_fcr31(env, GETPC());
-    return dt2;
-}
-
-uint64_t helper_float_cvt_2008_l_s(CPUMIPSState *env, uint32_t fst0)
-{
-    uint64_t dt2;
-
-    dt2 = float32_to_int64(fst0, &env->active_fpu.fp_status);
-    if (get_float_exception_flags(&env->active_fpu.fp_status)
-            & float_flag_invalid) {
-        if (float32_is_any_nan(fst0)) {
-            dt2 = 0;
-        }
-    }
-    update_fcr31(env, GETPC());
-    return dt2;
-}
-
-uint32_t helper_float_cvt_2008_w_d(CPUMIPSState *env, uint64_t fdt0)
-{
-    uint32_t wt2;
-
-    wt2 = float64_to_int32(fdt0, &env->active_fpu.fp_status);
-    if (get_float_exception_flags(&env->active_fpu.fp_status)
-            & float_flag_invalid) {
-        if (float64_is_any_nan(fdt0)) {
-            wt2 = 0;
-        }
-    }
-    update_fcr31(env, GETPC());
-    return wt2;
-}
-
-uint32_t helper_float_cvt_2008_w_s(CPUMIPSState *env, uint32_t fst0)
-{
-    uint32_t wt2;
-
-    wt2 = float32_to_int32(fst0, &env->active_fpu.fp_status);
-    if (get_float_exception_flags(&env->active_fpu.fp_status)
-            & float_flag_invalid) {
-        if (float32_is_any_nan(fst0)) {
-            wt2 = 0;
-        }
-    }
-    update_fcr31(env, GETPC());
-    return wt2;
-}
-
-uint64_t helper_float_round_2008_l_d(CPUMIPSState *env, uint64_t fdt0)
-{
-    uint64_t dt2;
-
-    set_float_rounding_mode(float_round_nearest_even,
-            &env->active_fpu.fp_status);
-    dt2 = float64_to_int64(fdt0, &env->active_fpu.fp_status);
-    restore_rounding_mode(env);
-    if (get_float_exception_flags(&env->active_fpu.fp_status)
-            & float_flag_invalid) {
-        if (float64_is_any_nan(fdt0)) {
-            dt2 = 0;
-        }
-    }
-    update_fcr31(env, GETPC());
-    return dt2;
-}
-
-uint64_t helper_float_round_2008_l_s(CPUMIPSState *env, uint32_t fst0)
-{
-    uint64_t dt2;
-
-    set_float_rounding_mode(float_round_nearest_even,
-            &env->active_fpu.fp_status);
-    dt2 = float32_to_int64(fst0, &env->active_fpu.fp_status);
-    restore_rounding_mode(env);
-    if (get_float_exception_flags(&env->active_fpu.fp_status)
-            & float_flag_invalid) {
-        if (float32_is_any_nan(fst0)) {
-            dt2 = 0;
-        }
-    }
-    update_fcr31(env, GETPC());
-    return dt2;
-}
-
-uint32_t helper_float_round_2008_w_d(CPUMIPSState *env, uint64_t fdt0)
-{
-    uint32_t wt2;
-
-    set_float_rounding_mode(float_round_nearest_even,
-            &env->active_fpu.fp_status);
-    wt2 = float64_to_int32(fdt0, &env->active_fpu.fp_status);
-    restore_rounding_mode(env);
-    if (get_float_exception_flags(&env->active_fpu.fp_status)
-            & float_flag_invalid) {
-        if (float64_is_any_nan(fdt0)) {
-            wt2 = 0;
-        }
-    }
-    update_fcr31(env, GETPC());
-    return wt2;
-}
-
-uint32_t helper_float_round_2008_w_s(CPUMIPSState *env, uint32_t fst0)
-{
-    uint32_t wt2;
-
-    set_float_rounding_mode(float_round_nearest_even,
-            &env->active_fpu.fp_status);
-    wt2 = float32_to_int32(fst0, &env->active_fpu.fp_status);
-    restore_rounding_mode(env);
-    if (get_float_exception_flags(&env->active_fpu.fp_status)
-            & float_flag_invalid) {
-        if (float32_is_any_nan(fst0)) {
-            wt2 = 0;
-        }
-    }
-    update_fcr31(env, GETPC());
-    return wt2;
-}
-
-uint64_t helper_float_trunc_2008_l_d(CPUMIPSState *env, uint64_t fdt0)
-{
-    uint64_t dt2;
-
-    dt2 = float64_to_int64_round_to_zero(fdt0, &env->active_fpu.fp_status);
-    if (get_float_exception_flags(&env->active_fpu.fp_status)
-            & float_flag_invalid) {
-        if (float64_is_any_nan(fdt0)) {
-            dt2 = 0;
-        }
-    }
-    update_fcr31(env, GETPC());
-    return dt2;
-}
-
-uint64_t helper_float_trunc_2008_l_s(CPUMIPSState *env, uint32_t fst0)
-{
-    uint64_t dt2;
-
-    dt2 = float32_to_int64_round_to_zero(fst0, &env->active_fpu.fp_status);
-    if (get_float_exception_flags(&env->active_fpu.fp_status)
-            & float_flag_invalid) {
-        if (float32_is_any_nan(fst0)) {
-            dt2 = 0;
-        }
-    }
-    update_fcr31(env, GETPC());
-    return dt2;
-}
-
-uint32_t helper_float_trunc_2008_w_d(CPUMIPSState *env, uint64_t fdt0)
-{
-    uint32_t wt2;
-
-    wt2 = float64_to_int32_round_to_zero(fdt0, &env->active_fpu.fp_status);
-    if (get_float_exception_flags(&env->active_fpu.fp_status)
-            & float_flag_invalid) {
-        if (float64_is_any_nan(fdt0)) {
-            wt2 = 0;
-        }
-    }
-    update_fcr31(env, GETPC());
-    return wt2;
-}
-
-uint32_t helper_float_trunc_2008_w_s(CPUMIPSState *env, uint32_t fst0)
-{
-    uint32_t wt2;
-
-    wt2 = float32_to_int32_round_to_zero(fst0, &env->active_fpu.fp_status);
-    if (get_float_exception_flags(&env->active_fpu.fp_status)
-            & float_flag_invalid) {
-        if (float32_is_any_nan(fst0)) {
-            wt2 = 0;
-        }
-    }
-    update_fcr31(env, GETPC());
-    return wt2;
-}
-
-uint64_t helper_float_ceil_2008_l_d(CPUMIPSState *env, uint64_t fdt0)
-{
-    uint64_t dt2;
-
-    set_float_rounding_mode(float_round_up, &env->active_fpu.fp_status);
-    dt2 = float64_to_int64(fdt0, &env->active_fpu.fp_status);
-    restore_rounding_mode(env);
-    if (get_float_exception_flags(&env->active_fpu.fp_status)
-            & float_flag_invalid) {
-        if (float64_is_any_nan(fdt0)) {
-            dt2 = 0;
-        }
-    }
-    update_fcr31(env, GETPC());
-    return dt2;
-}
-
-uint64_t helper_float_ceil_2008_l_s(CPUMIPSState *env, uint32_t fst0)
-{
-    uint64_t dt2;
-
-    set_float_rounding_mode(float_round_up, &env->active_fpu.fp_status);
-    dt2 = float32_to_int64(fst0, &env->active_fpu.fp_status);
-    restore_rounding_mode(env);
-    if (get_float_exception_flags(&env->active_fpu.fp_status)
-            & float_flag_invalid) {
-        if (float32_is_any_nan(fst0)) {
-            dt2 = 0;
-        }
-    }
-    update_fcr31(env, GETPC());
-    return dt2;
-}
-
-uint32_t helper_float_ceil_2008_w_d(CPUMIPSState *env, uint64_t fdt0)
-{
-    uint32_t wt2;
-
-    set_float_rounding_mode(float_round_up, &env->active_fpu.fp_status);
-    wt2 = float64_to_int32(fdt0, &env->active_fpu.fp_status);
-    restore_rounding_mode(env);
-    if (get_float_exception_flags(&env->active_fpu.fp_status)
-            & float_flag_invalid) {
-        if (float64_is_any_nan(fdt0)) {
-            wt2 = 0;
-        }
-    }
-    update_fcr31(env, GETPC());
-    return wt2;
-}
-
-uint32_t helper_float_ceil_2008_w_s(CPUMIPSState *env, uint32_t fst0)
-{
-    uint32_t wt2;
-
-    set_float_rounding_mode(float_round_up, &env->active_fpu.fp_status);
-    wt2 = float32_to_int32(fst0, &env->active_fpu.fp_status);
-    restore_rounding_mode(env);
-    if (get_float_exception_flags(&env->active_fpu.fp_status)
-            & float_flag_invalid) {
-        if (float32_is_any_nan(fst0)) {
-            wt2 = 0;
-        }
-    }
-    update_fcr31(env, GETPC());
-    return wt2;
-}
-
-uint64_t helper_float_floor_2008_l_d(CPUMIPSState *env, uint64_t fdt0)
-{
-    uint64_t dt2;
-
-    set_float_rounding_mode(float_round_down, &env->active_fpu.fp_status);
-    dt2 = float64_to_int64(fdt0, &env->active_fpu.fp_status);
-    restore_rounding_mode(env);
-    if (get_float_exception_flags(&env->active_fpu.fp_status)
-            & float_flag_invalid) {
-        if (float64_is_any_nan(fdt0)) {
-            dt2 = 0;
-        }
-    }
-    update_fcr31(env, GETPC());
-    return dt2;
-}
-
-uint64_t helper_float_floor_2008_l_s(CPUMIPSState *env, uint32_t fst0)
-{
-    uint64_t dt2;
-
-    set_float_rounding_mode(float_round_down, &env->active_fpu.fp_status);
-    dt2 = float32_to_int64(fst0, &env->active_fpu.fp_status);
-    restore_rounding_mode(env);
-    if (get_float_exception_flags(&env->active_fpu.fp_status)
-            & float_flag_invalid) {
-        if (float32_is_any_nan(fst0)) {
-            dt2 = 0;
-        }
-    }
-    update_fcr31(env, GETPC());
-    return dt2;
-}
-
-uint32_t helper_float_floor_2008_w_d(CPUMIPSState *env, uint64_t fdt0)
-{
-    uint32_t wt2;
-
-    set_float_rounding_mode(float_round_down, &env->active_fpu.fp_status);
-    wt2 = float64_to_int32(fdt0, &env->active_fpu.fp_status);
-    restore_rounding_mode(env);
-    if (get_float_exception_flags(&env->active_fpu.fp_status)
-            & float_flag_invalid) {
-        if (float64_is_any_nan(fdt0)) {
-            wt2 = 0;
-        }
-    }
-    update_fcr31(env, GETPC());
-    return wt2;
-}
-
-uint32_t helper_float_floor_2008_w_s(CPUMIPSState *env, uint32_t fst0)
-{
-    uint32_t wt2;
-
-    set_float_rounding_mode(float_round_down, &env->active_fpu.fp_status);
-    wt2 = float32_to_int32(fst0, &env->active_fpu.fp_status);
-    restore_rounding_mode(env);
-    if (get_float_exception_flags(&env->active_fpu.fp_status)
-            & float_flag_invalid) {
-        if (float32_is_any_nan(fst0)) {
-            wt2 = 0;
-        }
-    }
-    update_fcr31(env, GETPC());
-    return wt2;
-}
-
-/* unary operations, not modifying fp status  */
-#define FLOAT_UNOP(name)                                       \
-uint64_t helper_float_ ## name ## _d(uint64_t fdt0)                \
-{                                                              \
-    return float64_ ## name(fdt0);                             \
-}                                                              \
-uint32_t helper_float_ ## name ## _s(uint32_t fst0)                \
-{                                                              \
-    return float32_ ## name(fst0);                             \
-}                                                              \
-uint64_t helper_float_ ## name ## _ps(uint64_t fdt0)               \
-{                                                              \
-    uint32_t wt0;                                              \
-    uint32_t wth0;                                             \
-                                                               \
-    wt0 = float32_ ## name(fdt0 & 0XFFFFFFFF);                 \
-    wth0 = float32_ ## name(fdt0 >> 32);                       \
-    return ((uint64_t)wth0 << 32) | wt0;                       \
-}
-FLOAT_UNOP(abs)
-FLOAT_UNOP(chs)
-#undef FLOAT_UNOP
-
-/* MIPS specific unary operations */
-uint64_t helper_float_recip_d(CPUMIPSState *env, uint64_t fdt0)
-{
-    uint64_t fdt2;
-
-    fdt2 = float64_div(float64_one, fdt0, &env->active_fpu.fp_status);
-    update_fcr31(env, GETPC());
-    return fdt2;
-}
-
-uint32_t helper_float_recip_s(CPUMIPSState *env, uint32_t fst0)
-{
-    uint32_t fst2;
-
-    fst2 = float32_div(float32_one, fst0, &env->active_fpu.fp_status);
-    update_fcr31(env, GETPC());
-    return fst2;
-}
-
-uint64_t helper_float_rsqrt_d(CPUMIPSState *env, uint64_t fdt0)
-{
-    uint64_t fdt2;
-
-    fdt2 = float64_sqrt(fdt0, &env->active_fpu.fp_status);
-    fdt2 = float64_div(float64_one, fdt2, &env->active_fpu.fp_status);
-    update_fcr31(env, GETPC());
-    return fdt2;
-}
-
-uint32_t helper_float_rsqrt_s(CPUMIPSState *env, uint32_t fst0)
-{
-    uint32_t fst2;
-
-    fst2 = float32_sqrt(fst0, &env->active_fpu.fp_status);
-    fst2 = float32_div(float32_one, fst2, &env->active_fpu.fp_status);
-    update_fcr31(env, GETPC());
-    return fst2;
-}
-
-uint64_t helper_float_recip1_d(CPUMIPSState *env, uint64_t fdt0)
-{
-    uint64_t fdt2;
-
-    fdt2 = float64_div(float64_one, fdt0, &env->active_fpu.fp_status);
-    update_fcr31(env, GETPC());
-    return fdt2;
-}
-
-uint32_t helper_float_recip1_s(CPUMIPSState *env, uint32_t fst0)
-{
-    uint32_t fst2;
-
-    fst2 = float32_div(float32_one, fst0, &env->active_fpu.fp_status);
-    update_fcr31(env, GETPC());
-    return fst2;
-}
-
-uint64_t helper_float_recip1_ps(CPUMIPSState *env, uint64_t fdt0)
-{
-    uint32_t fst2;
-    uint32_t fsth2;
-
-    fst2 = float32_div(float32_one, fdt0 & 0XFFFFFFFF,
-                       &env->active_fpu.fp_status);
-    fsth2 = float32_div(float32_one, fdt0 >> 32, &env->active_fpu.fp_status);
-    update_fcr31(env, GETPC());
-    return ((uint64_t)fsth2 << 32) | fst2;
-}
-
-uint64_t helper_float_rsqrt1_d(CPUMIPSState *env, uint64_t fdt0)
-{
-    uint64_t fdt2;
-
-    fdt2 = float64_sqrt(fdt0, &env->active_fpu.fp_status);
-    fdt2 = float64_div(float64_one, fdt2, &env->active_fpu.fp_status);
-    update_fcr31(env, GETPC());
-    return fdt2;
-}
-
-uint32_t helper_float_rsqrt1_s(CPUMIPSState *env, uint32_t fst0)
-{
-    uint32_t fst2;
-
-    fst2 = float32_sqrt(fst0, &env->active_fpu.fp_status);
-    fst2 = float32_div(float32_one, fst2, &env->active_fpu.fp_status);
-    update_fcr31(env, GETPC());
-    return fst2;
-}
-
-uint64_t helper_float_rsqrt1_ps(CPUMIPSState *env, uint64_t fdt0)
-{
-    uint32_t fst2;
-    uint32_t fsth2;
-
-    fst2 = float32_sqrt(fdt0 & 0XFFFFFFFF, &env->active_fpu.fp_status);
-    fsth2 = float32_sqrt(fdt0 >> 32, &env->active_fpu.fp_status);
-    fst2 = float32_div(float32_one, fst2, &env->active_fpu.fp_status);
-    fsth2 = float32_div(float32_one, fsth2, &env->active_fpu.fp_status);
-    update_fcr31(env, GETPC());
-    return ((uint64_t)fsth2 << 32) | fst2;
-}
-
-#define FLOAT_RINT(name, bits)                                              \
-uint ## bits ## _t helper_float_ ## name(CPUMIPSState *env,                 \
-                                         uint ## bits ## _t fs)             \
-{                                                                           \
-    uint ## bits ## _t fdret;                                               \
-                                                                            \
-    fdret = float ## bits ## _round_to_int(fs, &env->active_fpu.fp_status); \
-    update_fcr31(env, GETPC());                                             \
-    return fdret;                                                           \
-}
-
-FLOAT_RINT(rint_s, 32)
-FLOAT_RINT(rint_d, 64)
-#undef FLOAT_RINT
-
-#define FLOAT_CLASS_SIGNALING_NAN      0x001
-#define FLOAT_CLASS_QUIET_NAN          0x002
-#define FLOAT_CLASS_NEGATIVE_INFINITY  0x004
-#define FLOAT_CLASS_NEGATIVE_NORMAL    0x008
-#define FLOAT_CLASS_NEGATIVE_SUBNORMAL 0x010
-#define FLOAT_CLASS_NEGATIVE_ZERO      0x020
-#define FLOAT_CLASS_POSITIVE_INFINITY  0x040
-#define FLOAT_CLASS_POSITIVE_NORMAL    0x080
-#define FLOAT_CLASS_POSITIVE_SUBNORMAL 0x100
-#define FLOAT_CLASS_POSITIVE_ZERO      0x200
-
-#define FLOAT_CLASS(name, bits)                                      \
-uint ## bits ## _t float_ ## name(uint ## bits ## _t arg,            \
-                                  float_status *status)              \
-{                                                                    \
-    if (float ## bits ## _is_signaling_nan(arg, status)) {           \
-        return FLOAT_CLASS_SIGNALING_NAN;                            \
-    } else if (float ## bits ## _is_quiet_nan(arg, status)) {        \
-        return FLOAT_CLASS_QUIET_NAN;                                \
-    } else if (float ## bits ## _is_neg(arg)) {                      \
-        if (float ## bits ## _is_infinity(arg)) {                    \
-            return FLOAT_CLASS_NEGATIVE_INFINITY;                    \
-        } else if (float ## bits ## _is_zero(arg)) {                 \
-            return FLOAT_CLASS_NEGATIVE_ZERO;                        \
-        } else if (float ## bits ## _is_zero_or_denormal(arg)) {     \
-            return FLOAT_CLASS_NEGATIVE_SUBNORMAL;                   \
-        } else {                                                     \
-            return FLOAT_CLASS_NEGATIVE_NORMAL;                      \
-        }                                                            \
-    } else {                                                         \
-        if (float ## bits ## _is_infinity(arg)) {                    \
-            return FLOAT_CLASS_POSITIVE_INFINITY;                    \
-        } else if (float ## bits ## _is_zero(arg)) {                 \
-            return FLOAT_CLASS_POSITIVE_ZERO;                        \
-        } else if (float ## bits ## _is_zero_or_denormal(arg)) {     \
-            return FLOAT_CLASS_POSITIVE_SUBNORMAL;                   \
-        } else {                                                     \
-            return FLOAT_CLASS_POSITIVE_NORMAL;                      \
-        }                                                            \
-    }                                                                \
-}                                                                    \
-                                                                     \
-uint ## bits ## _t helper_float_ ## name(CPUMIPSState *env,          \
-                                         uint ## bits ## _t arg)     \
-{                                                                    \
-    return float_ ## name(arg, &env->active_fpu.fp_status);          \
-}
-
-FLOAT_CLASS(class_s, 32)
-FLOAT_CLASS(class_d, 64)
-#undef FLOAT_CLASS
-
-/* binary operations */
-#define FLOAT_BINOP(name)                                          \
-uint64_t helper_float_ ## name ## _d(CPUMIPSState *env,            \
-                                     uint64_t fdt0, uint64_t fdt1) \
-{                                                                  \
-    uint64_t dt2;                                                  \
-                                                                   \
-    dt2 = float64_ ## name(fdt0, fdt1, &env->active_fpu.fp_status);\
-    update_fcr31(env, GETPC());                                    \
-    return dt2;                                                    \
-}                                                                  \
-                                                                   \
-uint32_t helper_float_ ## name ## _s(CPUMIPSState *env,            \
-                                     uint32_t fst0, uint32_t fst1) \
-{                                                                  \
-    uint32_t wt2;                                                  \
-                                                                   \
-    wt2 = float32_ ## name(fst0, fst1, &env->active_fpu.fp_status);\
-    update_fcr31(env, GETPC());                                    \
-    return wt2;                                                    \
-}                                                                  \
-                                                                   \
-uint64_t helper_float_ ## name ## _ps(CPUMIPSState *env,           \
-                                      uint64_t fdt0,               \
-                                      uint64_t fdt1)               \
-{                                                                  \
-    uint32_t fst0 = fdt0 & 0XFFFFFFFF;                             \
-    uint32_t fsth0 = fdt0 >> 32;                                   \
-    uint32_t fst1 = fdt1 & 0XFFFFFFFF;                             \
-    uint32_t fsth1 = fdt1 >> 32;                                   \
-    uint32_t wt2;                                                  \
-    uint32_t wth2;                                                 \
-                                                                   \
-    wt2 = float32_ ## name(fst0, fst1, &env->active_fpu.fp_status);     \
-    wth2 = float32_ ## name(fsth0, fsth1, &env->active_fpu.fp_status);  \
-    update_fcr31(env, GETPC());                                    \
-    return ((uint64_t)wth2 << 32) | wt2;                           \
-}
-
-FLOAT_BINOP(add)
-FLOAT_BINOP(sub)
-FLOAT_BINOP(mul)
-FLOAT_BINOP(div)
-#undef FLOAT_BINOP
-
-/* MIPS specific binary operations */
-uint64_t helper_float_recip2_d(CPUMIPSState *env, uint64_t fdt0, uint64_t fdt2)
-{
-    fdt2 = float64_mul(fdt0, fdt2, &env->active_fpu.fp_status);
-    fdt2 = float64_chs(float64_sub(fdt2, float64_one,
-                                   &env->active_fpu.fp_status));
-    update_fcr31(env, GETPC());
-    return fdt2;
-}
-
-uint32_t helper_float_recip2_s(CPUMIPSState *env, uint32_t fst0, uint32_t fst2)
-{
-    fst2 = float32_mul(fst0, fst2, &env->active_fpu.fp_status);
-    fst2 = float32_chs(float32_sub(fst2, float32_one,
-                                       &env->active_fpu.fp_status));
-    update_fcr31(env, GETPC());
-    return fst2;
-}
-
-uint64_t helper_float_recip2_ps(CPUMIPSState *env, uint64_t fdt0, uint64_t fdt2)
-{
-    uint32_t fst0 = fdt0 & 0XFFFFFFFF;
-    uint32_t fsth0 = fdt0 >> 32;
-    uint32_t fst2 = fdt2 & 0XFFFFFFFF;
-    uint32_t fsth2 = fdt2 >> 32;
-
-    fst2 = float32_mul(fst0, fst2, &env->active_fpu.fp_status);
-    fsth2 = float32_mul(fsth0, fsth2, &env->active_fpu.fp_status);
-    fst2 = float32_chs(float32_sub(fst2, float32_one,
-                                       &env->active_fpu.fp_status));
-    fsth2 = float32_chs(float32_sub(fsth2, float32_one,
-                                       &env->active_fpu.fp_status));
-    update_fcr31(env, GETPC());
-    return ((uint64_t)fsth2 << 32) | fst2;
-}
-
-uint64_t helper_float_rsqrt2_d(CPUMIPSState *env, uint64_t fdt0, uint64_t fdt2)
-{
-    fdt2 = float64_mul(fdt0, fdt2, &env->active_fpu.fp_status);
-    fdt2 = float64_sub(fdt2, float64_one, &env->active_fpu.fp_status);
-    fdt2 = float64_chs(float64_div(fdt2, FLOAT_TWO64,
-                                       &env->active_fpu.fp_status));
-    update_fcr31(env, GETPC());
-    return fdt2;
-}
-
-uint32_t helper_float_rsqrt2_s(CPUMIPSState *env, uint32_t fst0, uint32_t fst2)
-{
-    fst2 = float32_mul(fst0, fst2, &env->active_fpu.fp_status);
-    fst2 = float32_sub(fst2, float32_one, &env->active_fpu.fp_status);
-    fst2 = float32_chs(float32_div(fst2, FLOAT_TWO32,
-                                       &env->active_fpu.fp_status));
-    update_fcr31(env, GETPC());
-    return fst2;
-}
-
-uint64_t helper_float_rsqrt2_ps(CPUMIPSState *env, uint64_t fdt0, uint64_t fdt2)
-{
-    uint32_t fst0 = fdt0 & 0XFFFFFFFF;
-    uint32_t fsth0 = fdt0 >> 32;
-    uint32_t fst2 = fdt2 & 0XFFFFFFFF;
-    uint32_t fsth2 = fdt2 >> 32;
-
-    fst2 = float32_mul(fst0, fst2, &env->active_fpu.fp_status);
-    fsth2 = float32_mul(fsth0, fsth2, &env->active_fpu.fp_status);
-    fst2 = float32_sub(fst2, float32_one, &env->active_fpu.fp_status);
-    fsth2 = float32_sub(fsth2, float32_one, &env->active_fpu.fp_status);
-    fst2 = float32_chs(float32_div(fst2, FLOAT_TWO32,
-                                       &env->active_fpu.fp_status));
-    fsth2 = float32_chs(float32_div(fsth2, FLOAT_TWO32,
-                                       &env->active_fpu.fp_status));
-    update_fcr31(env, GETPC());
-    return ((uint64_t)fsth2 << 32) | fst2;
-}
-
-uint64_t helper_float_addr_ps(CPUMIPSState *env, uint64_t fdt0, uint64_t fdt1)
-{
-    uint32_t fst0 = fdt0 & 0XFFFFFFFF;
-    uint32_t fsth0 = fdt0 >> 32;
-    uint32_t fst1 = fdt1 & 0XFFFFFFFF;
-    uint32_t fsth1 = fdt1 >> 32;
-    uint32_t fst2;
-    uint32_t fsth2;
-
-    fst2 = float32_add(fst0, fsth0, &env->active_fpu.fp_status);
-    fsth2 = float32_add(fst1, fsth1, &env->active_fpu.fp_status);
-    update_fcr31(env, GETPC());
-    return ((uint64_t)fsth2 << 32) | fst2;
-}
-
-uint64_t helper_float_mulr_ps(CPUMIPSState *env, uint64_t fdt0, uint64_t fdt1)
-{
-    uint32_t fst0 = fdt0 & 0XFFFFFFFF;
-    uint32_t fsth0 = fdt0 >> 32;
-    uint32_t fst1 = fdt1 & 0XFFFFFFFF;
-    uint32_t fsth1 = fdt1 >> 32;
-    uint32_t fst2;
-    uint32_t fsth2;
-
-    fst2 = float32_mul(fst0, fsth0, &env->active_fpu.fp_status);
-    fsth2 = float32_mul(fst1, fsth1, &env->active_fpu.fp_status);
-    update_fcr31(env, GETPC());
-    return ((uint64_t)fsth2 << 32) | fst2;
-}
-
-#define FLOAT_MINMAX(name, bits, minmaxfunc)                            \
-uint ## bits ## _t helper_float_ ## name(CPUMIPSState *env,             \
-                                         uint ## bits ## _t fs,         \
-                                         uint ## bits ## _t ft)         \
-{                                                                       \
-    uint ## bits ## _t fdret;                                           \
-                                                                        \
-    fdret = float ## bits ## _ ## minmaxfunc(fs, ft,                    \
-                                           &env->active_fpu.fp_status); \
-    update_fcr31(env, GETPC());                                         \
-    return fdret;                                                       \
-}
-
-FLOAT_MINMAX(max_s, 32, maxnum)
-FLOAT_MINMAX(max_d, 64, maxnum)
-FLOAT_MINMAX(maxa_s, 32, maxnummag)
-FLOAT_MINMAX(maxa_d, 64, maxnummag)
-
-FLOAT_MINMAX(min_s, 32, minnum)
-FLOAT_MINMAX(min_d, 64, minnum)
-FLOAT_MINMAX(mina_s, 32, minnummag)
-FLOAT_MINMAX(mina_d, 64, minnummag)
-#undef FLOAT_MINMAX
-
-/* ternary operations */
-#define UNFUSED_FMA(prefix, a, b, c, flags)                          \
-{                                                                    \
-    a = prefix##_mul(a, b, &env->active_fpu.fp_status);              \
-    if ((flags) & float_muladd_negate_c) {                           \
-        a = prefix##_sub(a, c, &env->active_fpu.fp_status);          \
-    } else {                                                         \
-        a = prefix##_add(a, c, &env->active_fpu.fp_status);          \
-    }                                                                \
-    if ((flags) & float_muladd_negate_result) {                      \
-        a = prefix##_chs(a);                                         \
-    }                                                                \
-}
-
-/* FMA based operations */
-#define FLOAT_FMA(name, type)                                        \
-uint64_t helper_float_ ## name ## _d(CPUMIPSState *env,              \
-                                     uint64_t fdt0, uint64_t fdt1,   \
-                                     uint64_t fdt2)                  \
-{                                                                    \
-    UNFUSED_FMA(float64, fdt0, fdt1, fdt2, type);                    \
-    update_fcr31(env, GETPC());                                      \
-    return fdt0;                                                     \
-}                                                                    \
-                                                                     \
-uint32_t helper_float_ ## name ## _s(CPUMIPSState *env,              \
-                                     uint32_t fst0, uint32_t fst1,   \
-                                     uint32_t fst2)                  \
-{                                                                    \
-    UNFUSED_FMA(float32, fst0, fst1, fst2, type);                    \
-    update_fcr31(env, GETPC());                                      \
-    return fst0;                                                     \
-}                                                                    \
-                                                                     \
-uint64_t helper_float_ ## name ## _ps(CPUMIPSState *env,             \
-                                      uint64_t fdt0, uint64_t fdt1,  \
-                                      uint64_t fdt2)                 \
-{                                                                    \
-    uint32_t fst0 = fdt0 & 0XFFFFFFFF;                               \
-    uint32_t fsth0 = fdt0 >> 32;                                     \
-    uint32_t fst1 = fdt1 & 0XFFFFFFFF;                               \
-    uint32_t fsth1 = fdt1 >> 32;                                     \
-    uint32_t fst2 = fdt2 & 0XFFFFFFFF;                               \
-    uint32_t fsth2 = fdt2 >> 32;                                     \
-                                                                     \
-    UNFUSED_FMA(float32, fst0, fst1, fst2, type);                    \
-    UNFUSED_FMA(float32, fsth0, fsth1, fsth2, type);                 \
-    update_fcr31(env, GETPC());                                      \
-    return ((uint64_t)fsth0 << 32) | fst0;                           \
-}
-FLOAT_FMA(madd, 0)
-FLOAT_FMA(msub, float_muladd_negate_c)
-FLOAT_FMA(nmadd, float_muladd_negate_result)
-FLOAT_FMA(nmsub, float_muladd_negate_result | float_muladd_negate_c)
-#undef FLOAT_FMA
-
-#define FLOAT_FMADDSUB(name, bits, muladd_arg)                          \
-uint ## bits ## _t helper_float_ ## name(CPUMIPSState *env,             \
-                                         uint ## bits ## _t fs,         \
-                                         uint ## bits ## _t ft,         \
-                                         uint ## bits ## _t fd)         \
-{                                                                       \
-    uint ## bits ## _t fdret;                                           \
-                                                                        \
-    fdret = float ## bits ## _muladd(fs, ft, fd, muladd_arg,            \
-                                     &env->active_fpu.fp_status);       \
-    update_fcr31(env, GETPC());                                         \
-    return fdret;                                                       \
-}
-
-FLOAT_FMADDSUB(maddf_s, 32, 0)
-FLOAT_FMADDSUB(maddf_d, 64, 0)
-FLOAT_FMADDSUB(msubf_s, 32, float_muladd_negate_product)
-FLOAT_FMADDSUB(msubf_d, 64, float_muladd_negate_product)
-#undef FLOAT_FMADDSUB
-
-/* compare operations */
-#define FOP_COND_D(op, cond)                                   \
-void helper_cmp_d_ ## op(CPUMIPSState *env, uint64_t fdt0,     \
-                         uint64_t fdt1, int cc)                \
-{                                                              \
-    int c;                                                     \
-    c = cond;                                                  \
-    update_fcr31(env, GETPC());                                \
-    if (c)                                                     \
-        SET_FP_COND(cc, env->active_fpu);                      \
-    else                                                       \
-        CLEAR_FP_COND(cc, env->active_fpu);                    \
-}                                                              \
-void helper_cmpabs_d_ ## op(CPUMIPSState *env, uint64_t fdt0,  \
-                            uint64_t fdt1, int cc)             \
-{                                                              \
-    int c;                                                     \
-    fdt0 = float64_abs(fdt0);                                  \
-    fdt1 = float64_abs(fdt1);                                  \
-    c = cond;                                                  \
-    update_fcr31(env, GETPC());                                \
-    if (c)                                                     \
-        SET_FP_COND(cc, env->active_fpu);                      \
-    else                                                       \
-        CLEAR_FP_COND(cc, env->active_fpu);                    \
-}
-
-/*
- * NOTE: the comma operator will make "cond" to eval to false,
- * but float64_unordered_quiet() is still called.
- */
-FOP_COND_D(f,    (float64_unordered_quiet(fdt1, fdt0,
-                                       &env->active_fpu.fp_status), 0))
-FOP_COND_D(un,   float64_unordered_quiet(fdt1, fdt0,
-                                       &env->active_fpu.fp_status))
-FOP_COND_D(eq,   float64_eq_quiet(fdt0, fdt1,
-                                       &env->active_fpu.fp_status))
-FOP_COND_D(ueq,  float64_unordered_quiet(fdt1, fdt0,
-                                       &env->active_fpu.fp_status)
-                 || float64_eq_quiet(fdt0, fdt1,
-                                       &env->active_fpu.fp_status))
-FOP_COND_D(olt,  float64_lt_quiet(fdt0, fdt1,
-                                       &env->active_fpu.fp_status))
-FOP_COND_D(ult,  float64_unordered_quiet(fdt1, fdt0,
-                                       &env->active_fpu.fp_status)
-                 || float64_lt_quiet(fdt0, fdt1,
-                                       &env->active_fpu.fp_status))
-FOP_COND_D(ole,  float64_le_quiet(fdt0, fdt1,
-                                       &env->active_fpu.fp_status))
-FOP_COND_D(ule,  float64_unordered_quiet(fdt1, fdt0,
-                                       &env->active_fpu.fp_status)
-                 || float64_le_quiet(fdt0, fdt1,
-                                       &env->active_fpu.fp_status))
-/*
- * NOTE: the comma operator will make "cond" to eval to false,
- * but float64_unordered() is still called.
- */
-FOP_COND_D(sf,   (float64_unordered(fdt1, fdt0,
-                                       &env->active_fpu.fp_status), 0))
-FOP_COND_D(ngle, float64_unordered(fdt1, fdt0,
-                                       &env->active_fpu.fp_status))
-FOP_COND_D(seq,  float64_eq(fdt0, fdt1,
-                                       &env->active_fpu.fp_status))
-FOP_COND_D(ngl,  float64_unordered(fdt1, fdt0,
-                                       &env->active_fpu.fp_status)
-                 || float64_eq(fdt0, fdt1,
-                                       &env->active_fpu.fp_status))
-FOP_COND_D(lt,   float64_lt(fdt0, fdt1,
-                                       &env->active_fpu.fp_status))
-FOP_COND_D(nge,  float64_unordered(fdt1, fdt0,
-                                       &env->active_fpu.fp_status)
-                 || float64_lt(fdt0, fdt1,
-                                       &env->active_fpu.fp_status))
-FOP_COND_D(le,   float64_le(fdt0, fdt1,
-                                       &env->active_fpu.fp_status))
-FOP_COND_D(ngt,  float64_unordered(fdt1, fdt0,
-                                       &env->active_fpu.fp_status)
-                 || float64_le(fdt0, fdt1,
-                                       &env->active_fpu.fp_status))
-
-#define FOP_COND_S(op, cond)                                   \
-void helper_cmp_s_ ## op(CPUMIPSState *env, uint32_t fst0,     \
-                         uint32_t fst1, int cc)                \
-{                                                              \
-    int c;                                                     \
-    c = cond;                                                  \
-    update_fcr31(env, GETPC());                                \
-    if (c)                                                     \
-        SET_FP_COND(cc, env->active_fpu);                      \
-    else                                                       \
-        CLEAR_FP_COND(cc, env->active_fpu);                    \
-}                                                              \
-void helper_cmpabs_s_ ## op(CPUMIPSState *env, uint32_t fst0,  \
-                            uint32_t fst1, int cc)             \
-{                                                              \
-    int c;                                                     \
-    fst0 = float32_abs(fst0);                                  \
-    fst1 = float32_abs(fst1);                                  \
-    c = cond;                                                  \
-    update_fcr31(env, GETPC());                                \
-    if (c)                                                     \
-        SET_FP_COND(cc, env->active_fpu);                      \
-    else                                                       \
-        CLEAR_FP_COND(cc, env->active_fpu);                    \
-}
-
-/*
- * NOTE: the comma operator will make "cond" to eval to false,
- * but float32_unordered_quiet() is still called.
- */
-FOP_COND_S(f,    (float32_unordered_quiet(fst1, fst0,
-                                       &env->active_fpu.fp_status), 0))
-FOP_COND_S(un,   float32_unordered_quiet(fst1, fst0,
-                                       &env->active_fpu.fp_status))
-FOP_COND_S(eq,   float32_eq_quiet(fst0, fst1,
-                                       &env->active_fpu.fp_status))
-FOP_COND_S(ueq,  float32_unordered_quiet(fst1, fst0,
-                                       &env->active_fpu.fp_status)
-                 || float32_eq_quiet(fst0, fst1,
-                                       &env->active_fpu.fp_status))
-FOP_COND_S(olt,  float32_lt_quiet(fst0, fst1,
-                                       &env->active_fpu.fp_status))
-FOP_COND_S(ult,  float32_unordered_quiet(fst1, fst0,
-                                       &env->active_fpu.fp_status)
-                 || float32_lt_quiet(fst0, fst1,
-                                       &env->active_fpu.fp_status))
-FOP_COND_S(ole,  float32_le_quiet(fst0, fst1,
-                                       &env->active_fpu.fp_status))
-FOP_COND_S(ule,  float32_unordered_quiet(fst1, fst0,
-                                       &env->active_fpu.fp_status)
-                 || float32_le_quiet(fst0, fst1,
-                                       &env->active_fpu.fp_status))
-/*
- * NOTE: the comma operator will make "cond" to eval to false,
- * but float32_unordered() is still called.
- */
-FOP_COND_S(sf,   (float32_unordered(fst1, fst0,
-                                       &env->active_fpu.fp_status), 0))
-FOP_COND_S(ngle, float32_unordered(fst1, fst0,
-                                       &env->active_fpu.fp_status))
-FOP_COND_S(seq,  float32_eq(fst0, fst1,
-                                       &env->active_fpu.fp_status))
-FOP_COND_S(ngl,  float32_unordered(fst1, fst0,
-                                       &env->active_fpu.fp_status)
-                 || float32_eq(fst0, fst1,
-                                       &env->active_fpu.fp_status))
-FOP_COND_S(lt,   float32_lt(fst0, fst1,
-                                       &env->active_fpu.fp_status))
-FOP_COND_S(nge,  float32_unordered(fst1, fst0,
-                                       &env->active_fpu.fp_status)
-                 || float32_lt(fst0, fst1,
-                                       &env->active_fpu.fp_status))
-FOP_COND_S(le,   float32_le(fst0, fst1,
-                                       &env->active_fpu.fp_status))
-FOP_COND_S(ngt,  float32_unordered(fst1, fst0,
-                                       &env->active_fpu.fp_status)
-                 || float32_le(fst0, fst1,
-                                       &env->active_fpu.fp_status))
-
-#define FOP_COND_PS(op, condl, condh)                           \
-void helper_cmp_ps_ ## op(CPUMIPSState *env, uint64_t fdt0,     \
-                          uint64_t fdt1, int cc)                \
-{                                                               \
-    uint32_t fst0, fsth0, fst1, fsth1;                          \
-    int ch, cl;                                                 \
-    fst0 = fdt0 & 0XFFFFFFFF;                                   \
-    fsth0 = fdt0 >> 32;                                         \
-    fst1 = fdt1 & 0XFFFFFFFF;                                   \
-    fsth1 = fdt1 >> 32;                                         \
-    cl = condl;                                                 \
-    ch = condh;                                                 \
-    update_fcr31(env, GETPC());                                 \
-    if (cl)                                                     \
-        SET_FP_COND(cc, env->active_fpu);                       \
-    else                                                        \
-        CLEAR_FP_COND(cc, env->active_fpu);                     \
-    if (ch)                                                     \
-        SET_FP_COND(cc + 1, env->active_fpu);                   \
-    else                                                        \
-        CLEAR_FP_COND(cc + 1, env->active_fpu);                 \
-}                                                               \
-void helper_cmpabs_ps_ ## op(CPUMIPSState *env, uint64_t fdt0,  \
-                             uint64_t fdt1, int cc)             \
-{                                                               \
-    uint32_t fst0, fsth0, fst1, fsth1;                          \
-    int ch, cl;                                                 \
-    fst0 = float32_abs(fdt0 & 0XFFFFFFFF);                      \
-    fsth0 = float32_abs(fdt0 >> 32);                            \
-    fst1 = float32_abs(fdt1 & 0XFFFFFFFF);                      \
-    fsth1 = float32_abs(fdt1 >> 32);                            \
-    cl = condl;                                                 \
-    ch = condh;                                                 \
-    update_fcr31(env, GETPC());                                 \
-    if (cl)                                                     \
-        SET_FP_COND(cc, env->active_fpu);                       \
-    else                                                        \
-        CLEAR_FP_COND(cc, env->active_fpu);                     \
-    if (ch)                                                     \
-        SET_FP_COND(cc + 1, env->active_fpu);                   \
-    else                                                        \
-        CLEAR_FP_COND(cc + 1, env->active_fpu);                 \
-}
-
-/*
- * NOTE: the comma operator will make "cond" to eval to false,
- * but float32_unordered_quiet() is still called.
- */
-FOP_COND_PS(f,    (float32_unordered_quiet(fst1, fst0,
-                                       &env->active_fpu.fp_status), 0),
-                  (float32_unordered_quiet(fsth1, fsth0,
-                                       &env->active_fpu.fp_status), 0))
-FOP_COND_PS(un,   float32_unordered_quiet(fst1, fst0,
-                                       &env->active_fpu.fp_status),
-                  float32_unordered_quiet(fsth1, fsth0,
-                                       &env->active_fpu.fp_status))
-FOP_COND_PS(eq,   float32_eq_quiet(fst0, fst1,
-                                       &env->active_fpu.fp_status),
-                  float32_eq_quiet(fsth0, fsth1,
-                                       &env->active_fpu.fp_status))
-FOP_COND_PS(ueq,  float32_unordered_quiet(fst1, fst0,
-                                       &env->active_fpu.fp_status)
-                  || float32_eq_quiet(fst0, fst1,
-                                       &env->active_fpu.fp_status),
-                  float32_unordered_quiet(fsth1, fsth0,
-                                       &env->active_fpu.fp_status)
-                  || float32_eq_quiet(fsth0, fsth1,
-                                       &env->active_fpu.fp_status))
-FOP_COND_PS(olt,  float32_lt_quiet(fst0, fst1,
-                                       &env->active_fpu.fp_status),
-                  float32_lt_quiet(fsth0, fsth1,
-                                       &env->active_fpu.fp_status))
-FOP_COND_PS(ult,  float32_unordered_quiet(fst1, fst0,
-                                       &env->active_fpu.fp_status)
-                  || float32_lt_quiet(fst0, fst1,
-                                       &env->active_fpu.fp_status),
-                  float32_unordered_quiet(fsth1, fsth0,
-                                       &env->active_fpu.fp_status)
-                  || float32_lt_quiet(fsth0, fsth1,
-                                       &env->active_fpu.fp_status))
-FOP_COND_PS(ole,  float32_le_quiet(fst0, fst1,
-                                       &env->active_fpu.fp_status),
-                  float32_le_quiet(fsth0, fsth1,
-                                       &env->active_fpu.fp_status))
-FOP_COND_PS(ule,  float32_unordered_quiet(fst1, fst0,
-                                       &env->active_fpu.fp_status)
-                  || float32_le_quiet(fst0, fst1,
-                                       &env->active_fpu.fp_status),
-                  float32_unordered_quiet(fsth1, fsth0,
-                                       &env->active_fpu.fp_status)
-                  || float32_le_quiet(fsth0, fsth1,
-                                       &env->active_fpu.fp_status))
-/*
- * NOTE: the comma operator will make "cond" to eval to false,
- * but float32_unordered() is still called.
- */
-FOP_COND_PS(sf,   (float32_unordered(fst1, fst0,
-                                       &env->active_fpu.fp_status), 0),
-                  (float32_unordered(fsth1, fsth0,
-                                       &env->active_fpu.fp_status), 0))
-FOP_COND_PS(ngle, float32_unordered(fst1, fst0,
-                                       &env->active_fpu.fp_status),
-                  float32_unordered(fsth1, fsth0,
-                                       &env->active_fpu.fp_status))
-FOP_COND_PS(seq,  float32_eq(fst0, fst1,
-                                       &env->active_fpu.fp_status),
-                  float32_eq(fsth0, fsth1,
-                                       &env->active_fpu.fp_status))
-FOP_COND_PS(ngl,  float32_unordered(fst1, fst0,
-                                       &env->active_fpu.fp_status)
-                  || float32_eq(fst0, fst1,
-                                       &env->active_fpu.fp_status),
-                  float32_unordered(fsth1, fsth0,
-                                       &env->active_fpu.fp_status)
-                  || float32_eq(fsth0, fsth1,
-                                       &env->active_fpu.fp_status))
-FOP_COND_PS(lt,   float32_lt(fst0, fst1,
-                                       &env->active_fpu.fp_status),
-                  float32_lt(fsth0, fsth1,
-                                       &env->active_fpu.fp_status))
-FOP_COND_PS(nge,  float32_unordered(fst1, fst0,
-                                       &env->active_fpu.fp_status)
-                  || float32_lt(fst0, fst1,
-                                       &env->active_fpu.fp_status),
-                  float32_unordered(fsth1, fsth0,
-                                       &env->active_fpu.fp_status)
-                  || float32_lt(fsth0, fsth1,
-                                       &env->active_fpu.fp_status))
-FOP_COND_PS(le,   float32_le(fst0, fst1,
-                                       &env->active_fpu.fp_status),
-                  float32_le(fsth0, fsth1,
-                                       &env->active_fpu.fp_status))
-FOP_COND_PS(ngt,  float32_unordered(fst1, fst0,
-                                       &env->active_fpu.fp_status)
-                  || float32_le(fst0, fst1,
-                                       &env->active_fpu.fp_status),
-                  float32_unordered(fsth1, fsth0,
-                                       &env->active_fpu.fp_status)
-                  || float32_le(fsth0, fsth1,
-                                       &env->active_fpu.fp_status))
-
-/* R6 compare operations */
-#define FOP_CONDN_D(op, cond)                                       \
-uint64_t helper_r6_cmp_d_ ## op(CPUMIPSState *env, uint64_t fdt0,   \
-                                uint64_t fdt1)                      \
-{                                                                   \
-    uint64_t c;                                                     \
-    c = cond;                                                       \
-    update_fcr31(env, GETPC());                                     \
-    if (c) {                                                        \
-        return -1;                                                  \
-    } else {                                                        \
-        return 0;                                                   \
-    }                                                               \
-}
-
-/*
- * NOTE: the comma operator will make "cond" to eval to false,
- * but float64_unordered_quiet() is still called.
- */
-FOP_CONDN_D(af,  (float64_unordered_quiet(fdt1, fdt0,
-                                       &env->active_fpu.fp_status), 0))
-FOP_CONDN_D(un,  (float64_unordered_quiet(fdt1, fdt0,
-                                       &env->active_fpu.fp_status)))
-FOP_CONDN_D(eq,  (float64_eq_quiet(fdt0, fdt1,
-                                       &env->active_fpu.fp_status)))
-FOP_CONDN_D(ueq, (float64_unordered_quiet(fdt1, fdt0,
-                                       &env->active_fpu.fp_status)
-                 || float64_eq_quiet(fdt0, fdt1,
-                                       &env->active_fpu.fp_status)))
-FOP_CONDN_D(lt,  (float64_lt_quiet(fdt0, fdt1,
-                                       &env->active_fpu.fp_status)))
-FOP_CONDN_D(ult, (float64_unordered_quiet(fdt1, fdt0,
-                                       &env->active_fpu.fp_status)
-                 || float64_lt_quiet(fdt0, fdt1,
-                                       &env->active_fpu.fp_status)))
-FOP_CONDN_D(le,  (float64_le_quiet(fdt0, fdt1,
-                                       &env->active_fpu.fp_status)))
-FOP_CONDN_D(ule, (float64_unordered_quiet(fdt1, fdt0,
-                                       &env->active_fpu.fp_status)
-                 || float64_le_quiet(fdt0, fdt1,
-                                       &env->active_fpu.fp_status)))
-/*
- * NOTE: the comma operator will make "cond" to eval to false,
- * but float64_unordered() is still called.\
- */
-FOP_CONDN_D(saf,  (float64_unordered(fdt1, fdt0,
-                                       &env->active_fpu.fp_status), 0))
-FOP_CONDN_D(sun,  (float64_unordered(fdt1, fdt0,
-                                       &env->active_fpu.fp_status)))
-FOP_CONDN_D(seq,  (float64_eq(fdt0, fdt1,
-                                       &env->active_fpu.fp_status)))
-FOP_CONDN_D(sueq, (float64_unordered(fdt1, fdt0,
-                                       &env->active_fpu.fp_status)
-                   || float64_eq(fdt0, fdt1,
-                                       &env->active_fpu.fp_status)))
-FOP_CONDN_D(slt,  (float64_lt(fdt0, fdt1,
-                                       &env->active_fpu.fp_status)))
-FOP_CONDN_D(sult, (float64_unordered(fdt1, fdt0,
-                                       &env->active_fpu.fp_status)
-                   || float64_lt(fdt0, fdt1,
-                                       &env->active_fpu.fp_status)))
-FOP_CONDN_D(sle,  (float64_le(fdt0, fdt1,
-                                       &env->active_fpu.fp_status)))
-FOP_CONDN_D(sule, (float64_unordered(fdt1, fdt0,
-                                       &env->active_fpu.fp_status)
-                   || float64_le(fdt0, fdt1,
-                                       &env->active_fpu.fp_status)))
-FOP_CONDN_D(or,   (float64_le_quiet(fdt1, fdt0,
-                                       &env->active_fpu.fp_status)
-                   || float64_le_quiet(fdt0, fdt1,
-                                       &env->active_fpu.fp_status)))
-FOP_CONDN_D(une,  (float64_unordered_quiet(fdt1, fdt0,
-                                       &env->active_fpu.fp_status)
-                   || float64_lt_quiet(fdt1, fdt0,
-                                       &env->active_fpu.fp_status)
-                   || float64_lt_quiet(fdt0, fdt1,
-                                       &env->active_fpu.fp_status)))
-FOP_CONDN_D(ne,   (float64_lt_quiet(fdt1, fdt0,
-                                       &env->active_fpu.fp_status)
-                   || float64_lt_quiet(fdt0, fdt1,
-                                       &env->active_fpu.fp_status)))
-FOP_CONDN_D(sor,  (float64_le(fdt1, fdt0,
-                                       &env->active_fpu.fp_status)
-                   || float64_le(fdt0, fdt1,
-                                       &env->active_fpu.fp_status)))
-FOP_CONDN_D(sune, (float64_unordered(fdt1, fdt0,
-                                       &env->active_fpu.fp_status)
-                   || float64_lt(fdt1, fdt0,
-                                       &env->active_fpu.fp_status)
-                   || float64_lt(fdt0, fdt1,
-                                       &env->active_fpu.fp_status)))
-FOP_CONDN_D(sne,  (float64_lt(fdt1, fdt0,
-                                       &env->active_fpu.fp_status)
-                   || float64_lt(fdt0, fdt1,
-                                       &env->active_fpu.fp_status)))
-
-#define FOP_CONDN_S(op, cond)                                       \
-uint32_t helper_r6_cmp_s_ ## op(CPUMIPSState *env, uint32_t fst0,   \
-                                uint32_t fst1)                      \
-{                                                                   \
-    uint64_t c;                                                     \
-    c = cond;                                                       \
-    update_fcr31(env, GETPC());                                     \
-    if (c) {                                                        \
-        return -1;                                                  \
-    } else {                                                        \
-        return 0;                                                   \
-    }                                                               \
-}
-
-/*
- * NOTE: the comma operator will make "cond" to eval to false,
- * but float32_unordered_quiet() is still called.
- */
-FOP_CONDN_S(af,   (float32_unordered_quiet(fst1, fst0,
-                                       &env->active_fpu.fp_status), 0))
-FOP_CONDN_S(un,   (float32_unordered_quiet(fst1, fst0,
-                                       &env->active_fpu.fp_status)))
-FOP_CONDN_S(eq,   (float32_eq_quiet(fst0, fst1,
-                                       &env->active_fpu.fp_status)))
-FOP_CONDN_S(ueq,  (float32_unordered_quiet(fst1, fst0,
-                                       &env->active_fpu.fp_status)
-                   || float32_eq_quiet(fst0, fst1,
-                                       &env->active_fpu.fp_status)))
-FOP_CONDN_S(lt,   (float32_lt_quiet(fst0, fst1,
-                                       &env->active_fpu.fp_status)))
-FOP_CONDN_S(ult,  (float32_unordered_quiet(fst1, fst0,
-                                       &env->active_fpu.fp_status)
-                   || float32_lt_quiet(fst0, fst1,
-                                       &env->active_fpu.fp_status)))
-FOP_CONDN_S(le,   (float32_le_quiet(fst0, fst1,
-                                       &env->active_fpu.fp_status)))
-FOP_CONDN_S(ule,  (float32_unordered_quiet(fst1, fst0,
-                                       &env->active_fpu.fp_status)
-                   || float32_le_quiet(fst0, fst1,
-                                       &env->active_fpu.fp_status)))
-/*
- * NOTE: the comma operator will make "cond" to eval to false,
- * but float32_unordered() is still called.
- */
-FOP_CONDN_S(saf,  (float32_unordered(fst1, fst0,
-                                       &env->active_fpu.fp_status), 0))
-FOP_CONDN_S(sun,  (float32_unordered(fst1, fst0,
-                                       &env->active_fpu.fp_status)))
-FOP_CONDN_S(seq,  (float32_eq(fst0, fst1,
-                                       &env->active_fpu.fp_status)))
-FOP_CONDN_S(sueq, (float32_unordered(fst1, fst0,
-                                       &env->active_fpu.fp_status)
-                   || float32_eq(fst0, fst1,
-                                       &env->active_fpu.fp_status)))
-FOP_CONDN_S(slt,  (float32_lt(fst0, fst1,
-                                       &env->active_fpu.fp_status)))
-FOP_CONDN_S(sult, (float32_unordered(fst1, fst0,
-                                       &env->active_fpu.fp_status)
-                   || float32_lt(fst0, fst1,
-                                       &env->active_fpu.fp_status)))
-FOP_CONDN_S(sle,  (float32_le(fst0, fst1,
-                                       &env->active_fpu.fp_status)))
-FOP_CONDN_S(sule, (float32_unordered(fst1, fst0,
-                                       &env->active_fpu.fp_status)
-                   || float32_le(fst0, fst1,
-                                       &env->active_fpu.fp_status)))
-FOP_CONDN_S(or,   (float32_le_quiet(fst1, fst0,
-                                       &env->active_fpu.fp_status)
-                   || float32_le_quiet(fst0, fst1,
-                                       &env->active_fpu.fp_status)))
-FOP_CONDN_S(une,  (float32_unordered_quiet(fst1, fst0,
-                                       &env->active_fpu.fp_status)
-                   || float32_lt_quiet(fst1, fst0,
-                                       &env->active_fpu.fp_status)
-                   || float32_lt_quiet(fst0, fst1,
-                                       &env->active_fpu.fp_status)))
-FOP_CONDN_S(ne,   (float32_lt_quiet(fst1, fst0,
-                                       &env->active_fpu.fp_status)
-                   || float32_lt_quiet(fst0, fst1,
-                                       &env->active_fpu.fp_status)))
-FOP_CONDN_S(sor,  (float32_le(fst1, fst0,
-                                       &env->active_fpu.fp_status)
-                   || float32_le(fst0, fst1,
-                                       &env->active_fpu.fp_status)))
-FOP_CONDN_S(sune, (float32_unordered(fst1, fst0,
-                                       &env->active_fpu.fp_status)
-                   || float32_lt(fst1, fst0,
-                                       &env->active_fpu.fp_status)
-                   || float32_lt(fst0, fst1,
-                                       &env->active_fpu.fp_status)))
-FOP_CONDN_S(sne,  (float32_lt(fst1, fst0,
-                                       &env->active_fpu.fp_status)
-                   || float32_lt(fst0, fst1,
-                                       &env->active_fpu.fp_status)))
-=======
->>>>>>> e18e5501
 
 /* MSA */
 /* Data format min and max values */
