/*
 * RISC-V CPU helpers for qemu.
 *
 * Copyright (c) 2016-2017 Sagar Karandikar, sagark@eecs.berkeley.edu
 * Copyright (c) 2017-2018 SiFive, Inc.
 *
 * This program is free software; you can redistribute it and/or modify it
 * under the terms and conditions of the GNU General Public License,
 * version 2 or later, as published by the Free Software Foundation.
 *
 * This program is distributed in the hope it will be useful, but WITHOUT
 * ANY WARRANTY; without even the implied warranty of MERCHANTABILITY or
 * FITNESS FOR A PARTICULAR PURPOSE.  See the GNU General Public License for
 * more details.
 *
 * You should have received a copy of the GNU General Public License along with
 * this program.  If not, see <http://www.gnu.org/licenses/>.
 */

#include "qemu/osdep.h"
#include "qemu/log.h"
#include "qemu/main-loop.h"
#include "cpu.h"
#include "exec/exec-all.h"
#include "tcg/tcg-op.h"
#include "trace.h"
#include "disas/disas.h"
#ifdef TARGET_CHERI
#include "cheri-helper-utils.h"
#endif

int riscv_cpu_mmu_index(CPURISCVState *env, bool ifetch)
{
#ifdef CONFIG_USER_ONLY
    return 0;
#else
    return env->priv;
#endif
}

#ifndef CONFIG_USER_ONLY
static int riscv_cpu_local_irq_pending(CPURISCVState *env)
{
    target_ulong irqs;

    target_ulong mstatus_mie = get_field(env->mstatus, MSTATUS_MIE);
    target_ulong mstatus_sie = get_field(env->mstatus, MSTATUS_SIE);
    target_ulong hs_mstatus_sie = get_field(env->mstatus_hs, MSTATUS_SIE);

    target_ulong pending = env->mip & env->mie &
                               ~(MIP_VSSIP | MIP_VSTIP | MIP_VSEIP);
    target_ulong vspending = (env->mip & env->mie &
                              (MIP_VSSIP | MIP_VSTIP | MIP_VSEIP)) >> 1;

    target_ulong mie    = env->priv < PRV_M ||
                          (env->priv == PRV_M && mstatus_mie);
    target_ulong sie    = env->priv < PRV_S ||
                          (env->priv == PRV_S && mstatus_sie);
    target_ulong hs_sie = env->priv < PRV_S ||
                          (env->priv == PRV_S && hs_mstatus_sie);

    if (riscv_cpu_virt_enabled(env)) {
        target_ulong pending_hs_irq = pending & -hs_sie;

        if (pending_hs_irq) {
            riscv_cpu_set_force_hs_excep(env, FORCE_HS_EXCEP);
            return ctz64(pending_hs_irq);
        }

        pending = vspending;
    }

    irqs = (pending & ~env->mideleg & -mie) | (pending &  env->mideleg & -sie);

    if (irqs) {
        return ctz64(irqs); /* since non-zero */
    } else {
        return EXCP_NONE; /* indicates no pending interrupt */
    }
}
#endif

bool riscv_cpu_exec_interrupt(CPUState *cs, int interrupt_request)
{
#if !defined(CONFIG_USER_ONLY)
    if (interrupt_request & CPU_INTERRUPT_HARD) {
        RISCVCPU *cpu = RISCV_CPU(cs);
        CPURISCVState *env = &cpu->env;
        int interruptno = riscv_cpu_local_irq_pending(env);
        if (interruptno >= 0) {
            cs->exception_index = RISCV_EXCP_INT_FLAG | interruptno;
            riscv_cpu_do_interrupt(cs);
            return true;
        }
    }
#endif
    return false;
}

#if !defined(CONFIG_USER_ONLY)

/* Return true is floating point support is currently enabled */
bool riscv_cpu_fp_enabled(CPURISCVState *env)
{
    if (env->mstatus & MSTATUS_FS) {
        if (riscv_cpu_virt_enabled(env) && !(env->mstatus_hs & MSTATUS_FS)) {
            return false;
        }
        return true;
    }

    return false;
}

void riscv_cpu_swap_hypervisor_regs(CPURISCVState *env)
{
    target_ulong mstatus_mask = MSTATUS_MXR | MSTATUS_SUM | MSTATUS_FS |
                                MSTATUS_SPP | MSTATUS_SPIE | MSTATUS_SIE;
    bool current_virt = riscv_cpu_virt_enabled(env);

    g_assert(riscv_has_ext(env, RVH));

#if defined(TARGET_RISCV64)
    mstatus_mask |= MSTATUS64_UXL;
#endif

    if (current_virt) {
        /* Current V=1 and we are about to change to V=0 */
        env->vsstatus = env->mstatus & mstatus_mask;
        env->mstatus &= ~mstatus_mask;
        env->mstatus |= env->mstatus_hs;

#if defined(TARGET_RISCV32)
        env->vsstatush = env->mstatush;
        env->mstatush |= env->mstatush_hs;
#endif

        env->vstvec = env->stvec;
        env->stvec = env->stvec_hs;

        env->vsscratch = env->sscratch;
        env->sscratch = env->sscratch_hs;

        env->vsepc = env->sepc;
        env->sepc = env->sepc_hs;

        env->vscause = env->scause;
        env->scause = env->scause_hs;

        env->vstval = env->sbadaddr;
        env->sbadaddr = env->stval_hs;

        env->vsatp = env->satp;
        env->satp = env->satp_hs;
    } else {
        /* Current V=0 and we are about to change to V=1 */
        env->mstatus_hs = env->mstatus & mstatus_mask;
        env->mstatus &= ~mstatus_mask;
        env->mstatus |= env->vsstatus;

#if defined(TARGET_RISCV32)
        env->mstatush_hs = env->mstatush;
        env->mstatush |= env->vsstatush;
#endif

        env->stvec_hs = env->stvec;
        env->stvec = env->vstvec;

        env->sscratch_hs = env->sscratch;
        env->sscratch = env->vsscratch;

        env->sepc_hs = env->sepc;
        env->sepc = env->vsepc;

        env->scause_hs = env->scause;
        env->scause = env->vscause;

        env->stval_hs = env->sbadaddr;
        env->sbadaddr = env->vstval;

        env->satp_hs = env->satp;
        env->satp = env->vsatp;
    }
}

bool riscv_cpu_virt_enabled(CPURISCVState *env)
{
    if (!riscv_has_ext(env, RVH)) {
        return false;
    }

    return get_field(env->virt, VIRT_ONOFF);
}

void riscv_cpu_set_virt_enabled(CPURISCVState *env, bool enable)
{
    if (!riscv_has_ext(env, RVH)) {
        return;
    }

    /* Flush the TLB on all virt mode changes. */
    if (get_field(env->virt, VIRT_ONOFF) != enable) {
        tlb_flush(env_cpu(env));
    }

    env->virt = set_field(env->virt, VIRT_ONOFF, enable);
}

bool riscv_cpu_force_hs_excep_enabled(CPURISCVState *env)
{
    if (!riscv_has_ext(env, RVH)) {
        return false;
    }

    return get_field(env->virt, FORCE_HS_EXCEP);
}

void riscv_cpu_set_force_hs_excep(CPURISCVState *env, bool enable)
{
    if (!riscv_has_ext(env, RVH)) {
        return;
    }

    env->virt = set_field(env->virt, FORCE_HS_EXCEP, enable);
}

int riscv_cpu_claim_interrupts(RISCVCPU *cpu, uint32_t interrupts)
{
    CPURISCVState *env = &cpu->env;
    if (env->miclaim & interrupts) {
        return -1;
    } else {
        env->miclaim |= interrupts;
        return 0;
    }
}

uint32_t riscv_cpu_update_mip(RISCVCPU *cpu, uint32_t mask, uint32_t value)
{
    CPURISCVState *env = &cpu->env;
    CPUState *cs = CPU(cpu);
    uint32_t old = env->mip;
    bool locked = false;

    if (!qemu_mutex_iothread_locked()) {
        locked = true;
        qemu_mutex_lock_iothread();
    }

    env->mip = (env->mip & ~mask) | (value & mask);

    if (env->mip) {
        cpu_interrupt(cs, CPU_INTERRUPT_HARD);
    } else {
        cpu_reset_interrupt(cs, CPU_INTERRUPT_HARD);
    }

    if (locked) {
        qemu_mutex_unlock_iothread();
    }

    return old;
}

void riscv_cpu_set_rdtime_fn(CPURISCVState *env, uint64_t (*fn)(void))
{
    env->rdtime_fn = fn;
}

void riscv_cpu_set_mode(CPURISCVState *env, target_ulong newpriv)
{
    if (newpriv > PRV_M) {
        g_assert_not_reached();
    }
    if (newpriv == PRV_H) {
        newpriv = PRV_U;
    }
    /* tlb_flush is unnecessary as mode is contained in mmu_idx */
    env->priv = newpriv;

    /*
     * Clear the load reservation - otherwise a reservation placed in one
     * context/process can be used by another, resulting in an SC succeeding
     * incorrectly. Version 2.2 of the ISA specification explicitly requires
     * this behaviour, while later revisions say that the kernel "should" use
     * an SC instruction to force the yielding of a load reservation on a
     * preemptive context switch. As a result, do both.
     */
    env->load_res = -1;
}

/* get_physical_address - get the physical address for this virtual address
 *
 * Do a page table walk to obtain the physical address corresponding to a
 * virtual address. Returns 0 if the translation was successful
 *
 * Adapted from Spike's mmu_t::translate and mmu_t::walk
 *
 * @env: CPURISCVState
 * @physical: This will be set to the calculated physical address
 * @prot: The returned protection attributes
 * @addr: The virtual address to be translated
 * @access_type: The type of MMU access
 * @mmu_idx: Indicates current privilege level
 * @first_stage: Are we in first stage translation?
 *               Second stage is used for hypervisor guest translation
 * @two_stage: Are we going to perform two stage translation
 */
static int get_physical_address(CPURISCVState *env, hwaddr *physical,
                                int *prot, target_ulong addr,
                                int access_type, int mmu_idx,
                                bool first_stage, bool two_stage)
{
    /* NOTE: the env->pc value visible here will not be
     * correct, but the value visible to the exception handler
     * (riscv_cpu_do_interrupt) is correct */
    MemTxResult res;
    MemTxAttrs attrs = MEMTXATTRS_UNSPECIFIED;
    int mode = mmu_idx;
<<<<<<< HEAD
#ifdef CONFIG_RVFI_DII
    // For RVFI-DII we have to reject all memory accesses outside of the RAM
    // region (even if there is a valid ROM there)
    // However, we still have to allow MMU_INST_FETCH accesess since they are
    // triggered by tb_find().
    if (env->rvfi_dii_have_injected_insn) {
        if (access_type == MMU_INST_FETCH) {
            // Pretend we have a 1:1 mapping and never fail for instruction
            // fetches since the instruction is injected directly via
            // env->rvfi_dii_trace.rvfi_dii_insn
            *physical = addr;
            *prot = PAGE_EXEC;
            return TRANSLATE_SUCCESS;
        } else if (addr < RVFI_DII_RAM_START || addr >= RVFI_DII_RAM_END) {
            fprintf(stderr, "Rejecting memory access to " TARGET_FMT_lx
                    " since it is outside the RVFI-DII range\n", addr);
            return TRANSLATE_FAIL; // XXX: TRANSLATE_PMP_FAIL?
        }
    }
#endif
=======
    bool use_background = false;
>>>>>>> 2ac031d1

    /*
     * Check if we should use the background registers for the two
     * stage translation. We don't need to check if we actually need
     * two stage translation as that happened before this function
     * was called. Background registers will be used if the guest has
     * forced a two stage translation to be on (in HS or M mode).
     */
    if (mode == PRV_M && access_type != MMU_INST_FETCH) {
        if (get_field(env->mstatus, MSTATUS_MPRV)) {
            mode = get_field(env->mstatus, MSTATUS_MPP);

            if (riscv_has_ext(env, RVH) &&
                MSTATUS_MPV_ISSET(env)) {
                use_background = true;
            }
        }
    }

    if (mode == PRV_S && access_type != MMU_INST_FETCH &&
        riscv_has_ext(env, RVH) && !riscv_cpu_virt_enabled(env)) {
        if (get_field(env->hstatus, HSTATUS_SPRV)) {
            mode = get_field(env->mstatus, SSTATUS_SPP);
            use_background = true;
        }
    }

    if (first_stage == false) {
        /* We are in stage 2 translation, this is similar to stage 1. */
        /* Stage 2 is always taken as U-mode */
        mode = PRV_U;
    }

    if (mode == PRV_M || !riscv_feature(env, RISCV_FEATURE_MMU)) {
        *physical = addr;
        *prot = PAGE_READ | PAGE_WRITE | PAGE_EXEC;
        return TRANSLATE_SUCCESS;
    }

    *prot = 0;

    hwaddr base;
    int levels, ptidxbits, ptesize, vm, sum, mxr, widened;

    if (first_stage == true) {
        mxr = get_field(env->mstatus, MSTATUS_MXR);
    } else {
        mxr = get_field(env->vsstatus, MSTATUS_MXR);
    }

    if (env->priv_ver >= PRIV_VERSION_1_10_0) {
        if (first_stage == true) {
            if (use_background) {
                base = (hwaddr)get_field(env->vsatp, SATP_PPN) << PGSHIFT;
                vm = get_field(env->vsatp, SATP_MODE);
            } else {
                base = (hwaddr)get_field(env->satp, SATP_PPN) << PGSHIFT;
                vm = get_field(env->satp, SATP_MODE);
            }
            widened = 0;
        } else {
            base = (hwaddr)get_field(env->hgatp, HGATP_PPN) << PGSHIFT;
            vm = get_field(env->hgatp, HGATP_MODE);
            widened = 2;
        }
        sum = get_field(env->mstatus, MSTATUS_SUM);
        switch (vm) {
        case VM_1_10_SV32:
          levels = 2; ptidxbits = 10; ptesize = 4; break;
        case VM_1_10_SV39:
          levels = 3; ptidxbits = 9; ptesize = 8; break;
        case VM_1_10_SV48:
          levels = 4; ptidxbits = 9; ptesize = 8; break;
        case VM_1_10_SV57:
          levels = 5; ptidxbits = 9; ptesize = 8; break;
        case VM_1_10_MBARE:
            *physical = addr;
            *prot = PAGE_READ | PAGE_WRITE | PAGE_EXEC;
            return TRANSLATE_SUCCESS;
        default:
          g_assert_not_reached();
        }
    } else {
        widened = 0;
        base = (hwaddr)(env->sptbr) << PGSHIFT;
        sum = !get_field(env->mstatus, MSTATUS_PUM);
        vm = get_field(env->mstatus, MSTATUS_VM);
        switch (vm) {
        case VM_1_09_SV32:
          levels = 2; ptidxbits = 10; ptesize = 4; break;
        case VM_1_09_SV39:
          levels = 3; ptidxbits = 9; ptesize = 8; break;
        case VM_1_09_SV48:
          levels = 4; ptidxbits = 9; ptesize = 8; break;
        case VM_1_09_MBARE:
            *physical = addr;
            *prot = PAGE_READ | PAGE_WRITE | PAGE_EXEC;
            return TRANSLATE_SUCCESS;
        default:
          g_assert_not_reached();
        }
    }

    CPUState *cs = env_cpu(env);
    int va_bits = PGSHIFT + levels * ptidxbits + widened;
    target_ulong mask, masked_msbs;

    if (TARGET_LONG_BITS > (va_bits - 1)) {
        mask = (1L << (TARGET_LONG_BITS - (va_bits - 1))) - 1;
    } else {
        mask = 0;
    }
    masked_msbs = (addr >> (va_bits - 1)) & mask;

    if (masked_msbs != 0 && masked_msbs != mask) {
        return TRANSLATE_FAIL;
    }

    int ptshift = (levels - 1) * ptidxbits;
    int i;

#if !TCG_OVERSIZED_GUEST
restart:
#endif
    for (i = 0; i < levels; i++, ptshift -= ptidxbits) {
        target_ulong idx;
        if (i == 0) {
            idx = (addr >> (PGSHIFT + ptshift)) &
                           ((1 << (ptidxbits + widened)) - 1);
        } else {
            idx = (addr >> (PGSHIFT + ptshift)) &
                           ((1 << ptidxbits) - 1);
        }

        /* check that physical address of PTE is legal */
        hwaddr pte_addr;

        if (two_stage && first_stage) {
            hwaddr vbase;

            /* Do the second stage translation on the base PTE address. */
            get_physical_address(env, &vbase, prot, base, access_type,
                                 mmu_idx, false, true);

            pte_addr = vbase + idx * ptesize;
        } else {
            pte_addr = base + idx * ptesize;
        }

        if (riscv_feature(env, RISCV_FEATURE_PMP) &&
            !pmp_hart_has_privs(env, pte_addr, sizeof(target_ulong),
            1 << MMU_DATA_LOAD, PRV_S)) {
            return TRANSLATE_PMP_FAIL;
        }

#if defined(TARGET_RISCV32)
        target_ulong pte = address_space_ldl(cs->as, pte_addr, attrs, &res);
#elif defined(TARGET_RISCV64)
        target_ulong pte = address_space_ldq(cs->as, pte_addr, attrs, &res);
#endif
        if (res != MEMTX_OK) {
            return TRANSLATE_FAIL;
        }

        hwaddr ppn = pte >> PTE_PPN_SHIFT;

        if (!(pte & PTE_V)) {
            /* Invalid PTE */
            return TRANSLATE_FAIL;
        } else if (!(pte & (PTE_R | PTE_W | PTE_X))) {
            /* Inner PTE, continue walking */
            base = ppn << PGSHIFT;
        } else if ((pte & (PTE_R | PTE_W | PTE_X)) == PTE_W) {
            /* Reserved leaf PTE flags: PTE_W */
            return TRANSLATE_FAIL;
        } else if ((pte & (PTE_R | PTE_W | PTE_X)) == (PTE_W | PTE_X)) {
            /* Reserved leaf PTE flags: PTE_W + PTE_X */
            return TRANSLATE_FAIL;
        } else if ((pte & PTE_U) && ((mode != PRV_U) &&
                   (!sum || access_type == MMU_INST_FETCH))) {
            /* User PTE flags when not U mode and mstatus.SUM is not set,
               or the access type is an instruction fetch */
            return TRANSLATE_FAIL;
        } else if (!(pte & PTE_U) && (mode != PRV_S)) {
            /* Supervisor PTE flags when not S mode */
            return TRANSLATE_FAIL;
        } else if (ppn & ((1ULL << ptshift) - 1)) {
            /* Misaligned PPN */
            return TRANSLATE_FAIL;
        } else if (access_type == MMU_DATA_LOAD && !((pte & PTE_R) ||
                   ((pte & PTE_X) && mxr))) {
            /* Read access check failed */
            return TRANSLATE_FAIL;
        } else if (access_type == MMU_DATA_STORE && !(pte & PTE_W)) {
            /* Write access check failed */
            return TRANSLATE_FAIL;
        } else if (access_type == MMU_INST_FETCH && !(pte & PTE_X)) {
            /* Fetch access check failed */
            return TRANSLATE_FAIL;
        } else {
            /* if necessary, set accessed and dirty bits. */
            target_ulong updated_pte = pte | PTE_A |
                (access_type == MMU_DATA_STORE ? PTE_D : 0);

            /* Page table updates need to be atomic with MTTCG enabled */
            if (updated_pte != pte) {
                /*
                 * - if accessed or dirty bits need updating, and the PTE is
                 *   in RAM, then we do so atomically with a compare and swap.
                 * - if the PTE is in IO space or ROM, then it can't be updated
                 *   and we return TRANSLATE_FAIL.
                 * - if the PTE changed by the time we went to update it, then
                 *   it is no longer valid and we must re-walk the page table.
                 */
                MemoryRegion *mr;
                hwaddr l = sizeof(target_ulong), addr1;
                mr = address_space_translate(cs->as, pte_addr,
                    &addr1, &l, false, MEMTXATTRS_UNSPECIFIED);
                if (memory_region_is_ram(mr)) {
                    target_ulong *pte_pa =
                        qemu_map_ram_ptr(mr->ram_block, addr1);
#if TCG_OVERSIZED_GUEST
                    /* MTTCG is not enabled on oversized TCG guests so
                     * page table updates do not need to be atomic */
                    *pte_pa = pte = updated_pte;
#else
                    target_ulong old_pte =
                        atomic_cmpxchg(pte_pa, pte, updated_pte);
                    if (old_pte != pte) {
                        goto restart;
                    } else {
                        pte = updated_pte;
                    }
#endif
                } else {
                    /* misconfigured PTE in ROM (AD bits are not preset) or
                     * PTE is in IO space and can't be updated atomically */
                    return TRANSLATE_FAIL;
                }
            }

            /* for superpage mappings, make a fake leaf PTE for the TLB's
               benefit. */
            target_ulong vpn = addr >> PGSHIFT;
<<<<<<< HEAD
            *physical = ((ppn | (vpn & ((1L << ptshift) - 1))) << PGSHIFT)  | (addr & ~TARGET_PAGE_MASK);
=======
            if (i == 0) {
                *physical = (ppn | (vpn & ((1L << (ptshift + widened)) - 1))) <<
                             PGSHIFT;
            } else {
                *physical = (ppn | (vpn & ((1L << ptshift) - 1))) << PGSHIFT;
            }
>>>>>>> 2ac031d1

            /* set permissions on the TLB entry */
            if ((pte & PTE_R) || ((pte & PTE_X) && mxr)) {
                *prot |= PAGE_READ;
            }
            if ((pte & PTE_X)) {
                *prot |= PAGE_EXEC;
            }
            /* add write permission on stores or if the page is already dirty,
               so that we TLB miss on later writes to update the dirty bit */
            if ((pte & PTE_W) &&
                    (access_type == MMU_DATA_STORE || (pte & PTE_D))) {
                *prot |= PAGE_WRITE;
            }
            return TRANSLATE_SUCCESS;
        }
    }
    return TRANSLATE_FAIL;
}

static void raise_mmu_exception(CPURISCVState *env, target_ulong address,
                                MMUAccessType access_type, bool pmp_violation,
                                bool first_stage)
{
    CPUState *cs = env_cpu(env);
    int page_fault_exceptions;
    if (first_stage) {
        page_fault_exceptions =
            (env->priv_ver >= PRIV_VERSION_1_10_0) &&
            get_field(env->satp, SATP_MODE) != VM_1_10_MBARE &&
            !pmp_violation;
    } else {
        page_fault_exceptions =
            get_field(env->hgatp, HGATP_MODE) != VM_1_10_MBARE &&
            !pmp_violation;
    }
    switch (access_type) {
    case MMU_INST_FETCH:
        if (riscv_cpu_virt_enabled(env) && !first_stage) {
            cs->exception_index = RISCV_EXCP_INST_GUEST_PAGE_FAULT;
        } else {
            cs->exception_index = page_fault_exceptions ?
                RISCV_EXCP_INST_PAGE_FAULT : RISCV_EXCP_INST_ACCESS_FAULT;
        }
        break;
    case MMU_DATA_LOAD:
<<<<<<< HEAD
    case MMU_DATA_CAP_LOAD:
        cs->exception_index = page_fault_exceptions ?
            RISCV_EXCP_LOAD_PAGE_FAULT : RISCV_EXCP_LOAD_ACCESS_FAULT;
        break;
    case MMU_DATA_STORE:
    case MMU_DATA_CAP_STORE:
        cs->exception_index = page_fault_exceptions ?
            RISCV_EXCP_STORE_PAGE_FAULT : RISCV_EXCP_STORE_AMO_ACCESS_FAULT;
=======
        if (riscv_cpu_virt_enabled(env) && !first_stage) {
            cs->exception_index = RISCV_EXCP_LOAD_GUEST_ACCESS_FAULT;
        } else {
            cs->exception_index = page_fault_exceptions ?
                RISCV_EXCP_LOAD_PAGE_FAULT : RISCV_EXCP_LOAD_ACCESS_FAULT;
        }
        break;
    case MMU_DATA_STORE:
        if (riscv_cpu_virt_enabled(env) && !first_stage) {
            cs->exception_index = RISCV_EXCP_STORE_GUEST_AMO_ACCESS_FAULT;
        } else {
            cs->exception_index = page_fault_exceptions ?
                RISCV_EXCP_STORE_PAGE_FAULT : RISCV_EXCP_STORE_AMO_ACCESS_FAULT;
        }
>>>>>>> 2ac031d1
        break;
    default:
        g_assert_not_reached();
    }
    env->badaddr = address;
}

hwaddr riscv_cpu_get_phys_page_debug(CPUState *cs, vaddr addr)
{
    RISCVCPU *cpu = RISCV_CPU(cs);
    CPURISCVState *env = &cpu->env;
    hwaddr phys_addr;
    int prot;
    int mmu_idx = cpu_mmu_index(&cpu->env, false);

    if (get_physical_address(env, &phys_addr, &prot, addr, 0, mmu_idx,
                             true, riscv_cpu_virt_enabled(env))) {
        return -1;
    }

    if (riscv_cpu_virt_enabled(env)) {
        if (get_physical_address(env, &phys_addr, &prot, phys_addr,
                                 0, mmu_idx, false, true)) {
            return -1;
        }
    }

    return phys_addr;
}

void riscv_cpu_do_transaction_failed(CPUState *cs, hwaddr physaddr,
                                     vaddr addr, unsigned size,
                                     MMUAccessType access_type,
                                     int mmu_idx, MemTxAttrs attrs,
                                     MemTxResult response, uintptr_t retaddr)
{
    RISCVCPU *cpu = RISCV_CPU(cs);
    CPURISCVState *env = &cpu->env;

    if (access_type == MMU_DATA_STORE) {
        cs->exception_index = RISCV_EXCP_STORE_AMO_ACCESS_FAULT;
    } else {
        cs->exception_index = RISCV_EXCP_LOAD_ACCESS_FAULT;
    }

    env->badaddr = addr;
    riscv_raise_exception(&cpu->env, cs->exception_index, retaddr);
}

void riscv_cpu_do_unaligned_access(CPUState *cs, vaddr addr,
                                   MMUAccessType access_type, int mmu_idx,
                                   uintptr_t retaddr)
{
    RISCVCPU *cpu = RISCV_CPU(cs);
    CPURISCVState *env = &cpu->env;
    switch (access_type) {
    case MMU_INST_FETCH:
        cs->exception_index = RISCV_EXCP_INST_ADDR_MIS;
        break;
    case MMU_DATA_LOAD:
        cs->exception_index = RISCV_EXCP_LOAD_ADDR_MIS;
        break;
    case MMU_DATA_STORE:
        cs->exception_index = RISCV_EXCP_STORE_AMO_ADDR_MIS;
        break;
    default:
        g_assert_not_reached();
    }
    env->badaddr = addr;
    riscv_raise_exception(env, cs->exception_index, retaddr);
}
#endif

bool riscv_cpu_tlb_fill(CPUState *cs, vaddr address, int size,
                        MMUAccessType access_type, int mmu_idx,
                        bool probe, uintptr_t retaddr)
{
    RISCVCPU *cpu = RISCV_CPU(cs);
    CPURISCVState *env = &cpu->env;
#ifndef CONFIG_USER_ONLY
    vaddr im_address;
    hwaddr pa = 0;
    int prot;
    bool pmp_violation = false;
    bool m_mode_two_stage = false;
    bool hs_mode_two_stage = false;
    bool first_stage_error = true;
    int ret = TRANSLATE_FAIL;
    int mode = mmu_idx;

    env->guest_phys_fault_addr = 0;

    qemu_log_mask(CPU_LOG_MMU, "%s ad %" VADDR_PRIx " rw %d mmu_idx %d\n",
                  __func__, address, access_type, mmu_idx);

<<<<<<< HEAD
    ret = get_physical_address(env, &pa, &prot, address, access_type, mmu_idx);
#ifdef CONFIG_RVFI_DII
    // For RVFI-DII we have to reject all memory accesses outside of the RAM
    // region (even if there is a valid ROM there)
    // However, we still have to allow MMU_INST_FETCH accesess since they are
    // triggered by tb_find().
    if (env->rvfi_dii_have_injected_insn && ret == TRANSLATE_SUCCESS) {
        if (access_type == MMU_INST_FETCH) {
            // Avoid filling the QEMU guest->host TLB with read/write entries
            // for the faked instr fetch translation
            prot &= PAGE_EXEC;
        } else if (address < RVFI_DII_RAM_START || address >= RVFI_DII_RAM_END) {
            fprintf(stderr, "Rejecting memory access to " TARGET_FMT_plx
                    " since it is outside the RVFI-DII range", address);
            ret = TRANSLATE_FAIL;
        }
    }
#endif
=======
    /*
     * Determine if we are in M mode and MPRV is set or in HS mode and SPRV is
     * set and we want to access a virtulisation address.
     */
    if (riscv_has_ext(env, RVH)) {
        m_mode_two_stage = env->priv == PRV_M &&
                           access_type != MMU_INST_FETCH &&
                           get_field(env->mstatus, MSTATUS_MPRV) &&
                           MSTATUS_MPV_ISSET(env);

        hs_mode_two_stage = env->priv == PRV_S &&
                            !riscv_cpu_virt_enabled(env) &&
                            access_type != MMU_INST_FETCH &&
                            get_field(env->hstatus, HSTATUS_SPRV) &&
                            get_field(env->hstatus, HSTATUS_SPV);
    }
>>>>>>> 2ac031d1

    if (mode == PRV_M && access_type != MMU_INST_FETCH) {
        if (get_field(env->mstatus, MSTATUS_MPRV)) {
            mode = get_field(env->mstatus, MSTATUS_MPP);
        }
    }

    if (riscv_cpu_virt_enabled(env) || m_mode_two_stage || hs_mode_two_stage) {
        /* Two stage lookup */
        ret = get_physical_address(env, &pa, &prot, address, access_type,
                                   mmu_idx, true, true);

        qemu_log_mask(CPU_LOG_MMU,
                      "%s 1st-stage address=%" VADDR_PRIx " ret %d physical "
                      TARGET_FMT_plx " prot %d\n",
                      __func__, address, ret, pa, prot);

        if (ret != TRANSLATE_FAIL) {
            /* Second stage lookup */
            im_address = pa;

            ret = get_physical_address(env, &pa, &prot, im_address,
                                       access_type, mmu_idx, false, true);

            qemu_log_mask(CPU_LOG_MMU,
                    "%s 2nd-stage address=%" VADDR_PRIx " ret %d physical "
                    TARGET_FMT_plx " prot %d\n",
                    __func__, im_address, ret, pa, prot);

            if (riscv_feature(env, RISCV_FEATURE_PMP) &&
                (ret == TRANSLATE_SUCCESS) &&
                !pmp_hart_has_privs(env, pa, size, 1 << access_type, mode)) {
                ret = TRANSLATE_PMP_FAIL;
            }

            if (ret != TRANSLATE_SUCCESS) {
                /*
                 * Guest physical address translation failed, this is a HS
                 * level exception
                 */
                first_stage_error = false;
                env->guest_phys_fault_addr = (im_address |
                                              (address &
                                               (TARGET_PAGE_SIZE - 1))) >> 2;
            }
        }
    } else {
        /* Single stage lookup */
        ret = get_physical_address(env, &pa, &prot, address, access_type,
                                   mmu_idx, true, false);

        qemu_log_mask(CPU_LOG_MMU,
                      "%s address=%" VADDR_PRIx " ret %d physical "
                      TARGET_FMT_plx " prot %d\n",
                      __func__, address, ret, pa, prot);
    }

    if (riscv_feature(env, RISCV_FEATURE_PMP) &&
        (ret == TRANSLATE_SUCCESS) &&
        !pmp_hart_has_privs(env, pa, size, 1 << access_type, mode)) {
        ret = TRANSLATE_PMP_FAIL;
    }
    if (ret == TRANSLATE_PMP_FAIL) {
        pmp_violation = true;
    }

    if (ret == TRANSLATE_SUCCESS) {
        tlb_set_page(cs, address & TARGET_PAGE_MASK, pa & TARGET_PAGE_MASK,
                     prot, mmu_idx, TARGET_PAGE_SIZE);
        return true;
    } else if (probe) {
        return false;
    } else {
        raise_mmu_exception(env, address, access_type, pmp_violation, first_stage_error);
        riscv_raise_exception(env, cs->exception_index, retaddr);
    }

    return true;

#else
    switch (access_type) {
    case MMU_INST_FETCH:
        cs->exception_index = RISCV_EXCP_INST_PAGE_FAULT;
        break;
    case MMU_DATA_LOAD:
        cs->exception_index = RISCV_EXCP_LOAD_PAGE_FAULT;
        break;
    case MMU_DATA_STORE:
        cs->exception_index = RISCV_EXCP_STORE_PAGE_FAULT;
        break;
    default:
        g_assert_not_reached();
    }
    env->badaddr = address;
    cpu_loop_exit_restore(cs, retaddr);
#endif
}

#ifdef TARGET_CHERI
hwaddr cpu_riscv_translate_address_tagmem(CPUArchState *env,
                                          target_ulong address, int rw, int reg,
                                          int *prot, uintptr_t retpc)
{
    hwaddr physical = -1LL;
    int ret = get_physical_address(env, &physical, prot, address, rw,
                               cpu_mmu_index(env, false));
    if (ret != TRANSLATE_SUCCESS) {
        raise_mmu_exception(env, address, rw, false);
        // TODO: use register
        riscv_raise_exception(env, env_cpu(env)->exception_index, retpc);
    }
    tcg_debug_assert((address & ~TARGET_PAGE_MASK) == (physical &~TARGET_PAGE_MASK));
    return physical;
}
#endif /* TARGET_CHERI */

/*
 * Handle Traps
 *
 * Adapted from Spike's processor_t::take_trap.
 *
 */
void riscv_cpu_do_interrupt(CPUState *cs)
{
#if !defined(CONFIG_USER_ONLY)

    RISCVCPU *cpu = RISCV_CPU(cs);
    CPURISCVState *env = &cpu->env;
    bool force_hs_execp = riscv_cpu_force_hs_excep_enabled(env);
    target_ulong s;

    /* cs->exception is 32-bits wide unlike mcause which is XLEN-bits wide
     * so we mask off the MSB and separate into trap type and cause.
     */
    bool async = !!(cs->exception_index & RISCV_EXCP_INT_FLAG);
    target_ulong cause = cs->exception_index & RISCV_EXCP_INT_MASK;
    target_ulong deleg = async ? env->mideleg : env->medeleg;
    target_ulong tval = 0;
    target_ulong htval = 0;
    target_ulong mtval2 = 0;

    bool log_inst = true;
    if (!async) {
        /* set tval to badaddr for traps with address information */
        switch (cause) {
<<<<<<< HEAD
        case RISCV_EXCP_INST_PAGE_FAULT:
        case RISCV_EXCP_LOAD_PAGE_FAULT:
        case RISCV_EXCP_STORE_PAGE_FAULT:
            log_inst = false;
            // FALLTHROUGH
=======
        case RISCV_EXCP_INST_GUEST_PAGE_FAULT:
        case RISCV_EXCP_LOAD_GUEST_ACCESS_FAULT:
        case RISCV_EXCP_STORE_GUEST_AMO_ACCESS_FAULT:
            force_hs_execp = true;
            /* fallthrough */
>>>>>>> 2ac031d1
        case RISCV_EXCP_INST_ADDR_MIS:
        case RISCV_EXCP_INST_ACCESS_FAULT:
        case RISCV_EXCP_LOAD_ADDR_MIS:
        case RISCV_EXCP_STORE_AMO_ADDR_MIS:
        case RISCV_EXCP_LOAD_ACCESS_FAULT:
        case RISCV_EXCP_STORE_AMO_ACCESS_FAULT:
            tval = env->badaddr;
            break;
#ifdef TARGET_CHERI
        case RISCV_EXCP_CHERI:
            tcg_debug_assert(env->cap_cause < 32);
            tcg_debug_assert(env->cap_index < 64);
            tval = env->cap_cause | env->cap_index << 5;
            qemu_log_mask(CPU_LOG_INT | CPU_LOG_INSTR,
                          "Got CHERI trap %s caused by register %d\n",
                          cheri_cause_str(env->cap_cause), env->cap_index);
            break;
#endif
        case RISCV_EXCP_ILLEGAL_INST:
            tval = env->badaddr;
            break;
        default:
            break;
        }
        /* ecall is dispatched as one cause so translate based on mode */
        if (cause == RISCV_EXCP_U_ECALL) {
            assert(env->priv <= 3);

            if (env->priv == PRV_M) {
                cause = RISCV_EXCP_M_ECALL;
            } else if (env->priv == PRV_S && riscv_cpu_virt_enabled(env)) {
                cause = RISCV_EXCP_VS_ECALL;
            } else if (env->priv == PRV_S && !riscv_cpu_virt_enabled(env)) {
                cause = RISCV_EXCP_S_ECALL;
            } else if (env->priv == PRV_U) {
                cause = RISCV_EXCP_U_ECALL;
            }
        }
    }

<<<<<<< HEAD
    trace_riscv_trap(env->mhartid, async, cause, PC_ADDR(env), tval, cause < 16 ?
=======
    trace_riscv_trap(env->mhartid, async, cause, env->pc, tval, cause < 23 ?
>>>>>>> 2ac031d1
        (async ? riscv_intr_names : riscv_excp_names)[cause] : "(unknown)");

    if (unlikely(log_inst && qemu_loglevel_mask(CPU_LOG_INT))) {
        FILE* logf = qemu_log_lock();
        qemu_log("Trap (%s) was probably caused by: ", (async ? riscv_intr_names : riscv_excp_names)[cause]);
        target_disas(logf, cs, PC_ADDR(env), /* Only one instr*/-1);
        qemu_log_unlock(logf);
    }

    if (env->priv <= PRV_S &&
            cause < TARGET_LONG_BITS && ((deleg >> cause) & 1)) {
        /* handle the trap in S-mode */
        if (riscv_has_ext(env, RVH)) {
            target_ulong hdeleg = async ? env->hideleg : env->hedeleg;

            if (riscv_cpu_virt_enabled(env) && ((hdeleg >> cause) & 1) &&
                !force_hs_execp) {
                /* Trap to VS mode */
            } else if (riscv_cpu_virt_enabled(env)) {
                /* Trap into HS mode, from virt */
                riscv_cpu_swap_hypervisor_regs(env);
                env->hstatus = set_field(env->hstatus, HSTATUS_SP2V,
                                         get_field(env->hstatus, HSTATUS_SPV));
                env->hstatus = set_field(env->hstatus, HSTATUS_SP2P,
                                         get_field(env->mstatus, SSTATUS_SPP));
                env->hstatus = set_field(env->hstatus, HSTATUS_SPV,
                                         riscv_cpu_virt_enabled(env));

                htval = env->guest_phys_fault_addr;

                riscv_cpu_set_virt_enabled(env, 0);
                riscv_cpu_set_force_hs_excep(env, 0);
            } else {
                /* Trap into HS mode */
                env->hstatus = set_field(env->hstatus, HSTATUS_SP2V,
                                         get_field(env->hstatus, HSTATUS_SPV));
                env->hstatus = set_field(env->hstatus, HSTATUS_SP2P,
                                         get_field(env->mstatus, SSTATUS_SPP));
                env->hstatus = set_field(env->hstatus, HSTATUS_SPV,
                                         riscv_cpu_virt_enabled(env));

                htval = env->guest_phys_fault_addr;
            }
        }

        s = env->mstatus;
        s = set_field(s, MSTATUS_SPIE, env->priv_ver >= PRIV_VERSION_1_10_0 ?
            get_field(s, MSTATUS_SIE) : get_field(s, MSTATUS_UIE << env->priv));
        s = set_field(s, MSTATUS_SPP, env->priv);
        s = set_field(s, MSTATUS_SIE, 0);
        env->mstatus = s;
        env->scause = cause | ((target_ulong)async << (TARGET_LONG_BITS - 1));
        COPY_SPECIAL_REG(env, sepc, SEPCC, pc, PCC);
        env->sbadaddr = tval;
<<<<<<< HEAD
        target_ulong stvec = GET_SPECIAL_REG(env, stvec, STCC);
        target_ulong new_pc = (stvec >> 2 << 2) +
            ((async && (stvec & 3) == 1) ? cause * 4 : 0);
#ifdef TARGET_CHERI
        env->PCC = env->STCC;
        assert(cap_is_in_bounds(&env->PCC, new_pc, 0));
        env->PCC._cr_cursor = new_pc;
        qemu_log_mask(CPU_LOG_INSTR,
                      "%s: Set SEPCC from PCC: " PRINT_CAP_FMTSTR "\n",
                      __func__, PRINT_CAP_ARGS(&env->SEPCC));
        qemu_log_mask(CPU_LOG_INSTR,
                      "%s: Set PCC from STCC: " PRINT_CAP_FMTSTR "\n",
                      __func__, PRINT_CAP_ARGS(&env->PCC));
#else
        env->pc = new_pc;
#endif
=======
        env->htval = htval;
        env->pc = (env->stvec >> 2 << 2) +
            ((async && (env->stvec & 3) == 1) ? cause * 4 : 0);
>>>>>>> 2ac031d1
        riscv_cpu_set_mode(env, PRV_S);
    } else {
        /* handle the trap in M-mode */
        if (riscv_has_ext(env, RVH)) {
            if (riscv_cpu_virt_enabled(env)) {
                riscv_cpu_swap_hypervisor_regs(env);
            }
#ifdef TARGET_RISCV32
            env->mstatush = set_field(env->mstatush, MSTATUS_MPV,
                                       riscv_cpu_virt_enabled(env));
            env->mstatush = set_field(env->mstatush, MSTATUS_MTL,
                                       riscv_cpu_force_hs_excep_enabled(env));
#else
            env->mstatus = set_field(env->mstatus, MSTATUS_MPV,
                                      riscv_cpu_virt_enabled(env));
            env->mstatus = set_field(env->mstatus, MSTATUS_MTL,
                                      riscv_cpu_force_hs_excep_enabled(env));
#endif

            mtval2 = env->guest_phys_fault_addr;

            /* Trapping to M mode, virt is disabled */
            riscv_cpu_set_virt_enabled(env, 0);
            riscv_cpu_set_force_hs_excep(env, 0);
        }

        s = env->mstatus;
        s = set_field(s, MSTATUS_MPIE, env->priv_ver >= PRIV_VERSION_1_10_0 ?
            get_field(s, MSTATUS_MIE) : get_field(s, MSTATUS_UIE << env->priv));
        s = set_field(s, MSTATUS_MPP, env->priv);
        s = set_field(s, MSTATUS_MIE, 0);
        env->mstatus = s;
        env->mcause = cause | ~(((target_ulong)-1) >> async);
        COPY_SPECIAL_REG(env, mepc, MEPCC, pc, PCC);
        env->mbadaddr = tval;
<<<<<<< HEAD
        target_ulong mtvec = GET_SPECIAL_REG(env, mtvec, MTCC);
        target_ulong new_pc = (mtvec >> 2 << 2) +
            ((async && (mtvec & 3) == 1) ? cause * 4 : 0);
#ifdef TARGET_CHERI
        env->PCC = env->MTCC;
        assert(cap_is_in_bounds(&env->PCC, new_pc, 0));
        env->PCC._cr_cursor = new_pc;
        qemu_log_mask(CPU_LOG_INSTR,
                      "%s: Set MEPCC from PCC: " PRINT_CAP_FMTSTR "\n",
                      __func__, PRINT_CAP_ARGS(&env->MEPCC));
        qemu_log_mask(CPU_LOG_INSTR,
                      "%s: Set PCC from MTCC: " PRINT_CAP_FMTSTR "\n",
                      __func__, PRINT_CAP_ARGS(&env->PCC));
#else
        env->pc = new_pc;
#endif
=======
        env->mtval2 = mtval2;
        env->pc = (env->mtvec >> 2 << 2) +
            ((async && (env->mtvec & 3) == 1) ? cause * 4 : 0);
>>>>>>> 2ac031d1
        riscv_cpu_set_mode(env, PRV_M);
    }

#ifdef CONFIG_RVFI_DII
    if (unlikely(env->rvfi_dii_have_injected_insn)) {
        qemu_log_mask(CPU_LOG_INT, "%s: Got real exception %d\n", __func__,
                      cs->exception_index);
        env->rvfi_dii_trace.rvfi_dii_trap = true;
        rvfi_dii_communicate(env_cpu(env), env);
    }
#endif
    /* NOTE: it is not necessary to yield load reservations here. It is only
     * necessary for an SC from "another hart" to cause a load reservation
     * to be yielded. Refer to the memory consistency model section of the
     * RISC-V ISA Specification.
     */

#endif
    cs->exception_index = EXCP_NONE; /* mark handled to qemu */
}

#ifdef TARGET_CHERI
void update_special_register_offset(CPURISCVState *env, cap_register_t *scr,
                                    const char *name, target_ulong new_value)
{
    // Any write to the CSR shall set the offset of the SCR to the value
    // written. This shall be equivalent to a CSetOffset instruction, but with
    // any exception condition instead just clearing the tag of the SCR.
    target_ulong cursor = cap_get_cursor(scr);
    target_ulong current_offset = cap_get_offset(scr);
    target_ulong diff = new_value - current_offset;
    target_ulong new_cursor = cursor + diff;

    if (!cap_is_unsealed(scr)) {
        error_report("Attempting to modify sealed %s: " PRINT_CAP_FMTSTR "\r\n",
                     name, PRINT_CAP_ARGS(scr));
        qemu_log("Attempting to modify sealed %s: " PRINT_CAP_FMTSTR "\n", name,
                 PRINT_CAP_ARGS(scr));
        // Clear the tag bit and update the cursor:
        cap_mark_unrepresentable(new_cursor, scr);
    } else if (!is_representable_cap_with_addr(scr, new_cursor)) {
        error_report(
            "Attempting to set unrepresentable cursor (0x" TARGET_FMT_lx
            ") on %s: " PRINT_CAP_FMTSTR "\r\n",
            new_cursor, name, PRINT_CAP_ARGS(scr));
        qemu_log("Attempting to set unrepresentable cursor (0x" TARGET_FMT_lx
                 ") on %s: " PRINT_CAP_FMTSTR "\r\n",
                 new_cursor, name, PRINT_CAP_ARGS(scr));
        cap_mark_unrepresentable(new_cursor, scr);
    } else {
        scr->_cr_cursor = new_cursor;
    }
    log_changed_capreg(env, name, scr);
}
#endif<|MERGE_RESOLUTION|>--- conflicted
+++ resolved
@@ -317,7 +317,7 @@
     MemTxResult res;
     MemTxAttrs attrs = MEMTXATTRS_UNSPECIFIED;
     int mode = mmu_idx;
-<<<<<<< HEAD
+    bool use_background = false;
 #ifdef CONFIG_RVFI_DII
     // For RVFI-DII we have to reject all memory accesses outside of the RAM
     // region (even if there is a valid ROM there)
@@ -338,9 +338,6 @@
         }
     }
 #endif
-=======
-    bool use_background = false;
->>>>>>> 2ac031d1
 
     /*
      * Check if we should use the background registers for the two
@@ -585,16 +582,12 @@
             /* for superpage mappings, make a fake leaf PTE for the TLB's
                benefit. */
             target_ulong vpn = addr >> PGSHIFT;
-<<<<<<< HEAD
-            *physical = ((ppn | (vpn & ((1L << ptshift) - 1))) << PGSHIFT)  | (addr & ~TARGET_PAGE_MASK);
-=======
             if (i == 0) {
-                *physical = (ppn | (vpn & ((1L << (ptshift + widened)) - 1))) <<
-                             PGSHIFT;
+                *physical = ((ppn | (vpn & ((1L << (ptshift + widened)) - 1))) <<
+                             PGSHIFT) | (addr & ~TARGET_PAGE_MASK);
             } else {
-                *physical = (ppn | (vpn & ((1L << ptshift) - 1))) << PGSHIFT;
+                *physical = ((ppn | (vpn & ((1L << ptshift) - 1))) << PGSHIFT) | (addr & ~TARGET_PAGE_MASK);
             }
->>>>>>> 2ac031d1
 
             /* set permissions on the TLB entry */
             if ((pte & PTE_R) || ((pte & PTE_X) && mxr)) {
@@ -641,16 +634,7 @@
         }
         break;
     case MMU_DATA_LOAD:
-<<<<<<< HEAD
     case MMU_DATA_CAP_LOAD:
-        cs->exception_index = page_fault_exceptions ?
-            RISCV_EXCP_LOAD_PAGE_FAULT : RISCV_EXCP_LOAD_ACCESS_FAULT;
-        break;
-    case MMU_DATA_STORE:
-    case MMU_DATA_CAP_STORE:
-        cs->exception_index = page_fault_exceptions ?
-            RISCV_EXCP_STORE_PAGE_FAULT : RISCV_EXCP_STORE_AMO_ACCESS_FAULT;
-=======
         if (riscv_cpu_virt_enabled(env) && !first_stage) {
             cs->exception_index = RISCV_EXCP_LOAD_GUEST_ACCESS_FAULT;
         } else {
@@ -659,13 +643,13 @@
         }
         break;
     case MMU_DATA_STORE:
+    case MMU_DATA_CAP_STORE:
         if (riscv_cpu_virt_enabled(env) && !first_stage) {
             cs->exception_index = RISCV_EXCP_STORE_GUEST_AMO_ACCESS_FAULT;
         } else {
             cs->exception_index = page_fault_exceptions ?
                 RISCV_EXCP_STORE_PAGE_FAULT : RISCV_EXCP_STORE_AMO_ACCESS_FAULT;
         }
->>>>>>> 2ac031d1
         break;
     default:
         g_assert_not_reached();
@@ -739,6 +723,33 @@
 }
 #endif
 
+static inline int rvfi_dii_check_addr(CPURISCVState *env, int ret,
+                                      vaddr address, int size, int *prot,
+                                      MMUAccessType access_type)
+{
+#ifdef CONFIG_RVFI_DII
+    // For RVFI-DII we have to reject all memory accesses outside of the RAM
+    // region (even if there is a valid ROM there)
+    // However, we still have to allow MMU_INST_FETCH accesess since they are
+    // triggered by tb_find().
+    if (env->rvfi_dii_have_injected_insn && ret == TRANSLATE_SUCCESS) {
+        if (access_type == MMU_INST_FETCH) {
+            // Avoid filling the QEMU guest->host TLB with read/write entries
+            // for the faked instr fetch translation
+            *prot &= PAGE_EXEC;
+        } else if (address < RVFI_DII_RAM_START ||
+                   (address + size) > RVFI_DII_RAM_END) {
+            fprintf(stderr,
+                    "Rejecting memory access to " TARGET_FMT_plx
+                    " since it is outside the RVFI-DII range",
+                    address);
+            return TRANSLATE_FAIL;
+        }
+    }
+#endif
+    return ret;
+}
+
 bool riscv_cpu_tlb_fill(CPUState *cs, vaddr address, int size,
                         MMUAccessType access_type, int mmu_idx,
                         bool probe, uintptr_t retaddr)
@@ -761,26 +772,6 @@
     qemu_log_mask(CPU_LOG_MMU, "%s ad %" VADDR_PRIx " rw %d mmu_idx %d\n",
                   __func__, address, access_type, mmu_idx);
 
-<<<<<<< HEAD
-    ret = get_physical_address(env, &pa, &prot, address, access_type, mmu_idx);
-#ifdef CONFIG_RVFI_DII
-    // For RVFI-DII we have to reject all memory accesses outside of the RAM
-    // region (even if there is a valid ROM there)
-    // However, we still have to allow MMU_INST_FETCH accesess since they are
-    // triggered by tb_find().
-    if (env->rvfi_dii_have_injected_insn && ret == TRANSLATE_SUCCESS) {
-        if (access_type == MMU_INST_FETCH) {
-            // Avoid filling the QEMU guest->host TLB with read/write entries
-            // for the faked instr fetch translation
-            prot &= PAGE_EXEC;
-        } else if (address < RVFI_DII_RAM_START || address >= RVFI_DII_RAM_END) {
-            fprintf(stderr, "Rejecting memory access to " TARGET_FMT_plx
-                    " since it is outside the RVFI-DII range", address);
-            ret = TRANSLATE_FAIL;
-        }
-    }
-#endif
-=======
     /*
      * Determine if we are in M mode and MPRV is set or in HS mode and SPRV is
      * set and we want to access a virtulisation address.
@@ -797,7 +788,6 @@
                             get_field(env->hstatus, HSTATUS_SPRV) &&
                             get_field(env->hstatus, HSTATUS_SPV);
     }
->>>>>>> 2ac031d1
 
     if (mode == PRV_M && access_type != MMU_INST_FETCH) {
         if (get_field(env->mstatus, MSTATUS_MPRV)) {
@@ -814,7 +804,7 @@
                       "%s 1st-stage address=%" VADDR_PRIx " ret %d physical "
                       TARGET_FMT_plx " prot %d\n",
                       __func__, address, ret, pa, prot);
-
+        ret = rvfi_dii_check_addr(env, ret, address, size, &prot, access_type);
         if (ret != TRANSLATE_FAIL) {
             /* Second stage lookup */
             im_address = pa;
@@ -848,6 +838,7 @@
         /* Single stage lookup */
         ret = get_physical_address(env, &pa, &prot, address, access_type,
                                    mmu_idx, true, false);
+        ret = rvfi_dii_check_addr(env, ret, address, size, &prot, access_type);
 
         qemu_log_mask(CPU_LOG_MMU,
                       "%s address=%" VADDR_PRIx " ret %d physical "
@@ -943,19 +934,16 @@
     if (!async) {
         /* set tval to badaddr for traps with address information */
         switch (cause) {
-<<<<<<< HEAD
-        case RISCV_EXCP_INST_PAGE_FAULT:
-        case RISCV_EXCP_LOAD_PAGE_FAULT:
-        case RISCV_EXCP_STORE_PAGE_FAULT:
-            log_inst = false;
-            // FALLTHROUGH
-=======
         case RISCV_EXCP_INST_GUEST_PAGE_FAULT:
         case RISCV_EXCP_LOAD_GUEST_ACCESS_FAULT:
         case RISCV_EXCP_STORE_GUEST_AMO_ACCESS_FAULT:
             force_hs_execp = true;
             /* fallthrough */
->>>>>>> 2ac031d1
+        case RISCV_EXCP_INST_PAGE_FAULT:
+        case RISCV_EXCP_LOAD_PAGE_FAULT:
+        case RISCV_EXCP_STORE_PAGE_FAULT:
+            log_inst = false;
+            /* fallthrough */
         case RISCV_EXCP_INST_ADDR_MIS:
         case RISCV_EXCP_INST_ACCESS_FAULT:
         case RISCV_EXCP_LOAD_ADDR_MIS:
@@ -996,11 +984,7 @@
         }
     }
 
-<<<<<<< HEAD
-    trace_riscv_trap(env->mhartid, async, cause, PC_ADDR(env), tval, cause < 16 ?
-=======
-    trace_riscv_trap(env->mhartid, async, cause, env->pc, tval, cause < 23 ?
->>>>>>> 2ac031d1
+    trace_riscv_trap(env->mhartid, async, cause, PC_ADDR(env), tval, cause < 23 ?
         (async ? riscv_intr_names : riscv_excp_names)[cause] : "(unknown)");
 
     if (unlikely(log_inst && qemu_loglevel_mask(CPU_LOG_INT))) {
@@ -1055,7 +1039,7 @@
         env->scause = cause | ((target_ulong)async << (TARGET_LONG_BITS - 1));
         COPY_SPECIAL_REG(env, sepc, SEPCC, pc, PCC);
         env->sbadaddr = tval;
-<<<<<<< HEAD
+        env->htval = htval;
         target_ulong stvec = GET_SPECIAL_REG(env, stvec, STCC);
         target_ulong new_pc = (stvec >> 2 << 2) +
             ((async && (stvec & 3) == 1) ? cause * 4 : 0);
@@ -1072,11 +1056,6 @@
 #else
         env->pc = new_pc;
 #endif
-=======
-        env->htval = htval;
-        env->pc = (env->stvec >> 2 << 2) +
-            ((async && (env->stvec & 3) == 1) ? cause * 4 : 0);
->>>>>>> 2ac031d1
         riscv_cpu_set_mode(env, PRV_S);
     } else {
         /* handle the trap in M-mode */
@@ -1112,7 +1091,7 @@
         env->mcause = cause | ~(((target_ulong)-1) >> async);
         COPY_SPECIAL_REG(env, mepc, MEPCC, pc, PCC);
         env->mbadaddr = tval;
-<<<<<<< HEAD
+        env->mtval2 = mtval2;
         target_ulong mtvec = GET_SPECIAL_REG(env, mtvec, MTCC);
         target_ulong new_pc = (mtvec >> 2 << 2) +
             ((async && (mtvec & 3) == 1) ? cause * 4 : 0);
@@ -1129,11 +1108,6 @@
 #else
         env->pc = new_pc;
 #endif
-=======
-        env->mtval2 = mtval2;
-        env->pc = (env->mtvec >> 2 << 2) +
-            ((async && (env->mtvec & 3) == 1) ? cause * 4 : 0);
->>>>>>> 2ac031d1
         riscv_cpu_set_mode(env, PRV_M);
     }
 
