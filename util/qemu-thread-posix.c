/*
 * Wrappers around mutex/cond/thread functions
 *
 * Copyright Red Hat, Inc. 2009
 *
 * Author:
 *  Marcelo Tosatti <mtosatti@redhat.com>
 *
 * This work is licensed under the terms of the GNU GPL, version 2 or later.
 * See the COPYING file in the top-level directory.
 *
 */
#include "qemu/osdep.h"
#include "qemu/thread.h"
#include "qemu/atomic.h"
#include "qemu/notify.h"
#include "trace.h"

#if defined(__has_include) && __has_include(<pthread_np.h>)
#include <pthread_np.h>
#endif

static bool name_threads;

void qemu_thread_naming(bool enable)
{
    name_threads = enable;

#if !defined(CONFIG_THREAD_SETNAME_BYTHREAD) && !defined(__FreeBSD__)
    /* This is a debugging option, not fatal */
    if (enable) {
        fprintf(stderr, "qemu: thread naming not supported on this host\n");
    }
#endif
}

static void error_exit(int err, const char *msg)
{
    fprintf(stderr, "qemu: %s: %s\n", msg, strerror(err));
    abort();
}

void qemu_mutex_init(QemuMutex *mutex)
{
    int err;

    err = pthread_mutex_init(&mutex->lock, NULL);
    if (err)
        error_exit(err, __func__);
    mutex->initialized = true;
}

void qemu_mutex_destroy(QemuMutex *mutex)
{
    int err;

    assert(mutex->initialized);
    mutex->initialized = false;
    err = pthread_mutex_destroy(&mutex->lock);
    if (err)
        error_exit(err, __func__);
}

void qemu_mutex_lock_impl(QemuMutex *mutex, const char *file, const int line)
{
    int err;

    assert(mutex->initialized);
    trace_qemu_mutex_lock(mutex, file, line);

    err = pthread_mutex_lock(&mutex->lock);
    if (err)
        error_exit(err, __func__);

    trace_qemu_mutex_locked(mutex, file, line);
}

int qemu_mutex_trylock_impl(QemuMutex *mutex, const char *file, const int line)
{
    int err;

    assert(mutex->initialized);
    err = pthread_mutex_trylock(&mutex->lock);
    if (err == 0) {
        trace_qemu_mutex_locked(mutex, file, line);
        return 0;
    }
    if (err != EBUSY) {
        error_exit(err, __func__);
    }
    return -EBUSY;
}

void qemu_mutex_unlock_impl(QemuMutex *mutex, const char *file, const int line)
{
    int err;

    assert(mutex->initialized);
    err = pthread_mutex_unlock(&mutex->lock);
    if (err)
        error_exit(err, __func__);

    trace_qemu_mutex_unlock(mutex, file, line);
}

void qemu_rec_mutex_init(QemuRecMutex *mutex)
{
    int err;
    pthread_mutexattr_t attr;

    pthread_mutexattr_init(&attr);
    pthread_mutexattr_settype(&attr, PTHREAD_MUTEX_RECURSIVE);
    err = pthread_mutex_init(&mutex->lock, &attr);
    pthread_mutexattr_destroy(&attr);
    if (err) {
        error_exit(err, __func__);
    }
    mutex->initialized = true;
}

void qemu_cond_init(QemuCond *cond)
{
    int err;

    err = pthread_cond_init(&cond->cond, NULL);
    if (err)
        error_exit(err, __func__);
    cond->initialized = true;
}

void qemu_cond_destroy(QemuCond *cond)
{
    int err;

    assert(cond->initialized);
    cond->initialized = false;
    err = pthread_cond_destroy(&cond->cond);
    if (err)
        error_exit(err, __func__);
}

void qemu_cond_signal(QemuCond *cond)
{
    int err;

    assert(cond->initialized);
    err = pthread_cond_signal(&cond->cond);
    if (err)
        error_exit(err, __func__);
}

void qemu_cond_broadcast(QemuCond *cond)
{
    int err;

    assert(cond->initialized);
    err = pthread_cond_broadcast(&cond->cond);
    if (err)
        error_exit(err, __func__);
}

void qemu_cond_wait_impl(QemuCond *cond, QemuMutex *mutex, const char *file, const int line)
{
    int err;

    assert(cond->initialized);
    trace_qemu_mutex_unlock(mutex, file, line);
    err = pthread_cond_wait(&cond->cond, &mutex->lock);
    trace_qemu_mutex_locked(mutex, file, line);
    if (err)
        error_exit(err, __func__);
}

void qemu_sem_init(QemuSemaphore *sem, int init)
{
    int rc;

#ifndef CONFIG_SEM_TIMEDWAIT
    rc = pthread_mutex_init(&sem->lock, NULL);
    if (rc != 0) {
        error_exit(rc, __func__);
    }
    rc = pthread_cond_init(&sem->cond, NULL);
    if (rc != 0) {
        error_exit(rc, __func__);
    }
    if (init < 0) {
        error_exit(EINVAL, __func__);
    }
    sem->count = init;
#else
    rc = sem_init(&sem->sem, 0, init);
    if (rc < 0) {
        error_exit(errno, __func__);
    }
#endif
    sem->initialized = true;
}

void qemu_sem_destroy(QemuSemaphore *sem)
{
    int rc;

    assert(sem->initialized);
    sem->initialized = false;
#ifndef CONFIG_SEM_TIMEDWAIT
    rc = pthread_cond_destroy(&sem->cond);
    if (rc < 0) {
        error_exit(rc, __func__);
    }
    rc = pthread_mutex_destroy(&sem->lock);
    if (rc < 0) {
        error_exit(rc, __func__);
    }
#else
    rc = sem_destroy(&sem->sem);
    if (rc < 0) {
        error_exit(errno, __func__);
    }
#endif
}

void qemu_sem_post(QemuSemaphore *sem)
{
    int rc;

    assert(sem->initialized);
#ifndef CONFIG_SEM_TIMEDWAIT
    pthread_mutex_lock(&sem->lock);
    if (sem->count == UINT_MAX) {
        rc = EINVAL;
    } else {
        sem->count++;
        rc = pthread_cond_signal(&sem->cond);
    }
    pthread_mutex_unlock(&sem->lock);
    if (rc != 0) {
        error_exit(rc, __func__);
    }
#else
    rc = sem_post(&sem->sem);
    if (rc < 0) {
        error_exit(errno, __func__);
    }
#endif
}

static void compute_abs_deadline(struct timespec *ts, int ms)
{
    struct timeval tv;
    gettimeofday(&tv, NULL);
    ts->tv_nsec = tv.tv_usec * 1000 + (ms % 1000) * 1000000;
    ts->tv_sec = tv.tv_sec + ms / 1000;
    if (ts->tv_nsec >= 1000000000) {
        ts->tv_sec++;
        ts->tv_nsec -= 1000000000;
    }
}

int qemu_sem_timedwait(QemuSemaphore *sem, int ms)
{
    int rc;
    struct timespec ts;

    assert(sem->initialized);
#ifndef CONFIG_SEM_TIMEDWAIT
    rc = 0;
    compute_abs_deadline(&ts, ms);
    pthread_mutex_lock(&sem->lock);
    while (sem->count == 0) {
        rc = pthread_cond_timedwait(&sem->cond, &sem->lock, &ts);
        if (rc == ETIMEDOUT) {
            break;
        }
        if (rc != 0) {
            error_exit(rc, __func__);
        }
    }
    if (rc != ETIMEDOUT) {
        --sem->count;
    }
    pthread_mutex_unlock(&sem->lock);
    return (rc == ETIMEDOUT ? -1 : 0);
#else
    if (ms <= 0) {
        /* This is cheaper than sem_timedwait.  */
        do {
            rc = sem_trywait(&sem->sem);
        } while (rc == -1 && errno == EINTR);
        if (rc == -1 && errno == EAGAIN) {
            return -1;
        }
    } else {
        compute_abs_deadline(&ts, ms);
        do {
            rc = sem_timedwait(&sem->sem, &ts);
        } while (rc == -1 && errno == EINTR);
        if (rc == -1 && errno == ETIMEDOUT) {
            return -1;
        }
    }
    if (rc < 0) {
        error_exit(errno, __func__);
    }
    return 0;
#endif
}

void qemu_sem_wait(QemuSemaphore *sem)
{
    int rc;

    assert(sem->initialized);
#ifndef CONFIG_SEM_TIMEDWAIT
    pthread_mutex_lock(&sem->lock);
    while (sem->count == 0) {
        rc = pthread_cond_wait(&sem->cond, &sem->lock);
        if (rc != 0) {
            error_exit(rc, __func__);
        }
    }
    --sem->count;
    pthread_mutex_unlock(&sem->lock);
#else
    do {
        rc = sem_wait(&sem->sem);
    } while (rc == -1 && errno == EINTR);
    if (rc < 0) {
        error_exit(errno, __func__);
    }
#endif
}

#ifdef __linux__
#include "qemu/futex.h"
#else
static inline void qemu_futex_wake(QemuEvent *ev, int n)
{
    assert(ev->initialized);
    pthread_mutex_lock(&ev->lock);
    if (n == 1) {
        pthread_cond_signal(&ev->cond);
    } else {
        pthread_cond_broadcast(&ev->cond);
    }
    pthread_mutex_unlock(&ev->lock);
}

static inline void qemu_futex_wait(QemuEvent *ev, unsigned val)
{
    assert(ev->initialized);
    pthread_mutex_lock(&ev->lock);
    if (ev->value == val) {
        pthread_cond_wait(&ev->cond, &ev->lock);
    }
    pthread_mutex_unlock(&ev->lock);
}
#endif

/* Valid transitions:
 * - free->set, when setting the event
 * - busy->set, when setting the event, followed by qemu_futex_wake
 * - set->free, when resetting the event
 * - free->busy, when waiting
 *
 * set->busy does not happen (it can be observed from the outside but
 * it really is set->free->busy).
 *
 * busy->free provably cannot happen; to enforce it, the set->free transition
 * is done with an OR, which becomes a no-op if the event has concurrently
 * transitioned to free or busy.
 */

#define EV_SET         0
#define EV_FREE        1
#define EV_BUSY       -1

void qemu_event_init(QemuEvent *ev, bool init)
{
#ifndef __linux__
    pthread_mutex_init(&ev->lock, NULL);
    pthread_cond_init(&ev->cond, NULL);
#endif

    ev->value = (init ? EV_SET : EV_FREE);
    ev->initialized = true;
}

void qemu_event_destroy(QemuEvent *ev)
{
    assert(ev->initialized);
    ev->initialized = false;
#ifndef __linux__
    pthread_mutex_destroy(&ev->lock);
    pthread_cond_destroy(&ev->cond);
#endif
}

void qemu_event_set(QemuEvent *ev)
{
    /* qemu_event_set has release semantics, but because it *loads*
     * ev->value we need a full memory barrier here.
     */
    assert(ev->initialized);
    smp_mb();
    if (atomic_read(&ev->value) != EV_SET) {
        if (atomic_xchg(&ev->value, EV_SET) == EV_BUSY) {
            /* There were waiters, wake them up.  */
            qemu_futex_wake(ev, INT_MAX);
        }
    }
}

void qemu_event_reset(QemuEvent *ev)
{
    unsigned value;

    assert(ev->initialized);
    value = atomic_read(&ev->value);
    smp_mb_acquire();
    if (value == EV_SET) {
        /*
         * If there was a concurrent reset (or even reset+wait),
         * do nothing.  Otherwise change EV_SET->EV_FREE.
         */
        atomic_or(&ev->value, EV_FREE);
    }
}

void qemu_event_wait(QemuEvent *ev)
{
    unsigned value;

    assert(ev->initialized);
    value = atomic_read(&ev->value);
    smp_mb_acquire();
    if (value != EV_SET) {
        if (value == EV_FREE) {
            /*
             * Leave the event reset and tell qemu_event_set that there
             * are waiters.  No need to retry, because there cannot be
             * a concurrent busy->free transition.  After the CAS, the
             * event will be either set or busy.
             */
            if (atomic_cmpxchg(&ev->value, EV_FREE, EV_BUSY) == EV_SET) {
                return;
            }
        }
        qemu_futex_wait(ev, EV_BUSY);
    }
}

static pthread_key_t exit_key;

union NotifierThreadData {
    void *ptr;
    NotifierList list;
};
QEMU_BUILD_BUG_ON(sizeof(union NotifierThreadData) != sizeof(void *));

void qemu_thread_atexit_add(Notifier *notifier)
{
    union NotifierThreadData ntd;
    ntd.ptr = pthread_getspecific(exit_key);
    notifier_list_add(&ntd.list, notifier);
    pthread_setspecific(exit_key, ntd.ptr);
}

void qemu_thread_atexit_remove(Notifier *notifier)
{
    union NotifierThreadData ntd;
    ntd.ptr = pthread_getspecific(exit_key);
    notifier_remove(notifier);
    pthread_setspecific(exit_key, ntd.ptr);
}

static void qemu_thread_atexit_run(void *arg)
{
    union NotifierThreadData ntd = { .ptr = arg };
    notifier_list_notify(&ntd.list, NULL);
}

static void __attribute__((constructor)) qemu_thread_atexit_init(void)
{
    pthread_key_create(&exit_key, qemu_thread_atexit_run);
}


<<<<<<< HEAD
/* Attempt to set the threads name; note that this is for debug, so
 * we're not going to fail if we can't set it.
 */
static void qemu_thread_set_name(pthread_t thread, const char *name)
{
#if defined(__FreeBSD__)
    pthread_set_name_np(thread, name);
#elif defined(CONFIG_PTHREAD_SETNAME_NP)
    pthread_setname_np(thread, name);
#endif
}

=======
>>>>>>> d820fa5b
typedef struct {
    void *(*start_routine)(void *);
    void *arg;
    char *name;
} QemuThreadArgs;

static void *qemu_thread_start(void *args)
{
    QemuThreadArgs *qemu_thread_args = args;
    void *(*start_routine)(void *) = qemu_thread_args->start_routine;
    void *arg = qemu_thread_args->arg;

#ifdef CONFIG_PTHREAD_SETNAME_NP
    /* Attempt to set the threads name; note that this is for debug, so
     * we're not going to fail if we can't set it.
     */
<<<<<<< HEAD
    qemu_thread_set_name(pthread_self(), qemu_thread_args->name);
=======
    if (name_threads && qemu_thread_args->name) {
        pthread_setname_np(pthread_self(), qemu_thread_args->name);
    }
#endif
>>>>>>> d820fa5b
    g_free(qemu_thread_args->name);
    g_free(qemu_thread_args);
    return start_routine(arg);
}

void qemu_thread_create(QemuThread *thread, const char *name,
                       void *(*start_routine)(void*),
                       void *arg, int mode)
{
    sigset_t set, oldset;
    int err;
    pthread_attr_t attr;
    QemuThreadArgs *qemu_thread_args;

    err = pthread_attr_init(&attr);
    if (err) {
        error_exit(err, __func__);
    }

    if (mode == QEMU_THREAD_DETACHED) {
        pthread_attr_setdetachstate(&attr, PTHREAD_CREATE_DETACHED);
    }

    /* Leave signal handling to the iothread.  */
    sigfillset(&set);
    pthread_sigmask(SIG_SETMASK, &set, &oldset);

<<<<<<< HEAD
    if (name_threads) {
        QemuThreadArgs *qemu_thread_args;
        qemu_thread_args = g_new0(QemuThreadArgs, 1);
        qemu_thread_args->name = g_strdup(name);
        qemu_thread_args->start_routine = start_routine;
        qemu_thread_args->arg = arg;

        err = pthread_create(&thread->thread, &attr,
                             qemu_thread_start, qemu_thread_args);
    } else {
        err = pthread_create(&thread->thread, &attr,
                             start_routine, arg);
    }
=======
    qemu_thread_args = g_new0(QemuThreadArgs, 1);
    qemu_thread_args->name = g_strdup(name);
    qemu_thread_args->start_routine = start_routine;
    qemu_thread_args->arg = arg;

    err = pthread_create(&thread->thread, &attr,
                         qemu_thread_start, qemu_thread_args);
>>>>>>> d820fa5b

    if (err)
        error_exit(err, __func__);

    pthread_sigmask(SIG_SETMASK, &oldset, NULL);

    pthread_attr_destroy(&attr);
}

void qemu_thread_get_self(QemuThread *thread)
{
    thread->thread = pthread_self();
}

bool qemu_thread_is_self(QemuThread *thread)
{
   return pthread_equal(pthread_self(), thread->thread);
}

void qemu_thread_exit(void *retval)
{
    pthread_exit(retval);
}

void *qemu_thread_join(QemuThread *thread)
{
    int err;
    void *ret;

    err = pthread_join(thread->thread, &ret);
    if (err) {
        error_exit(err, __func__);
    }
    return ret;
}<|MERGE_RESOLUTION|>--- conflicted
+++ resolved
@@ -485,22 +485,6 @@
     pthread_key_create(&exit_key, qemu_thread_atexit_run);
 }
 
-
-<<<<<<< HEAD
-/* Attempt to set the threads name; note that this is for debug, so
- * we're not going to fail if we can't set it.
- */
-static void qemu_thread_set_name(pthread_t thread, const char *name)
-{
-#if defined(__FreeBSD__)
-    pthread_set_name_np(thread, name);
-#elif defined(CONFIG_PTHREAD_SETNAME_NP)
-    pthread_setname_np(thread, name);
-#endif
-}
-
-=======
->>>>>>> d820fa5b
 typedef struct {
     void *(*start_routine)(void *);
     void *arg;
@@ -513,18 +497,16 @@
     void *(*start_routine)(void *) = qemu_thread_args->start_routine;
     void *arg = qemu_thread_args->arg;
 
-#ifdef CONFIG_PTHREAD_SETNAME_NP
     /* Attempt to set the threads name; note that this is for debug, so
      * we're not going to fail if we can't set it.
      */
-<<<<<<< HEAD
-    qemu_thread_set_name(pthread_self(), qemu_thread_args->name);
-=======
     if (name_threads && qemu_thread_args->name) {
-        pthread_setname_np(pthread_self(), qemu_thread_args->name);
-    }
-#endif
->>>>>>> d820fa5b
+#if defined(__FreeBSD__)
+		pthread_set_name_np(pthread_self(), qemu_thread_args->name);
+#elif defined(CONFIG_PTHREAD_SETNAME_NP)
+		pthread_setname_np(pthread_self(), qemu_thread_args->name);
+#endif
+    }
     g_free(qemu_thread_args->name);
     g_free(qemu_thread_args);
     return start_routine(arg);
@@ -552,21 +534,6 @@
     sigfillset(&set);
     pthread_sigmask(SIG_SETMASK, &set, &oldset);
 
-<<<<<<< HEAD
-    if (name_threads) {
-        QemuThreadArgs *qemu_thread_args;
-        qemu_thread_args = g_new0(QemuThreadArgs, 1);
-        qemu_thread_args->name = g_strdup(name);
-        qemu_thread_args->start_routine = start_routine;
-        qemu_thread_args->arg = arg;
-
-        err = pthread_create(&thread->thread, &attr,
-                             qemu_thread_start, qemu_thread_args);
-    } else {
-        err = pthread_create(&thread->thread, &attr,
-                             start_routine, arg);
-    }
-=======
     qemu_thread_args = g_new0(QemuThreadArgs, 1);
     qemu_thread_args->name = g_strdup(name);
     qemu_thread_args->start_routine = start_routine;
@@ -574,7 +541,6 @@
 
     err = pthread_create(&thread->thread, &attr,
                          qemu_thread_start, qemu_thread_args);
->>>>>>> d820fa5b
 
     if (err)
         error_exit(err, __func__);
