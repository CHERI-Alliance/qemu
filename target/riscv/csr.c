/*
 * RISC-V Control and Status Registers.
 *
 * Copyright (c) 2016-2017 Sagar Karandikar, sagark@eecs.berkeley.edu
 * Copyright (c) 2017-2018 SiFive, Inc.
 *
 * This program is free software; you can redistribute it and/or modify it
 * under the terms and conditions of the GNU General Public License,
 * version 2 or later, as published by the Free Software Foundation.
 *
 * This program is distributed in the hope it will be useful, but WITHOUT
 * ANY WARRANTY; without even the implied warranty of MERCHANTABILITY or
 * FITNESS FOR A PARTICULAR PURPOSE.  See the GNU General Public License for
 * more details.
 *
 * You should have received a copy of the GNU General Public License along with
 * this program.  If not, see <http://www.gnu.org/licenses/>.
 */

#include "qemu/osdep.h"
#include "qemu/log.h"
#include "cpu.h"
#include "qemu/main-loop.h"
#include "exec/exec-all.h"
#include "exec/log_instr.h"
#ifdef TARGET_CHERI
#include "cheri-helper-utils.h"
#endif

/* CSR function table */
static riscv_csr_operations csr_ops[];

/* CSR function table constants */
enum {
    CSR_TABLE_SIZE = 0x1000
};

/* CSR update logging API */
#if CONFIG_TCG_LOG_INSTR
void riscv_log_instr_csr_changed(CPURISCVState *env, int csrno)
{
    target_ulong value;

    if (qemu_log_instr_enabled(env)) {
        if (csr_ops[csrno].read)
            csr_ops[csrno].read(env, csrno, &value);
        else if (csr_ops[csrno].op)
            csr_ops[csrno].op(env, csrno, &value, 0, /*write_mask*/0);
        else
            return;
        if (csr_ops[csrno].log_update)
            csr_ops[csrno].log_update(env, csrno, value);
    }
}
#endif

/* CSR function table public API */
void riscv_get_csr_ops(int csrno, riscv_csr_operations *ops)
{
    *ops = csr_ops[csrno & (CSR_TABLE_SIZE - 1)];
}

void riscv_set_csr_ops(int csrno, riscv_csr_operations *ops)
{
    csr_ops[csrno & (CSR_TABLE_SIZE - 1)] = *ops;
}

/* Predicates */
static int fs(CPURISCVState *env, int csrno)
{
#if !defined(CONFIG_USER_ONLY)
    /* loose check condition for fcsr in vector extension */
    if ((csrno == CSR_FCSR) && (env->misa & RVV)) {
        return 0;
    }
    if (!env->debugger && !riscv_cpu_fp_enabled(env)) {
        return -RISCV_EXCP_ILLEGAL_INST;
    }
#endif
    return 0;
}

static int vs(CPURISCVState *env, int csrno)
{
    if (env->misa & RVV) {
        return 0;
    }
    return -1;
}

static int ctr(CPURISCVState *env, int csrno)
{
#if !defined(CONFIG_USER_ONLY)
    CPUState *cs = env_cpu(env);
    RISCVCPU *cpu = RISCV_CPU(cs);

    if (!cpu->cfg.ext_counters) {
        /* The Counters extensions is not enabled */
        return -RISCV_EXCP_ILLEGAL_INST;
    }

    if (riscv_cpu_virt_enabled(env)) {
        switch (csrno) {
        case CSR_CYCLE:
            if (!get_field(env->hcounteren, HCOUNTEREN_CY) &&
                get_field(env->mcounteren, HCOUNTEREN_CY)) {
                return -RISCV_EXCP_VIRT_INSTRUCTION_FAULT;
            }
            break;
        case CSR_TIME:
            if (!get_field(env->hcounteren, HCOUNTEREN_TM) &&
                get_field(env->mcounteren, HCOUNTEREN_TM)) {
                return -RISCV_EXCP_VIRT_INSTRUCTION_FAULT;
            }
            break;
        case CSR_INSTRET:
            if (!get_field(env->hcounteren, HCOUNTEREN_IR) &&
                get_field(env->mcounteren, HCOUNTEREN_IR)) {
                return -RISCV_EXCP_VIRT_INSTRUCTION_FAULT;
            }
            break;
        case CSR_HPMCOUNTER3...CSR_HPMCOUNTER31:
            if (!get_field(env->hcounteren, 1 << (csrno - CSR_HPMCOUNTER3)) &&
                get_field(env->mcounteren, 1 << (csrno - CSR_HPMCOUNTER3))) {
                return -RISCV_EXCP_VIRT_INSTRUCTION_FAULT;
            }
            break;
        }
        if (riscv_cpu_is_32bit(env)) {
            switch (csrno) {
            case CSR_CYCLEH:
                if (!get_field(env->hcounteren, HCOUNTEREN_CY) &&
                    get_field(env->mcounteren, HCOUNTEREN_CY)) {
                    return -RISCV_EXCP_VIRT_INSTRUCTION_FAULT;
                }
                break;
            case CSR_TIMEH:
                if (!get_field(env->hcounteren, HCOUNTEREN_TM) &&
                    get_field(env->mcounteren, HCOUNTEREN_TM)) {
                    return -RISCV_EXCP_VIRT_INSTRUCTION_FAULT;
                }
                break;
            case CSR_INSTRETH:
                if (!get_field(env->hcounteren, HCOUNTEREN_IR) &&
                    get_field(env->mcounteren, HCOUNTEREN_IR)) {
                    return -RISCV_EXCP_VIRT_INSTRUCTION_FAULT;
                }
                break;
            case CSR_HPMCOUNTER3H...CSR_HPMCOUNTER31H:
                if (!get_field(env->hcounteren, 1 << (csrno - CSR_HPMCOUNTER3H)) &&
                    get_field(env->mcounteren, 1 << (csrno - CSR_HPMCOUNTER3H))) {
                    return -RISCV_EXCP_VIRT_INSTRUCTION_FAULT;
                }
                break;
            }
        }
    }
#endif
    return 0;
}

static int ctr32(CPURISCVState *env, int csrno)
{
    if (!riscv_cpu_is_32bit(env)) {
        return -RISCV_EXCP_ILLEGAL_INST;
    }

    return ctr(env, csrno);
}

#if !defined(CONFIG_USER_ONLY)
static int any(CPURISCVState *env, int csrno)
{
    return 0;
}

<<<<<<< HEAD
#ifdef TARGET_CHERI
static int umode(CPURISCVState *env, int csrno)
{
    return -!riscv_has_ext(env, RVU);
}
#endif
=======
static int any32(CPURISCVState *env, int csrno)
{
    if (!riscv_cpu_is_32bit(env)) {
        return -RISCV_EXCP_ILLEGAL_INST;
    }

    return any(env, csrno);

}
>>>>>>> a05f8ecd

static int smode(CPURISCVState *env, int csrno)
{
    return -!riscv_has_ext(env, RVS);
}

static int hmode(CPURISCVState *env, int csrno)
{
    if (riscv_has_ext(env, RVS) &&
        riscv_has_ext(env, RVH)) {
        /* Hypervisor extension is supported */
        if ((env->priv == PRV_S && !riscv_cpu_virt_enabled(env)) ||
            env->priv == PRV_M) {
            return 0;
        } else {
            return -RISCV_EXCP_VIRT_INSTRUCTION_FAULT;
        }
    }

    return -RISCV_EXCP_ILLEGAL_INST;
}

static int hmode32(CPURISCVState *env, int csrno)
{
    if (!riscv_cpu_is_32bit(env)) {
        return 0;
    }

    return hmode(env, csrno);

}

static int pmp(CPURISCVState *env, int csrno)
{
    return -!riscv_feature(env, RISCV_FEATURE_PMP);
}
#endif

/* User Floating-Point CSRs */
static int read_fflags(CPURISCVState *env, int csrno, target_ulong *val)
{
#if !defined(CONFIG_USER_ONLY)
    if (!env->debugger && !riscv_cpu_fp_enabled(env)) {
        return -RISCV_EXCP_ILLEGAL_INST;
    }
#endif
    *val = riscv_cpu_get_fflags(env);
    return 0;
}

static int write_fflags(CPURISCVState *env, int csrno, target_ulong val)
{
#if !defined(CONFIG_USER_ONLY)
    if (!env->debugger && !riscv_cpu_fp_enabled(env)) {
        return -RISCV_EXCP_ILLEGAL_INST;
    }
    env->mstatus |= MSTATUS_FS;
#endif
    riscv_cpu_set_fflags(env, val & (FSR_AEXC >> FSR_AEXC_SHIFT));
    return 0;
}

static int read_frm(CPURISCVState *env, int csrno, target_ulong *val)
{
#if !defined(CONFIG_USER_ONLY)
    if (!env->debugger && !riscv_cpu_fp_enabled(env)) {
        return -RISCV_EXCP_ILLEGAL_INST;
    }
#endif
    *val = env->frm;
    return 0;
}

static int write_frm(CPURISCVState *env, int csrno, target_ulong val)
{
#if !defined(CONFIG_USER_ONLY)
    if (!env->debugger && !riscv_cpu_fp_enabled(env)) {
        return -RISCV_EXCP_ILLEGAL_INST;
    }
    env->mstatus |= MSTATUS_FS;
#endif
    env->frm = val & (FSR_RD >> FSR_RD_SHIFT);
    return 0;
}

static int read_fcsr(CPURISCVState *env, int csrno, target_ulong *val)
{
#if !defined(CONFIG_USER_ONLY)
    if (!env->debugger && !riscv_cpu_fp_enabled(env)) {
        return -RISCV_EXCP_ILLEGAL_INST;
    }
#endif
    *val = (riscv_cpu_get_fflags(env) << FSR_AEXC_SHIFT)
        | (env->frm << FSR_RD_SHIFT);
    if (vs(env, csrno) >= 0) {
        *val |= (env->vxrm << FSR_VXRM_SHIFT)
                | (env->vxsat << FSR_VXSAT_SHIFT);
    }
    return 0;
}

static int write_fcsr(CPURISCVState *env, int csrno, target_ulong val)
{
#if !defined(CONFIG_USER_ONLY)
    if (!env->debugger && !riscv_cpu_fp_enabled(env)) {
        return -RISCV_EXCP_ILLEGAL_INST;
    }
    env->mstatus |= MSTATUS_FS;
#endif
    env->frm = (val & FSR_RD) >> FSR_RD_SHIFT;
    if (vs(env, csrno) >= 0) {
        env->vxrm = (val & FSR_VXRM) >> FSR_VXRM_SHIFT;
        env->vxsat = (val & FSR_VXSAT) >> FSR_VXSAT_SHIFT;
    }
    riscv_cpu_set_fflags(env, (val & FSR_AEXC) >> FSR_AEXC_SHIFT);
    return 0;
}

static int read_vtype(CPURISCVState *env, int csrno, target_ulong *val)
{
    *val = env->vtype;
    return 0;
}

static int read_vl(CPURISCVState *env, int csrno, target_ulong *val)
{
    *val = env->vl;
    return 0;
}

static int read_vxrm(CPURISCVState *env, int csrno, target_ulong *val)
{
    *val = env->vxrm;
    return 0;
}

static int write_vxrm(CPURISCVState *env, int csrno, target_ulong val)
{
    env->vxrm = val;
    return 0;
}

static int read_vxsat(CPURISCVState *env, int csrno, target_ulong *val)
{
    *val = env->vxsat;
    return 0;
}

static int write_vxsat(CPURISCVState *env, int csrno, target_ulong val)
{
    env->vxsat = val;
    return 0;
}

static int read_vstart(CPURISCVState *env, int csrno, target_ulong *val)
{
    *val = env->vstart;
    return 0;
}

static int write_vstart(CPURISCVState *env, int csrno, target_ulong val)
{
    env->vstart = val;
    return 0;
}

/* User Timers and Counters */
static int read_instret(CPURISCVState *env, int csrno, target_ulong *val)
{
#if !defined(CONFIG_USER_ONLY)
    if (icount_enabled()) {
        *val = icount_get();
    } else {
        *val = cpu_get_host_ticks();
    }
#else
    *val = cpu_get_host_ticks();
#endif
    return 0;
}

static int read_instreth(CPURISCVState *env, int csrno, target_ulong *val)
{
#if !defined(CONFIG_USER_ONLY)
    if (icount_enabled()) {
        *val = icount_get() >> 32;
    } else {
        *val = cpu_get_host_ticks() >> 32;
    }
#else
    *val = cpu_get_host_ticks() >> 32;
#endif
    return 0;
}

#if defined(CONFIG_USER_ONLY)
static int read_time(CPURISCVState *env, int csrno, target_ulong *val)
{
    *val = cpu_get_host_ticks();
    return 0;
}

static int read_timeh(CPURISCVState *env, int csrno, target_ulong *val)
{
    *val = cpu_get_host_ticks() >> 32;
    return 0;
}

#else /* CONFIG_USER_ONLY */

static int read_time(CPURISCVState *env, int csrno, target_ulong *val)
{
    uint64_t delta = riscv_cpu_virt_enabled(env) ? env->htimedelta : 0;

    if (!env->rdtime_fn) {
        return -RISCV_EXCP_ILLEGAL_INST;
    }

    *val = env->rdtime_fn(env->rdtime_fn_arg) + delta;
    return 0;
}

static int read_timeh(CPURISCVState *env, int csrno, target_ulong *val)
{
    uint64_t delta = riscv_cpu_virt_enabled(env) ? env->htimedelta : 0;

    if (!env->rdtime_fn) {
        return -RISCV_EXCP_ILLEGAL_INST;
    }

    *val = (env->rdtime_fn(env->rdtime_fn_arg) + delta) >> 32;
    return 0;
}

/* Machine constants */

#define M_MODE_INTERRUPTS  (MIP_MSIP | MIP_MTIP | MIP_MEIP)
#define S_MODE_INTERRUPTS  (MIP_SSIP | MIP_STIP | MIP_SEIP)
#define VS_MODE_INTERRUPTS (MIP_VSSIP | MIP_VSTIP | MIP_VSEIP)

static const target_ulong delegable_ints = S_MODE_INTERRUPTS |
                                           VS_MODE_INTERRUPTS;
static const target_ulong all_ints = M_MODE_INTERRUPTS | S_MODE_INTERRUPTS |
                                     VS_MODE_INTERRUPTS;
static const target_ulong delegable_excps =
    (1ULL << (RISCV_EXCP_INST_ADDR_MIS)) |
    (1ULL << (RISCV_EXCP_INST_ACCESS_FAULT)) |
    (1ULL << (RISCV_EXCP_ILLEGAL_INST)) |
    (1ULL << (RISCV_EXCP_BREAKPOINT)) |
    (1ULL << (RISCV_EXCP_LOAD_ADDR_MIS)) |
    (1ULL << (RISCV_EXCP_LOAD_ACCESS_FAULT)) |
    (1ULL << (RISCV_EXCP_STORE_AMO_ADDR_MIS)) |
    (1ULL << (RISCV_EXCP_STORE_AMO_ACCESS_FAULT)) |
    (1ULL << (RISCV_EXCP_U_ECALL)) |
    (1ULL << (RISCV_EXCP_S_ECALL)) |
    (1ULL << (RISCV_EXCP_VS_ECALL)) |
    (1ULL << (RISCV_EXCP_M_ECALL)) |
    (1ULL << (RISCV_EXCP_INST_PAGE_FAULT)) |
    (1ULL << (RISCV_EXCP_LOAD_PAGE_FAULT)) |
    (1ULL << (RISCV_EXCP_STORE_PAGE_FAULT)) |
    (1ULL << (RISCV_EXCP_INST_GUEST_PAGE_FAULT)) |
    (1ULL << (RISCV_EXCP_LOAD_GUEST_ACCESS_FAULT)) |
    (1ULL << (RISCV_EXCP_VIRT_INSTRUCTION_FAULT)) |
    (1ULL << (RISCV_EXCP_STORE_GUEST_AMO_ACCESS_FAULT)) |
#ifdef TARGET_CHERI
#ifndef TARGET_RISCV32
    (1ULL << (RISCV_EXCP_LOAD_CAP_PAGE_FAULT)) |
    (1ULL << (RISCV_EXCP_STORE_AMO_CAP_PAGE_FAULT)) |
#endif
    (1ULL << (RISCV_EXCP_CHERI)) |
#endif
    0;
static const target_ulong sstatus_v1_10_mask = SSTATUS_SIE | SSTATUS_SPIE |
    SSTATUS_UIE | SSTATUS_UPIE | SSTATUS_SPP | SSTATUS_FS | SSTATUS_XS |
    SSTATUS_SUM | SSTATUS_MXR |
#if defined(TARGET_RISCV64)
    SSTATUS64_UXL |
#endif
    SSTATUS_SD;
static const target_ulong sip_writable_mask = SIP_SSIP | MIP_USIP | MIP_UEIP;
static const target_ulong hip_writable_mask = MIP_VSSIP | MIP_VSTIP | MIP_VSEIP;
static const target_ulong vsip_writable_mask = MIP_VSSIP;

static const char valid_vm_1_10_32[16] = {
    [VM_1_10_MBARE] = 1,
    [VM_1_10_SV32] = 1
};

static const char valid_vm_1_10_64[16] = {
    [VM_1_10_MBARE] = 1,
    [VM_1_10_SV39] = 1,
    [VM_1_10_SV48] = 1,
    [VM_1_10_SV57] = 1
};

/* Machine Information Registers */
static int read_zero(CPURISCVState *env, int csrno, target_ulong *val)
{
    return *val = 0;
}

static int read_mhartid(CPURISCVState *env, int csrno, target_ulong *val)
{
    *val = env->mhartid;
    return 0;
}

/* Machine Trap Setup */
static int read_mstatus(CPURISCVState *env, int csrno, target_ulong *val)
{
    *val = env->mstatus;
    return 0;
}

static int validate_vm(CPURISCVState *env, target_ulong vm)
{
    if (riscv_cpu_is_32bit(env)) {
        return valid_vm_1_10_32[vm & 0xf];
    } else {
        return valid_vm_1_10_64[vm & 0xf];
    }
}

static int write_mstatus(CPURISCVState *env, int csrno, target_ulong val)
{
    uint64_t mstatus = env->mstatus;
    uint64_t mask = 0;
    int dirty;

    /* flush tlb on mstatus fields that affect VM */
    if ((val ^ mstatus) & (MSTATUS_MXR | MSTATUS_MPP | MSTATUS_MPV |
            MSTATUS_MPRV | MSTATUS_SUM)) {
        tlb_flush(env_cpu(env));
    }
    mask = MSTATUS_SIE | MSTATUS_SPIE | MSTATUS_MIE | MSTATUS_MPIE |
        MSTATUS_SPP | MSTATUS_FS | MSTATUS_MPRV | MSTATUS_SUM |
        MSTATUS_MPP | MSTATUS_MXR | MSTATUS_TVM | MSTATUS_TSR |
        MSTATUS_TW;
<<<<<<< HEAD
#if defined(TARGET_RISCV64)
    /*
     * RV32: MPV and GVA are not in mstatus. The current plan is to
     * add them to mstatush. For now, we just don't support it.
     */
    if (riscv_has_ext(env, RVH)) {
    mask |= MSTATUS_MPV | MSTATUS_GVA;
    }
#endif
=======

    if (!riscv_cpu_is_32bit(env)) {
        /*
         * RV32: MPV and GVA are not in mstatus. The current plan is to
         * add them to mstatush. For now, we just don't support it.
         */
        mask |= MSTATUS_MPV | MSTATUS_GVA;
    }
>>>>>>> a05f8ecd

    mstatus = (mstatus & ~mask) | (val & mask);

    dirty = ((mstatus & MSTATUS_FS) == MSTATUS_FS) |
            ((mstatus & MSTATUS_XS) == MSTATUS_XS);
    mstatus = set_field(mstatus, MSTATUS_SD, dirty);
    env->mstatus = mstatus;

    return 0;
}

static int read_mstatush(CPURISCVState *env, int csrno, target_ulong *val)
{
    *val = env->mstatus >> 32;
    return 0;
}

static int write_mstatush(CPURISCVState *env, int csrno, target_ulong val)
{
    uint64_t valh = (uint64_t)val << 32;
    uint64_t mask = MSTATUS_MPV | MSTATUS_GVA;

    if ((valh ^ env->mstatus) & (MSTATUS_MPV)) {
        tlb_flush(env_cpu(env));
    }

    env->mstatus = (env->mstatus & ~mask) | (valh & mask);

    return 0;
}

static int read_misa(CPURISCVState *env, int csrno, target_ulong *val)
{
    *val = env->misa;
    return 0;
}

static int write_misa(CPURISCVState *env, int csrno, target_ulong val)
{
    if (!riscv_feature(env, RISCV_FEATURE_MISA)) {
        /* drop write to misa */
        return 0;
    }

    /*
     * XXXAR: this code is completely broken:
     * 1) you can only turn **on** misa.C if PC is not aligned to 4 bytes???
     * 2) They use GETPC() for this check! This is a QEMU internal program
     * counter (the current return address, so not even the TCG generated code
     * address since we could be multiple call stack levels down).
     *
     * Fortunately RISCV_FEATURE_MISA should never be enabled so we can't end
     * up here... If we ever do, abort() is the only safe way out!
     */
    abort();

    /* 'I' or 'E' must be present */
    if (!(val & (RVI | RVE))) {
        /* It is not, drop write to misa */
        return 0;
    }

    /* 'E' excludes all other extensions */
    if (val & RVE) {
        /* when we support 'E' we can do "val = RVE;" however
         * for now we just drop writes if 'E' is present.
         */
        return 0;
    }

    /* Mask extensions that are not supported by this hart */
    val &= env->misa_mask;

    /* Mask extensions that are not supported by QEMU */
    val &= (RVI | RVE | RVM | RVA | RVF | RVD | RVC | RVS | RVU);

    /* 'D' depends on 'F', so clear 'D' if 'F' is not present */
    if ((val & RVD) && !(val & RVF)) {
        val &= ~RVD;
    }

    /* Suppress 'C' if next instruction is not aligned
     * TODO: this should check next_pc
     */
    if ((val & RVC) && (GETPC() & ~3) != 0) {
        val &= ~RVC;
    }

    /* misa.MXL writes are not supported by QEMU */
    val = (env->misa & MISA_MXL) | (val & ~MISA_MXL);

    /* flush translation cache */
    if (val != env->misa) {
        tb_flush(env_cpu(env));
    }

    env->misa = val;

    return 0;
}

static int read_medeleg(CPURISCVState *env, int csrno, target_ulong *val)
{
    *val = env->medeleg;
    return 0;
}

static int write_medeleg(CPURISCVState *env, int csrno, target_ulong val)
{
    env->medeleg = (env->medeleg & ~delegable_excps) | (val & delegable_excps);
    return 0;
}

static int read_mideleg(CPURISCVState *env, int csrno, target_ulong *val)
{
    *val = env->mideleg;
    return 0;
}

static int write_mideleg(CPURISCVState *env, int csrno, target_ulong val)
{
    env->mideleg = (env->mideleg & ~delegable_ints) | (val & delegable_ints);
    if (riscv_has_ext(env, RVH)) {
        env->mideleg |= VS_MODE_INTERRUPTS;
    }
    return 0;
}

static int read_mie(CPURISCVState *env, int csrno, target_ulong *val)
{
    *val = env->mie;
    return 0;
}

static int write_mie(CPURISCVState *env, int csrno, target_ulong val)
{
    env->mie = (env->mie & ~all_ints) | (val & all_ints);
    return 0;
}

static int read_mtvec(CPURISCVState *env, int csrno, target_ulong *val)
{
    *val = GET_SPECIAL_REG_ARCH(env, mtvec, MTCC);
    return 0;
}

static int write_mtvec(CPURISCVState *env, int csrno, target_ulong val)
{
    /* bits [1:0] encode mode; 0 = direct, 1 = vectored, 2 >= reserved */
    if ((val & 3) < 2) {
        SET_SPECIAL_REG(env, mtvec, MTCC, val);
    } else {
        qemu_log_mask(LOG_UNIMP, "CSR_MTVEC: reserved mode not supported\n");
    }
    return 0;
}

static int read_mcounteren(CPURISCVState *env, int csrno, target_ulong *val)
{
    *val = env->mcounteren;
    return 0;
}

static int write_mcounteren(CPURISCVState *env, int csrno, target_ulong val)
{
    env->mcounteren = val;
    return 0;
}

/* This regiser is replaced with CSR_MCOUNTINHIBIT in 1.11.0 */
static int read_mscounteren(CPURISCVState *env, int csrno, target_ulong *val)
{
    if (env->priv_ver < PRIV_VERSION_1_11_0) {
        return -RISCV_EXCP_ILLEGAL_INST;
    }
    *val = env->mcounteren;
    return 0;
}

/* This regiser is replaced with CSR_MCOUNTINHIBIT in 1.11.0 */
static int write_mscounteren(CPURISCVState *env, int csrno, target_ulong val)
{
    if (env->priv_ver < PRIV_VERSION_1_11_0) {
        return -RISCV_EXCP_ILLEGAL_INST;
    }
    env->mcounteren = val;
    return 0;
}

/* Machine Trap Handling */
static int read_mscratch(CPURISCVState *env, int csrno, target_ulong *val)
{
    *val = env->mscratch;
    return 0;
}

static int write_mscratch(CPURISCVState *env, int csrno, target_ulong val)
{
    env->mscratch = val;
    return 0;
}

static int read_mepc(CPURISCVState *env, int csrno, target_ulong *val)
{
    *val = GET_SPECIAL_REG_ARCH(env, mepc, MEPCC);
    // RISC-V privileged spec 3.1.15 Machine Exception Program Counter (mepc):
    // "The low bit of mepc (mepc[0]) is always zero. [...] Whenever IALIGN=32,
    // mepc[1] is masked on reads so that it appears to be 0."
    *val &= ~(target_ulong)(riscv_has_ext(env, RVC) ? 1 : 3);
    return 0;
}

static int write_mepc(CPURISCVState *env, int csrno, target_ulong val)
{
    SET_SPECIAL_REG(env, mepc, MEPCC, val);
    return 0;
}

static int read_mcause(CPURISCVState *env, int csrno, target_ulong *val)
{
    *val = env->mcause;
    return 0;
}

static int write_mcause(CPURISCVState *env, int csrno, target_ulong val)
{
    env->mcause = val;
    return 0;
}

static int read_mbadaddr(CPURISCVState *env, int csrno, target_ulong *val)
{
    *val = env->mbadaddr;
    return 0;
}

static int write_mbadaddr(CPURISCVState *env, int csrno, target_ulong val)
{
    env->mbadaddr = val;
    return 0;
}

static int rmw_mip(CPURISCVState *env, int csrno, target_ulong *ret_value,
                   target_ulong new_value, target_ulong write_mask)
{
    RISCVCPU *cpu = env_archcpu(env);
    /* Allow software control of delegable interrupts not claimed by hardware */
    target_ulong mask = write_mask & delegable_ints & ~env->miclaim;
    uint32_t old_mip;

    if (mask) {
        old_mip = riscv_cpu_update_mip(cpu, mask, (new_value & mask));
    } else {
        old_mip = env->mip;
    }

    if (ret_value) {
        *ret_value = old_mip;
    }

    return 0;
}

/* Supervisor Trap Setup */
static int read_sstatus(CPURISCVState *env, int csrno, target_ulong *val)
{
    target_ulong mask = (sstatus_v1_10_mask);
    *val = env->mstatus & mask;
    return 0;
}

static int write_sstatus(CPURISCVState *env, int csrno, target_ulong val)
{
    target_ulong mask = (sstatus_v1_10_mask);
    target_ulong newval = (env->mstatus & ~mask) | (val & mask);
    return write_mstatus(env, CSR_MSTATUS, newval);
}

static int read_sie(CPURISCVState *env, int csrno, target_ulong *val)
{
    if (riscv_cpu_virt_enabled(env)) {
        /* Tell the guest the VS bits, shifted to the S bit locations */
        *val = (env->mie & env->mideleg & VS_MODE_INTERRUPTS) >> 1;
    } else {
        *val = env->mie & env->mideleg;
    }
    return 0;
}

static int write_sie(CPURISCVState *env, int csrno, target_ulong val)
{
    target_ulong newval;

    if (riscv_cpu_virt_enabled(env)) {
        /* Shift the guests S bits to VS */
        newval = (env->mie & ~VS_MODE_INTERRUPTS) |
                 ((val << 1) & VS_MODE_INTERRUPTS);
    } else {
        newval = (env->mie & ~S_MODE_INTERRUPTS) | (val & S_MODE_INTERRUPTS);
    }

    return write_mie(env, CSR_MIE, newval);
}

static int read_stvec(CPURISCVState *env, int csrno, target_ulong *val)
{
    *val = GET_SPECIAL_REG_ARCH(env, stvec, STCC);
    return 0;
}

static int write_stvec(CPURISCVState *env, int csrno, target_ulong val)
{
    /* bits [1:0] encode mode; 0 = direct, 1 = vectored, 2 >= reserved */
    if ((val & 3) < 2) {
        SET_SPECIAL_REG(env, stvec, STCC, val);
    } else {
        qemu_log_mask(LOG_UNIMP, "CSR_STVEC: reserved mode not supported\n");
    }
    return 0;
}

static int read_scounteren(CPURISCVState *env, int csrno, target_ulong *val)
{
    *val = env->scounteren;
    return 0;
}

static int write_scounteren(CPURISCVState *env, int csrno, target_ulong val)
{
    env->scounteren = val;
    return 0;
}

/* Supervisor Trap Handling */
static int read_sscratch(CPURISCVState *env, int csrno, target_ulong *val)
{
    *val = env->sscratch;
    return 0;
}

static int write_sscratch(CPURISCVState *env, int csrno, target_ulong val)
{
    env->sscratch = val;
    return 0;
}

static int read_sepc(CPURISCVState *env, int csrno, target_ulong *val)
{
    *val = GET_SPECIAL_REG_ARCH(env, sepc, SEPCC);
    // RISC-V privileged spec 4.1.7 Supervisor Exception Program Counter (sepc)
    // "The low bit of sepc (sepc[0]) is always zero. [...] Whenever IALIGN=32,
    // sepc[1] is masked on reads so that it appears to be 0."
    *val &= ~(target_ulong)(riscv_has_ext(env, RVC) ? 1 : 3);
    return 0;
}

static int write_sepc(CPURISCVState *env, int csrno, target_ulong val)
{
    SET_SPECIAL_REG(env, sepc, SEPCC, val);
    return 0;
}

static int read_scause(CPURISCVState *env, int csrno, target_ulong *val)
{
    *val = env->scause;
    return 0;
}

static int write_scause(CPURISCVState *env, int csrno, target_ulong val)
{
    env->scause = val;
    return 0;
}

static int read_sbadaddr(CPURISCVState *env, int csrno, target_ulong *val)
{
    *val = env->sbadaddr;
    return 0;
}

static int write_sbadaddr(CPURISCVState *env, int csrno, target_ulong val)
{
    env->sbadaddr = val;
    return 0;
}

static int rmw_sip(CPURISCVState *env, int csrno, target_ulong *ret_value,
                   target_ulong new_value, target_ulong write_mask)
{
    int ret;

    if (riscv_cpu_virt_enabled(env)) {
        /* Shift the new values to line up with the VS bits */
        ret = rmw_mip(env, CSR_MSTATUS, ret_value, new_value << 1,
                      (write_mask & sip_writable_mask) << 1 & env->mideleg);
        ret &= vsip_writable_mask;
        ret >>= 1;
    } else {
        ret = rmw_mip(env, CSR_MSTATUS, ret_value, new_value,
                      write_mask & env->mideleg & sip_writable_mask);
    }

    *ret_value &= env->mideleg;
    return ret;
}

/* Supervisor Protection and Translation */
static int read_satp(CPURISCVState *env, int csrno, target_ulong *val)
{
    if (!riscv_feature(env, RISCV_FEATURE_MMU)) {
        *val = 0;
        return 0;
    }

    if (env->priv == PRV_S && get_field(env->mstatus, MSTATUS_TVM)) {
        return -RISCV_EXCP_ILLEGAL_INST;
    } else {
        *val = env->satp;
    }

    return 0;
}

static int write_satp(CPURISCVState *env, int csrno, target_ulong val)
{
    if (!riscv_feature(env, RISCV_FEATURE_MMU)) {
        return 0;
    }
    if (validate_vm(env, get_field(val, SATP_MODE)) &&
        ((val ^ env->satp) & (SATP_MODE | SATP_ASID | SATP_PPN)))
    {
        if (env->priv == PRV_S && get_field(env->mstatus, MSTATUS_TVM)) {
            return -RISCV_EXCP_ILLEGAL_INST;
        } else {
            if ((val ^ env->satp) & SATP_ASID) {
                tlb_flush(env_cpu(env));
            }
            env->satp = val;
        }
    }
    return 0;
}

/* Hypervisor Extensions */
static int read_hstatus(CPURISCVState *env, int csrno, target_ulong *val)
{
    *val = env->hstatus;
    if (!riscv_cpu_is_32bit(env)) {
        /* We only support 64-bit VSXL */
        *val = set_field(*val, HSTATUS_VSXL, 2);
    }
    /* We only support little endian */
    *val = set_field(*val, HSTATUS_VSBE, 0);
    return 0;
}

static int write_hstatus(CPURISCVState *env, int csrno, target_ulong val)
{
    env->hstatus = val;
    if (!riscv_cpu_is_32bit(env) && get_field(val, HSTATUS_VSXL) != 2) {
        qemu_log_mask(LOG_UNIMP, "QEMU does not support mixed HSXLEN options.");
    }
    if (get_field(val, HSTATUS_VSBE) != 0) {
        qemu_log_mask(LOG_UNIMP, "QEMU does not support big endian guests.");
    }
    return 0;
}

static int read_hedeleg(CPURISCVState *env, int csrno, target_ulong *val)
{
    *val = env->hedeleg;
    return 0;
}

static int write_hedeleg(CPURISCVState *env, int csrno, target_ulong val)
{
    env->hedeleg = val;
    return 0;
}

static int read_hideleg(CPURISCVState *env, int csrno, target_ulong *val)
{
    *val = env->hideleg;
    return 0;
}

static int write_hideleg(CPURISCVState *env, int csrno, target_ulong val)
{
    env->hideleg = val;
    return 0;
}

static int rmw_hvip(CPURISCVState *env, int csrno, target_ulong *ret_value,
                   target_ulong new_value, target_ulong write_mask)
{
    int ret = rmw_mip(env, 0, ret_value, new_value,
                      write_mask & hip_writable_mask);

    *ret_value &= hip_writable_mask;

    return ret;
}

static int rmw_hip(CPURISCVState *env, int csrno, target_ulong *ret_value,
                   target_ulong new_value, target_ulong write_mask)
{
    int ret = rmw_mip(env, 0, ret_value, new_value,
                      write_mask & hip_writable_mask);

    *ret_value &= hip_writable_mask;

    return ret;
}

static int read_hie(CPURISCVState *env, int csrno, target_ulong *val)
{
    *val = env->mie & VS_MODE_INTERRUPTS;
    return 0;
}

static int write_hie(CPURISCVState *env, int csrno, target_ulong val)
{
    target_ulong newval = (env->mie & ~VS_MODE_INTERRUPTS) | (val & VS_MODE_INTERRUPTS);
    return write_mie(env, CSR_MIE, newval);
}

static int read_hcounteren(CPURISCVState *env, int csrno, target_ulong *val)
{
    *val = env->hcounteren;
    return 0;
}

static int write_hcounteren(CPURISCVState *env, int csrno, target_ulong val)
{
    env->hcounteren = val;
    return 0;
}

static int read_hgeie(CPURISCVState *env, int csrno, target_ulong *val)
{
    qemu_log_mask(LOG_UNIMP, "No support for a non-zero GEILEN.");
    return 0;
}

static int write_hgeie(CPURISCVState *env, int csrno, target_ulong val)
{
    qemu_log_mask(LOG_UNIMP, "No support for a non-zero GEILEN.");
    return 0;
}

static int read_htval(CPURISCVState *env, int csrno, target_ulong *val)
{
    *val = env->htval;
    return 0;
}

static int write_htval(CPURISCVState *env, int csrno, target_ulong val)
{
    env->htval = val;
    return 0;
}

static int read_htinst(CPURISCVState *env, int csrno, target_ulong *val)
{
    *val = env->htinst;
    return 0;
}

static int write_htinst(CPURISCVState *env, int csrno, target_ulong val)
{
    return 0;
}

static int read_hgeip(CPURISCVState *env, int csrno, target_ulong *val)
{
    qemu_log_mask(LOG_UNIMP, "No support for a non-zero GEILEN.");
    return 0;
}

static int write_hgeip(CPURISCVState *env, int csrno, target_ulong val)
{
    qemu_log_mask(LOG_UNIMP, "No support for a non-zero GEILEN.");
    return 0;
}

static int read_hgatp(CPURISCVState *env, int csrno, target_ulong *val)
{
    *val = env->hgatp;
    return 0;
}

static int write_hgatp(CPURISCVState *env, int csrno, target_ulong val)
{
    env->hgatp = val;
    return 0;
}

static int read_htimedelta(CPURISCVState *env, int csrno, target_ulong *val)
{
    if (!env->rdtime_fn) {
        return -RISCV_EXCP_ILLEGAL_INST;
    }

    *val = env->htimedelta;
    return 0;
}

static int write_htimedelta(CPURISCVState *env, int csrno, target_ulong val)
{
    if (!env->rdtime_fn) {
        return -RISCV_EXCP_ILLEGAL_INST;
    }

    if (riscv_cpu_is_32bit(env)) {
        env->htimedelta = deposit64(env->htimedelta, 0, 32, (uint64_t)val);
    } else {
        env->htimedelta = val;
    }
    return 0;
}

static int read_htimedeltah(CPURISCVState *env, int csrno, target_ulong *val)
{
    if (!env->rdtime_fn) {
        return -RISCV_EXCP_ILLEGAL_INST;
    }

    *val = env->htimedelta >> 32;
    return 0;
}

static int write_htimedeltah(CPURISCVState *env, int csrno, target_ulong val)
{
    if (!env->rdtime_fn) {
        return -RISCV_EXCP_ILLEGAL_INST;
    }

    env->htimedelta = deposit64(env->htimedelta, 32, 32, (uint64_t)val);
    return 0;
}

/* Virtual CSR Registers */
static int read_vsstatus(CPURISCVState *env, int csrno, target_ulong *val)
{
    *val = env->vsstatus;
    return 0;
}

static int write_vsstatus(CPURISCVState *env, int csrno, target_ulong val)
{
    uint64_t mask = (target_ulong)-1;
    env->vsstatus = (env->vsstatus & ~mask) | (uint64_t)val;
    return 0;
}

static int rmw_vsip(CPURISCVState *env, int csrno, target_ulong *ret_value,
                    target_ulong new_value, target_ulong write_mask)
{
    int ret = rmw_mip(env, 0, ret_value, new_value,
                      write_mask & env->mideleg & vsip_writable_mask);
    return ret;
}

static int read_vsie(CPURISCVState *env, int csrno, target_ulong *val)
{
    *val = env->mie & env->mideleg & VS_MODE_INTERRUPTS;
    return 0;
}

static int write_vsie(CPURISCVState *env, int csrno, target_ulong val)
{
    target_ulong newval = (env->mie & ~env->mideleg) | (val & env->mideleg & MIP_VSSIP);
    return write_mie(env, CSR_MIE, newval);
}

static int read_vstvec(CPURISCVState *env, int csrno, target_ulong *val)
{
    *val = GET_SPECIAL_REG_ARCH(env, vstvec, VSTCC);
    return 0;
}

static int write_vstvec(CPURISCVState *env, int csrno, target_ulong val)
{
    SET_SPECIAL_REG(env, vstvec, VSTCC, val);
    return 0;
}

static int read_vsscratch(CPURISCVState *env, int csrno, target_ulong *val)
{
    *val = env->vsscratch;
    return 0;
}

static int write_vsscratch(CPURISCVState *env, int csrno, target_ulong val)
{
    env->vsscratch = val;
    return 0;
}

static int read_vsepc(CPURISCVState *env, int csrno, target_ulong *val)
{
    *val = GET_SPECIAL_REG_ARCH(env, vsepc, VSEPCC);
    return 0;
}

static int write_vsepc(CPURISCVState *env, int csrno, target_ulong val)
{
    SET_SPECIAL_REG(env, vsepc, VSEPCC, val);
    return 0;
}

static int read_vscause(CPURISCVState *env, int csrno, target_ulong *val)
{
    *val = env->vscause;
    return 0;
}

static int write_vscause(CPURISCVState *env, int csrno, target_ulong val)
{
    env->vscause = val;
    return 0;
}

static int read_vstval(CPURISCVState *env, int csrno, target_ulong *val)
{
    *val = env->vstval;
    return 0;
}

static int write_vstval(CPURISCVState *env, int csrno, target_ulong val)
{
    env->vstval = val;
    return 0;
}

static int read_vsatp(CPURISCVState *env, int csrno, target_ulong *val)
{
    *val = env->vsatp;
    return 0;
}

static int write_vsatp(CPURISCVState *env, int csrno, target_ulong val)
{
    env->vsatp = val;
    return 0;
}

static int read_mtval2(CPURISCVState *env, int csrno, target_ulong *val)
{
    *val = env->mtval2;
    return 0;
}

static int write_mtval2(CPURISCVState *env, int csrno, target_ulong val)
{
    env->mtval2 = val;
    return 0;
}

static int read_mtinst(CPURISCVState *env, int csrno, target_ulong *val)
{
    *val = env->mtinst;
    return 0;
}

static int write_mtinst(CPURISCVState *env, int csrno, target_ulong val)
{
    env->mtinst = val;
    return 0;
}

/* Physical Memory Protection */
static int read_pmpcfg(CPURISCVState *env, int csrno, target_ulong *val)
{
    *val = pmpcfg_csr_read(env, csrno - CSR_PMPCFG0);
    return 0;
}

static int write_pmpcfg(CPURISCVState *env, int csrno, target_ulong val)
{
    pmpcfg_csr_write(env, csrno - CSR_PMPCFG0, val);
#ifdef CONFIG_TCG_LOG_INSTR
    if (qemu_log_instr_enabled(env)) {
        char buf[16];
        snprintf(buf, sizeof(buf), "pmpcfg%d", csrno - CSR_PMPCFG0);
        qemu_log_instr_reg(env, buf, val);
    }
#endif
    return 0;
}

static int read_pmpaddr(CPURISCVState *env, int csrno, target_ulong *val)
{
    *val = pmpaddr_csr_read(env, csrno - CSR_PMPADDR0);
    return 0;
}

static int write_pmpaddr(CPURISCVState *env, int csrno, target_ulong val)
{
    pmpaddr_csr_write(env, csrno - CSR_PMPADDR0, val);
#ifdef CONFIG_TCG_LOG_INSTR
    if (qemu_log_instr_enabled(env)) {
        char buf[16];
        snprintf(buf, sizeof(buf), "pmpaddr%d", csrno - CSR_PMPADDR0);
        qemu_log_instr_reg(env, buf, val);
    }
#endif
    return 0;
}

#endif

#ifdef TARGET_CHERI
static int read_ccsr(CPURISCVState *env, int csrno, target_ulong *val)
{
    // We report the same values for all modes and don't perform dirty tracking
    // The capability cause has moved to xTVAL so we don't report it here.
    RISCVCPU *cpu = env_archcpu(env);
    target_ulong ccsr = 0;
    ccsr = set_field(ccsr, XCCSR_ENABLE, cpu->cfg.ext_cheri);
    /* Read-only feature bits. */
    ccsr = set_field(ccsr, XCCSR_TAG_CLEARING, CHERI_TAG_CLEAR_ON_INVALID(env));
    ccsr = set_field(ccsr, XCCSR_NO_RELOCATION, CHERI_NO_RELOCATION(env));

#if !defined(TARGET_RISCV32)
    if (csrno == CSR_SCCSR)
        ccsr |= env->sccsr;
#endif

    qemu_log_mask(CPU_LOG_INT, "Reading xCCSR(%#x): %x\n", csrno, (int)ccsr);
    *val = ccsr;
    return 0;
}

static int write_ccsr(CPURISCVState *env, int csrno, target_ulong val)
{
    switch (csrno) {
    default:
        error_report("Attempting to write " TARGET_FMT_lx
                     "to xCCSR(%#x), this is not supported (yet?).",
                     val, csrno);
        return -1;
#if !defined(TARGET_RISCV32)
    case CSR_SCCSR: {
        static const target_ulong gclgmask = (SCCSR_SGCLG | SCCSR_UGCLG);
        /* Take the GCLG bits from the store and update state bits */
        env->sccsr = set_field(env->sccsr, gclgmask, get_field(val, gclgmask));

        /*
         * Our TLB effectively caches whether the PTE and CCSR bits match at the
         * time the PTE is copied up into the TLB.  While PTE updates use
         * SFENCE.VMA to ensure visibility in the TLB, the CCSR writes must
         * implicitly cause TLB invalidation.
         */
        tlb_flush(env_cpu(env));
        break;
      }
#endif
    }

    return 0;
}

static inline bool csr_needs_asr(CPURISCVState *env, int csrno) {
    switch (csrno) {
    case CSR_CYCLE:
    case CSR_CYCLEH:
    case CSR_TIME:
    case CSR_TIMEH:
    case CSR_INSTRET:
    case CSR_INSTRETH:
    case CSR_FFLAGS:
    case CSR_FRM:
    case CSR_FCSR:
        return false;
    default:
        break;
    }
    if (csrno >= CSR_HPMCOUNTER3 && csrno <= CSR_HPMCOUNTER31)
        return false;
    if (csrno >= CSR_HPMCOUNTER3H && csrno <= CSR_HPMCOUNTER31H)
        return false;
    // FIXME: what about MHMPCOUNTER?
    if (csrno >= CSR_MHPMCOUNTER3 && csrno <= CSR_MHPMCOUNTER31)
        return false;
    if (csrno >= CSR_MHPMCOUNTER3H && csrno <= CSR_MHPMCOUNTER31H)
        return false;
    // Assume that all others require ASR.
    return true;
}
#endif

/*
 * riscv_csrrw - read and/or update control and status register
 *
 * csrr   <->  riscv_csrrw(env, csrno, ret_value, 0, 0);
 * csrrw  <->  riscv_csrrw(env, csrno, ret_value, value, -1);
 * csrrs  <->  riscv_csrrw(env, csrno, ret_value, -1, value);
 * csrrc  <->  riscv_csrrw(env, csrno, ret_value, 0, value);
 */

int riscv_csrrw(CPURISCVState *env, int csrno, target_ulong *ret_value,
                target_ulong new_value, target_ulong write_mask, uintptr_t retpc)
{
    int ret;
    target_ulong old_value;
    RISCVCPU *cpu = env_archcpu(env);

    /* check privileges and return -1 if check fails */
#if !defined(CONFIG_USER_ONLY)
    int effective_priv = env->priv;
    int read_only = get_field(csrno, 0xC00) == 3;

    if (riscv_has_ext(env, RVH) &&
        env->priv == PRV_S &&
        !riscv_cpu_virt_enabled(env)) {
        /*
         * We are in S mode without virtualisation, therefore we are in HS Mode.
         * Add 1 to the effective privledge level to allow us to access the
         * Hypervisor CSRs.
         */
        effective_priv++;
    }

    if ((write_mask && read_only) ||
        (!env->debugger && (effective_priv < get_field(csrno, 0x300)))) {
        return -RISCV_EXCP_ILLEGAL_INST;
    }
#endif

    /* ensure the CSR extension is enabled. */
    if (!cpu->cfg.ext_icsr) {
        return -RISCV_EXCP_ILLEGAL_INST;
    }

    /* check predicate */
    if (!csr_ops[csrno].predicate) {
        return -RISCV_EXCP_ILLEGAL_INST;
    }
    ret = csr_ops[csrno].predicate(env, csrno);
    if (ret < 0) {
        return ret;
    }

    // When CHERI is enabled, only certain CSRs can be accessed without the
    // Access_System_Registers permission in PCC.
    // TODO: could merge this with predicate callback?
#ifdef TARGET_CHERI
    // See Table 5.2 (CSR Whitelist) in ISAv7
    if (!cheri_have_access_sysregs(env) && csr_needs_asr(env, csrno)) {
#if !defined(CONFIG_USER_ONLY)
        if (env->debugger) {
            return -1;
        }
        raise_cheri_exception_impl(env, CapEx_AccessSystemRegsViolation,
                                   /*regnum=*/0, 0, true, retpc);
#endif
    }
#endif // TARGET_CHERI

    /* execute combined read/write operation if it exists */
    if (csr_ops[csrno].op) {
        ret = csr_ops[csrno].op(env, csrno, ret_value, new_value, write_mask);
#ifdef CONFIG_TCG_LOG_INSTR
        if (ret >= 0 && csr_ops[csrno].log_update) {
            csr_ops[csrno].log_update(env, csrno, new_value);
        }
#endif
        return ret;
    }

    /* if no accessor exists then return failure */
    if (!csr_ops[csrno].read) {
        return -RISCV_EXCP_ILLEGAL_INST;
    }

    /* read old value */
    ret = csr_ops[csrno].read(env, csrno, &old_value);
    if (ret < 0) {
        return ret;
    }

    /* write value if writable and write mask set, otherwise drop writes */
    if (write_mask) {
        new_value = (old_value & ~write_mask) | (new_value & write_mask);
        if (csr_ops[csrno].write) {
            ret = csr_ops[csrno].write(env, csrno, new_value);
            if (ret < 0) {
                return ret;
            }
#ifdef CONFIG_TCG_LOG_INSTR
            if (csr_ops[csrno].log_update)
                csr_ops[csrno].log_update(env, csrno, new_value);
#endif
        }
    }

    /* return old value */
    if (ret_value) {
        *ret_value = old_value;
    }

    return 0;
}

/*
 * Debugger support.  If not in user mode, set env->debugger before the
 * riscv_csrrw call and clear it after the call.
 */
int riscv_csrrw_debug(CPURISCVState *env, int csrno, target_ulong *ret_value,
                target_ulong new_value, target_ulong write_mask)
{
    int ret;
#if !defined(CONFIG_USER_ONLY)
    env->debugger = true;
#endif
    ret = riscv_csrrw(env, csrno, ret_value, new_value, write_mask, 0);
#if !defined(CONFIG_USER_ONLY)
    env->debugger = false;
#endif
    return ret;
}


#ifdef CONFIG_TCG_LOG_INSTR
static void log_changed_csr_fn(CPURISCVState *env, int csrno,
                               target_ulong value)
{
    if (qemu_log_instr_enabled(env)) {
        qemu_log_instr_reg(env, csr_ops[csrno].csr_name, value);
    }
}
#else
#define log_changed_csr_fn (NULL)
#endif

/* Define csr_ops entry for read-only CSR register */
#define CSR_OP_FN_R(pred, readfn, name)                            \
    {.predicate=pred, .read=readfn, .write=NULL, .op=NULL,         \
     .log_update=NULL, .csr_name=name}

/* Shorthand for functions following the read_<csr> pattern */
#define CSR_OP_R(pred, name)                                    \
    CSR_OP_FN_R(pred, glue(read_, name), stringify(name))

/* Internal - use CSR_OP_FN_RW, CSR_OP_RW and CSR_OP_NOLOG_RW */
#define _CSR_OP_FN_RW(pred, readfn, writefn, logfn, name)          \
    {.predicate=pred, .read=readfn, .write=writefn,                \
     .op=NULL, .log_update=logfn, .csr_name=name}

/* Define csr_ops entry for read-write CSR register */
#define CSR_OP_FN_RW(pred, readfn, writefn, name)                  \
    _CSR_OP_FN_RW(pred, readfn, writefn, log_changed_csr_fn, name)

/* Shorthand for functions following the read/write_<csr> pattern */
#define CSR_OP_RW(pred, name)                                      \
    CSR_OP_FN_RW(pred, glue(read_, name), glue(write_, name),      \
                 stringify(name))

/*
 * Shorthand for functions following the read/write_<csr> pattern,
 * with custom write logging.
 */
#define CSR_OP_NOLOG_RW(pred, name)                                \
    _CSR_OP_FN_RW(pred, glue(read_, name), glue(write_, name),     \
                  NULL, stringify(name))

/* Define csr_ops entry for read-modify-write CSR register */
#define CSR_OP_RMW(pred, name)                                     \
    {.predicate=pred, .read=NULL, .write=NULL,                     \
     .op=glue(rmw_, name), .log_update=log_changed_csr_fn,         \
     .csr_name=stringify(name)}

/* Control and Status Register function table */
static riscv_csr_operations csr_ops[CSR_TABLE_SIZE] = {
    /* User Floating-Point CSRs */
    [CSR_FFLAGS] =              CSR_OP_RW(fs, fflags),
    [CSR_FRM] =                 CSR_OP_RW(fs, frm),
    [CSR_FCSR] =                CSR_OP_RW(fs, fcsr),

    /* Vector CSRs */
    [CSR_VSTART] =              CSR_OP_RW(vs, vstart),
    [CSR_VXSAT] =               CSR_OP_RW(vs, vxsat),
    [CSR_VXRM] =                CSR_OP_RW(vs, vxrm),
    [CSR_VL] =                  CSR_OP_R(vs, vl),
    [CSR_VTYPE] =               CSR_OP_R(vs, vtype),
    /* User Timers and Counters */
<<<<<<< HEAD
    [CSR_CYCLE] =               CSR_OP_FN_R(ctr, read_instret, "cycle"),
    [CSR_INSTRET] =             CSR_OP_FN_R(ctr, read_instret, "instret"),
#if defined(TARGET_RISCV32)
    [CSR_CYCLEH] =              CSR_OP_FN_R(ctr, read_instreth, "cycleh"),
    [CSR_INSTRETH] =            CSR_OP_FN_R(ctr, read_instreth, "instreth"),
#endif

    /* In privileged mode, the monitor will have to emulate TIME CSRs only if
     * rdtime callback is not provided by machine/platform emulation */
    [CSR_TIME] =                CSR_OP_R(ctr, time),
#if defined(TARGET_RISCV32)
    [CSR_TIMEH] =               CSR_OP_R(ctr, timeh),
#endif

#if !defined(CONFIG_USER_ONLY)
    /* Machine Timers and Counters */
    [CSR_MCYCLE] =              CSR_OP_FN_R(any, read_instret, "mcycle"),
    [CSR_MINSTRET] =            CSR_OP_FN_R(any, read_instret, "minstret"),
#if defined(TARGET_RISCV32)
    [CSR_MCYCLEH] =             CSR_OP_FN_R(any, read_instreth, "mcycleh"),
    [CSR_MINSTRETH] =           CSR_OP_FN_R(any, read_instreth, "minstreth"),
#endif
=======
    [CSR_CYCLE] =               { ctr,  read_instret                        },
    [CSR_INSTRET] =             { ctr,  read_instret                        },
    [CSR_CYCLEH] =              { ctr32,  read_instreth                     },
    [CSR_INSTRETH] =            { ctr32,  read_instreth                     },

    /* In privileged mode, the monitor will have to emulate TIME CSRs only if
     * rdtime callback is not provided by machine/platform emulation */
    [CSR_TIME] =                { ctr,  read_time                           },
    [CSR_TIMEH] =               { ctr32,  read_timeh                        },

#if !defined(CONFIG_USER_ONLY)
    /* Machine Timers and Counters */
    [CSR_MCYCLE] =              { any,  read_instret                        },
    [CSR_MINSTRET] =            { any,  read_instret                        },
    [CSR_MCYCLEH] =             { any32,  read_instreth                     },
    [CSR_MINSTRETH] =           { any32,  read_instreth                     },
>>>>>>> a05f8ecd

    /* Machine Information Registers */
    [CSR_MVENDORID] =           CSR_OP_FN_R(any, read_zero, "mvendorid"),
    [CSR_MARCHID] =             CSR_OP_FN_R(any, read_zero, "marchid"),
    [CSR_MIMPID] =              CSR_OP_FN_R(any, read_zero, "mimppid"),
    [CSR_MHARTID] =             CSR_OP_R(any, mhartid),

    /* Machine Trap Setup */
    [CSR_MSTATUS] =             CSR_OP_RW(any, mstatus),
    [CSR_MISA] =                CSR_OP_RW(any, misa),
    [CSR_MIDELEG] =             CSR_OP_RW(any, mideleg),
    [CSR_MEDELEG] =             CSR_OP_RW(any, medeleg),
    [CSR_MIE] =                 CSR_OP_RW(any, mie),
    [CSR_MTVEC] =               CSR_OP_RW(any, mtvec),
    [CSR_MCOUNTEREN] =          CSR_OP_RW(any, mcounteren),

<<<<<<< HEAD
#if defined(TARGET_RISCV32)
    [CSR_MSTATUSH] =            CSR_OP_RW(any, mstatush),
#endif
=======
    [CSR_MSTATUSH] =            { any32,  read_mstatush,    write_mstatush  },
>>>>>>> a05f8ecd

    [CSR_MSCOUNTEREN] =         CSR_OP_RW(any, mscounteren),

    /* Machine Trap Handling */
    [CSR_MSCRATCH] =            CSR_OP_RW(any, mscratch),
    [CSR_MEPC] =                CSR_OP_RW(any, mepc),
    [CSR_MCAUSE] =              CSR_OP_RW(any, mcause),
    [CSR_MBADADDR] =            CSR_OP_RW(any, mbadaddr),
    [CSR_MIP] =                 CSR_OP_RMW(any, mip),

    /* Supervisor Trap Setup */
    [CSR_SSTATUS] =             CSR_OP_RW(smode, sstatus),
    [CSR_SIE] =                 CSR_OP_RW(smode, sie),
    [CSR_STVEC] =               CSR_OP_RW(smode, stvec),
    [CSR_SCOUNTEREN] =          CSR_OP_RW(smode, scounteren),

    /* Supervisor Trap Handling */
    [CSR_SSCRATCH] =            CSR_OP_RW(smode, sscratch),
    [CSR_SEPC] =                CSR_OP_RW(smode, sepc),
    [CSR_SCAUSE] =              CSR_OP_RW(smode, scause),
    [CSR_SBADADDR] =            CSR_OP_RW(smode, sbadaddr),
    [CSR_SIP] =                 CSR_OP_RMW(smode, sip),

    /* Supervisor Protection and Translation */
<<<<<<< HEAD
    [CSR_SATP] =                CSR_OP_RW(smode, satp),

    [CSR_HSTATUS] =             CSR_OP_RW(hmode, hstatus),
    [CSR_HEDELEG] =             CSR_OP_RW(hmode, hedeleg),
    [CSR_HIDELEG] =             CSR_OP_RW(hmode, hideleg),
    [CSR_HVIP] =                CSR_OP_RMW(hmode, hvip),
    [CSR_HIP] =                 CSR_OP_RMW(hmode, hip),
    [CSR_HIE] =                 CSR_OP_RW(hmode, hie),
    [CSR_HCOUNTEREN] =          CSR_OP_RW(hmode, hcounteren),
    [CSR_HGEIE] =               CSR_OP_RW(hmode, hgeie),
    [CSR_HTVAL] =               CSR_OP_RW(hmode, htval),
    [CSR_HTINST] =              CSR_OP_RW(hmode, htinst),
    [CSR_HGEIP] =               CSR_OP_RW(hmode, hgeip),
    [CSR_HGATP] =               CSR_OP_RW(hmode, hgatp),
    [CSR_HTIMEDELTA] =          CSR_OP_RW(hmode, htimedelta),
#if defined(TARGET_RISCV32)
    [CSR_HTIMEDELTAH] =         CSR_OP_RW(hmode, htimedeltah),
#endif
=======
    [CSR_SATP] =                { smode, read_satp,        write_satp        },

    [CSR_HSTATUS] =             { hmode,   read_hstatus,     write_hstatus    },
    [CSR_HEDELEG] =             { hmode,   read_hedeleg,     write_hedeleg    },
    [CSR_HIDELEG] =             { hmode,   read_hideleg,     write_hideleg    },
    [CSR_HVIP] =                { hmode,   NULL,     NULL,     rmw_hvip       },
    [CSR_HIP] =                 { hmode,   NULL,     NULL,     rmw_hip        },
    [CSR_HIE] =                 { hmode,   read_hie,         write_hie        },
    [CSR_HCOUNTEREN] =          { hmode,   read_hcounteren,  write_hcounteren },
    [CSR_HGEIE] =               { hmode,   read_hgeie,       write_hgeie      },
    [CSR_HTVAL] =               { hmode,   read_htval,       write_htval      },
    [CSR_HTINST] =              { hmode,   read_htinst,      write_htinst     },
    [CSR_HGEIP] =               { hmode,   read_hgeip,       write_hgeip      },
    [CSR_HGATP] =               { hmode,   read_hgatp,       write_hgatp      },
    [CSR_HTIMEDELTA] =          { hmode,   read_htimedelta,  write_htimedelta },
    [CSR_HTIMEDELTAH] =         { hmode32,   read_htimedeltah, write_htimedeltah},
>>>>>>> a05f8ecd

    [CSR_VSSTATUS] =            CSR_OP_RW(hmode, vsstatus),
    [CSR_VSIP] =                CSR_OP_RMW(hmode, vsip),
    [CSR_VSIE] =                CSR_OP_RW(hmode, vsie),
    [CSR_VSTVEC] =              CSR_OP_RW(hmode, vstvec),
    [CSR_VSSCRATCH] =           CSR_OP_RW(hmode, vsscratch),
    [CSR_VSEPC] =               CSR_OP_RW(hmode, vsepc),
    [CSR_VSCAUSE] =             CSR_OP_RW(hmode, vscause),
    [CSR_VSTVAL] =              CSR_OP_RW(hmode, vstval),
    [CSR_VSATP] =               CSR_OP_RW(hmode, vsatp),

    [CSR_MTVAL2] =              CSR_OP_RW(hmode, mtval2),
    [CSR_MTINST] =              CSR_OP_RW(hmode, mtinst),

#ifdef TARGET_CHERI
    // CHERI CSRs: For now we always report enabled and dirty and don't support
    // turning off CHERI.  sccsr contains global capability load generation bits
    // that can be written, but the other two are constant.
    [CSR_UCCSR] =               CSR_OP_FN_RW(umode, read_ccsr, write_ccsr, "uccsr"),
    [CSR_SCCSR] =               CSR_OP_FN_RW(smode, read_ccsr, write_ccsr, "sccsr"),
    [CSR_MCCSR] =               CSR_OP_FN_RW(any, read_ccsr, write_ccsr, "mccsr"),
#endif

    /* Physical Memory Protection */
    [CSR_PMPCFG0  ... CSR_PMPCFG3] =  CSR_OP_NOLOG_RW(pmp, pmpcfg),
    [CSR_PMPADDR0 ... CSR_PMPADDR15] = CSR_OP_NOLOG_RW(pmp, pmpaddr),

    /* Performance Counters */
<<<<<<< HEAD
    [CSR_HPMCOUNTER3   ... CSR_HPMCOUNTER31] =    CSR_OP_FN_R(ctr, read_zero, "hpmcounterN"),
    [CSR_MHPMCOUNTER3  ... CSR_MHPMCOUNTER31] =   CSR_OP_FN_R(ctr, read_zero, "mhpmcounterN"),
    [CSR_MHPMEVENT3    ... CSR_MHPMEVENT31] =     CSR_OP_FN_R(ctr, read_zero, "mhpmeventN"),
#if defined(TARGET_RISCV32)
    [CSR_HPMCOUNTER3H  ... CSR_HPMCOUNTER31H] =   CSR_OP_FN_R(ctr, read_zero, "hpmcounterNh"),
    [CSR_MHPMCOUNTER3H ... CSR_MHPMCOUNTER31H] =  CSR_OP_FN_R(ctr, read_zero, "mhpmcounterNh"),
#endif
=======
    [CSR_HPMCOUNTER3   ... CSR_HPMCOUNTER31] =    { ctr,  read_zero          },
    [CSR_MHPMCOUNTER3  ... CSR_MHPMCOUNTER31] =   { any,  read_zero          },
    [CSR_MHPMEVENT3    ... CSR_MHPMEVENT31] =     { any,  read_zero          },
    [CSR_HPMCOUNTER3H  ... CSR_HPMCOUNTER31H] =   { ctr32,  read_zero        },
    [CSR_MHPMCOUNTER3H ... CSR_MHPMCOUNTER31H] =  { any32,  read_zero        },
>>>>>>> a05f8ecd
#endif /* !CONFIG_USER_ONLY */
};<|MERGE_RESOLUTION|>--- conflicted
+++ resolved
@@ -174,24 +174,22 @@
     return 0;
 }
 
-<<<<<<< HEAD
+static int any32(CPURISCVState *env, int csrno)
+{
+    if (!riscv_cpu_is_32bit(env)) {
+        return -RISCV_EXCP_ILLEGAL_INST;
+    }
+
+    return any(env, csrno);
+
+}
+
 #ifdef TARGET_CHERI
 static int umode(CPURISCVState *env, int csrno)
 {
     return -!riscv_has_ext(env, RVU);
 }
 #endif
-=======
-static int any32(CPURISCVState *env, int csrno)
-{
-    if (!riscv_cpu_is_32bit(env)) {
-        return -RISCV_EXCP_ILLEGAL_INST;
-    }
-
-    return any(env, csrno);
-
-}
->>>>>>> a05f8ecd
 
 static int smode(CPURISCVState *env, int csrno)
 {
@@ -530,26 +528,16 @@
         MSTATUS_SPP | MSTATUS_FS | MSTATUS_MPRV | MSTATUS_SUM |
         MSTATUS_MPP | MSTATUS_MXR | MSTATUS_TVM | MSTATUS_TSR |
         MSTATUS_TW;
-<<<<<<< HEAD
-#if defined(TARGET_RISCV64)
-    /*
-     * RV32: MPV and GVA are not in mstatus. The current plan is to
-     * add them to mstatush. For now, we just don't support it.
-     */
-    if (riscv_has_ext(env, RVH)) {
-    mask |= MSTATUS_MPV | MSTATUS_GVA;
-    }
-#endif
-=======
 
     if (!riscv_cpu_is_32bit(env)) {
         /*
          * RV32: MPV and GVA are not in mstatus. The current plan is to
          * add them to mstatush. For now, we just don't support it.
          */
-        mask |= MSTATUS_MPV | MSTATUS_GVA;
-    }
->>>>>>> a05f8ecd
+        if (riscv_has_ext(env, RVH)) {
+            mask |= MSTATUS_MPV | MSTATUS_GVA;
+        }
+    }
 
     mstatus = (mstatus & ~mask) | (val & mask);
 
@@ -1637,47 +1625,24 @@
     [CSR_VL] =                  CSR_OP_R(vs, vl),
     [CSR_VTYPE] =               CSR_OP_R(vs, vtype),
     /* User Timers and Counters */
-<<<<<<< HEAD
     [CSR_CYCLE] =               CSR_OP_FN_R(ctr, read_instret, "cycle"),
     [CSR_INSTRET] =             CSR_OP_FN_R(ctr, read_instret, "instret"),
-#if defined(TARGET_RISCV32)
-    [CSR_CYCLEH] =              CSR_OP_FN_R(ctr, read_instreth, "cycleh"),
-    [CSR_INSTRETH] =            CSR_OP_FN_R(ctr, read_instreth, "instreth"),
-#endif
-
-    /* In privileged mode, the monitor will have to emulate TIME CSRs only if
-     * rdtime callback is not provided by machine/platform emulation */
+    [CSR_CYCLEH] =              CSR_OP_FN_R(ctr32, read_instreth, "cycleh"),
+    [CSR_INSTRETH] =            CSR_OP_FN_R(ctr32, read_instreth, "instreth"),
+
+    /*
+     * In privileged mode, the monitor will have to emulate TIME CSRs only if
+     * rdtime callback is not provided by machine/platform emulation.
+     */
     [CSR_TIME] =                CSR_OP_R(ctr, time),
-#if defined(TARGET_RISCV32)
-    [CSR_TIMEH] =               CSR_OP_R(ctr, timeh),
-#endif
+    [CSR_TIMEH] =               CSR_OP_R(ctr32, timeh),
 
 #if !defined(CONFIG_USER_ONLY)
     /* Machine Timers and Counters */
     [CSR_MCYCLE] =              CSR_OP_FN_R(any, read_instret, "mcycle"),
     [CSR_MINSTRET] =            CSR_OP_FN_R(any, read_instret, "minstret"),
-#if defined(TARGET_RISCV32)
-    [CSR_MCYCLEH] =             CSR_OP_FN_R(any, read_instreth, "mcycleh"),
-    [CSR_MINSTRETH] =           CSR_OP_FN_R(any, read_instreth, "minstreth"),
-#endif
-=======
-    [CSR_CYCLE] =               { ctr,  read_instret                        },
-    [CSR_INSTRET] =             { ctr,  read_instret                        },
-    [CSR_CYCLEH] =              { ctr32,  read_instreth                     },
-    [CSR_INSTRETH] =            { ctr32,  read_instreth                     },
-
-    /* In privileged mode, the monitor will have to emulate TIME CSRs only if
-     * rdtime callback is not provided by machine/platform emulation */
-    [CSR_TIME] =                { ctr,  read_time                           },
-    [CSR_TIMEH] =               { ctr32,  read_timeh                        },
-
-#if !defined(CONFIG_USER_ONLY)
-    /* Machine Timers and Counters */
-    [CSR_MCYCLE] =              { any,  read_instret                        },
-    [CSR_MINSTRET] =            { any,  read_instret                        },
-    [CSR_MCYCLEH] =             { any32,  read_instreth                     },
-    [CSR_MINSTRETH] =           { any32,  read_instreth                     },
->>>>>>> a05f8ecd
+    [CSR_MCYCLEH] =             CSR_OP_FN_R(any32, read_instreth, "mcycleh"),
+    [CSR_MINSTRETH] =           CSR_OP_FN_R(any32, read_instreth, "minstreth"),
 
     /* Machine Information Registers */
     [CSR_MVENDORID] =           CSR_OP_FN_R(any, read_zero, "mvendorid"),
@@ -1694,13 +1659,7 @@
     [CSR_MTVEC] =               CSR_OP_RW(any, mtvec),
     [CSR_MCOUNTEREN] =          CSR_OP_RW(any, mcounteren),
 
-<<<<<<< HEAD
-#if defined(TARGET_RISCV32)
-    [CSR_MSTATUSH] =            CSR_OP_RW(any, mstatush),
-#endif
-=======
-    [CSR_MSTATUSH] =            { any32,  read_mstatush,    write_mstatush  },
->>>>>>> a05f8ecd
+    [CSR_MSTATUSH] =            CSR_OP_RW(any32, mstatush),
 
     [CSR_MSCOUNTEREN] =         CSR_OP_RW(any, mscounteren),
 
@@ -1725,7 +1684,6 @@
     [CSR_SIP] =                 CSR_OP_RMW(smode, sip),
 
     /* Supervisor Protection and Translation */
-<<<<<<< HEAD
     [CSR_SATP] =                CSR_OP_RW(smode, satp),
 
     [CSR_HSTATUS] =             CSR_OP_RW(hmode, hstatus),
@@ -1741,27 +1699,7 @@
     [CSR_HGEIP] =               CSR_OP_RW(hmode, hgeip),
     [CSR_HGATP] =               CSR_OP_RW(hmode, hgatp),
     [CSR_HTIMEDELTA] =          CSR_OP_RW(hmode, htimedelta),
-#if defined(TARGET_RISCV32)
-    [CSR_HTIMEDELTAH] =         CSR_OP_RW(hmode, htimedeltah),
-#endif
-=======
-    [CSR_SATP] =                { smode, read_satp,        write_satp        },
-
-    [CSR_HSTATUS] =             { hmode,   read_hstatus,     write_hstatus    },
-    [CSR_HEDELEG] =             { hmode,   read_hedeleg,     write_hedeleg    },
-    [CSR_HIDELEG] =             { hmode,   read_hideleg,     write_hideleg    },
-    [CSR_HVIP] =                { hmode,   NULL,     NULL,     rmw_hvip       },
-    [CSR_HIP] =                 { hmode,   NULL,     NULL,     rmw_hip        },
-    [CSR_HIE] =                 { hmode,   read_hie,         write_hie        },
-    [CSR_HCOUNTEREN] =          { hmode,   read_hcounteren,  write_hcounteren },
-    [CSR_HGEIE] =               { hmode,   read_hgeie,       write_hgeie      },
-    [CSR_HTVAL] =               { hmode,   read_htval,       write_htval      },
-    [CSR_HTINST] =              { hmode,   read_htinst,      write_htinst     },
-    [CSR_HGEIP] =               { hmode,   read_hgeip,       write_hgeip      },
-    [CSR_HGATP] =               { hmode,   read_hgatp,       write_hgatp      },
-    [CSR_HTIMEDELTA] =          { hmode,   read_htimedelta,  write_htimedelta },
-    [CSR_HTIMEDELTAH] =         { hmode32,   read_htimedeltah, write_htimedeltah},
->>>>>>> a05f8ecd
+    [CSR_HTIMEDELTAH] =         CSR_OP_RW(hmode32, htimedeltah),
 
     [CSR_VSSTATUS] =            CSR_OP_RW(hmode, vsstatus),
     [CSR_VSIP] =                CSR_OP_RMW(hmode, vsip),
@@ -1790,20 +1728,10 @@
     [CSR_PMPADDR0 ... CSR_PMPADDR15] = CSR_OP_NOLOG_RW(pmp, pmpaddr),
 
     /* Performance Counters */
-<<<<<<< HEAD
     [CSR_HPMCOUNTER3   ... CSR_HPMCOUNTER31] =    CSR_OP_FN_R(ctr, read_zero, "hpmcounterN"),
-    [CSR_MHPMCOUNTER3  ... CSR_MHPMCOUNTER31] =   CSR_OP_FN_R(ctr, read_zero, "mhpmcounterN"),
-    [CSR_MHPMEVENT3    ... CSR_MHPMEVENT31] =     CSR_OP_FN_R(ctr, read_zero, "mhpmeventN"),
-#if defined(TARGET_RISCV32)
-    [CSR_HPMCOUNTER3H  ... CSR_HPMCOUNTER31H] =   CSR_OP_FN_R(ctr, read_zero, "hpmcounterNh"),
-    [CSR_MHPMCOUNTER3H ... CSR_MHPMCOUNTER31H] =  CSR_OP_FN_R(ctr, read_zero, "mhpmcounterNh"),
-#endif
-=======
-    [CSR_HPMCOUNTER3   ... CSR_HPMCOUNTER31] =    { ctr,  read_zero          },
-    [CSR_MHPMCOUNTER3  ... CSR_MHPMCOUNTER31] =   { any,  read_zero          },
-    [CSR_MHPMEVENT3    ... CSR_MHPMEVENT31] =     { any,  read_zero          },
-    [CSR_HPMCOUNTER3H  ... CSR_HPMCOUNTER31H] =   { ctr32,  read_zero        },
-    [CSR_MHPMCOUNTER3H ... CSR_MHPMCOUNTER31H] =  { any32,  read_zero        },
->>>>>>> a05f8ecd
+    [CSR_MHPMCOUNTER3  ... CSR_MHPMCOUNTER31] =   CSR_OP_FN_R(any, read_zero, "mhpmcounterN"),
+    [CSR_MHPMEVENT3    ... CSR_MHPMEVENT31] =     CSR_OP_FN_R(any, read_zero, "mhpmeventN"),
+    [CSR_HPMCOUNTER3H  ... CSR_HPMCOUNTER31H] =   CSR_OP_FN_R(ctr32, read_zero, "hpmcounterNh"),
+    [CSR_MHPMCOUNTER3H ... CSR_MHPMCOUNTER31H] =  CSR_OP_FN_R(any32, read_zero, "mhpmcounterNh"),
 #endif /* !CONFIG_USER_ONLY */
 };