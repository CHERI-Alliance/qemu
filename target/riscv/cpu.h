/*
 * QEMU RISC-V CPU
 *
 * Copyright (c) 2016-2017 Sagar Karandikar, sagark@eecs.berkeley.edu
 * Copyright (c) 2017-2018 SiFive, Inc.
 *
 * This program is free software; you can redistribute it and/or modify it
 * under the terms and conditions of the GNU General Public License,
 * version 2 or later, as published by the Free Software Foundation.
 *
 * This program is distributed in the hope it will be useful, but WITHOUT
 * ANY WARRANTY; without even the implied warranty of MERCHANTABILITY or
 * FITNESS FOR A PARTICULAR PURPOSE.  See the GNU General Public License for
 * more details.
 *
 * You should have received a copy of the GNU General Public License along with
 * this program.  If not, see <http://www.gnu.org/licenses/>.
 */

#ifndef RISCV_CPU_H
#define RISCV_CPU_H

#include "hw/core/cpu.h"
#include "hw/registerfields.h"
#include "exec/cpu-defs.h"
#include "qemu/units.h"
#include "fpu/softfloat-types.h"
#include "qom/object.h"
#include "qemu/int128.h"
#include "cpu_bits.h"
#include "rvfi_dii.h"

#define TCG_GUEST_DEFAULT_MO 0

#define TYPE_RISCV_CPU "riscv-cpu"

#define RISCV_CPU_TYPE_SUFFIX "-" TYPE_RISCV_CPU
#define RISCV_CPU_TYPE_NAME(name) (name RISCV_CPU_TYPE_SUFFIX)
#define CPU_RESOLVING_TYPE TYPE_RISCV_CPU

#define TYPE_RISCV_CPU_ANY              RISCV_CPU_TYPE_NAME("any")
#define TYPE_RISCV_CPU_BASE32           RISCV_CPU_TYPE_NAME("rv32")
#define TYPE_RISCV_CPU_BASE64           RISCV_CPU_TYPE_NAME("rv64")
#define TYPE_RISCV_CPU_BASE128          RISCV_CPU_TYPE_NAME("x-rv128")
#define TYPE_RISCV_CPU_IBEX             RISCV_CPU_TYPE_NAME("lowrisc-ibex")
#define TYPE_RISCV_CPU_SHAKTI_C         RISCV_CPU_TYPE_NAME("shakti-c")
#define TYPE_RISCV_CPU_SIFIVE_E31       RISCV_CPU_TYPE_NAME("sifive-e31")
#define TYPE_RISCV_CPU_SIFIVE_E34       RISCV_CPU_TYPE_NAME("sifive-e34")
#define TYPE_RISCV_CPU_SIFIVE_E51       RISCV_CPU_TYPE_NAME("sifive-e51")
#define TYPE_RISCV_CPU_SIFIVE_U34       RISCV_CPU_TYPE_NAME("sifive-u34")
#define TYPE_RISCV_CPU_SIFIVE_U54       RISCV_CPU_TYPE_NAME("sifive-u54")
#define TYPE_RISCV_CPU_CODASIP_A730     RISCV_CPU_TYPE_NAME("codasip-a730")
#define TYPE_RISCV_CPU_CODASIP_L730     RISCV_CPU_TYPE_NAME("codasip-l730")
#define TYPE_RISCV_CPU_HOST             RISCV_CPU_TYPE_NAME("host")

#if defined(TARGET_RISCV32)
# define TYPE_RISCV_CPU_BASE            TYPE_RISCV_CPU_BASE32
#elif defined(TARGET_RISCV64)
# define TYPE_RISCV_CPU_BASE            TYPE_RISCV_CPU_BASE64
#endif

#define RV(x) ((target_ulong)1 << (x - 'A'))

#define RVI RV('I')
#define RVE RV('E') /* E and I are mutually exclusive */
#define RVM RV('M')
#define RVA RV('A')
#define RVF RV('F')
#define RVD RV('D')
#define RVV RV('V')
#define RVC RV('C')
#define RVS RV('S')
#define RVU RV('U')
#define RVH RV('H')
#define RVJ RV('J')

/* S extension denotes that Supervisor mode exists, however it is possible
   to have a core that support S mode but does not have an MMU and there
   is currently no bit in misa to indicate whether an MMU exists or not
   so a cpu features bitfield is required, likewise for optional PMP support */
enum {
    RISCV_FEATURE_MMU,
    RISCV_FEATURE_PMP,
    RISCV_FEATURE_EPMP,
    RISCV_FEATURE_MISA,
<<<<<<< HEAD
    RISCV_FEATURE_CHERI,
    RISCV_FEATURE_CHERI_HYBRID,
    RISCV_FEATURE_STID,
=======
    RISCV_FEATURE_AIA
>>>>>>> c13b8e99
};

/* Privileged specification version */
enum {
    PRIV_VERSION_1_10_0 = 0,
    PRIV_VERSION_1_11_0,
    PRIV_VERSION_1_12_0,
};

#define VEXT_VERSION_1_00_0 0x00010000

enum {
    TRANSLATE_SUCCESS,
    TRANSLATE_FAIL,
    TRANSLATE_PMP_FAIL,
    TRANSLATE_G_STAGE_FAIL,
#if defined(TARGET_CHERI) && !defined(TARGET_RISCV32)
    TRANSLATE_CHERI_FAIL,
#endif
};

#define MMU_USER_IDX 3

#define MAX_RISCV_PMPS (16)

typedef struct CPURISCVState CPURISCVState;

#ifdef TARGET_CHERI
#include "cheri-lazy-capregs-types.h"
#endif

#if !defined(CONFIG_USER_ONLY)
#include "pmp.h"
#endif

#define RV_VLEN_MAX 1024

FIELD(VTYPE, VLMUL, 0, 3)
FIELD(VTYPE, VSEW, 3, 3)
FIELD(VTYPE, VTA, 6, 1)
FIELD(VTYPE, VMA, 7, 1)
FIELD(VTYPE, VEDIV, 8, 2)
FIELD(VTYPE, RESERVED, 10, sizeof(target_ulong) * 8 - 11)

struct CPURISCVState {
#ifdef TARGET_CHERI
    struct GPCapRegs gpcapregs;
#else
    target_ulong gpr[32];
    target_ulong gprh[32]; /* 64 top bits of the 128-bit registers */
#endif
    uint64_t fpr[32]; /* assume both F and D extensions */

    /* vector coprocessor state. */
    uint64_t vreg[32 * RV_VLEN_MAX / 64] QEMU_ALIGNED(16);
    target_ulong vxrm;
    target_ulong vxsat;
    target_ulong vl;
    target_ulong vstart;
    target_ulong vtype;
    bool vill;

#ifdef TARGET_CHERI
    cap_register_t pcc; // SCR 0 Program counter cap. (PCC) TODO: implement this properly
    cap_register_t ddc; // SCR 1 Default data cap. (DDC)
#else
    target_ulong pc;
#endif
#ifdef CONFIG_DEBUG_TCG
    target_ulong _pc_is_current;
#endif

    target_ulong load_res;
    target_ulong load_val;
#ifdef TARGET_CHERI
    target_ulong load_pesbt;
    bool load_tag;
#endif

    target_ulong frm;

    target_ulong badaddr;
    uint32_t bins;

    target_ulong guest_phys_fault_addr;

#ifdef TARGET_CHERI
    // The cause field reports the cause of the last capability exception,
    // following the encoding described in Table 3.9.2.
    // See enum CheriCapExc in cheri-archspecific.h
    uint8_t last_cap_cause; // Used to populate xtval
    // The cap idx field reports the index of the capability register that
    // caused the last exception. When the most significant bit is set, the 5
    // least significant bits are used to index the special purpose capability
    // register file described in Table 5.3, otherwise, they index the
    // general-purpose capability register file.
    uint8_t last_cap_index; /* Used to populate xtval in v9 (now just debug). */
#ifdef TARGET_CHERI_RISCV_STD_093
    /* Cheri093CapExcType */ uint8_t last_cap_type; /* To populate xtval2 */
#endif
#else
    /* 128-bit helpers upper part return value */
    target_ulong retxh;
#endif

#ifdef CONFIG_USER_ONLY
    uint32_t elf_flags;
#endif

#ifndef CONFIG_USER_ONLY
    target_ulong priv;
    /* This contains QEMU specific information about the virt state. */
    target_ulong virt;
    target_ulong geilen;
    target_ulong resetvec;

    /*
     * For RV32 this is 32-bit mstatus and 32-bit mstatush.
     * For RV64 this is a 64-bit mstatus.
     */
    uint64_t mstatus;

    uint64_t mip;

    uint64_t miclaim;

    uint64_t mie;
    uint64_t mideleg;

    target_ulong satp;   /* since: priv-1.10.0 */
    target_ulong stval;
    target_ulong medeleg;

#if defined(TARGET_CHERI) && !defined(TARGET_RISCV32)
    target_ulong sccsr;
#endif

#ifdef TARGET_CHERI
    cap_register_t stvecc;    // SCR 12 Supervisor trap code cap. (STCC)
    cap_register_t sscratchc; // SCR 14 Supervisor scratch cap. (SScratchC)
    cap_register_t sepcc;     // SCR 15 Supervisor exception PC cap. (SEPCC)
#else
    target_ulong stvec;
    target_ulong sepc;
    target_ulong sscratch;
#endif
    target_ulong scause;

#ifdef TARGET_CHERI
    cap_register_t mtvecc;    // SCR 28 Machine trap code cap. (MTCC)
    cap_register_t mscratchc; // SCR 30 Machine scratch cap. (MScratchC)
    cap_register_t mepcc;     // SCR 31 Machine exception PC cap. (MEPCC)
#else
    target_ulong mtvec;
    target_ulong mepc;
    target_ulong mscratch;
#endif
    target_ulong mcause;
    target_ulong mtval;  /* since: priv-1.10.0 */

    /* Machine and Supervisor interrupt priorities */
    uint8_t miprio[64];
    uint8_t siprio[64];

    /* AIA CSRs */
    target_ulong miselect;
    target_ulong siselect;

    /* Hypervisor CSRs */
    target_ulong hstatus;
    target_ulong hedeleg;
    uint64_t hideleg;
    target_ulong hcounteren;
    target_ulong htval;
    target_ulong htinst;
    target_ulong hgatp;
    target_ulong hgeie;
    target_ulong hgeip;
    uint64_t htimedelta;

<<<<<<< HEAD
    /* Virtual CSRs */
#ifdef TARGET_CHERI
    cap_register_t vstvecc;
    cap_register_t vsscratchc;
    cap_register_t vsepcc;
#else
=======
    /* Hypervisor controlled virtual interrupt priorities */
    target_ulong hvictl;
    uint8_t hviprio[64];

>>>>>>> c13b8e99
    /* Upper 64-bits of 128-bit CSRs */
    uint64_t mscratchh;
    uint64_t sscratchh;

    target_ulong vstvec;
    target_ulong vsepc;
    target_ulong vsscratch;
#endif
    /*
     * For RV32 this is 32-bit vsstatus and 32-bit vsstatush.
     * For RV64 this is a 64-bit vsstatus.
     */
    uint64_t vsstatus;
    target_ulong vscause;
    target_ulong vstval;
    target_ulong vsatp;

    /* AIA VS-mode CSRs */
    target_ulong vsiselect;

    target_ulong mtval2;
    target_ulong mtinst;

    /* HS Backup CSRs */
#ifdef TARGET_CHERI
    cap_register_t stcc_hs;
    cap_register_t sepcc_hs;
    cap_register_t sscratchc_hs;

#ifdef TARGET_CHERI_RISCV_STD_093
    target_ulong stval2;
    target_ulong vstval2;
    target_ulong stval2_hs;
#endif
#else
    target_ulong stvec_hs;
    target_ulong sepc_hs;
    target_ulong sscratch_hs;
#endif
    target_ulong scause_hs;
    target_ulong stval_hs;
    target_ulong satp_hs;
    uint64_t mstatus_hs;

    /* Signals whether the current exception occurred with two-stage address
       translation active. */
    bool two_stage_lookup;

    target_ulong scounteren;
    target_ulong mcounteren;

    target_ulong mcountinhibit;


#ifdef TARGET_CHERI
    /* zstid registers */
    cap_register_t mtidc;
    cap_register_t stidc;
    cap_register_t utidc;
    cap_register_t vstidc;
    cap_register_t stidc_hs;
#else
    /* zstid registers in integer mode */
    target_ulong mtid;
    target_ulong stid;
    target_ulong utid;
    target_ulong vstid;
    target_ulong stid_hs;
#endif

#ifdef TARGET_CHERI_RISCV_V9
    /* V9-only special capability registers */
    cap_register_t mtdc;  /* Machine trap data cap */
    cap_register_t stdc;  /* Supervisor trap data cap */
    cap_register_t vstdc; /* Virtual Supervisor trap data cap */
#endif

    /* temporary htif regs */
    uint64_t mfromhost;
    uint64_t mtohost;
    uint64_t timecmp;

    /* physical memory protection */
    pmp_table_t pmp_state;
    target_ulong mseccfg;

<<<<<<< HEAD
=======
    /* machine specific rdtime callback */
    uint64_t (*rdtime_fn)(uint32_t);
    uint32_t rdtime_fn_arg;

    /* machine specific AIA ireg read-modify-write callback */
#define AIA_MAKE_IREG(__isel, __priv, __virt, __vgein, __xlen) \
    ((((__xlen) & 0xff) << 24) | \
     (((__vgein) & 0x3f) << 20) | \
     (((__virt) & 0x1) << 18) | \
     (((__priv) & 0x3) << 16) | \
     (__isel & 0xffff))
#define AIA_IREG_ISEL(__ireg)                  ((__ireg) & 0xffff)
#define AIA_IREG_PRIV(__ireg)                  (((__ireg) >> 16) & 0x3)
#define AIA_IREG_VIRT(__ireg)                  (((__ireg) >> 18) & 0x1)
#define AIA_IREG_VGEIN(__ireg)                 (((__ireg) >> 20) & 0x3f)
#define AIA_IREG_XLEN(__ireg)                  (((__ireg) >> 24) & 0xff)
    int (*aia_ireg_rmw_fn[4])(void *arg, target_ulong reg,
        target_ulong *val, target_ulong new_val, target_ulong write_mask);
    void *aia_ireg_rmw_fn_arg[4];

>>>>>>> c13b8e99
    /* True if in debugger mode.  */
    bool debugger;

    /*
     * CSRs for PointerMasking extension
     */
    target_ulong mmte;
    target_ulong mpmmask;
    target_ulong mpmbase;
    target_ulong spmmask;
    target_ulong spmbase;
    target_ulong upmmask;
    target_ulong upmbase;

    /* CSRs for execution enviornment configuration */
    uint64_t menvcfg;
    target_ulong senvcfg;
    uint64_t henvcfg;
#endif
    target_ulong cur_pmmask;
    target_ulong cur_pmbase;

    float_status fp_status;

#ifdef TARGET_CHERI
    // Some statcounters:
    uint64_t statcounters_cap_read;
    uint64_t statcounters_cap_read_tagged;
    uint64_t statcounters_cap_write;
    uint64_t statcounters_cap_write_tagged;

    uint64_t statcounters_imprecise_setbounds;
    uint64_t statcounters_unrepresentable_caps;

#endif

    /* Fields up to this point are cleared by a TestRIG reset */
    struct {} end_testrig_reset_fields;

    /* machine specific rdtime callback */
    uint64_t (*rdtime_fn)(uint32_t);
    uint32_t rdtime_fn_arg;

#ifdef CONFIG_RVFI_DII
    struct {
        struct rvfi_dii_instruction_metadata INST;
        struct rvfi_dii_pc_data PC;
        struct rvfi_dii_integer_data INTEGER;
        struct rvfi_dii_memory_access_data MEM;
        // TODO: struct rvfi_dii_csr_data CSR;
        // TODO: struct rvfi_dii_fp_data FP;
        // TODO: struct rvfi_dii_cheri_data CHERI;
        // TODO: struct rvfi_dii_cheri_scr_data CHERI_SCR;
        // TODO: struct rvfi_dii_trap_data TRAP;
        uint32_t available_fields;
    } rvfi_dii_trace;
    bool rvfi_dii_have_injected_insn;
    uint32_t rvfi_dii_injected_insn;
#endif

    target_ulong priv_ver;
    target_ulong bext_ver;
    target_ulong vext_ver;

    /* RISCVMXL, but uint32_t for vmstate migration */
    uint32_t misa_mxl;      /* current mxl */
    uint32_t misa_mxl_max;  /* max mxl for this cpu */
    uint32_t misa_ext;      /* current extensions */
    uint32_t misa_ext_mask; /* max ext for this cpu */
    uint32_t xl;            /* current xlen */

    target_ulong mhartid;

    uint32_t features;

#ifdef CONFIG_USER_ONLY
    uint32_t elf_flags;
#endif


    /* Fields from here on are preserved across CPU reset. */
    QEMUTimer *timer; /* Internal timer */

    hwaddr kernel_addr;
    hwaddr fdt_addr;

    /* kvm timer */
    bool kvm_timer_dirty;
    uint64_t kvm_timer_time;
    uint64_t kvm_timer_compare;
    uint64_t kvm_timer_state;
    uint64_t kvm_timer_frequency;
};

OBJECT_DECLARE_TYPE(RISCVCPU, RISCVCPUClass,
                    RISCV_CPU)

/**
 * RISCVCPUClass:
 * @parent_realize: The parent class' realize handler.
 * @parent_reset: The parent class' reset handler.
 *
 * A RISCV CPU model.
 */
struct RISCVCPUClass {
    /*< private >*/
    CPUClass parent_class;
    /*< public >*/
    DeviceRealize parent_realize;
    DeviceReset parent_reset;
};

struct RISCVCPUConfig {
    bool ext_i;
    bool ext_e;
    bool ext_g;
    bool ext_m;
    bool ext_a;
    bool ext_f;
    bool ext_d;
    bool ext_c;
    bool ext_s;
    bool ext_u;
    bool ext_h;
    bool ext_j;
    bool ext_v;
    bool ext_zba;
    bool ext_zbb;
    bool ext_zbc;
    bool ext_zbs;
    bool ext_counters;
    bool ext_ifencei;
    bool ext_icsr;
    bool ext_svinval;
    bool ext_svnapot;
    bool ext_svpbmt;
    bool ext_zfh;
    bool ext_zfhmin;
    bool ext_zve32f;
    bool ext_zve64f;

    /* Vendor-specific custom extensions */
    bool ext_XVentanaCondOps;

    char *priv_spec;
    char *user_spec;
    char *bext_spec;
    char *vext_spec;
    uint16_t vlen;
    uint16_t elen;
    bool mmu;
    bool pmp;
    bool epmp;
    bool aia;
    uint64_t resetvec;
};

typedef struct RISCVCPUConfig RISCVCPUConfig;

/**
 * RISCVCPU:
 * @env: #CPURISCVState
 *
 * A RISCV CPU.
 */
struct RISCVCPU {
    /*< private >*/
    CPUState parent_obj;
    /*< public >*/
    CPUNegativeOffsetState neg;
    CPURISCVState env;

    char *dyn_csr_xml;
    char *dyn_vreg_xml;
#ifdef TARGET_CHERI_RISCV_STD
    char *dyn_ycsr_xml;
#elif defined(TARGET_CHERI_RISCV_V9)
    char *dyn_scr_xml;
#endif

    /* Configuration Settings */
<<<<<<< HEAD
    struct {
        bool ext_i;
        bool ext_e;
        bool ext_g;
        bool ext_m;
        bool ext_a;
        bool ext_f;
        bool ext_d;
        bool ext_c;
        bool ext_s;
        bool ext_u;
        bool ext_h;
        bool ext_j;
        bool ext_v;
        bool ext_zba;
        bool ext_zbb;
        bool ext_zbc;
        bool ext_zbs;
        bool ext_counters;
        bool ext_ifencei;
        bool ext_icsr;
        bool ext_zfh;
        bool ext_zfhmin;
        bool ext_zve32f;
        bool ext_zve64f;

        bool ext_icbom;
        bool ext_icboz;
#ifdef TARGET_CHERI
#ifdef TARGET_CHERI_RISCV_V9
        bool ext_cheri;
        bool ext_cheri_v9; /* Temporary flag to support new semantics. */
#elif defined(TARGET_CHERI_RISCV_STD)
        bool ext_cheri;
        bool ext_zyhybrid;
        bool ext_zylevels1;
        /* number of levels (Zcherilevels): 0 invalid, 1 disabled (default)) */
        uint8_t _compat_cheri_levels; /* To keep existing scripts working */
        uint8_t lvbits; /* Only 0 and 1 (Zylevels1) are currently supported. */
        bool cheri_pte;
#endif
#endif
#if defined(TARGET_CHERI_RISCV_STD_093)
        bool ext_zish4add;
#endif
        char *priv_spec;
        char *user_spec;
        char *bext_spec;
        char *vext_spec;
        uint16_t vlen;
        uint16_t elen;
        uint16_t cbom_blocksize;
        uint16_t cboz_blocksize;
        bool mmu;
        bool pmp;
        bool epmp;
        uint64_t resetvec;
    } cfg;
=======
    RISCVCPUConfig cfg;
>>>>>>> c13b8e99
};

static inline int riscv_has_ext(CPURISCVState *env, target_ulong ext)
{
    return (env->misa_ext & ext) != 0;
}

static inline bool riscv_feature(CPURISCVState *env, int feature)
{
    return env->features & (1ULL << feature);
}

static inline void riscv_set_feature(CPURISCVState *env, int feature)
{
    env->features |= (1ULL << feature);
}

#include "cpu_user.h"

extern const char * const riscv_int_regnames[];
extern const char * const riscv_int_regnamesh[];
extern const char * const riscv_fpr_regnames[];
#ifdef TARGET_CHERI
/* Needed for cheri-common logging */
extern const char * const cheri_gp_regnames[];
#endif

#ifdef CONFIG_TCG_LOG_INSTR
void riscv_log_instr_csr_changed(CPURISCVState *env, int csrno);

#define log_changed_special_reg(env, name, newval, index, type)                \
    do {                                                                       \
        if (qemu_log_instr_enabled(env))                                       \
            qemu_log_instr_reg(env, name, newval, index, type);                \
    } while (0)
#else /* !CONFIG_TCG_LOG_INSTR */
#define log_changed_special_reg(env, name, newval) ((void)0)
#define riscv_log_instr_csr_changed(env, csrno) ((void)0)
#endif /* !CONFIG_TCG_LOG_INSTR */

#define CHK_BLK_POW2(prop) \
do { \
    if ((cpu->cfg.prop == 0) || \
            (cpu->cfg.prop & (cpu->cfg.prop - 1))) { \
        error_setg(errp, "%s must be a power of 2.", tostring(prop)); \
        return; \
    } \
} while (0)

/*
 * From 5.3.6 Special Capability Registers (SCRs)
 * Where an SCR extends a RISC-V CSR, e.g. MTCC extending mtvec, any read to the
 * CSR shall return the address (offset for ISAv8) of the corresponding SCR.
 * Similarly, any write to the CSR shall set the address (offset for ISAv8) of
 * the SCR to the value written.
 */
#ifdef TARGET_CHERI
#define SCR_TO_PROGRAM_COUNTER(env, scr)                                       \
    (CHERI_NO_RELOCATION(env) ? cap_get_cursor(scr)                            \
                              : (target_ulong)cap_get_offset(scr))
/**
 * @returns the architectural view of the underlying SCR,address/offset
 * depending on CHERI ISA version.
 */
#define GET_SPECIAL_REG_ARCH(env, name, cheri_name)                            \
    SCR_TO_PROGRAM_COUNTER(env, &((env)->cheri_name))
/**
 * @returns the address of a given SCR as we feed our PC around as an address
 * not the architectural offset.
 */
#define GET_SPECIAL_REG_ADDR(env, name, cheri_name)                            \
    ((target_ulong)cap_get_cursor(&((env)->cheri_name)))
void update_special_register(CPURISCVState *env, cap_register_t *scr,
                             const char *name, target_ulong value);
#define SCR_SET_PROGRAM_COUNTER(env, scr, name, value)                         \
    update_special_register(env, scr, name, value)
#define SET_SPECIAL_REG(env, name, cheri_name, value)                          \
    SCR_SET_PROGRAM_COUNTER(env, &((env)->cheri_name), #cheri_name, value)

#else /* ! TARGET_CHERI */
#define GET_SPECIAL_REG_ARCH(env, name, cheri_name) ((env)->name)
#define GET_SPECIAL_REG_ADDR(env, name, cheri_name) ((env)->name)
#define SET_SPECIAL_REG(env, name, cheri_name, value)                          \
    do {                                                                       \
        env->name = value;                                                     \
        log_changed_special_reg(env, #name, value, 0, LRI_CSR_ACCESS);         \
    } while (false)
#endif /* ! TARGET_CHERI */

#ifdef CONFIG_RVFI_DII
#define RVFI_DII_RAM_START 0x80000000
#define RVFI_DII_RAM_SIZE (8 * MiB)
#define RVFI_DII_RAM_END (RVFI_DII_RAM_START + RVFI_DII_RAM_SIZE)
void rvfi_dii_communicate(CPUState *cs, CPURISCVState *env, bool was_trap);
#define CHECK_SAME_TYPE(a, b, msg)                                             \
    _Static_assert(__builtin_types_compatible_p(a*, b*), msg)
#define rvfi_dii_offset(type, field)                                           \
    offsetof(CPURISCVState, rvfi_dii_trace.type.rvfi_##field)
#define gen_rvfi_dii_set_field(type, field, arg)                               \
    do {                                                                       \
        CHECK_SAME_TYPE(                                                       \
            typeof(((CPURISCVState *)NULL)->rvfi_dii_trace.type.rvfi_##field), \
            uint64_t, "Should only be used for uint64_t fields");              \
        CHECK_SAME_TYPE(TCGv_i64, typeof(arg), "Expected 64-bit store");       \
        tcg_gen_st_i64(arg, cpu_env, rvfi_dii_offset(type, field));            \
        tcg_gen_ori_i32(cpu_rvfi_available_fields, cpu_rvfi_available_fields,  \
                        RVFI_##type##_DATA);                                   \
    } while (0)
#define gen_rvfi_dii_set_field_const_iN(n, st_op, type, field, constant)       \
    do {                                                                       \
        CHECK_SAME_TYPE(                                                       \
            typeof(((CPURISCVState *)NULL)->rvfi_dii_trace.type.rvfi_##field), \
            uint##n##_t, "Should only be used for uint64_t fields");           \
        TCGv_i64 rvfi_tc = tcg_const_i64(constant);                            \
        tcg_gen_##st_op(rvfi_tc, cpu_env, rvfi_dii_offset(type, field));       \
        tcg_gen_ori_i32(cpu_rvfi_available_fields, cpu_rvfi_available_fields,  \
                        RVFI_##type##_DATA);                                   \
        tcg_temp_free_i64(rvfi_tc);                                            \
    } while (0)
#define gen_rvfi_dii_set_field_const_i8(type, field, constant)                 \
    gen_rvfi_dii_set_field_const_iN(8, st8_i64, type, field, constant)
#define gen_rvfi_dii_set_field_const_i16(type, field, constant)                \
    gen_rvfi_dii_set_field_const_iN(16, tcg_gen_st16_i64, type, field, constant)
#define gen_rvfi_dii_set_field_const_i32(type, field, constant)                \
    gen_rvfi_dii_set_field_const_iN(32, st32_i64, type, field, constant)
#define gen_rvfi_dii_set_field_const_i64(type, field, constant)                \
    gen_rvfi_dii_set_field_const_iN(64, st_i64, type, field, constant)
#define gen_rvfi_dii_set_field_zext_i32(type, field, arg)                      \
    do {                                                                       \
        CHECK_SAME_TYPE(TCGv_i32, typeof(arg), "Expected i32");                \
        TCGv_i64 tmp = tcg_temp_new_i64();                                     \
        tcg_gen_extu_i32_i64(tmp, arg);                                        \
        gen_rvfi_dii_set_field(type, field, tmp);                              \
        tcg_temp_free_i64(tmp);                                                \
    } while (0)
#if TARGET_LONG_BITS == 32
#define gen_rvfi_dii_set_field_zext_tl(type, field, arg)                       \
    gen_rvfi_dii_set_field_zext_i32(type, field, arg)
#else
#define gen_rvfi_dii_set_field_zext_tl(type, field, arg)                       \
    gen_rvfi_dii_set_field(type, field, arg)
#endif
#define gen_rvfi_dii_set_field_zext_addr(type, field, arg)                     \
    do {                                                                       \
        CHECK_SAME_TYPE(TCGv_cap_checked_ptr, typeof(arg), "Expected addr");   \
        TCGv_i64 tmp = tcg_temp_new_i64();                                     \
        tcg_gen_extu_tl_i64(tmp, (TCGv)arg);                                   \
        gen_rvfi_dii_set_field(type, field, tmp);                              \
        tcg_temp_free_i64(tmp);                                                \
    } while (0)
#define gen_rvfi_dii_set_mem_data(rw, addr, val, memop, extend_to_i64)         \
    do {                                                                       \
        TCGv_i64 tmp = tcg_temp_new_i64();                                     \
        extend_to_i64(tmp, val);                                               \
        tcg_gen_andi_i64(tmp, tmp, MAKE_64BIT_MASK(0, 8 * memop_size(memop))); \
        gen_rvfi_dii_set_field_zext_addr(MEM, mem_addr, addr);                 \
        gen_rvfi_dii_set_field(MEM, mem_##rw##data[0], tmp);                   \
        gen_rvfi_dii_set_field_const_i32(MEM, mem_##rw##mask,                  \
                                         memop_rvfi_mask(memop));              \
        tcg_temp_free_i64(tmp);                                                \
    } while (0)
#define gen_rvfi_dii_set_mem_data_i32(rw, addr, val_i32, memop)                \
    gen_rvfi_dii_set_mem_data(rw, addr, val_i32, memop, tcg_gen_extu_i32_i64)
#define gen_rvfi_dii_set_mem_data_i64(rw, addr, val_i64, memop)                \
    gen_rvfi_dii_set_mem_data(rw, addr, val_i64, memop, tcg_gen_mov_i64)
#else
#define gen_rvfi_dii_set_field(type, field, arg) ((void)0)
#define gen_rvfi_dii_set_field_zext_i32(type, field, arg) ((void)0)
#define gen_rvfi_dii_set_field_zext_addr(type, field, arg) ((void)0)
#define gen_rvfi_dii_set_field_zext_tl(type, field, arg) ((void)0)
#define gen_rvfi_dii_set_field_const_i8(type, field, constant) ((void)0)
#define gen_rvfi_dii_set_field_const_i16(type, field, constant) ((void)0)
#define gen_rvfi_dii_set_field_const_i32(type, field, constant) ((void)0)
#define gen_rvfi_dii_set_field_const_i64(type, field, constant) ((void)0)
#endif

const char *riscv_cpu_get_trap_name(target_ulong cause, bool async);
void riscv_cpu_do_interrupt(CPUState *cpu);
int riscv_cpu_write_elf64_note(WriteCoreDumpFunction f, CPUState *cs,
                               int cpuid, void *opaque);
int riscv_cpu_write_elf32_note(WriteCoreDumpFunction f, CPUState *cs,
                               int cpuid, void *opaque);
int riscv_cpu_gdb_read_register(CPUState *cpu, GByteArray *buf, int reg);
int riscv_cpu_gdb_write_register(CPUState *cpu, uint8_t *buf, int reg);
int riscv_cpu_hviprio_index2irq(int index, int *out_irq, int *out_rdzero);
uint8_t riscv_cpu_default_priority(int irq);
int riscv_cpu_mirq_pending(CPURISCVState *env);
int riscv_cpu_sirq_pending(CPURISCVState *env);
int riscv_cpu_vsirq_pending(CPURISCVState *env);
bool riscv_cpu_fp_enabled(CPURISCVState *env);
target_ulong riscv_cpu_get_geilen(CPURISCVState *env);
void riscv_cpu_set_geilen(CPURISCVState *env, target_ulong geilen);
bool riscv_cpu_vector_enabled(CPURISCVState *env);
bool riscv_cpu_virt_enabled(CPURISCVState *env);
void riscv_cpu_set_virt_enabled(CPURISCVState *env, bool enable);
bool riscv_cpu_two_stage_lookup(int mmu_idx);
int riscv_cpu_mmu_index(CPURISCVState *env, bool ifetch);
hwaddr riscv_cpu_get_phys_page_debug(CPUState *cpu, vaddr addr);
#ifdef TARGET_CHERI
hwaddr cpu_riscv_translate_address_tagmem(CPURISCVState *env,
                                          target_ulong address,
                                          MMUAccessType rw, int reg, int *prot,
                                          uintptr_t retpc);
#endif
void  riscv_cpu_do_unaligned_access(CPUState *cs, vaddr addr,
                                    MMUAccessType access_type, int mmu_idx,
                                    uintptr_t retaddr) QEMU_NORETURN;
bool riscv_cpu_tlb_fill(CPUState *cs, vaddr address, int size,
                        MMUAccessType access_type, int mmu_idx,
                        bool probe, uintptr_t retaddr);
void riscv_cpu_do_transaction_failed(CPUState *cs, hwaddr physaddr,
                                     vaddr addr, unsigned size,
                                     MMUAccessType access_type,
                                     int mmu_idx, MemTxAttrs attrs,
                                     MemTxResult response, uintptr_t retaddr);
char *riscv_isa_string(RISCVCPU *cpu);
void riscv_cpu_list(void);

#ifdef TARGET_CHERI
static inline bool riscv_cpu_mode_cre(CPURISCVState *env);
#endif

#define cpu_list riscv_cpu_list
#define cpu_mmu_index riscv_cpu_mmu_index

#ifndef CONFIG_USER_ONLY
bool riscv_cpu_exec_interrupt(CPUState *cs, int interrupt_request);
<<<<<<< HEAD
void riscv_cpu_swap_hypervisor_regs(CPURISCVState *env, bool hs_mode_trap);
int riscv_cpu_claim_interrupts(RISCVCPU *cpu, uint32_t interrupts);
uint32_t riscv_cpu_update_mip(RISCVCPU *cpu, uint32_t mask, uint32_t value);
=======
void riscv_cpu_swap_hypervisor_regs(CPURISCVState *env);
int riscv_cpu_claim_interrupts(RISCVCPU *cpu, uint64_t interrupts);
uint64_t riscv_cpu_update_mip(RISCVCPU *cpu, uint64_t mask, uint64_t value);
>>>>>>> c13b8e99
#define BOOL_TO_MASK(x) (-!!(x)) /* helper for riscv_cpu_update_mip value */
void riscv_cpu_set_rdtime_fn(CPURISCVState *env, uint64_t (*fn)(uint32_t),
                             uint32_t arg);
void riscv_cpu_set_aia_ireg_rmw_fn(CPURISCVState *env, uint32_t priv,
                                   int (*rmw_fn)(void *arg,
                                                 target_ulong reg,
                                                 target_ulong *val,
                                                 target_ulong new_val,
                                                 target_ulong write_mask),
                                   void *rmw_fn_arg);
#endif
void riscv_cpu_set_mode(CPURISCVState *env, target_ulong newpriv);

void riscv_translate_init(void);
void QEMU_NORETURN riscv_raise_exception(CPURISCVState *env,
                                         uint32_t exception, uintptr_t pc);

target_ulong riscv_cpu_get_fflags(CPURISCVState *env);
void riscv_cpu_set_fflags(CPURISCVState *env, target_ulong);
bool csr_needs_asr(uint32_t csrno, bool write);

#define TB_FLAGS_PRIV_MMU_MASK                3
#define TB_FLAGS_PRIV_HYP_ACCESS_MASK   (1 << 2)
#define TB_FLAGS_MSTATUS_FS MSTATUS_FS
#define TB_FLAGS_MSTATUS_VS MSTATUS_VS

typedef CPURISCVState CPUArchState;
typedef RISCVCPU ArchCPU;
#include "exec/cpu-all.h"
#include "cpu_cheri.h"

static inline bool pc_is_current(CPURISCVState *env)
{
#ifdef CONFIG_DEBUG_TCG
    return env->_pc_is_current;
#else
    return true;
#endif
}

/*
 * Note: the pc does not have to be up-to-date, tb start is fine.
 * We may miss a few dumps or print too many if -dfilter is on but
 * that shouldn't really matter.
 */
static inline target_ulong cpu_get_recent_pc(CPURISCVState *env)
{
#ifdef TARGET_CHERI
    return env->pcc._cr_cursor;
#else
    return env->pc;
#endif
}

FIELD(TB_FLAGS, MEM_IDX, 0, 3)
FIELD(TB_FLAGS, LMUL, 3, 3)
FIELD(TB_FLAGS, SEW, 6, 3)
/* Skip MSTATUS_VS (0x600) bits */
FIELD(TB_FLAGS, VL_EQ_VLMAX, 11, 1)
FIELD(TB_FLAGS, VILL, 12, 1)
/* Skip MSTATUS_FS (0x6000) bits */
/* Is a Hypervisor instruction load/store allowed? */
FIELD(TB_FLAGS, HLSX, 15, 1)
FIELD(TB_FLAGS, MSTATUS_HS_FS, 16, 2)
FIELD(TB_FLAGS, MSTATUS_HS_VS, 18, 2)
/* The combination of MXL/SXL/UXL that applies to the current cpu mode. */
FIELD(TB_FLAGS, XL, 20, 2)
/* If PointerMasking should be applied */
FIELD(TB_FLAGS, PM_MASK_ENABLED, 22, 1)
FIELD(TB_FLAGS, PM_BASE_ENABLED, 23, 1)

#ifdef TARGET_RISCV32
#define riscv_cpu_mxl(env)  ((void)(env), MXL_RV32)
#else
static inline RISCVMXL riscv_cpu_mxl(CPURISCVState *env)
{
    return env->misa_mxl;
}
#endif
#define riscv_cpu_mxl_bits(env) (1UL << (4 + riscv_cpu_mxl(env)))

#if defined(TARGET_RISCV32)
#define cpu_recompute_xl(env)  ((void)(env), MXL_RV32)
#else
static inline RISCVMXL cpu_recompute_xl(CPURISCVState *env)
{
    RISCVMXL xl = env->misa_mxl;
#if !defined(CONFIG_USER_ONLY)
    /*
     * When emulating a 32-bit-only cpu, use RV32.
     * When emulating a 64-bit cpu, and MXL has been reduced to RV32,
     * MSTATUSH doesn't have UXL/SXL, therefore XLEN cannot be widened
     * back to RV64 for lower privs.
     */
    if (xl != MXL_RV32) {
        switch (env->priv) {
        case PRV_M:
            break;
        case PRV_U:
            xl = get_field(env->mstatus, MSTATUS64_UXL);
            break;
        default: /* PRV_S | PRV_H */
            xl = get_field(env->mstatus, MSTATUS64_SXL);
            break;
        }
    }
#endif
    return xl;
}
#endif

static inline int riscv_cpu_xlen(CPURISCVState *env)
{
    return 16 << env->xl;
}

#ifdef TARGET_RISCV32
#define riscv_cpu_sxl(env)  ((void)(env), MXL_RV32)
#else
static inline RISCVMXL riscv_cpu_sxl(CPURISCVState *env)
{
#ifdef CONFIG_USER_ONLY
    return env->misa_mxl;
#else
    return get_field(env->mstatus, MSTATUS64_SXL);
#endif
}
#endif

/*
 * Encode LMUL to lmul as follows:
 *     LMUL    vlmul    lmul
 *      1       000       0
 *      2       001       1
 *      4       010       2
 *      8       011       3
 *      -       100       -
 *     1/8      101      -3
 *     1/4      110      -2
 *     1/2      111      -1
 *
 * then, we can calculate VLMAX = vlen >> (vsew + 3 - lmul)
 * e.g. vlen = 256 bits, SEW = 16, LMUL = 1/8
 *      => VLMAX = vlen >> (1 + 3 - (-3))
 *               = 256 >> 7
 *               = 2
 */
static inline uint32_t vext_get_vlmax(RISCVCPU *cpu, target_ulong vtype)
{
    uint8_t sew = FIELD_EX64(vtype, VTYPE, VSEW);
    int8_t lmul = sextract32(FIELD_EX64(vtype, VTYPE, VLMUL), 0, 3);
    return cpu->cfg.vlen >> (sew + 3 - lmul);
}

void riscv_cpu_get_tb_cpu_state(CPURISCVState *env, target_ulong *pc,
                                target_ulong *cs_base, target_ulong *pcc_base,
                                target_ulong *pcc_top, uint32_t *cheri_flags,
                                uint32_t *pflags);

// Ugly macro hack to avoid having to modify cpu_get_tb_cpu_state in all targets
#define cpu_get_tb_cpu_state_ext riscv_cpu_get_tb_cpu_state

#ifdef CONFIG_TCG_LOG_INSTR
#define RISCV_LOG_INSTR_CPU_U QEMU_LOG_INSTR_CPU_USER
#define RISCV_LOG_INSTR_CPU_S QEMU_LOG_INSTR_CPU_SUPERVISOR
#define RISCV_LOG_INSTR_CPU_H QEMU_LOG_INSTR_CPU_HYPERVISOR
#define RISCV_LOG_INSTR_CPU_M QEMU_LOG_INSTR_CPU_TARGET1
extern const char * const riscv_cpu_mode_names[];

static inline bool cpu_in_user_mode(CPURISCVState *env)
{
    return env->priv == PRV_U;
}

static inline unsigned cpu_get_asid(CPURISCVState *env, target_ulong pc)
{
    return get_field(env->satp, SATP_ASID);
}

static inline const char *cpu_get_mode_name(qemu_log_instr_cpu_mode_t mode)
{
    if (riscv_cpu_mode_names[mode])
        return riscv_cpu_mode_names[mode];
    return "<invalid>";
}
#endif

void riscv_cpu_update_mask(CPURISCVState *env);

RISCVException riscv_csrrw_check(CPURISCVState *env, int csrno, bool write_mask,
                                 RISCVCPU *cpu);
RISCVException riscv_csrrw(CPURISCVState *env, int csrno,
                           target_ulong *ret_value,
                           target_ulong new_value, target_ulong write_mask,
                           uintptr_t retpc);
RISCVException riscv_csrrw_debug(CPURISCVState *env, int csrno,
                                 target_ulong *ret_value,
                                 target_ulong new_value,
                                 target_ulong write_mask);

static inline void riscv_csr_write(CPURISCVState *env, int csrno,
                                   target_ulong val, uintptr_t retpc)
{
    riscv_csrrw(env, csrno, NULL, val, MAKE_64BIT_MASK(0, TARGET_LONG_BITS), retpc);
}

static inline target_ulong riscv_csr_read(CPURISCVState *env, int csrno, uintptr_t retpc)
{
    target_ulong val = 0;
    riscv_csrrw(env, csrno, &val, 0, 0, retpc);
    return val;
}

typedef RISCVException (*riscv_csr_predicate_fn)(CPURISCVState *env,
                                                 int csrno);
typedef RISCVException (*riscv_csr_read_fn)(CPURISCVState *env, int csrno,
                                            target_ulong *ret_value);
typedef RISCVException (*riscv_csr_write_fn)(CPURISCVState *env, int csrno,
                                             target_ulong new_value);
typedef RISCVException (*riscv_csr_op_fn)(CPURISCVState *env, int csrno,
                                          target_ulong *ret_value,
                                          target_ulong new_value,
                                          target_ulong write_mask);
typedef void (*riscv_csr_log_update_fn)(CPURISCVState *env, int csrno,
                                        target_ulong new_value);

RISCVException riscv_csrrw_i128(CPURISCVState *env, int csrno,
                                Int128 *ret_value,
                                Int128 new_value, Int128 write_mask,
                                uintptr_t retpc);

typedef RISCVException (*riscv_csr_read128_fn)(CPURISCVState *env, int csrno,
                                               Int128 *ret_value);
typedef RISCVException (*riscv_csr_write128_fn)(CPURISCVState *env, int csrno,
                                             Int128 new_value);

typedef struct {
    const char *name;
    riscv_csr_predicate_fn predicate;
    riscv_csr_read_fn read;
    riscv_csr_write_fn write;
    riscv_csr_op_fn op;
    riscv_csr_read128_fn read128;
    riscv_csr_write128_fn write128;
    riscv_csr_log_update_fn log_update;
    /* The default priv spec version should be PRIV_VERSION_1_10_0 (i.e 0) */
    uint32_t min_priv_ver;
} riscv_csr_operations;

/* CSR function table constants */
enum {
    CSR_TABLE_SIZE = 0x1000
};

/* CSR function table */
extern riscv_csr_operations csr_ops[CSR_TABLE_SIZE];

void riscv_get_csr_ops(int csrno, riscv_csr_operations *ops);
void riscv_set_csr_ops(int csrno, riscv_csr_operations *ops);

void riscv_cpu_register_gdb_regs_for_features(CPUState *cs);

#ifdef TARGET_CHERI
typedef struct _csr_cap_ops riscv_csr_cap_ops;
typedef cap_register_t (*riscv_csr_cap_read_fn)(CPURISCVState *env,
                                                riscv_csr_cap_ops *cap);
typedef void (*riscv_csr_cap_write_fn)(CPURISCVState *env,
                                       riscv_csr_cap_ops *cap,
                                       cap_register_t src, target_ulong newval,
                                       bool clen);

#define CSR_OP_REQUIRE_CRE   (1 << 0)
#define CSR_OP_IA_CONVERSION (1 << 1)
#define CSR_OP_UPDATE_SCADDR (1 << 2)
#define CSR_OP_EXTENDED_REG  (1 << 3)
#define CSR_OP_IS_CODE_PTR   (1 << 4)
#define CSR_OP_DIRECT_WRITE  (0)

struct _csr_cap_ops {
    const char *name;
    uint32_t reg_num;
    riscv_csr_cap_read_fn read;
    riscv_csr_cap_write_fn write;
    uint8_t flags;
};
riscv_csr_cap_ops *get_csr_cap_info(uint32_t csrnum);
cap_register_t *get_cap_csr(CPUArchState *env, uint32_t index);

/* Do the CRE bits allow cheri access in the current CPU mode? */
static inline bool riscv_cpu_mode_cre(CPURISCVState *env)
{
#ifdef TARGET_CHERI_RISCV_V9
    return env_archcpu(env)->cfg.ext_cheri;
#else
    /*
     * CRE bits are defined only if Zcherihybrid is supported.
     * For Zcheripurecap, cheri register access is always allowed.
     */
    if (!riscv_feature(env, RISCV_FEATURE_CHERI_HYBRID)) {
        return true;
    }

    if (env->mseccfg & MSECCFG_CRE) {
        /* CRE bits allow cheri in M mode */
        if (env->priv == PRV_M)
            return true;

        if (env->menvcfg & MENVCFG_CRE) {
            /* CRE bits allow cheri in S mode (and in M mode) */
            if (env->priv == PRV_S)
                return true;

            if (env->senvcfg & SENVCFG_CRE) {
                /* CRE bits allow cheri in U mode (and in M, S modes) */
                if (env->priv == PRV_U)
                    return true;
            }
        }
    }

    /*
     * For now, we do not support the hypervisor extension. It'll probably
     * have another CRE bit for H mode.
     */

    return false;
#endif
}
#endif

#endif /* RISCV_CPU_H */<|MERGE_RESOLUTION|>--- conflicted
+++ resolved
@@ -83,13 +83,10 @@
     RISCV_FEATURE_PMP,
     RISCV_FEATURE_EPMP,
     RISCV_FEATURE_MISA,
-<<<<<<< HEAD
+    RISCV_FEATURE_AIA,
     RISCV_FEATURE_CHERI,
     RISCV_FEATURE_CHERI_HYBRID,
     RISCV_FEATURE_STID,
-=======
-    RISCV_FEATURE_AIA
->>>>>>> c13b8e99
 };
 
 /* Privileged specification version */
@@ -270,19 +267,16 @@
     target_ulong hgeip;
     uint64_t htimedelta;
 
-<<<<<<< HEAD
+    /* Hypervisor controlled virtual interrupt priorities */
+    target_ulong hvictl;
+    uint8_t hviprio[64];
+
     /* Virtual CSRs */
 #ifdef TARGET_CHERI
     cap_register_t vstvecc;
     cap_register_t vsscratchc;
     cap_register_t vsepcc;
 #else
-=======
-    /* Hypervisor controlled virtual interrupt priorities */
-    target_ulong hvictl;
-    uint8_t hviprio[64];
-
->>>>>>> c13b8e99
     /* Upper 64-bits of 128-bit CSRs */
     uint64_t mscratchh;
     uint64_t sscratchh;
@@ -368,12 +362,6 @@
     /* physical memory protection */
     pmp_table_t pmp_state;
     target_ulong mseccfg;
-
-<<<<<<< HEAD
-=======
-    /* machine specific rdtime callback */
-    uint64_t (*rdtime_fn)(uint32_t);
-    uint32_t rdtime_fn_arg;
 
     /* machine specific AIA ireg read-modify-write callback */
 #define AIA_MAKE_IREG(__isel, __priv, __virt, __vgein, __xlen) \
@@ -391,7 +379,6 @@
         target_ulong *val, target_ulong new_val, target_ulong write_mask);
     void *aia_ireg_rmw_fn_arg[4];
 
->>>>>>> c13b8e99
     /* True if in debugger mode.  */
     bool debugger;
 
@@ -533,6 +520,27 @@
     bool ext_zve32f;
     bool ext_zve64f;
 
+    bool ext_icbom;
+    bool ext_icboz;
+#if defined(TARGET_CHERI_RISCV_STD_093)
+    bool ext_zish4add;
+#endif
+
+#ifdef TARGET_CHERI
+    bool ext_cheri;
+#ifdef TARGET_CHERI_RISCV_V9
+    bool ext_cheri_v9; /* Temporary flag to support new semantics. */
+#elif defined(TARGET_CHERI_RISCV_STD)
+    bool ext_zyhybrid;
+    bool ext_zylevels1;
+    /* number of levels (Zcherilevels): 0 invalid, 1 disabled (default)) */
+    uint8_t _compat_cheri_levels; /* To keep existing scripts working */
+    uint8_t lvbits; /* Only 0 and 1 (Zylevels1) are currently supported. */
+    bool cheri_pte;
+#endif
+#endif
+
+
     /* Vendor-specific custom extensions */
     bool ext_XVentanaCondOps;
 
@@ -542,6 +550,8 @@
     char *vext_spec;
     uint16_t vlen;
     uint16_t elen;
+    uint16_t cbom_blocksize;
+    uint16_t cboz_blocksize;
     bool mmu;
     bool pmp;
     bool epmp;
@@ -573,68 +583,7 @@
 #endif
 
     /* Configuration Settings */
-<<<<<<< HEAD
-    struct {
-        bool ext_i;
-        bool ext_e;
-        bool ext_g;
-        bool ext_m;
-        bool ext_a;
-        bool ext_f;
-        bool ext_d;
-        bool ext_c;
-        bool ext_s;
-        bool ext_u;
-        bool ext_h;
-        bool ext_j;
-        bool ext_v;
-        bool ext_zba;
-        bool ext_zbb;
-        bool ext_zbc;
-        bool ext_zbs;
-        bool ext_counters;
-        bool ext_ifencei;
-        bool ext_icsr;
-        bool ext_zfh;
-        bool ext_zfhmin;
-        bool ext_zve32f;
-        bool ext_zve64f;
-
-        bool ext_icbom;
-        bool ext_icboz;
-#ifdef TARGET_CHERI
-#ifdef TARGET_CHERI_RISCV_V9
-        bool ext_cheri;
-        bool ext_cheri_v9; /* Temporary flag to support new semantics. */
-#elif defined(TARGET_CHERI_RISCV_STD)
-        bool ext_cheri;
-        bool ext_zyhybrid;
-        bool ext_zylevels1;
-        /* number of levels (Zcherilevels): 0 invalid, 1 disabled (default)) */
-        uint8_t _compat_cheri_levels; /* To keep existing scripts working */
-        uint8_t lvbits; /* Only 0 and 1 (Zylevels1) are currently supported. */
-        bool cheri_pte;
-#endif
-#endif
-#if defined(TARGET_CHERI_RISCV_STD_093)
-        bool ext_zish4add;
-#endif
-        char *priv_spec;
-        char *user_spec;
-        char *bext_spec;
-        char *vext_spec;
-        uint16_t vlen;
-        uint16_t elen;
-        uint16_t cbom_blocksize;
-        uint16_t cboz_blocksize;
-        bool mmu;
-        bool pmp;
-        bool epmp;
-        uint64_t resetvec;
-    } cfg;
-=======
     RISCVCPUConfig cfg;
->>>>>>> c13b8e99
 };
 
 static inline int riscv_has_ext(CPURISCVState *env, target_ulong ext)
@@ -862,15 +811,9 @@
 
 #ifndef CONFIG_USER_ONLY
 bool riscv_cpu_exec_interrupt(CPUState *cs, int interrupt_request);
-<<<<<<< HEAD
 void riscv_cpu_swap_hypervisor_regs(CPURISCVState *env, bool hs_mode_trap);
-int riscv_cpu_claim_interrupts(RISCVCPU *cpu, uint32_t interrupts);
-uint32_t riscv_cpu_update_mip(RISCVCPU *cpu, uint32_t mask, uint32_t value);
-=======
-void riscv_cpu_swap_hypervisor_regs(CPURISCVState *env);
 int riscv_cpu_claim_interrupts(RISCVCPU *cpu, uint64_t interrupts);
 uint64_t riscv_cpu_update_mip(RISCVCPU *cpu, uint64_t mask, uint64_t value);
->>>>>>> c13b8e99
 #define BOOL_TO_MASK(x) (-!!(x)) /* helper for riscv_cpu_update_mip value */
 void riscv_cpu_set_rdtime_fn(CPURISCVState *env, uint64_t (*fn)(uint32_t),
                              uint32_t arg);
