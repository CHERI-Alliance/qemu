/*
 * QEMU Malta board support
 *
 * Copyright (c) 2006 Aurelien Jarno
 *
 * Permission is hereby granted, free of charge, to any person obtaining a copy
 * of this software and associated documentation files (the "Software"), to deal
 * in the Software without restriction, including without limitation the rights
 * to use, copy, modify, merge, publish, distribute, sublicense, and/or sell
 * copies of the Software, and to permit persons to whom the Software is
 * furnished to do so, subject to the following conditions:
 *
 * The above copyright notice and this permission notice shall be included in
 * all copies or substantial portions of the Software.
 *
 * THE SOFTWARE IS PROVIDED "AS IS", WITHOUT WARRANTY OF ANY KIND, EXPRESS OR
 * IMPLIED, INCLUDING BUT NOT LIMITED TO THE WARRANTIES OF MERCHANTABILITY,
 * FITNESS FOR A PARTICULAR PURPOSE AND NONINFRINGEMENT. IN NO EVENT SHALL
 * THE AUTHORS OR COPYRIGHT HOLDERS BE LIABLE FOR ANY CLAIM, DAMAGES OR OTHER
 * LIABILITY, WHETHER IN AN ACTION OF CONTRACT, TORT OR OTHERWISE, ARISING FROM,
 * OUT OF OR IN CONNECTION WITH THE SOFTWARE OR THE USE OR OTHER DEALINGS IN
 * THE SOFTWARE.
 */

#include "qemu/osdep.h"
#include "qemu/units.h"
#include "qemu-common.h"
#include "cpu.h"
#include "hw/southbridge/piix.h"
#include "hw/isa/superio.h"
#include "hw/char/serial.h"
#include "net/net.h"
#include "hw/boards.h"
#include "hw/i2c/smbus_eeprom.h"
#include "hw/block/flash.h"
#include "hw/mips/mips.h"
#include "hw/mips/cpudevs.h"
#include "hw/pci/pci.h"
#include "sysemu/sysemu.h"
#include "sysemu/arch_init.h"
#include "qemu/log.h"
#include "hw/mips/bios.h"
#include "hw/ide.h"
#include "hw/irq.h"
#include "hw/loader.h"
#include "elf.h"
#include "exec/address-spaces.h"
#include "hw/sysbus.h"             /* SysBusDevice */
#include "qemu/host-utils.h"
#include "sysemu/qtest.h"
#include "sysemu/reset.h"
#include "sysemu/runstate.h"
#include "qapi/error.h"
#include "qemu/error-report.h"
#include "hw/empty_slot.h"
#include "sysemu/kvm.h"
#include "hw/semihosting/semihost.h"
#include "hw/mips/cps.h"

#define ENVP_ADDR           0x80002000l
#define ENVP_NB_ENTRIES     16
#define ENVP_ENTRY_SIZE     256

/* Hardware addresses */
#define FLASH_ADDRESS       0x1e000000ULL
#define FPGA_ADDRESS        0x1f000000ULL
#define RESET_ADDRESS       0x1fc00000ULL

#define FLASH_SIZE          0x400000

#define MAX_IDE_BUS         2

typedef struct {
    MemoryRegion iomem;
    MemoryRegion iomem_lo; /* 0 - 0x900 */
    MemoryRegion iomem_hi; /* 0xa00 - 0x100000 */
    uint32_t leds;
    uint32_t brk;
    uint32_t gpout;
    uint32_t i2cin;
    uint32_t i2coe;
    uint32_t i2cout;
    uint32_t i2csel;
    CharBackend display;
    char display_text[9];
    SerialMM *uart;
    bool display_inited;
} MaltaFPGAState;

#define TYPE_MIPS_MALTA "mips-malta"
#define MIPS_MALTA(obj) OBJECT_CHECK(MaltaState, (obj), TYPE_MIPS_MALTA)

typedef struct {
    SysBusDevice parent_obj;

    MIPSCPSState cps;
    qemu_irq i8259[ISA_NUM_IRQS];
} MaltaState;

static struct _loaderparams {
    int ram_size, ram_low_size;
    const char *kernel_filename;
    const char *kernel_cmdline;
    const char *initrd_filename;
} loaderparams;

/* Malta FPGA */
static void malta_fpga_update_display(void *opaque)
{
    char leds_text[9];
    int i;
    MaltaFPGAState *s = opaque;

    for (i = 7 ; i >= 0 ; i--) {
        if (s->leds & (1 << i)) {
            leds_text[i] = '#';
        } else {
            leds_text[i] = ' ';
        }
    }
    leds_text[8] = '\0';

    qemu_chr_fe_printf(&s->display, "\e[H\n\n|\e[32m%-8.8s\e[00m|\r\n",
                       leds_text);
    qemu_chr_fe_printf(&s->display, "\n\n\n\n|\e[31m%-8.8s\e[00m|",
                       s->display_text);
}

/*
 * EEPROM 24C01 / 24C02 emulation.
 *
 * Emulation for serial EEPROMs:
 * 24C01 - 1024 bit (128 x 8)
 * 24C02 - 2048 bit (256 x 8)
 *
 * Typical device names include Microchip 24C02SC or SGS Thomson ST24C02.
 */

#if defined(DEBUG)
#  define logout(fmt, ...) \
          fprintf(stderr, "MALTA\t%-24s" fmt, __func__, ## __VA_ARGS__)
#else
#  define logout(fmt, ...) ((void)0)
#endif

struct _eeprom24c0x_t {
  uint8_t tick;
  uint8_t address;
  uint8_t command;
  uint8_t ack;
  uint8_t scl;
  uint8_t sda;
  uint8_t data;
  /* uint16_t size; */
  uint8_t contents[256];
};

typedef struct _eeprom24c0x_t eeprom24c0x_t;

static eeprom24c0x_t spd_eeprom = {
    .contents = {
        /* 00000000: */
        0x80, 0x08, 0xFF, 0x0D, 0x0A, 0xFF, 0x40, 0x00,
        /* 00000008: */
        0x01, 0x75, 0x54, 0x00, 0x82, 0x08, 0x00, 0x01,
        /* 00000010: */
        0x8F, 0x04, 0x02, 0x01, 0x01, 0x00, 0x00, 0x00,
        /* 00000018: */
        0x00, 0x00, 0x00, 0x14, 0x0F, 0x14, 0x2D, 0xFF,
        /* 00000020: */
        0x15, 0x08, 0x15, 0x08, 0x00, 0x00, 0x00, 0x00,
        /* 00000028: */
        0x00, 0x00, 0x00, 0x00, 0x00, 0x00, 0x00, 0x00,
        /* 00000030: */
        0x00, 0x00, 0x00, 0x00, 0x00, 0x00, 0x00, 0x00,
        /* 00000038: */
        0x00, 0x00, 0x00, 0x00, 0x00, 0x00, 0x12, 0xD0,
        /* 00000040: */
        0x00, 0x00, 0x00, 0x00, 0x00, 0x00, 0x00, 0x00,
        /* 00000048: */
        0x00, 0x00, 0x00, 0x00, 0x00, 0x00, 0x00, 0x00,
        /* 00000050: */
        0x00, 0x00, 0x00, 0x00, 0x00, 0x00, 0x00, 0x00,
        /* 00000058: */
        0x00, 0x00, 0x00, 0x00, 0x00, 0x00, 0x00, 0x00,
        /* 00000060: */
        0x00, 0x00, 0x00, 0x00, 0x00, 0x00, 0x00, 0x00,
        /* 00000068: */
        0x00, 0x00, 0x00, 0x00, 0x00, 0x00, 0x00, 0x00,
        /* 00000070: */
        0x00, 0x00, 0x00, 0x00, 0x00, 0x00, 0x00, 0x00,
        /* 00000078: */
        0x00, 0x00, 0x00, 0x00, 0x00, 0x00, 0x64, 0xF4,
    },
};

static void generate_eeprom_spd(uint8_t *eeprom, ram_addr_t ram_size)
{
    enum { SDR = 0x4, DDR2 = 0x8 } type;
    uint8_t *spd = spd_eeprom.contents;
    uint8_t nbanks = 0;
    uint16_t density = 0;
    int i;

    /* work in terms of MB */
    ram_size /= MiB;

    while ((ram_size >= 4) && (nbanks <= 2)) {
        int sz_log2 = MIN(31 - clz32(ram_size), 14);
        nbanks++;
        density |= 1 << (sz_log2 - 2);
        ram_size -= 1 << sz_log2;
    }

    /* split to 2 banks if possible */
    if ((nbanks == 1) && (density > 1)) {
        nbanks++;
        density >>= 1;
    }

    if (density & 0xff00) {
        density = (density & 0xe0) | ((density >> 8) & 0x1f);
        type = DDR2;
    } else if (!(density & 0x1f)) {
        type = DDR2;
    } else {
        type = SDR;
    }

    if (ram_size) {
        warn_report("SPD cannot represent final " RAM_ADDR_FMT "MB"
                    " of SDRAM", ram_size);
    }

    /* fill in SPD memory information */
    spd[2] = type;
    spd[5] = nbanks;
    spd[31] = density;

    /* checksum */
    spd[63] = 0;
    for (i = 0; i < 63; i++) {
        spd[63] += spd[i];
    }

    /* copy for SMBUS */
    memcpy(eeprom, spd, sizeof(spd_eeprom.contents));
}

static void generate_eeprom_serial(uint8_t *eeprom)
{
    int i, pos = 0;
    uint8_t mac[6] = { 0x00 };
    uint8_t sn[5] = { 0x01, 0x23, 0x45, 0x67, 0x89 };

    /* version */
    eeprom[pos++] = 0x01;

    /* count */
    eeprom[pos++] = 0x02;

    /* MAC address */
    eeprom[pos++] = 0x01; /* MAC */
    eeprom[pos++] = 0x06; /* length */
    memcpy(&eeprom[pos], mac, sizeof(mac));
    pos += sizeof(mac);

    /* serial number */
    eeprom[pos++] = 0x02; /* serial */
    eeprom[pos++] = 0x05; /* length */
    memcpy(&eeprom[pos], sn, sizeof(sn));
    pos += sizeof(sn);

    /* checksum */
    eeprom[pos] = 0;
    for (i = 0; i < pos; i++) {
        eeprom[pos] += eeprom[i];
    }
}

static uint8_t eeprom24c0x_read(eeprom24c0x_t *eeprom)
{
    logout("%u: scl = %u, sda = %u, data = 0x%02x\n",
        eeprom->tick, eeprom->scl, eeprom->sda, eeprom->data);
    return eeprom->sda;
}

static void eeprom24c0x_write(eeprom24c0x_t *eeprom, int scl, int sda)
{
    if (eeprom->scl && scl && (eeprom->sda != sda)) {
        logout("%u: scl = %u->%u, sda = %u->%u i2c %s\n",
                eeprom->tick, eeprom->scl, scl, eeprom->sda, sda,
                sda ? "stop" : "start");
        if (!sda) {
            eeprom->tick = 1;
            eeprom->command = 0;
        }
    } else if (eeprom->tick == 0 && !eeprom->ack) {
        /* Waiting for start. */
        logout("%u: scl = %u->%u, sda = %u->%u wait for i2c start\n",
                eeprom->tick, eeprom->scl, scl, eeprom->sda, sda);
    } else if (!eeprom->scl && scl) {
        logout("%u: scl = %u->%u, sda = %u->%u trigger bit\n",
                eeprom->tick, eeprom->scl, scl, eeprom->sda, sda);
        if (eeprom->ack) {
            logout("\ti2c ack bit = 0\n");
            sda = 0;
            eeprom->ack = 0;
        } else if (eeprom->sda == sda) {
            uint8_t bit = (sda != 0);
            logout("\ti2c bit = %d\n", bit);
            if (eeprom->tick < 9) {
                eeprom->command <<= 1;
                eeprom->command += bit;
                eeprom->tick++;
                if (eeprom->tick == 9) {
                    logout("\tcommand 0x%04x, %s\n", eeprom->command,
                           bit ? "read" : "write");
                    eeprom->ack = 1;
                }
            } else if (eeprom->tick < 17) {
                if (eeprom->command & 1) {
                    sda = ((eeprom->data & 0x80) != 0);
                }
                eeprom->address <<= 1;
                eeprom->address += bit;
                eeprom->tick++;
                eeprom->data <<= 1;
                if (eeprom->tick == 17) {
                    eeprom->data = eeprom->contents[eeprom->address];
                    logout("\taddress 0x%04x, data 0x%02x\n",
                           eeprom->address, eeprom->data);
                    eeprom->ack = 1;
                    eeprom->tick = 0;
                }
            } else if (eeprom->tick >= 17) {
                sda = 0;
            }
        } else {
            logout("\tsda changed with raising scl\n");
        }
    } else {
        logout("%u: scl = %u->%u, sda = %u->%u\n", eeprom->tick, eeprom->scl,
               scl, eeprom->sda, sda);
    }
    eeprom->scl = scl;
    eeprom->sda = sda;
}

static uint64_t malta_fpga_read(void *opaque, hwaddr addr,
                                unsigned size)
{
    MaltaFPGAState *s = opaque;
    uint32_t val = 0;
    uint32_t saddr;

    saddr = (addr & 0xfffff);

    switch (saddr) {

    /* SWITCH Register */
    case 0x00200:
        val = 0x00000000;
        break;

    /* STATUS Register */
    case 0x00208:
#ifdef TARGET_WORDS_BIGENDIAN
        val = 0x00000012;
#else
        val = 0x00000010;
#endif
        break;

    /* JMPRS Register */
    case 0x00210:
        val = 0x00;
        break;

    /* LEDBAR Register */
    case 0x00408:
        val = s->leds;
        break;

    /* BRKRES Register */
    case 0x00508:
        val = s->brk;
        break;

    /* UART Registers are handled directly by the serial device */

    /* GPOUT Register */
    case 0x00a00:
        val = s->gpout;
        break;

    /* XXX: implement a real I2C controller */

    /* GPINP Register */
    case 0x00a08:
        /* IN = OUT until a real I2C control is implemented */
        if (s->i2csel) {
            val = s->i2cout;
        } else {
            val = 0x00;
        }
        break;

    /* I2CINP Register */
    case 0x00b00:
        val = ((s->i2cin & ~1) | eeprom24c0x_read(&spd_eeprom));
        break;

    /* I2COE Register */
    case 0x00b08:
        val = s->i2coe;
        break;

    /* I2COUT Register */
    case 0x00b10:
        val = s->i2cout;
        break;

    /* I2CSEL Register */
    case 0x00b18:
        val = s->i2csel;
        break;

    default:
#if 0
        printf("malta_fpga_read: Bad register offset 0x" TARGET_FMT_lx "\n",
               addr);
#endif
        break;
    }
    return val;
}

static void malta_fpga_write(void *opaque, hwaddr addr,
                             uint64_t val, unsigned size)
{
    MaltaFPGAState *s = opaque;
    uint32_t saddr;

    saddr = (addr & 0xfffff);

    switch (saddr) {

    /* SWITCH Register */
    case 0x00200:
        break;

    /* JMPRS Register */
    case 0x00210:
        break;

    /* LEDBAR Register */
    case 0x00408:
        s->leds = val & 0xff;
        malta_fpga_update_display(s);
        break;

    /* ASCIIWORD Register */
    case 0x00410:
        snprintf(s->display_text, 9, "%08X", (uint32_t)val);
        malta_fpga_update_display(s);
        break;

    /* ASCIIPOS0 to ASCIIPOS7 Registers */
    case 0x00418:
    case 0x00420:
    case 0x00428:
    case 0x00430:
    case 0x00438:
    case 0x00440:
    case 0x00448:
    case 0x00450:
        s->display_text[(saddr - 0x00418) >> 3] = (char) val;
        malta_fpga_update_display(s);
        break;

    /* SOFTRES Register */
    case 0x00500:
        if (val == 0x42) {
            qemu_system_reset_request(SHUTDOWN_CAUSE_GUEST_RESET);
        } else if (val == 0x42 + 2) {
          qemu_system_shutdown_request(SHUTDOWN_CAUSE_GUEST_SHUTDOWN);
        }
        break;

    /* BRKRES Register */
    case 0x00508:
        s->brk = val & 0xff;
        break;

    /* UART Registers are handled directly by the serial device */

    /* GPOUT Register */
    case 0x00a00:
        s->gpout = val & 0xff;
        break;

    /* I2COE Register */
    case 0x00b08:
        s->i2coe = val & 0x03;
        break;

    /* I2COUT Register */
    case 0x00b10:
        eeprom24c0x_write(&spd_eeprom, val & 0x02, val & 0x01);
        s->i2cout = val;
        break;

    /* I2CSEL Register */
    case 0x00b18:
        s->i2csel = val & 0x01;
        break;

    default:
#if 0
        printf("malta_fpga_write: Bad register offset 0x" TARGET_FMT_lx "\n",
               addr);
#endif
        break;
    }
}

static const MemoryRegionOps malta_fpga_ops = {
    .read = malta_fpga_read,
    .write = malta_fpga_write,
    .endianness = DEVICE_NATIVE_ENDIAN,
};

static void malta_fpga_reset(void *opaque)
{
    MaltaFPGAState *s = opaque;

    s->leds   = 0x00;
    s->brk    = 0x0a;
    s->gpout  = 0x00;
    s->i2cin  = 0x3;
    s->i2coe  = 0x0;
    s->i2cout = 0x3;
    s->i2csel = 0x1;

    s->display_text[8] = '\0';
    snprintf(s->display_text, 9, "        ");
}

static void malta_fgpa_display_event(void *opaque, QEMUChrEvent event)
{
    MaltaFPGAState *s = opaque;

    if (event == CHR_EVENT_OPENED && !s->display_inited) {
        qemu_chr_fe_printf(&s->display, "\e[HMalta LEDBAR\r\n");
        qemu_chr_fe_printf(&s->display, "+--------+\r\n");
        qemu_chr_fe_printf(&s->display, "+        +\r\n");
        qemu_chr_fe_printf(&s->display, "+--------+\r\n");
        qemu_chr_fe_printf(&s->display, "\n");
        qemu_chr_fe_printf(&s->display, "Malta ASCII\r\n");
        qemu_chr_fe_printf(&s->display, "+--------+\r\n");
        qemu_chr_fe_printf(&s->display, "+        +\r\n");
        qemu_chr_fe_printf(&s->display, "+--------+\r\n");
        s->display_inited = true;
    }
}

static MaltaFPGAState *malta_fpga_init(MemoryRegion *address_space,
         hwaddr base, qemu_irq uart_irq, Chardev *uart_chr)
{
    MaltaFPGAState *s;
    Chardev *chr;

    s = g_new0(MaltaFPGAState, 1);

    memory_region_init_io(&s->iomem, NULL, &malta_fpga_ops, s,
                          "malta-fpga", 0x100000);
    memory_region_init_alias(&s->iomem_lo, NULL, "malta-fpga",
                             &s->iomem, 0, 0x900);
    memory_region_init_alias(&s->iomem_hi, NULL, "malta-fpga",
                             &s->iomem, 0xa00, 0x10000 - 0xa00);

    memory_region_add_subregion(address_space, base, &s->iomem_lo);
    memory_region_add_subregion(address_space, base + 0xa00, &s->iomem_hi);

    chr = qemu_chr_new("fpga", "vc:320x200", NULL);
    qemu_chr_fe_init(&s->display, chr, NULL);
    qemu_chr_fe_set_handlers(&s->display, NULL, NULL,
                             malta_fgpa_display_event, NULL, s, NULL, true);

    s->uart = serial_mm_init(address_space, base + 0x900, 3, uart_irq,
                             230400, uart_chr, DEVICE_NATIVE_ENDIAN);

    malta_fpga_reset(s);
    qemu_register_reset(malta_fpga_reset, s);

    return s;
}

/* Network support */
static void network_init(PCIBus *pci_bus)
{
    int i;

    for (i = 0; i < nb_nics; i++) {
        NICInfo *nd = &nd_table[i];
        const char *default_devaddr = NULL;

        if (i == 0 && (!nd->model || strcmp(nd->model, "pcnet") == 0))
            /* The malta board has a PCNet card using PCI SLOT 11 */
            default_devaddr = "0b";

        pci_nic_init_nofail(nd, pci_bus, "pcnet", default_devaddr);
    }
}

static void write_bootloader_nanomips(uint8_t *base, int64_t run_addr,
                                      int64_t kernel_entry)
{
    uint16_t *p;

    /* Small bootloader */
    p = (uint16_t *)base;

#define NM_HI1(VAL) (((VAL) >> 16) & 0x1f)
#define NM_HI2(VAL) \
          (((VAL) & 0xf000) | (((VAL) >> 19) & 0xffc) | (((VAL) >> 31) & 0x1))
#define NM_LO(VAL)  ((VAL) & 0xfff)

    stw_p(p++, 0x2800); stw_p(p++, 0x001c);
                                /* bc to_here */
    stw_p(p++, 0x8000); stw_p(p++, 0xc000);
                                /* nop */
    stw_p(p++, 0x8000); stw_p(p++, 0xc000);
                                /* nop */
    stw_p(p++, 0x8000); stw_p(p++, 0xc000);
                                /* nop */
    stw_p(p++, 0x8000); stw_p(p++, 0xc000);
                                /* nop */
    stw_p(p++, 0x8000); stw_p(p++, 0xc000);
                                /* nop */
    stw_p(p++, 0x8000); stw_p(p++, 0xc000);
                                /* nop */
    stw_p(p++, 0x8000); stw_p(p++, 0xc000);
                                /* nop */

    /* to_here: */
    if (semihosting_get_argc()) {
        /* Preserve a0 content as arguments have been passed    */
        stw_p(p++, 0x8000); stw_p(p++, 0xc000);
                                /* nop                          */
    } else {
        stw_p(p++, 0x0080); stw_p(p++, 0x0002);
                                /* li a0,2                      */
    }

    stw_p(p++, 0xe3a0 | NM_HI1(ENVP_ADDR - 64));

    stw_p(p++, NM_HI2(ENVP_ADDR - 64));
                                /* lui sp,%hi(ENVP_ADDR - 64)   */

    stw_p(p++, 0x83bd); stw_p(p++, NM_LO(ENVP_ADDR - 64));
                                /* ori sp,sp,%lo(ENVP_ADDR - 64) */

    stw_p(p++, 0xe0a0 | NM_HI1(ENVP_ADDR));

    stw_p(p++, NM_HI2(ENVP_ADDR));
                                /* lui a1,%hi(ENVP_ADDR)        */

    stw_p(p++, 0x80a5); stw_p(p++, NM_LO(ENVP_ADDR));
                                /* ori a1,a1,%lo(ENVP_ADDR)     */

    stw_p(p++, 0xe0c0 | NM_HI1(ENVP_ADDR + 8));

    stw_p(p++, NM_HI2(ENVP_ADDR + 8));
                                /* lui a2,%hi(ENVP_ADDR + 8)    */

    stw_p(p++, 0x80c6); stw_p(p++, NM_LO(ENVP_ADDR + 8));
                                /* ori a2,a2,%lo(ENVP_ADDR + 8) */

    stw_p(p++, 0xe0e0 | NM_HI1(loaderparams.ram_low_size));

    stw_p(p++, NM_HI2(loaderparams.ram_low_size));
                                /* lui a3,%hi(loaderparams.ram_low_size) */

    stw_p(p++, 0x80e7); stw_p(p++, NM_LO(loaderparams.ram_low_size));
                                /* ori a3,a3,%lo(loaderparams.ram_low_size) */

    /*
     * Load BAR registers as done by YAMON:
     *
     *  - set up PCI0 I/O BARs from 0x18000000 to 0x181fffff
     *  - set up PCI0 MEM0 at 0x10000000, size 0x8000000
     *  - set up PCI0 MEM1 at 0x18200000, size 0xbe00000
     *
     */
    stw_p(p++, 0xe040); stw_p(p++, 0x0681);
                                /* lui t1, %hi(0xb4000000)      */

#ifdef TARGET_WORDS_BIGENDIAN

    stw_p(p++, 0xe020); stw_p(p++, 0x0be1);
                                /* lui t0, %hi(0xdf000000)      */

    /* 0x68 corresponds to GT_ISD (from hw/mips/gt64xxx_pci.c)  */
    stw_p(p++, 0x8422); stw_p(p++, 0x9068);
                                /* sw t0, 0x68(t1)              */

    stw_p(p++, 0xe040); stw_p(p++, 0x077d);
                                /* lui t1, %hi(0xbbe00000)      */

    stw_p(p++, 0xe020); stw_p(p++, 0x0801);
                                /* lui t0, %hi(0xc0000000)      */

    /* 0x48 corresponds to GT_PCI0IOLD                          */
    stw_p(p++, 0x8422); stw_p(p++, 0x9048);
                                /* sw t0, 0x48(t1)              */

    stw_p(p++, 0xe020); stw_p(p++, 0x0800);
                                /* lui t0, %hi(0x40000000)      */

    /* 0x50 corresponds to GT_PCI0IOHD                          */
    stw_p(p++, 0x8422); stw_p(p++, 0x9050);
                                /* sw t0, 0x50(t1)              */

    stw_p(p++, 0xe020); stw_p(p++, 0x0001);
                                /* lui t0, %hi(0x80000000)      */

    /* 0x58 corresponds to GT_PCI0M0LD                          */
    stw_p(p++, 0x8422); stw_p(p++, 0x9058);
                                /* sw t0, 0x58(t1)              */

    stw_p(p++, 0xe020); stw_p(p++, 0x07e0);
                                /* lui t0, %hi(0x3f000000)      */

    /* 0x60 corresponds to GT_PCI0M0HD                          */
    stw_p(p++, 0x8422); stw_p(p++, 0x9060);
                                /* sw t0, 0x60(t1)              */

    stw_p(p++, 0xe020); stw_p(p++, 0x0821);
                                /* lui t0, %hi(0xc1000000)      */

    /* 0x80 corresponds to GT_PCI0M1LD                          */
    stw_p(p++, 0x8422); stw_p(p++, 0x9080);
                                /* sw t0, 0x80(t1)              */

    stw_p(p++, 0xe020); stw_p(p++, 0x0bc0);
                                /* lui t0, %hi(0x5e000000)      */

#else

    stw_p(p++, 0x0020); stw_p(p++, 0x00df);
                                /* addiu[32] t0, $0, 0xdf       */

    /* 0x68 corresponds to GT_ISD                               */
    stw_p(p++, 0x8422); stw_p(p++, 0x9068);
                                /* sw t0, 0x68(t1)              */

    /* Use kseg2 remapped address 0x1be00000                    */
    stw_p(p++, 0xe040); stw_p(p++, 0x077d);
                                /* lui t1, %hi(0xbbe00000)      */

    stw_p(p++, 0x0020); stw_p(p++, 0x00c0);
                                /* addiu[32] t0, $0, 0xc0       */

    /* 0x48 corresponds to GT_PCI0IOLD                          */
    stw_p(p++, 0x8422); stw_p(p++, 0x9048);
                                /* sw t0, 0x48(t1)              */

    stw_p(p++, 0x0020); stw_p(p++, 0x0040);
                                /* addiu[32] t0, $0, 0x40       */

    /* 0x50 corresponds to GT_PCI0IOHD                          */
    stw_p(p++, 0x8422); stw_p(p++, 0x9050);
                                /* sw t0, 0x50(t1)              */

    stw_p(p++, 0x0020); stw_p(p++, 0x0080);
                                /* addiu[32] t0, $0, 0x80       */

    /* 0x58 corresponds to GT_PCI0M0LD                          */
    stw_p(p++, 0x8422); stw_p(p++, 0x9058);
                                /* sw t0, 0x58(t1)              */

    stw_p(p++, 0x0020); stw_p(p++, 0x003f);
                                /* addiu[32] t0, $0, 0x3f       */

    /* 0x60 corresponds to GT_PCI0M0HD                          */
    stw_p(p++, 0x8422); stw_p(p++, 0x9060);
                                /* sw t0, 0x60(t1)              */

    stw_p(p++, 0x0020); stw_p(p++, 0x00c1);
                                /* addiu[32] t0, $0, 0xc1       */

    /* 0x80 corresponds to GT_PCI0M1LD                          */
    stw_p(p++, 0x8422); stw_p(p++, 0x9080);
                                /* sw t0, 0x80(t1)              */

    stw_p(p++, 0x0020); stw_p(p++, 0x005e);
                                /* addiu[32] t0, $0, 0x5e       */

#endif

    /* 0x88 corresponds to GT_PCI0M1HD                          */
    stw_p(p++, 0x8422); stw_p(p++, 0x9088);
                                /* sw t0, 0x88(t1)              */

    stw_p(p++, 0xe320 | NM_HI1(kernel_entry));

    stw_p(p++, NM_HI2(kernel_entry));
                                /* lui t9,%hi(kernel_entry)     */

    stw_p(p++, 0x8339); stw_p(p++, NM_LO(kernel_entry));
                                /* ori t9,t9,%lo(kernel_entry)  */

    stw_p(p++, 0x4bf9); stw_p(p++, 0x0000);
                                /* jalrc   t8                   */
}

/*
 * ROM and pseudo bootloader
 *
 * The following code implements a very very simple bootloader. It first
 * loads the registers a0 to a3 to the values expected by the OS, and
 * then jump at the kernel address.
 *
 * The bootloader should pass the locations of the kernel arguments and
 * environment variables tables. Those tables contain the 32-bit address
 * of NULL terminated strings. The environment variables table should be
 * terminated by a NULL address.
 *
 * For a simpler implementation, the number of kernel arguments is fixed
 * to two (the name of the kernel and the command line), and the two
 * tables are actually the same one.
 *
 * The registers a0 to a3 should contain the following values:
 *   a0 - number of kernel arguments
 *   a1 - 32-bit address of the kernel arguments table
 *   a2 - 32-bit address of the environment variables table
 *   a3 - RAM size in bytes
 */
static void write_bootloader(uint8_t *base, int64_t run_addr,
                             int64_t kernel_entry)
{
    uint32_t *p;

    /* Small bootloader */
    p = (uint32_t *)base;

    stl_p(p++, 0x08000000 |                  /* j 0x1fc00580 */
                 ((run_addr + 0x580) & 0x0fffffff) >> 2);
    stl_p(p++, 0x00000000);                  /* nop */

    /* YAMON service vector */
    stl_p(base + 0x500, run_addr + 0x0580);  /* start: */
    stl_p(base + 0x504, run_addr + 0x083c);  /* print_count: */
    stl_p(base + 0x520, run_addr + 0x0580);  /* start: */
    stl_p(base + 0x52c, run_addr + 0x0800);  /* flush_cache: */
    stl_p(base + 0x534, run_addr + 0x0808);  /* print: */
    stl_p(base + 0x538, run_addr + 0x0800);  /* reg_cpu_isr: */
    stl_p(base + 0x53c, run_addr + 0x0800);  /* unred_cpu_isr: */
    stl_p(base + 0x540, run_addr + 0x0800);  /* reg_ic_isr: */
    stl_p(base + 0x544, run_addr + 0x0800);  /* unred_ic_isr: */
    stl_p(base + 0x548, run_addr + 0x0800);  /* reg_esr: */
    stl_p(base + 0x54c, run_addr + 0x0800);  /* unreg_esr: */
    stl_p(base + 0x550, run_addr + 0x0800);  /* getchar: */
    stl_p(base + 0x554, run_addr + 0x0800);  /* syscon_read: */


    /* Second part of the bootloader */
    p = (uint32_t *) (base + 0x580);

    if (semihosting_get_argc()) {
        /* Preserve a0 content as arguments have been passed */
        stl_p(p++, 0x00000000);              /* nop */
    } else {
        stl_p(p++, 0x24040002);              /* addiu a0, zero, 2 */
    }

    /* lui sp, high(ENVP_ADDR) */
    stl_p(p++, 0x3c1d0000 | (((ENVP_ADDR - 64) >> 16) & 0xffff));
    /* ori sp, sp, low(ENVP_ADDR) */
    stl_p(p++, 0x37bd0000 | ((ENVP_ADDR - 64) & 0xffff));
    /* lui a1, high(ENVP_ADDR) */
    stl_p(p++, 0x3c050000 | ((ENVP_ADDR >> 16) & 0xffff));
    /* ori a1, a1, low(ENVP_ADDR) */
    stl_p(p++, 0x34a50000 | (ENVP_ADDR & 0xffff));
    /* lui a2, high(ENVP_ADDR + 8) */
    stl_p(p++, 0x3c060000 | (((ENVP_ADDR + 8) >> 16) & 0xffff));
    /* ori a2, a2, low(ENVP_ADDR + 8) */
    stl_p(p++, 0x34c60000 | ((ENVP_ADDR + 8) & 0xffff));
    /* lui a3, high(ram_low_size) */
    stl_p(p++, 0x3c070000 | (loaderparams.ram_low_size >> 16));
    /* ori a3, a3, low(ram_low_size) */
    stl_p(p++, 0x34e70000 | (loaderparams.ram_low_size & 0xffff));

    /* Load BAR registers as done by YAMON */
    stl_p(p++, 0x3c09b400);                  /* lui t1, 0xb400 */

#ifdef TARGET_WORDS_BIGENDIAN
    stl_p(p++, 0x3c08df00);                  /* lui t0, 0xdf00 */
#else
    stl_p(p++, 0x340800df);                  /* ori t0, r0, 0x00df */
#endif
    stl_p(p++, 0xad280068);                  /* sw t0, 0x0068(t1) */

    stl_p(p++, 0x3c09bbe0);                  /* lui t1, 0xbbe0 */

#ifdef TARGET_WORDS_BIGENDIAN
    stl_p(p++, 0x3c08c000);                  /* lui t0, 0xc000 */
#else
    stl_p(p++, 0x340800c0);                  /* ori t0, r0, 0x00c0 */
#endif
    stl_p(p++, 0xad280048);                  /* sw t0, 0x0048(t1) */
#ifdef TARGET_WORDS_BIGENDIAN
    stl_p(p++, 0x3c084000);                  /* lui t0, 0x4000 */
#else
    stl_p(p++, 0x34080040);                  /* ori t0, r0, 0x0040 */
#endif
    stl_p(p++, 0xad280050);                  /* sw t0, 0x0050(t1) */

#ifdef TARGET_WORDS_BIGENDIAN
    stl_p(p++, 0x3c088000);                  /* lui t0, 0x8000 */
#else
    stl_p(p++, 0x34080080);                  /* ori t0, r0, 0x0080 */
#endif
    stl_p(p++, 0xad280058);                  /* sw t0, 0x0058(t1) */
#ifdef TARGET_WORDS_BIGENDIAN
    stl_p(p++, 0x3c083f00);                  /* lui t0, 0x3f00 */
#else
    stl_p(p++, 0x3408003f);                  /* ori t0, r0, 0x003f */
#endif
    stl_p(p++, 0xad280060);                  /* sw t0, 0x0060(t1) */

#ifdef TARGET_WORDS_BIGENDIAN
    stl_p(p++, 0x3c08c100);                  /* lui t0, 0xc100 */
#else
    stl_p(p++, 0x340800c1);                  /* ori t0, r0, 0x00c1 */
#endif
    stl_p(p++, 0xad280080);                  /* sw t0, 0x0080(t1) */
#ifdef TARGET_WORDS_BIGENDIAN
    stl_p(p++, 0x3c085e00);                  /* lui t0, 0x5e00 */
#else
    stl_p(p++, 0x3408005e);                  /* ori t0, r0, 0x005e */
#endif
    stl_p(p++, 0xad280088);                  /* sw t0, 0x0088(t1) */

    /* Jump to kernel code */
<<<<<<< HEAD
    stl_p(p++, 0x3c1f0000 | ((kernel_entry >> 48)  & 0xffff));   /* lui ra, highest(kernel_entry) */
    stl_p(p++, 0x37ff0000 | ((kernel_entry >> 32)  & 0xffff));   /* ori ra, ra, higher(kernel_entry) */
    stl_p(p++, 0x001ffc38);                                      /* dsll ra, ra, 16 */
    stl_p(p++, 0x37ff0000 | ((kernel_entry >> 16)  & 0xffff));   /* ori ra, ra, high(kernel_entry) */
    stl_p(p++, 0x001ffc38);                                      /* dsll ra, ra, 16 */
    stl_p(p++, 0x37ff0000 | (kernel_entry & 0xffff));            /* ori ra, ra, low(kernel_entry) */
    stl_p(p++, 0x03e00009);                                      /* jalr ra */
    stl_p(p++, 0x00000000);                                      /* nop */
=======
    stl_p(p++, 0x3c1f0000 |
          ((kernel_entry >> 16) & 0xffff));  /* lui ra, high(kernel_entry) */
    stl_p(p++, 0x37ff0000 |
          (kernel_entry & 0xffff));          /* ori ra, ra, low(kernel_entry) */
    stl_p(p++, 0x03e00009);                  /* jalr ra */
    stl_p(p++, 0x00000000);                  /* nop */
>>>>>>> 750fe598

    /* YAMON subroutines */
    p = (uint32_t *) (base + 0x800);
    stl_p(p++, 0x03e00009);                  /* jalr ra */
    stl_p(p++, 0x24020000);                  /* li v0,0 */
    /* 808 YAMON print */
    stl_p(p++, 0x03e06821);                  /* move t5,ra */
    stl_p(p++, 0x00805821);                  /* move t3,a0 */
    stl_p(p++, 0x00a05021);                  /* move t2,a1 */
    stl_p(p++, 0x91440000);                  /* lbu a0,0(t2) */
    stl_p(p++, 0x254a0001);                  /* addiu t2,t2,1 */
    stl_p(p++, 0x10800005);                  /* beqz a0,834 */
    stl_p(p++, 0x00000000);                  /* nop */
    stl_p(p++, 0x0ff0021c);                  /* jal 870 */
    stl_p(p++, 0x00000000);                  /* nop */
    stl_p(p++, 0x1000fff9);                  /* b 814 */
    stl_p(p++, 0x00000000);                  /* nop */
    stl_p(p++, 0x01a00009);                  /* jalr t5 */
    stl_p(p++, 0x01602021);                  /* move a0,t3 */
    /* 0x83c YAMON print_count */
    stl_p(p++, 0x03e06821);                  /* move t5,ra */
    stl_p(p++, 0x00805821);                  /* move t3,a0 */
    stl_p(p++, 0x00a05021);                  /* move t2,a1 */
    stl_p(p++, 0x00c06021);                  /* move t4,a2 */
    stl_p(p++, 0x91440000);                  /* lbu a0,0(t2) */
    stl_p(p++, 0x0ff0021c);                  /* jal 870 */
    stl_p(p++, 0x00000000);                  /* nop */
    stl_p(p++, 0x254a0001);                  /* addiu t2,t2,1 */
    stl_p(p++, 0x258cffff);                  /* addiu t4,t4,-1 */
    stl_p(p++, 0x1580fffa);                  /* bnez t4,84c */
    stl_p(p++, 0x00000000);                  /* nop */
    stl_p(p++, 0x01a00009);                  /* jalr t5 */
    stl_p(p++, 0x01602021);                  /* move a0,t3 */
    /* 0x870 */
    stl_p(p++, 0x3c08b800);                  /* lui t0,0xb400 */
    stl_p(p++, 0x350803f8);                  /* ori t0,t0,0x3f8 */
    stl_p(p++, 0x91090005);                  /* lbu t1,5(t0) */
    stl_p(p++, 0x00000000);                  /* nop */
    stl_p(p++, 0x31290040);                  /* andi t1,t1,0x40 */
    stl_p(p++, 0x1120fffc);                  /* beqz t1,878 <outch+0x8> */
    stl_p(p++, 0x00000000);                  /* nop */
    stl_p(p++, 0x03e00009);                  /* jalr ra */
    stl_p(p++, 0xa1040000);                  /* sb a0,0(t0) */

}

static void GCC_FMT_ATTR(3, 4) prom_set(uint32_t *prom_buf, int index,
                                        const char *string, ...)
{
    va_list ap;
    int32_t table_addr;

    if (index >= ENVP_NB_ENTRIES) {
        return;
    }

    if (string == NULL) {
        prom_buf[index] = 0;
        return;
    }

    table_addr = sizeof(int32_t) * ENVP_NB_ENTRIES + index * ENVP_ENTRY_SIZE;
    prom_buf[index] = tswap32(ENVP_ADDR + table_addr);

    va_start(ap, string);
    vsnprintf((char *)prom_buf + table_addr, ENVP_ENTRY_SIZE, string, ap);
    va_end(ap);
}

/* Kernel */
static int64_t load_kernel(void)
{
    int64_t kernel_entry, kernel_high, initrd_size;
    long kernel_size;
    ram_addr_t initrd_offset;
    int big_endian;
    uint32_t *prom_buf;
    long prom_size;
    int prom_index = 0;
    uint64_t (*xlate_to_kseg0) (void *opaque, uint64_t addr);

#ifdef TARGET_WORDS_BIGENDIAN
    big_endian = 1;
#else
    big_endian = 0;
#endif

    kernel_size = load_elf(loaderparams.kernel_filename, NULL,
                           cpu_mips_translate_elf_to_phys, NULL,
                           (uint64_t *)&kernel_entry, NULL,
                           (uint64_t *)&kernel_high, big_endian, EM_MIPS, 1, 0);
    if (kernel_size < 0) {
        error_report("could not load kernel '%s': %s",
                     loaderparams.kernel_filename,
                     load_elf_strerror(kernel_size));
        exit(1);
    }

    /* Check where the kernel has been linked */
    if (kernel_entry & 0x80000000ll) {
        if (kvm_enabled()) {
            error_report("KVM guest kernels must be linked in useg. "
                         "Did you forget to enable CONFIG_KVM_GUEST?");
            exit(1);
        }

        xlate_to_kseg0 = cpu_mips_phys_to_kseg0;
    } else {
        /* if kernel entry is in useg it is probably a KVM T&E kernel */
        mips_um_ksegs_enable();

        xlate_to_kseg0 = cpu_mips_kvm_um_phys_to_kseg0;
    }

    /* load initrd */
    initrd_size = 0;
    initrd_offset = 0;
    if (loaderparams.initrd_filename) {
        initrd_size = get_image_size(loaderparams.initrd_filename);
        if (initrd_size > 0) {
            /*
             * The kernel allocates the bootmap memory in the low memory after
             * the initrd.  It takes at most 128kiB for 2GB RAM and 4kiB
             * pages.
             */
            initrd_offset = (loaderparams.ram_low_size - initrd_size
                             - (128 * KiB)
                             - ~INITRD_PAGE_MASK) & INITRD_PAGE_MASK;
            if (kernel_high >= initrd_offset) {
                error_report("memory too small for initial ram disk '%s'",
                             loaderparams.initrd_filename);
                exit(1);
            }
            initrd_size = load_image_targphys(loaderparams.initrd_filename,
                                              initrd_offset,
                                              ram_size - initrd_offset);
        }
        if (initrd_size == (target_ulong) -1) {
            error_report("could not load initial ram disk '%s'",
                         loaderparams.initrd_filename);
            exit(1);
        }
    }

    /* Setup prom parameters. */
    prom_size = ENVP_NB_ENTRIES * (sizeof(int32_t) + ENVP_ENTRY_SIZE);
    prom_buf = g_malloc(prom_size);

    prom_set(prom_buf, prom_index++, "%s", loaderparams.kernel_filename);
    if (initrd_size > 0) {
        prom_set(prom_buf, prom_index++,
                 "rd_start=0x%" PRIx64 " rd_size=%" PRId64 " %s",
                 xlate_to_kseg0(NULL, initrd_offset),
                 initrd_size, loaderparams.kernel_cmdline);
    } else {
        prom_set(prom_buf, prom_index++, "%s", loaderparams.kernel_cmdline);
    }

    prom_set(prom_buf, prom_index++, "memsize");
    prom_set(prom_buf, prom_index++, "%u", loaderparams.ram_low_size);

    prom_set(prom_buf, prom_index++, "ememsize");
    prom_set(prom_buf, prom_index++, "%u", loaderparams.ram_size);

    prom_set(prom_buf, prom_index++, "modetty0");
    prom_set(prom_buf, prom_index++, "38400n8r");
    prom_set(prom_buf, prom_index++, NULL);

    rom_add_blob_fixed("prom", prom_buf, prom_size,
                       cpu_mips_kseg0_to_phys(NULL, ENVP_ADDR));

    g_free(prom_buf);
    return kernel_entry;
}

static void malta_mips_config(MIPSCPU *cpu)
{
    MachineState *ms = MACHINE(qdev_get_machine());
    unsigned int smp_cpus = ms->smp.cpus;
    CPUMIPSState *env = &cpu->env;
    CPUState *cs = CPU(cpu);

    env->mvp->CP0_MVPConf0 |= ((smp_cpus - 1) << CP0MVPC0_PVPE) |
                         ((smp_cpus * cs->nr_threads - 1) << CP0MVPC0_PTC);
}

static void main_cpu_reset(void *opaque)
{
    MIPSCPU *cpu = opaque;
    CPUMIPSState *env = &cpu->env;

    cpu_reset(CPU(cpu));

    /*
     * The bootloader does not need to be rewritten as it is located in a
     * read only location. The kernel location and the arguments table
     * location does not change.
     */
    if (loaderparams.kernel_filename) {
        env->CP0_Status &= ~(1 << CP0St_ERL);
    }

    malta_mips_config(cpu);

    if (kvm_enabled()) {
        /* Start running from the bootloader we wrote to end of RAM */
        env->active_tc.PC = 0x40000000 + loaderparams.ram_low_size;
    }
}

static void create_cpu_without_cps(MachineState *ms,
                                   qemu_irq *cbus_irq, qemu_irq *i8259_irq)
{
    CPUMIPSState *env;
    MIPSCPU *cpu;
    int i;

    for (i = 0; i < ms->smp.cpus; i++) {
        cpu = MIPS_CPU(cpu_create(ms->cpu_type));

        /* Init internal devices */
        cpu_mips_irq_init_cpu(cpu);
        cpu_mips_clock_init(cpu);
        qemu_register_reset(main_cpu_reset, cpu);
    }

    cpu = MIPS_CPU(first_cpu);
    env = &cpu->env;
    *i8259_irq = env->irq[2];
    *cbus_irq = env->irq[4];
}

static void create_cps(MachineState *ms, MaltaState *s,
                       qemu_irq *cbus_irq, qemu_irq *i8259_irq)
{
    Error *err = NULL;

    sysbus_init_child_obj(OBJECT(s), "cps", OBJECT(&s->cps), sizeof(s->cps),
                          TYPE_MIPS_CPS);
    object_property_set_str(OBJECT(&s->cps), ms->cpu_type, "cpu-type", &err);
    object_property_set_int(OBJECT(&s->cps), ms->smp.cpus, "num-vp", &err);
    object_property_set_bool(OBJECT(&s->cps), true, "realized", &err);
    if (err != NULL) {
        error_report("%s", error_get_pretty(err));
        exit(1);
    }

    sysbus_mmio_map_overlap(SYS_BUS_DEVICE(&s->cps), 0, 0, 1);

    *i8259_irq = get_cps_irq(&s->cps, 3);
    *cbus_irq = NULL;
}

static void mips_create_cpu(MachineState *ms, MaltaState *s,
                            qemu_irq *cbus_irq, qemu_irq *i8259_irq)
{
    if ((ms->smp.cpus > 1) && cpu_supports_cps_smp(ms->cpu_type)) {
        create_cps(ms, s, cbus_irq, i8259_irq);
    } else {
        create_cpu_without_cps(ms, cbus_irq, i8259_irq);
    }
}

static
void mips_malta_init(MachineState *machine)
{
    ram_addr_t ram_size = machine->ram_size;
    ram_addr_t ram_low_size;
    const char *kernel_filename = machine->kernel_filename;
    const char *kernel_cmdline = machine->kernel_cmdline;
    const char *initrd_filename = machine->initrd_filename;
    char *filename;
    PFlashCFI01 *fl;
    MemoryRegion *system_memory = get_system_memory();
    MemoryRegion *ram_high = g_new(MemoryRegion, 1);
    MemoryRegion *ram_low_preio = g_new(MemoryRegion, 1);
    MemoryRegion *ram_low_postio;
    MemoryRegion *bios, *bios_copy = g_new(MemoryRegion, 1);
    const size_t smbus_eeprom_size = 8 * 256;
    uint8_t *smbus_eeprom_buf = g_malloc0(smbus_eeprom_size);
    int64_t kernel_entry, bootloader_run_addr;
    PCIBus *pci_bus;
    ISABus *isa_bus;
    qemu_irq cbus_irq, i8259_irq;
    I2CBus *smbus;
    DriveInfo *dinfo;
    int fl_idx = 0;
    int be;

    DeviceState *dev = qdev_create(NULL, TYPE_MIPS_MALTA);
    MaltaState *s = MIPS_MALTA(dev);

    /*
     * The whole address space decoded by the GT-64120A doesn't generate
     * exception when accessing invalid memory. Create an empty slot to
     * emulate this feature.
     */
    empty_slot_init(0, 0x20000000);

    qdev_init_nofail(dev);

    /* create CPU */
    mips_create_cpu(machine, s, &cbus_irq, &i8259_irq);

    /* allocate RAM */
    if (ram_size > 2 * GiB) {
        error_report("Too much memory for this machine: %" PRId64 "MB,"
                     " maximum 2048MB", ram_size / MiB);
        exit(1);
    }

    /* register RAM at high address where it is undisturbed by IO */
    memory_region_allocate_system_memory(ram_high, NULL, "mips_malta.ram",
                                         ram_size);
    memory_region_add_subregion(system_memory, 0x80000000, ram_high);

#ifdef TARGET_CHERI
    cheri_tag_init(0x80000000 + memory_region_size(ram_high));
#endif /* TARGET_CHERI */

    /* alias for pre IO hole access */
    memory_region_init_alias(ram_low_preio, NULL, "mips_malta_low_preio.ram",
                             ram_high, 0, MIN(ram_size, 256 * MiB));
    memory_region_add_subregion(system_memory, 0, ram_low_preio);

    /* alias for post IO hole access, if there is enough RAM */
    if (ram_size > 512 * MiB) {
        ram_low_postio = g_new(MemoryRegion, 1);
        memory_region_init_alias(ram_low_postio, NULL,
                                 "mips_malta_low_postio.ram",
                                 ram_high, 512 * MiB,
                                 ram_size - 512 * MiB);
        memory_region_add_subregion(system_memory, 512 * MiB,
                                    ram_low_postio);
    }

#ifdef TARGET_WORDS_BIGENDIAN
    be = 1;
#else
    be = 0;
#endif

    /* FPGA */

    /* The CBUS UART is attached to the MIPS CPU INT2 pin, ie interrupt 4 */
    malta_fpga_init(system_memory, FPGA_ADDRESS, cbus_irq, serial_hd(2));

    /* Load firmware in flash / BIOS. */
    dinfo = drive_get(IF_PFLASH, 0, fl_idx);
    fl = pflash_cfi01_register(FLASH_ADDRESS, "mips_malta.bios",
                               FLASH_SIZE,
                               dinfo ? blk_by_legacy_dinfo(dinfo) : NULL,
                               65536,
                               4, 0x0000, 0x0000, 0x0000, 0x0000, be);
    bios = pflash_cfi01_get_memory(fl);
    fl_idx++;
    if (kernel_filename) {
        ram_low_size = MIN(ram_size, 256 * MiB);
        /* For KVM we reserve 1MB of RAM for running bootloader */
        if (kvm_enabled()) {
            ram_low_size -= 0x100000;
            bootloader_run_addr = 0x40000000 + ram_low_size;
        } else {
            bootloader_run_addr = 0xbfc00000;
        }

        /* Write a small bootloader to the flash location. */
        loaderparams.ram_size = ram_size;
        loaderparams.ram_low_size = ram_low_size;
        loaderparams.kernel_filename = kernel_filename;
        loaderparams.kernel_cmdline = kernel_cmdline;
        loaderparams.initrd_filename = initrd_filename;
        kernel_entry = load_kernel();

        if (!cpu_supports_isa(machine->cpu_type, ISA_NANOMIPS32)) {
            write_bootloader(memory_region_get_ram_ptr(bios),
                             bootloader_run_addr, kernel_entry);
        } else {
            write_bootloader_nanomips(memory_region_get_ram_ptr(bios),
                                      bootloader_run_addr, kernel_entry);
        }
        if (kvm_enabled()) {
            /* Write the bootloader code @ the end of RAM, 1MB reserved */
            write_bootloader(memory_region_get_ram_ptr(ram_low_preio) +
                                    ram_low_size,
                             bootloader_run_addr, kernel_entry);
        }
    } else {
        target_long bios_size = FLASH_SIZE;
        /* The flash region isn't executable from a KVM guest */
        if (kvm_enabled()) {
            error_report("KVM enabled but no -kernel argument was specified. "
                         "Booting from flash is not supported with KVM.");
            exit(1);
        }
        /* Load firmware from flash. */
        if (!dinfo) {
            /* Load a BIOS image. */
            if (bios_name == NULL) {
                bios_name = BIOS_FILENAME;
            }
            filename = qemu_find_file(QEMU_FILE_TYPE_BIOS, bios_name);
            if (filename) {
                bios_size = load_image_targphys(filename, FLASH_ADDRESS,
                                                BIOS_SIZE);
                g_free(filename);
            } else {
                bios_size = -1;
            }
            if ((bios_size < 0 || bios_size > BIOS_SIZE) &&
                !kernel_filename && !qtest_enabled()) {
                error_report("Could not load MIPS bios '%s', and no "
                             "-kernel argument was specified", bios_name);
                exit(1);
            }
        }
        /*
         * In little endian mode the 32bit words in the bios are swapped,
         * a neat trick which allows bi-endian firmware.
         */
#ifndef TARGET_WORDS_BIGENDIAN
        {
            uint32_t *end, *addr;
            const size_t swapsize = MIN(bios_size, 0x3e0000);
            addr = rom_ptr(FLASH_ADDRESS, swapsize);
            if (!addr) {
                addr = memory_region_get_ram_ptr(bios);
            }
            end = (void *)addr + swapsize;
            while (addr < end) {
                bswap32s(addr);
                addr++;
            }
        }
#endif
    }

    /*
     * Map the BIOS at a 2nd physical location, as on the real board.
     * Copy it so that we can patch in the MIPS revision, which cannot be
     * handled by an overlapping region as the resulting ROM code subpage
     * regions are not executable.
     */
    memory_region_init_ram(bios_copy, NULL, "bios.1fc", BIOS_SIZE,
                           &error_fatal);
    if (!rom_copy(memory_region_get_ram_ptr(bios_copy),
                  FLASH_ADDRESS, BIOS_SIZE)) {
        memcpy(memory_region_get_ram_ptr(bios_copy),
               memory_region_get_ram_ptr(bios), BIOS_SIZE);
    }
    memory_region_set_readonly(bios_copy, true);
    memory_region_add_subregion(system_memory, RESET_ADDRESS, bios_copy);

    /* Board ID = 0x420 (Malta Board with CoreLV) */
    stl_p(memory_region_get_ram_ptr(bios_copy) + 0x10, 0x00000420);

    /* Northbridge */
    pci_bus = gt64120_register(s->i8259);

    /* Southbridge */
    dev = piix4_create(pci_bus, &isa_bus, &smbus, MAX_IDE_BUS);

    /* Interrupt controller */
    qdev_connect_gpio_out_named(dev, "intr", 0, i8259_irq);
    for (int i = 0; i < ISA_NUM_IRQS; i++) {
        s->i8259[i] = qdev_get_gpio_in_named(dev, "isa", i);
    }

    /* generate SPD EEPROM data */
    generate_eeprom_spd(&smbus_eeprom_buf[0 * 256], ram_size);
    generate_eeprom_serial(&smbus_eeprom_buf[6 * 256]);
    smbus_eeprom_init(smbus, 8, smbus_eeprom_buf, smbus_eeprom_size);
    g_free(smbus_eeprom_buf);

    /* Super I/O: SMS FDC37M817 */
    isa_create_simple(isa_bus, TYPE_FDC37M81X_SUPERIO);

    /* Network card */
    network_init(pci_bus);

    /* Optional PCI video card */
    pci_vga_init(pci_bus);
}

static const TypeInfo mips_malta_device = {
    .name          = TYPE_MIPS_MALTA,
    .parent        = TYPE_SYS_BUS_DEVICE,
    .instance_size = sizeof(MaltaState),
};

static void mips_malta_machine_init(MachineClass *mc)
{
    mc->desc = "MIPS Malta Core LV";
    mc->init = mips_malta_init;
    mc->block_default_type = IF_IDE;
    mc->max_cpus = 16;
    mc->is_default = 1;
#if defined(TARGET_CHERI)
    mc->default_cpu_type = MIPS_CPU_TYPE_NAME("BERI");
#elif defined(TARGET_MIPS64)
    mc->default_cpu_type = MIPS_CPU_TYPE_NAME("20Kc");
#else
    mc->default_cpu_type = MIPS_CPU_TYPE_NAME("24Kf");
#endif
}

DEFINE_MACHINE("malta", mips_malta_machine_init)

static void mips_malta_register_types(void)
{
    type_register_static(&mips_malta_device);
}

type_init(mips_malta_register_types)<|MERGE_RESOLUTION|>--- conflicted
+++ resolved
@@ -945,23 +945,18 @@
     stl_p(p++, 0xad280088);                  /* sw t0, 0x0088(t1) */
 
     /* Jump to kernel code */
-<<<<<<< HEAD
-    stl_p(p++, 0x3c1f0000 | ((kernel_entry >> 48)  & 0xffff));   /* lui ra, highest(kernel_entry) */
-    stl_p(p++, 0x37ff0000 | ((kernel_entry >> 32)  & 0xffff));   /* ori ra, ra, higher(kernel_entry) */
-    stl_p(p++, 0x001ffc38);                                      /* dsll ra, ra, 16 */
-    stl_p(p++, 0x37ff0000 | ((kernel_entry >> 16)  & 0xffff));   /* ori ra, ra, high(kernel_entry) */
-    stl_p(p++, 0x001ffc38);                                      /* dsll ra, ra, 16 */
-    stl_p(p++, 0x37ff0000 | (kernel_entry & 0xffff));            /* ori ra, ra, low(kernel_entry) */
-    stl_p(p++, 0x03e00009);                                      /* jalr ra */
-    stl_p(p++, 0x00000000);                                      /* nop */
-=======
     stl_p(p++, 0x3c1f0000 |
-          ((kernel_entry >> 16) & 0xffff));  /* lui ra, high(kernel_entry) */
+          ((kernel_entry >> 48)  & 0xffff));  /* lui ra, highest(kernel_entry) */
+    stl_p(p++, 0x37ff0000 |
+          ((kernel_entry >> 32)  & 0xffff));  /* ori ra, ra, higher(kernel_entry) */
+    stl_p(p++, 0x001ffc38);                   /* dsll ra, ra, 16 */
+    stl_p(p++, 0x37ff0000 |
+          ((kernel_entry >> 16)  & 0xffff));  /* ori ra, ra, high(kernel_entry) */
+    stl_p(p++, 0x001ffc38);                   /* dsll ra, ra, 16 */
     stl_p(p++, 0x37ff0000 |
           (kernel_entry & 0xffff));          /* ori ra, ra, low(kernel_entry) */
     stl_p(p++, 0x03e00009);                  /* jalr ra */
     stl_p(p++, 0x00000000);                  /* nop */
->>>>>>> 750fe598
 
     /* YAMON subroutines */
     p = (uint32_t *) (base + 0x800);
