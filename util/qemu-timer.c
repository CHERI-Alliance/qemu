/*
 * QEMU System Emulator
 *
 * Copyright (c) 2003-2008 Fabrice Bellard
 *
 * Permission is hereby granted, free of charge, to any person obtaining a copy
 * of this software and associated documentation files (the "Software"), to deal
 * in the Software without restriction, including without limitation the rights
 * to use, copy, modify, merge, publish, distribute, sublicense, and/or sell
 * copies of the Software, and to permit persons to whom the Software is
 * furnished to do so, subject to the following conditions:
 *
 * The above copyright notice and this permission notice shall be included in
 * all copies or substantial portions of the Software.
 *
 * THE SOFTWARE IS PROVIDED "AS IS", WITHOUT WARRANTY OF ANY KIND, EXPRESS OR
 * IMPLIED, INCLUDING BUT NOT LIMITED TO THE WARRANTIES OF MERCHANTABILITY,
 * FITNESS FOR A PARTICULAR PURPOSE AND NONINFRINGEMENT. IN NO EVENT SHALL
 * THE AUTHORS OR COPYRIGHT HOLDERS BE LIABLE FOR ANY CLAIM, DAMAGES OR OTHER
 * LIABILITY, WHETHER IN AN ACTION OF CONTRACT, TORT OR OTHERWISE, ARISING FROM,
 * OUT OF OR IN CONNECTION WITH THE SOFTWARE OR THE USE OR OTHER DEALINGS IN
 * THE SOFTWARE.
 */

#include "qemu/osdep.h"
#include "qemu/main-loop.h"
#include "qemu/timer.h"
#include "qemu/lockable.h"
#include "sysemu/cpu-timers.h"
#include "sysemu/replay.h"
#include "sysemu/cpus.h"
#include "sysemu/qtest.h"

#ifdef CONFIG_POSIX
#include <pthread.h>
#endif

#ifdef CONFIG_PPOLL
#include <poll.h>
#endif

#ifdef CONFIG_PRCTL_PR_SET_TIMERSLACK
#include <sys/prctl.h>
#endif

/***********************************************************/
/* timers */

typedef struct QEMUClock {
    /* We rely on BQL to protect the timerlists */
    QLIST_HEAD(, QEMUTimerList) timerlists;

    QEMUClockType type;
    bool enabled;
} QEMUClock;

QEMUTimerListGroup main_loop_tlg;
static QEMUClock qemu_clocks[QEMU_CLOCK_MAX];

/* A QEMUTimerList is a list of timers attached to a clock. More
 * than one QEMUTimerList can be attached to each clock, for instance
 * used by different AioContexts / threads. Each clock also has
 * a list of the QEMUTimerLists associated with it, in order that
 * reenabling the clock can call all the notifiers.
 */

struct QEMUTimerList {
    QEMUClock *clock;
    QemuMutex active_timers_lock;
    QEMUTimer *active_timers;
    QLIST_ENTRY(QEMUTimerList) list;
    QEMUTimerListNotifyCB *notify_cb;
    void *notify_opaque;

    /* lightweight method to mark the end of timerlist's running */
    QemuEvent timers_done_ev;
};

/**
 * qemu_clock_ptr:
 * @type: type of clock
 *
 * Translate a clock type into a pointer to QEMUClock object.
 *
 * Returns: a pointer to the QEMUClock object
 */
static inline QEMUClock *qemu_clock_ptr(QEMUClockType type)
{
    return &qemu_clocks[type];
}

static bool timer_expired_ns(QEMUTimer *timer_head, int64_t current_time)
{
    return timer_head && (timer_head->expire_time <= current_time);
}

QEMUTimerList *timerlist_new(QEMUClockType type,
                             QEMUTimerListNotifyCB *cb,
                             void *opaque)
{
    QEMUTimerList *timer_list;
    QEMUClock *clock = qemu_clock_ptr(type);

    timer_list = g_malloc0(sizeof(QEMUTimerList));
    qemu_event_init(&timer_list->timers_done_ev, true);
    timer_list->clock = clock;
    timer_list->notify_cb = cb;
    timer_list->notify_opaque = opaque;
    qemu_mutex_init(&timer_list->active_timers_lock);
    QLIST_INSERT_HEAD(&clock->timerlists, timer_list, list);
    return timer_list;
}

void timerlist_free(QEMUTimerList *timer_list)
{
    assert(!timerlist_has_timers(timer_list));
    if (timer_list->clock) {
        QLIST_REMOVE(timer_list, list);
    }
    qemu_mutex_destroy(&timer_list->active_timers_lock);
    g_free(timer_list);
}

static void qemu_clock_init(QEMUClockType type, QEMUTimerListNotifyCB *notify_cb)
{
    QEMUClock *clock = qemu_clock_ptr(type);

    /* Assert that the clock of type TYPE has not been initialized yet. */
    assert(main_loop_tlg.tl[type] == NULL);

    clock->type = type;
    clock->enabled = (type == QEMU_CLOCK_VIRTUAL ? false : true);
    QLIST_INIT(&clock->timerlists);
    main_loop_tlg.tl[type] = timerlist_new(type, notify_cb, NULL);
}

bool qemu_clock_use_for_deadline(QEMUClockType type)
{
    return !(icount_enabled() && (type == QEMU_CLOCK_VIRTUAL));
}

void qemu_clock_notify(QEMUClockType type)
{
    QEMUTimerList *timer_list;
    QEMUClock *clock = qemu_clock_ptr(type);
    QLIST_FOREACH(timer_list, &clock->timerlists, list) {
        timerlist_notify(timer_list);
    }
}

/* Disabling the clock will wait for related timerlists to stop
 * executing qemu_run_timers.  Thus, this functions should not
 * be used from the callback of a timer that is based on @clock.
 * Doing so would cause a deadlock.
 *
 * Caller should hold BQL.
 */
void qemu_clock_enable(QEMUClockType type, bool enabled)
{
    QEMUClock *clock = qemu_clock_ptr(type);
    QEMUTimerList *tl;
    bool old = clock->enabled;
    clock->enabled = enabled;
    if (enabled && !old) {
        qemu_clock_notify(type);
    } else if (!enabled && old) {
        QLIST_FOREACH(tl, &clock->timerlists, list) {
            qemu_event_wait(&tl->timers_done_ev);
        }
    }
}

bool timerlist_has_timers(QEMUTimerList *timer_list)
{
    return !!qatomic_read(&timer_list->active_timers);
}

bool qemu_clock_has_timers(QEMUClockType type)
{
    return timerlist_has_timers(
        main_loop_tlg.tl[type]);
}

bool timerlist_expired(QEMUTimerList *timer_list)
{
    int64_t expire_time;

    if (!qatomic_read(&timer_list->active_timers)) {
        return false;
    }

    WITH_QEMU_LOCK_GUARD(&timer_list->active_timers_lock) {
        if (!timer_list->active_timers) {
            return false;
        }
        expire_time = timer_list->active_timers->expire_time;
    }

    return expire_time <= qemu_clock_get_ns(timer_list->clock->type);
}

bool qemu_clock_expired(QEMUClockType type)
{
    return timerlist_expired(
        main_loop_tlg.tl[type]);
}

/*
 * As above, but return -1 for no deadline, and do not cap to 2^32
 * as we know the result is always positive.
 */

int64_t timerlist_deadline_ns(QEMUTimerList *timer_list)
{
    int64_t delta;
    int64_t expire_time;

    if (!qatomic_read(&timer_list->active_timers)) {
        return -1;
    }

    if (!timer_list->clock->enabled) {
        return -1;
    }

    /* The active timers list may be modified before the caller uses our return
     * value but ->notify_cb() is called when the deadline changes.  Therefore
     * the caller should notice the change and there is no race condition.
     */
    WITH_QEMU_LOCK_GUARD(&timer_list->active_timers_lock) {
        if (!timer_list->active_timers) {
            return -1;
        }
        expire_time = timer_list->active_timers->expire_time;
    }

    delta = expire_time - qemu_clock_get_ns(timer_list->clock->type);

    if (delta <= 0) {
        return 0;
    }

    return delta;
}

/* Calculate the soonest deadline across all timerlists attached
 * to the clock. This is used for the icount timeout so we
 * ignore whether or not the clock should be used in deadline
 * calculations.
 */
int64_t qemu_clock_deadline_ns_all(QEMUClockType type, int attr_mask)
{
    int64_t deadline = -1;
    int64_t delta;
    int64_t expire_time;
    QEMUTimer *ts;
    QEMUTimerList *timer_list;
    QEMUClock *clock = qemu_clock_ptr(type);

    if (!clock->enabled) {
        return -1;
    }

    QLIST_FOREACH(timer_list, &clock->timerlists, list) {
        qemu_mutex_lock(&timer_list->active_timers_lock);
        ts = timer_list->active_timers;
        /* Skip all external timers */
        while (ts && (ts->attributes & ~attr_mask)) {
            ts = ts->next;
        }
        if (!ts) {
            qemu_mutex_unlock(&timer_list->active_timers_lock);
            continue;
        }
        expire_time = ts->expire_time;
        qemu_mutex_unlock(&timer_list->active_timers_lock);

        delta = expire_time - qemu_clock_get_ns(type);
        if (delta <= 0) {
            delta = 0;
        }
        deadline = qemu_soonest_timeout(deadline, delta);
    }
    return deadline;
}

QEMUClockType timerlist_get_clock(QEMUTimerList *timer_list)
{
    return timer_list->clock->type;
}

QEMUTimerList *qemu_clock_get_main_loop_timerlist(QEMUClockType type)
{
    return main_loop_tlg.tl[type];
}

void timerlist_notify(QEMUTimerList *timer_list)
{
    if (timer_list->notify_cb) {
        timer_list->notify_cb(timer_list->notify_opaque, timer_list->clock->type);
    } else {
        qemu_notify_event();
    }
}

/* Transition function to convert a nanosecond timeout to ms
 * This is used where a system does not support ppoll
 */
int qemu_timeout_ns_to_ms(int64_t ns)
{
    int64_t ms;
    if (ns < 0) {
        return -1;
    }

    if (!ns) {
        return 0;
    }

    /* Always round up, because it's better to wait too long than to wait too
     * little and effectively busy-wait
     */
    ms = DIV_ROUND_UP(ns, SCALE_MS);

    /* To avoid overflow problems, limit this to 2^31, i.e. approx 25 days */
    return MIN(ms, INT32_MAX);
}


/* qemu implementation of g_poll which uses a nanosecond timeout but is
 * otherwise identical to g_poll
 */
int qemu_poll_ns(GPollFD *fds, guint nfds, int64_t timeout)
{
#ifdef CONFIG_PPOLL
    if (timeout < 0) {
        return ppoll((struct pollfd *)fds, nfds, NULL, NULL);
    } else {
        struct timespec ts;
        int64_t tvsec = timeout / 1000000000LL;
        /* Avoid possibly overflowing and specifying a negative number of
         * seconds, which would turn a very long timeout into a busy-wait.
         */
        if (tvsec > (int64_t)INT32_MAX) {
            tvsec = INT32_MAX;
        }
        ts.tv_sec = tvsec;
        ts.tv_nsec = timeout % 1000000000LL;
        return ppoll((struct pollfd *)fds, nfds, &ts, NULL);
    }
#else
    return g_poll(fds, nfds, qemu_timeout_ns_to_ms(timeout));
#endif
}


void timer_init_full(QEMUTimer *ts,
                     QEMUTimerListGroup *timer_list_group, QEMUClockType type,
                     int scale, int attributes,
                     QEMUTimerCB *cb, void *opaque)
{
    if (!timer_list_group) {
        timer_list_group = &main_loop_tlg;
    }
    ts->timer_list = timer_list_group->tl[type];
    ts->cb = cb;
    ts->opaque = opaque;
    ts->scale = scale;
    ts->attributes = attributes;
    ts->expire_time = -1;
}

void timer_deinit(QEMUTimer *ts)
{
    assert(ts->expire_time == -1);
    ts->timer_list = NULL;
}

static void timer_del_locked(QEMUTimerList *timer_list, QEMUTimer *ts)
{
    QEMUTimer **pt, *t;

    ts->expire_time = -1;
    pt = &timer_list->active_timers;
    for(;;) {
        t = *pt;
        if (!t)
            break;
        if (t == ts) {
            qatomic_set(pt, t->next);
            break;
        }
        pt = &t->next;
    }
}

static bool timer_mod_ns_locked(QEMUTimerList *timer_list,
                                QEMUTimer *ts, int64_t expire_time)
{
    QEMUTimer **pt, *t;

    /* add the timer in the sorted list */
    pt = &timer_list->active_timers;
    for (;;) {
        t = *pt;
        if (!timer_expired_ns(t, expire_time)) {
            break;
        }
        pt = &t->next;
    }
    ts->expire_time = MAX(expire_time, 0);
    ts->next = *pt;
    qatomic_set(pt, ts);

    return pt == &timer_list->active_timers;
}

static void timerlist_rearm(QEMUTimerList *timer_list)
{
    /* Interrupt execution to force deadline recalculation.  */
    if (icount_enabled() && timer_list->clock->type == QEMU_CLOCK_VIRTUAL) {
        icount_start_warp_timer();
    }
    timerlist_notify(timer_list);
}

/* stop a timer, but do not dealloc it */
void timer_del(QEMUTimer *ts)
{
    QEMUTimerList *timer_list = ts->timer_list;

    if (timer_list) {
        qemu_mutex_lock(&timer_list->active_timers_lock);
        timer_del_locked(timer_list, ts);
        qemu_mutex_unlock(&timer_list->active_timers_lock);
    }
}

/* modify the current timer so that it will be fired when current_time
   >= expire_time. The corresponding callback will be called. */
void timer_mod_ns(QEMUTimer *ts, int64_t expire_time)
{
    QEMUTimerList *timer_list = ts->timer_list;
    bool rearm;

    qemu_mutex_lock(&timer_list->active_timers_lock);
    timer_del_locked(timer_list, ts);
    rearm = timer_mod_ns_locked(timer_list, ts, expire_time);
    qemu_mutex_unlock(&timer_list->active_timers_lock);

    if (rearm) {
        timerlist_rearm(timer_list);
    }
}

/* modify the current timer so that it will be fired when current_time
   >= expire_time or the current deadline, whichever comes earlier.
   The corresponding callback will be called. */
void timer_mod_anticipate_ns(QEMUTimer *ts, int64_t expire_time)
{
    QEMUTimerList *timer_list = ts->timer_list;
    bool rearm;

    WITH_QEMU_LOCK_GUARD(&timer_list->active_timers_lock) {
        if (ts->expire_time == -1 || ts->expire_time > expire_time) {
            if (ts->expire_time != -1) {
                timer_del_locked(timer_list, ts);
            }
            rearm = timer_mod_ns_locked(timer_list, ts, expire_time);
        } else {
            rearm = false;
        }
    }
    if (rearm) {
        timerlist_rearm(timer_list);
    }
}

void timer_mod(QEMUTimer *ts, int64_t expire_time)
{
    timer_mod_ns(ts, expire_time * ts->scale);
}

void timer_mod_anticipate(QEMUTimer *ts, int64_t expire_time)
{
    timer_mod_anticipate_ns(ts, expire_time * ts->scale);
}

bool timer_pending(QEMUTimer *ts)
{
    return ts->expire_time >= 0;
}

bool timer_expired(QEMUTimer *timer_head, int64_t current_time)
{
    return timer_expired_ns(timer_head, current_time * timer_head->scale);
}

bool timerlist_run_timers(QEMUTimerList *timer_list)
{
    QEMUTimer *ts;
    int64_t current_time;
    bool progress = false;
    QEMUTimerCB *cb;
    void *opaque;

    if (!qatomic_read(&timer_list->active_timers)) {
        return false;
    }

    qemu_event_reset(&timer_list->timers_done_ev);
    if (!timer_list->clock->enabled) {
        goto out;
    }

    switch (timer_list->clock->type) {
    case QEMU_CLOCK_REALTIME:
        break;
    default:
    case QEMU_CLOCK_VIRTUAL:
        break;
    case QEMU_CLOCK_HOST:
        if (!replay_checkpoint(CHECKPOINT_CLOCK_HOST)) {
            goto out;
        }
        break;
    case QEMU_CLOCK_VIRTUAL_RT:
        if (!replay_checkpoint(CHECKPOINT_CLOCK_VIRTUAL_RT)) {
            goto out;
        }
        break;
    }

    /*
     * Extract expired timers from active timers list and process them.
     *
     * In rr mode we need "filtered" checkpointing for virtual clock.  The
     * checkpoint must be recorded/replayed before processing any non-EXTERNAL timer,
     * and that must only be done once since the clock value stays the same. Because
     * non-EXTERNAL timers may appear in the timers list while it being processed,
     * the checkpoint can be issued at a time until no timers are left and we are
     * done".
     */
    current_time = qemu_clock_get_ns(timer_list->clock->type);
    qemu_mutex_lock(&timer_list->active_timers_lock);
    while ((ts = timer_list->active_timers)) {
        if (!timer_expired_ns(ts, current_time)) {
            /* No expired timers left.  The checkpoint can be skipped
             * if no timers fired or they were all external.
             */
            break;
        }
        /* Checkpoint for virtual clock is redundant in cases where
         * it's being triggered with only non-EXTERNAL timers, because
         * these timers don't change guest state directly.
         */
        if (replay_mode != REPLAY_MODE_NONE
            && timer_list->clock->type == QEMU_CLOCK_VIRTUAL
            && !(ts->attributes & QEMU_TIMER_ATTR_EXTERNAL)
            && !replay_checkpoint(CHECKPOINT_CLOCK_VIRTUAL)) {
            qemu_mutex_unlock(&timer_list->active_timers_lock);
            goto out;
        }

        /* remove timer from the list before calling the callback */
        timer_list->active_timers = ts->next;
        ts->next = NULL;
        ts->expire_time = -1;
        cb = ts->cb;
        opaque = ts->opaque;

        /* run the callback (the timer list can be modified) */
        qemu_mutex_unlock(&timer_list->active_timers_lock);
        cb(opaque);
        qemu_mutex_lock(&timer_list->active_timers_lock);

        progress = true;
    }
    qemu_mutex_unlock(&timer_list->active_timers_lock);

out:
    qemu_event_set(&timer_list->timers_done_ev);
    return progress;
}

bool qemu_clock_run_timers(QEMUClockType type)
{
    return timerlist_run_timers(main_loop_tlg.tl[type]);
}

void timerlistgroup_init(QEMUTimerListGroup *tlg,
                         QEMUTimerListNotifyCB *cb, void *opaque)
{
    QEMUClockType type;
    for (type = 0; type < QEMU_CLOCK_MAX; type++) {
        tlg->tl[type] = timerlist_new(type, cb, opaque);
    }
}

void timerlistgroup_deinit(QEMUTimerListGroup *tlg)
{
    QEMUClockType type;
    for (type = 0; type < QEMU_CLOCK_MAX; type++) {
        timerlist_free(tlg->tl[type]);
    }
}

bool timerlistgroup_run_timers(QEMUTimerListGroup *tlg)
{
    QEMUClockType type;
    bool progress = false;
    for (type = 0; type < QEMU_CLOCK_MAX; type++) {
        progress |= timerlist_run_timers(tlg->tl[type]);
    }
    return progress;
}

int64_t timerlistgroup_deadline_ns(QEMUTimerListGroup *tlg)
{
    int64_t deadline = -1;
    QEMUClockType type;
    for (type = 0; type < QEMU_CLOCK_MAX; type++) {
        if (qemu_clock_use_for_deadline(type)) {
            deadline = qemu_soonest_timeout(deadline,
                                            timerlist_deadline_ns(tlg->tl[type]));
        }
    }
    return deadline;
}

int64_t qemu_clock_get_ns(QEMUClockType type)
{
    switch (type) {
    case QEMU_CLOCK_REALTIME:
        return get_clock();
    default:
    case QEMU_CLOCK_VIRTUAL:
<<<<<<< HEAD
        if (use_icount) {
            return (cpu_get_icount() << 4) | (cpu_get_clock() & 0xful);
        } else {
            return cpu_get_clock();
        }
=======
        return cpus_get_virtual_clock();
>>>>>>> 553032db
    case QEMU_CLOCK_HOST:
        return REPLAY_CLOCK(REPLAY_CLOCK_HOST, get_clock_realtime());
    case QEMU_CLOCK_VIRTUAL_RT:
        return REPLAY_CLOCK(REPLAY_CLOCK_VIRTUAL_RT, cpu_get_clock());
    }
}

void init_clocks(QEMUTimerListNotifyCB *notify_cb)
{
    QEMUClockType type;
    for (type = 0; type < QEMU_CLOCK_MAX; type++) {
        qemu_clock_init(type, notify_cb);
    }

#ifdef CONFIG_PRCTL_PR_SET_TIMERSLACK
    prctl(PR_SET_TIMERSLACK, 1, 0, 0, 0);
#endif
}

uint64_t timer_expire_time_ns(QEMUTimer *ts)
{
    return timer_pending(ts) ? ts->expire_time : -1;
}

bool qemu_clock_run_all_timers(void)
{
    bool progress = false;
    QEMUClockType type;

    for (type = 0; type < QEMU_CLOCK_MAX; type++) {
        if (qemu_clock_use_for_deadline(type)) {
            progress |= qemu_clock_run_timers(type);
        }
    }

    return progress;
}<|MERGE_RESOLUTION|>--- conflicted
+++ resolved
@@ -635,15 +635,7 @@
         return get_clock();
     default:
     case QEMU_CLOCK_VIRTUAL:
-<<<<<<< HEAD
-        if (use_icount) {
-            return (cpu_get_icount() << 4) | (cpu_get_clock() & 0xful);
-        } else {
-            return cpu_get_clock();
-        }
-=======
         return cpus_get_virtual_clock();
->>>>>>> 553032db
     case QEMU_CLOCK_HOST:
         return REPLAY_CLOCK(REPLAY_CLOCK_HOST, get_clock_realtime());
     case QEMU_CLOCK_VIRTUAL_RT:
