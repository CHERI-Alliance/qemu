/*
 * Virtio 9p backend
 *
 * Copyright IBM, Corp. 2010
 *
 * Authors:
 *  Anthony Liguori   <aliguori@us.ibm.com>
 *
 * This work is licensed under the terms of the GNU GPL, version 2.  See
 * the COPYING file in the top-level directory.
 *
 */

/*
 * Not so fast! You might want to read the 9p developer docs first:
 * https://wiki.qemu.org/Documentation/9p
 */

#include "qemu/osdep.h"
#include <glib/gprintf.h>
#include "hw/virtio/virtio.h"
#include "qapi/error.h"
#include "qemu/error-report.h"
#include "qemu/iov.h"
#include "qemu/main-loop.h"
#include "qemu/sockets.h"
#include "virtio-9p.h"
#include "fsdev/qemu-fsdev.h"
#include "9p-xattr.h"
#include "9p-util.h"
#include "coth.h"
#include "trace.h"
#include "migration/blocker.h"
#include "qemu/xxhash.h"
#include <math.h>
<<<<<<< HEAD
#ifdef __linux__
#include <linux/limits.h>
=======
#ifdef CONFIG_LINUX
#include <linux/limits.h>
#else
#include <limits.h>
>>>>>>> f45cc819
#endif

int open_fd_hw;
int total_open_fd;
static int open_fd_rc;

enum {
    Oread   = 0x00,
    Owrite  = 0x01,
    Ordwr   = 0x02,
    Oexec   = 0x03,
    Oexcl   = 0x04,
    Otrunc  = 0x10,
    Orexec  = 0x20,
    Orclose = 0x40,
    Oappend = 0x80,
};

P9ARRAY_DEFINE_TYPE(V9fsPath, v9fs_path_free);

static ssize_t pdu_marshal(V9fsPDU *pdu, size_t offset, const char *fmt, ...)
{
    ssize_t ret;
    va_list ap;

    va_start(ap, fmt);
    ret = pdu->s->transport->pdu_vmarshal(pdu, offset, fmt, ap);
    va_end(ap);

    return ret;
}

static ssize_t pdu_unmarshal(V9fsPDU *pdu, size_t offset, const char *fmt, ...)
{
    ssize_t ret;
    va_list ap;

    va_start(ap, fmt);
    ret = pdu->s->transport->pdu_vunmarshal(pdu, offset, fmt, ap);
    va_end(ap);

    return ret;
}

static int omode_to_uflags(int8_t mode)
{
    int ret = 0;

    switch (mode & 3) {
    case Oread:
        ret = O_RDONLY;
        break;
    case Ordwr:
        ret = O_RDWR;
        break;
    case Owrite:
        ret = O_WRONLY;
        break;
    case Oexec:
        ret = O_RDONLY;
        break;
    }

    if (mode & Otrunc) {
        ret |= O_TRUNC;
    }

    if (mode & Oappend) {
        ret |= O_APPEND;
    }

    if (mode & Oexcl) {
        ret |= O_EXCL;
    }

    return ret;
}

typedef struct DotlOpenflagMap {
    int dotl_flag;
    int open_flag;
} DotlOpenflagMap;

static int dotl_to_open_flags(int flags)
{
    int i;
    /*
     * We have same bits for P9_DOTL_READONLY, P9_DOTL_WRONLY
     * and P9_DOTL_NOACCESS
     */
    int oflags = flags & O_ACCMODE;

    DotlOpenflagMap dotl_oflag_map[] = {
        { P9_DOTL_CREATE, O_CREAT },
        { P9_DOTL_EXCL, O_EXCL },
        { P9_DOTL_NOCTTY , O_NOCTTY },
        { P9_DOTL_TRUNC, O_TRUNC },
        { P9_DOTL_APPEND, O_APPEND },
        { P9_DOTL_NONBLOCK, O_NONBLOCK } ,
        { P9_DOTL_DSYNC, O_DSYNC },
        { P9_DOTL_FASYNC, FASYNC },
#ifndef CONFIG_DARWIN
        { P9_DOTL_NOATIME, O_NOATIME },
<<<<<<< HEAD
        /* On Darwin, we could map to F_NOCACHE, which is
           similar, but doesn't quite have the same
           semantics. However, we don't support O_DIRECT
           even on linux at the moment, so we just ignore
           it here. */
=======
        /*
         *  On Darwin, we could map to F_NOCACHE, which is
         *  similar, but doesn't quite have the same
         *  semantics. However, we don't support O_DIRECT
         *  even on linux at the moment, so we just ignore
         *  it here.
         */
>>>>>>> f45cc819
        { P9_DOTL_DIRECT, O_DIRECT },
#endif
        { P9_DOTL_LARGEFILE, O_LARGEFILE },
        { P9_DOTL_DIRECTORY, O_DIRECTORY },
        { P9_DOTL_NOFOLLOW, O_NOFOLLOW },
        { P9_DOTL_SYNC, O_SYNC },
    };

    for (i = 0; i < ARRAY_SIZE(dotl_oflag_map); i++) {
        if (flags & dotl_oflag_map[i].dotl_flag) {
            oflags |= dotl_oflag_map[i].open_flag;
        }
    }

    return oflags;
}

void cred_init(FsCred *credp)
{
    credp->fc_uid = -1;
    credp->fc_gid = -1;
    credp->fc_mode = -1;
    credp->fc_rdev = -1;
}

static int get_dotl_openflags(V9fsState *s, int oflags)
{
    int flags;
    /*
     * Filter the client open flags
     */
    flags = dotl_to_open_flags(oflags);
    flags &= ~(O_NOCTTY | O_ASYNC | O_CREAT);
<<<<<<< HEAD
#ifdef O_DIRECT
=======
#ifndef CONFIG_DARWIN
>>>>>>> f45cc819
    /*
     * Ignore direct disk access hint until the server supports it.
     */
    flags &= ~O_DIRECT;
#endif
    return flags;
}

void v9fs_path_init(V9fsPath *path)
{
    path->data = NULL;
    path->size = 0;
}

void v9fs_path_free(V9fsPath *path)
{
    g_free(path->data);
    path->data = NULL;
    path->size = 0;
}


void GCC_FMT_ATTR(2, 3)
v9fs_path_sprintf(V9fsPath *path, const char *fmt, ...)
{
    va_list ap;

    v9fs_path_free(path);

    va_start(ap, fmt);
    /* Bump the size for including terminating NULL */
    path->size = g_vasprintf(&path->data, fmt, ap) + 1;
    va_end(ap);
}

void v9fs_path_copy(V9fsPath *dst, const V9fsPath *src)
{
    v9fs_path_free(dst);
    dst->size = src->size;
    dst->data = g_memdup(src->data, src->size);
}

int v9fs_name_to_path(V9fsState *s, V9fsPath *dirpath,
                      const char *name, V9fsPath *path)
{
    int err;
    err = s->ops->name_to_path(&s->ctx, dirpath, name, path);
    if (err < 0) {
        err = -errno;
    }
    return err;
}

/*
 * Return TRUE if s1 is an ancestor of s2.
 *
 * E.g. "a/b" is an ancestor of "a/b/c" but not of "a/bc/d".
 * As a special case, We treat s1 as ancestor of s2 if they are same!
 */
static int v9fs_path_is_ancestor(V9fsPath *s1, V9fsPath *s2)
{
    if (!strncmp(s1->data, s2->data, s1->size - 1)) {
        if (s2->data[s1->size - 1] == '\0' || s2->data[s1->size - 1] == '/') {
            return 1;
        }
    }
    return 0;
}

static size_t v9fs_string_size(V9fsString *str)
{
    return str->size;
}

/*
 * returns 0 if fid got re-opened, 1 if not, < 0 on error */
static int coroutine_fn v9fs_reopen_fid(V9fsPDU *pdu, V9fsFidState *f)
{
    int err = 1;
    if (f->fid_type == P9_FID_FILE) {
        if (f->fs.fd == -1) {
            do {
                err = v9fs_co_open(pdu, f, f->open_flags);
            } while (err == -EINTR && !pdu->cancelled);
        }
    } else if (f->fid_type == P9_FID_DIR) {
        if (f->fs.dir.stream == NULL) {
            do {
                err = v9fs_co_opendir(pdu, f);
            } while (err == -EINTR && !pdu->cancelled);
        }
    }
    return err;
}

static V9fsFidState *coroutine_fn get_fid(V9fsPDU *pdu, int32_t fid)
{
    int err;
    V9fsFidState *f;
    V9fsState *s = pdu->s;

    QSIMPLEQ_FOREACH(f, &s->fid_list, next) {
        BUG_ON(f->clunked);
        if (f->fid == fid) {
            /*
             * Update the fid ref upfront so that
             * we don't get reclaimed when we yield
             * in open later.
             */
            f->ref++;
            /*
             * check whether we need to reopen the
             * file. We might have closed the fd
             * while trying to free up some file
             * descriptors.
             */
            err = v9fs_reopen_fid(pdu, f);
            if (err < 0) {
                f->ref--;
                return NULL;
            }
            /*
             * Mark the fid as referenced so that the LRU
             * reclaim won't close the file descriptor
             */
            f->flags |= FID_REFERENCED;
            return f;
        }
    }
    return NULL;
}

static V9fsFidState *alloc_fid(V9fsState *s, int32_t fid)
{
    V9fsFidState *f;

    QSIMPLEQ_FOREACH(f, &s->fid_list, next) {
        /* If fid is already there return NULL */
        BUG_ON(f->clunked);
        if (f->fid == fid) {
            return NULL;
        }
    }
    f = g_malloc0(sizeof(V9fsFidState));
    f->fid = fid;
    f->fid_type = P9_FID_NONE;
    f->ref = 1;
    /*
     * Mark the fid as referenced so that the LRU
     * reclaim won't close the file descriptor
     */
    f->flags |= FID_REFERENCED;
    QSIMPLEQ_INSERT_TAIL(&s->fid_list, f, next);

    v9fs_readdir_init(s->proto_version, &f->fs.dir);
    v9fs_readdir_init(s->proto_version, &f->fs_reclaim.dir);

    return f;
}

static int coroutine_fn v9fs_xattr_fid_clunk(V9fsPDU *pdu, V9fsFidState *fidp)
{
    int retval = 0;

    if (fidp->fs.xattr.xattrwalk_fid) {
        /* getxattr/listxattr fid */
        goto free_value;
    }
    /*
     * if this is fid for setxattr. clunk should
     * result in setxattr localcall
     */
    if (fidp->fs.xattr.len != fidp->fs.xattr.copied_len) {
        /* clunk after partial write */
        retval = -EINVAL;
        goto free_out;
    }
    if (fidp->fs.xattr.len) {
        retval = v9fs_co_lsetxattr(pdu, &fidp->path, &fidp->fs.xattr.name,
                                   fidp->fs.xattr.value,
                                   fidp->fs.xattr.len,
                                   fidp->fs.xattr.flags);
    } else {
        retval = v9fs_co_lremovexattr(pdu, &fidp->path, &fidp->fs.xattr.name);
    }
free_out:
    v9fs_string_free(&fidp->fs.xattr.name);
free_value:
    g_free(fidp->fs.xattr.value);
    return retval;
}

static int coroutine_fn free_fid(V9fsPDU *pdu, V9fsFidState *fidp)
{
    int retval = 0;

    if (fidp->fid_type == P9_FID_FILE) {
        /* If we reclaimed the fd no need to close */
        if (fidp->fs.fd != -1) {
            retval = v9fs_co_close(pdu, &fidp->fs);
        }
    } else if (fidp->fid_type == P9_FID_DIR) {
        if (fidp->fs.dir.stream != NULL) {
            retval = v9fs_co_closedir(pdu, &fidp->fs);
        }
    } else if (fidp->fid_type == P9_FID_XATTR) {
        retval = v9fs_xattr_fid_clunk(pdu, fidp);
    }
    v9fs_path_free(&fidp->path);
    g_free(fidp);
    return retval;
}

static int coroutine_fn put_fid(V9fsPDU *pdu, V9fsFidState *fidp)
{
    BUG_ON(!fidp->ref);
    fidp->ref--;
    /*
     * Don't free the fid if it is in reclaim list
     */
    if (!fidp->ref && fidp->clunked) {
        if (fidp->fid == pdu->s->root_fid) {
            /*
             * if the clunked fid is root fid then we
             * have unmounted the fs on the client side.
             * delete the migration blocker. Ideally, this
             * should be hooked to transport close notification
             */
            if (pdu->s->migration_blocker) {
                migrate_del_blocker(pdu->s->migration_blocker);
                error_free(pdu->s->migration_blocker);
                pdu->s->migration_blocker = NULL;
            }
        }
        return free_fid(pdu, fidp);
    }
    return 0;
}

static V9fsFidState *clunk_fid(V9fsState *s, int32_t fid)
{
    V9fsFidState *fidp;

    QSIMPLEQ_FOREACH(fidp, &s->fid_list, next) {
        if (fidp->fid == fid) {
            QSIMPLEQ_REMOVE(&s->fid_list, fidp, V9fsFidState, next);
            fidp->clunked = true;
            return fidp;
        }
    }
    return NULL;
}

void coroutine_fn v9fs_reclaim_fd(V9fsPDU *pdu)
{
    int reclaim_count = 0;
    V9fsState *s = pdu->s;
    V9fsFidState *f;
    QSLIST_HEAD(, V9fsFidState) reclaim_list =
        QSLIST_HEAD_INITIALIZER(reclaim_list);

    QSIMPLEQ_FOREACH(f, &s->fid_list, next) {
        /*
         * Unlink fids cannot be reclaimed. Check
         * for them and skip them. Also skip fids
         * currently being operated on.
         */
        if (f->ref || f->flags & FID_NON_RECLAIMABLE) {
            continue;
        }
        /*
         * if it is a recently referenced fid
         * we leave the fid untouched and clear the
         * reference bit. We come back to it later
         * in the next iteration. (a simple LRU without
         * moving list elements around)
         */
        if (f->flags & FID_REFERENCED) {
            f->flags &= ~FID_REFERENCED;
            continue;
        }
        /*
         * Add fids to reclaim list.
         */
        if (f->fid_type == P9_FID_FILE) {
            if (f->fs.fd != -1) {
                /*
                 * Up the reference count so that
                 * a clunk request won't free this fid
                 */
                f->ref++;
                QSLIST_INSERT_HEAD(&reclaim_list, f, reclaim_next);
                f->fs_reclaim.fd = f->fs.fd;
                f->fs.fd = -1;
                reclaim_count++;
            }
        } else if (f->fid_type == P9_FID_DIR) {
            if (f->fs.dir.stream != NULL) {
                /*
                 * Up the reference count so that
                 * a clunk request won't free this fid
                 */
                f->ref++;
                QSLIST_INSERT_HEAD(&reclaim_list, f, reclaim_next);
                f->fs_reclaim.dir.stream = f->fs.dir.stream;
                f->fs.dir.stream = NULL;
                reclaim_count++;
            }
        }
        if (reclaim_count >= open_fd_rc) {
            break;
        }
    }
    /*
     * Now close the fid in reclaim list. Free them if they
     * are already clunked.
     */
    while (!QSLIST_EMPTY(&reclaim_list)) {
        f = QSLIST_FIRST(&reclaim_list);
        QSLIST_REMOVE(&reclaim_list, f, V9fsFidState, reclaim_next);
        if (f->fid_type == P9_FID_FILE) {
            v9fs_co_close(pdu, &f->fs_reclaim);
        } else if (f->fid_type == P9_FID_DIR) {
            v9fs_co_closedir(pdu, &f->fs_reclaim);
        }
        /*
         * Now drop the fid reference, free it
         * if clunked.
         */
        put_fid(pdu, f);
    }
}

static int coroutine_fn v9fs_mark_fids_unreclaim(V9fsPDU *pdu, V9fsPath *path)
{
    int err;
    V9fsState *s = pdu->s;
    V9fsFidState *fidp, *fidp_next;

    fidp = QSIMPLEQ_FIRST(&s->fid_list);
    if (!fidp) {
        return 0;
    }

    /*
     * v9fs_reopen_fid() can yield : a reference on the fid must be held
     * to ensure its pointer remains valid and we can safely pass it to
     * QSIMPLEQ_NEXT(). The corresponding put_fid() can also yield so
     * we must keep a reference on the next fid as well. So the logic here
     * is to get a reference on a fid and only put it back during the next
     * iteration after we could get a reference on the next fid. Start with
     * the first one.
     */
    for (fidp->ref++; fidp; fidp = fidp_next) {
        if (fidp->path.size == path->size &&
            !memcmp(fidp->path.data, path->data, path->size)) {
            /* Mark the fid non reclaimable. */
            fidp->flags |= FID_NON_RECLAIMABLE;

            /* reopen the file/dir if already closed */
            err = v9fs_reopen_fid(pdu, fidp);
            if (err < 0) {
                put_fid(pdu, fidp);
                return err;
            }
        }

        fidp_next = QSIMPLEQ_NEXT(fidp, next);

        if (fidp_next) {
            /*
             * Ensure the next fid survives a potential clunk request during
             * put_fid() below and v9fs_reopen_fid() in the next iteration.
             */
            fidp_next->ref++;
        }

        /* We're done with this fid */
        put_fid(pdu, fidp);
    }

    return 0;
}

static void coroutine_fn virtfs_reset(V9fsPDU *pdu)
{
    V9fsState *s = pdu->s;
    V9fsFidState *fidp;

    /* Free all fids */
    while (!QSIMPLEQ_EMPTY(&s->fid_list)) {
        /* Get fid */
        fidp = QSIMPLEQ_FIRST(&s->fid_list);
        fidp->ref++;

        /* Clunk fid */
        QSIMPLEQ_REMOVE(&s->fid_list, fidp, V9fsFidState, next);
        fidp->clunked = true;

        put_fid(pdu, fidp);
    }
}

#define P9_QID_TYPE_DIR         0x80
#define P9_QID_TYPE_SYMLINK     0x02

#define P9_STAT_MODE_DIR        0x80000000
#define P9_STAT_MODE_APPEND     0x40000000
#define P9_STAT_MODE_EXCL       0x20000000
#define P9_STAT_MODE_MOUNT      0x10000000
#define P9_STAT_MODE_AUTH       0x08000000
#define P9_STAT_MODE_TMP        0x04000000
#define P9_STAT_MODE_SYMLINK    0x02000000
#define P9_STAT_MODE_LINK       0x01000000
#define P9_STAT_MODE_DEVICE     0x00800000
#define P9_STAT_MODE_NAMED_PIPE 0x00200000
#define P9_STAT_MODE_SOCKET     0x00100000
#define P9_STAT_MODE_SETUID     0x00080000
#define P9_STAT_MODE_SETGID     0x00040000
#define P9_STAT_MODE_SETVTX     0x00010000

#define P9_STAT_MODE_TYPE_BITS (P9_STAT_MODE_DIR |          \
                                P9_STAT_MODE_SYMLINK |      \
                                P9_STAT_MODE_LINK |         \
                                P9_STAT_MODE_DEVICE |       \
                                P9_STAT_MODE_NAMED_PIPE |   \
                                P9_STAT_MODE_SOCKET)

/* Mirrors all bits of a byte. So e.g. binary 10100000 would become 00000101. */
static inline uint8_t mirror8bit(uint8_t byte)
{
    return (byte * 0x0202020202ULL & 0x010884422010ULL) % 1023;
}

/* Same as mirror8bit() just for a 64 bit data type instead for a byte. */
static inline uint64_t mirror64bit(uint64_t value)
{
    return ((uint64_t)mirror8bit(value         & 0xff) << 56) |
           ((uint64_t)mirror8bit((value >> 8)  & 0xff) << 48) |
           ((uint64_t)mirror8bit((value >> 16) & 0xff) << 40) |
           ((uint64_t)mirror8bit((value >> 24) & 0xff) << 32) |
           ((uint64_t)mirror8bit((value >> 32) & 0xff) << 24) |
           ((uint64_t)mirror8bit((value >> 40) & 0xff) << 16) |
           ((uint64_t)mirror8bit((value >> 48) & 0xff) << 8)  |
           ((uint64_t)mirror8bit((value >> 56) & 0xff));
}

/*
 * Parameter k for the Exponential Golomb algorihm to be used.
 *
 * The smaller this value, the smaller the minimum bit count for the Exp.
 * Golomb generated affixes will be (at lowest index) however for the
 * price of having higher maximum bit count of generated affixes (at highest
 * index). Likewise increasing this parameter yields in smaller maximum bit
 * count for the price of having higher minimum bit count.
 *
 * In practice that means: a good value for k depends on the expected amount
 * of devices to be exposed by one export. For a small amount of devices k
 * should be small, for a large amount of devices k might be increased
 * instead. The default of k=0 should be fine for most users though.
 *
 * IMPORTANT: In case this ever becomes a runtime parameter; the value of
 * k should not change as long as guest is still running! Because that would
 * cause completely different inode numbers to be generated on guest.
 */
#define EXP_GOLOMB_K    0

/**
 * expGolombEncode() - Exponential Golomb algorithm for arbitrary k
 *                     (including k=0).
 *
 * @n: natural number (or index) of the prefix to be generated
 *     (1, 2, 3, ...)
 * @k: parameter k of Exp. Golomb algorithm to be used
 *     (see comment on EXP_GOLOMB_K macro for details about k)
 * Return: prefix for given @n and @k
 *
 * The Exponential Golomb algorithm generates prefixes (NOT suffixes!)
 * with growing length and with the mathematical property of being
 * "prefix-free". The latter means the generated prefixes can be prepended
 * in front of arbitrary numbers and the resulting concatenated numbers are
 * guaranteed to be always unique.
 *
 * This is a minor adjustment to the original Exp. Golomb algorithm in the
 * sense that lowest allowed index (@n) starts with 1, not with zero.
 */
static VariLenAffix expGolombEncode(uint64_t n, int k)
{
    const uint64_t value = n + (1 << k) - 1;
    const int bits = (int) log2(value) + 1;
    return (VariLenAffix) {
        .type = AffixType_Prefix,
        .value = value,
        .bits = bits + MAX((bits - 1 - k), 0)
    };
}

/**
 * invertAffix() - Converts a suffix into a prefix, or a prefix into a suffix.
 * @affix: either suffix or prefix to be inverted
 * Return: inversion of passed @affix
 *
 * Simply mirror all bits of the affix value, for the purpose to preserve
 * respectively the mathematical "prefix-free" or "suffix-free" property
 * after the conversion.
 *
 * If a passed prefix is suitable to create unique numbers, then the
 * returned suffix is suitable to create unique numbers as well (and vice
 * versa).
 */
static VariLenAffix invertAffix(const VariLenAffix *affix)
{
    return (VariLenAffix) {
        .type =
            (affix->type == AffixType_Suffix) ?
                AffixType_Prefix : AffixType_Suffix,
        .value =
            mirror64bit(affix->value) >>
            ((sizeof(affix->value) * 8) - affix->bits),
        .bits = affix->bits
    };
}

/**
 * affixForIndex() - Generates suffix numbers with "suffix-free" property.
 * @index: natural number (or index) of the suffix to be generated
 *         (1, 2, 3, ...)
 * Return: Suffix suitable to assemble unique number.
 *
 * This is just a wrapper function on top of the Exp. Golomb algorithm.
 *
 * Since the Exp. Golomb algorithm generates prefixes, but we need suffixes,
 * this function converts the Exp. Golomb prefixes into appropriate suffixes
 * which are still suitable for generating unique numbers.
 */
static VariLenAffix affixForIndex(uint64_t index)
{
    VariLenAffix prefix;
    prefix = expGolombEncode(index, EXP_GOLOMB_K);
    return invertAffix(&prefix); /* convert prefix to suffix */
}

/* creative abuse of tb_hash_func7, which is based on xxhash */
static uint32_t qpp_hash(QppEntry e)
{
    return qemu_xxhash7(e.ino_prefix, e.dev, 0, 0, 0);
}

static uint32_t qpf_hash(QpfEntry e)
{
    return qemu_xxhash7(e.ino, e.dev, 0, 0, 0);
}

static bool qpd_cmp_func(const void *obj, const void *userp)
{
    const QpdEntry *e1 = obj, *e2 = userp;
    return e1->dev == e2->dev;
}

static bool qpp_cmp_func(const void *obj, const void *userp)
{
    const QppEntry *e1 = obj, *e2 = userp;
    return e1->dev == e2->dev && e1->ino_prefix == e2->ino_prefix;
}

static bool qpf_cmp_func(const void *obj, const void *userp)
{
    const QpfEntry *e1 = obj, *e2 = userp;
    return e1->dev == e2->dev && e1->ino == e2->ino;
}

static void qp_table_remove(void *p, uint32_t h, void *up)
{
    g_free(p);
}

static void qp_table_destroy(struct qht *ht)
{
    if (!ht || !ht->map) {
        return;
    }
    qht_iter(ht, qp_table_remove, NULL);
    qht_destroy(ht);
}

static void qpd_table_init(struct qht *ht)
{
    qht_init(ht, qpd_cmp_func, 1, QHT_MODE_AUTO_RESIZE);
}

static void qpp_table_init(struct qht *ht)
{
    qht_init(ht, qpp_cmp_func, 1, QHT_MODE_AUTO_RESIZE);
}

static void qpf_table_init(struct qht *ht)
{
    qht_init(ht, qpf_cmp_func, 1 << 16, QHT_MODE_AUTO_RESIZE);
}

/*
 * Returns how many (high end) bits of inode numbers of the passed fs
 * device shall be used (in combination with the device number) to
 * generate hash values for qpp_table entries.
 *
 * This function is required if variable length suffixes are used for inode
 * number mapping on guest level. Since a device may end up having multiple
 * entries in qpp_table, each entry most probably with a different suffix
 * length, we thus need this function in conjunction with qpd_table to
 * "agree" about a fix amount of bits (per device) to be always used for
 * generating hash values for the purpose of accessing qpp_table in order
 * get consistent behaviour when accessing qpp_table.
 */
static int qid_inode_prefix_hash_bits(V9fsPDU *pdu, dev_t dev)
{
    QpdEntry lookup = {
        .dev = dev
    }, *val;
    uint32_t hash = dev;
    VariLenAffix affix;

    val = qht_lookup(&pdu->s->qpd_table, &lookup, hash);
    if (!val) {
        val = g_malloc0(sizeof(QpdEntry));
        *val = lookup;
        affix = affixForIndex(pdu->s->qp_affix_next);
        val->prefix_bits = affix.bits;
        qht_insert(&pdu->s->qpd_table, val, hash, NULL);
        pdu->s->qp_ndevices++;
    }
    return val->prefix_bits;
}

/*
 * Slow / full mapping host inode nr -> guest inode nr.
 *
 * This function performs a slower and much more costly remapping of an
 * original file inode number on host to an appropriate different inode
 * number on guest. For every (dev, inode) combination on host a new
 * sequential number is generated, cached and exposed as inode number on
 * guest.
 *
 * This is just a "last resort" fallback solution if the much faster/cheaper
 * qid_path_suffixmap() failed. In practice this slow / full mapping is not
 * expected ever to be used at all though.
 *
 * See qid_path_suffixmap() for details
 *
 */
static int qid_path_fullmap(V9fsPDU *pdu, const struct stat *stbuf,
                            uint64_t *path)
{
    QpfEntry lookup = {
        .dev = stbuf->st_dev,
        .ino = stbuf->st_ino
    }, *val;
    uint32_t hash = qpf_hash(lookup);
    VariLenAffix affix;

    val = qht_lookup(&pdu->s->qpf_table, &lookup, hash);

    if (!val) {
        if (pdu->s->qp_fullpath_next == 0) {
            /* no more files can be mapped :'( */
            error_report_once(
                "9p: No more prefixes available for remapping inodes from "
                "host to guest."
            );
            return -ENFILE;
        }

        val = g_malloc0(sizeof(QppEntry));
        *val = lookup;

        /* new unique inode and device combo */
        affix = affixForIndex(
            1ULL << (sizeof(pdu->s->qp_affix_next) * 8)
        );
        val->path = (pdu->s->qp_fullpath_next++ << affix.bits) | affix.value;
        pdu->s->qp_fullpath_next &= ((1ULL << (64 - affix.bits)) - 1);
        qht_insert(&pdu->s->qpf_table, val, hash, NULL);
    }

    *path = val->path;
    return 0;
}

/*
 * Quick mapping host inode nr -> guest inode nr.
 *
 * This function performs quick remapping of an original file inode number
 * on host to an appropriate different inode number on guest. This remapping
 * of inodes is required to avoid inode nr collisions on guest which would
 * happen if the 9p export contains more than 1 exported file system (or
 * more than 1 file system data set), because unlike on host level where the
 * files would have different device nrs, all files exported by 9p would
 * share the same device nr on guest (the device nr of the virtual 9p device
 * that is).
 *
 * Inode remapping is performed by chopping off high end bits of the original
 * inode number from host, shifting the result upwards and then assigning a
 * generated suffix number for the low end bits, where the same suffix number
 * will be shared by all inodes with the same device id AND the same high end
 * bits that have been chopped off. That approach utilizes the fact that inode
 * numbers very likely share the same high end bits (i.e. due to their common
 * sequential generation by file systems) and hence we only have to generate
 * and track a very limited amount of suffixes in practice due to that.
 *
 * We generate variable size suffixes for that purpose. The 1st generated
 * suffix will only have 1 bit and hence we only need to chop off 1 bit from
 * the original inode number. The subsequent suffixes being generated will
 * grow in (bit) size subsequently, i.e. the 2nd and 3rd suffix being
 * generated will have 3 bits and hence we have to chop off 3 bits from their
 * original inodes, and so on. That approach of using variable length suffixes
 * (i.e. over fixed size ones) utilizes the fact that in practice only a very
 * limited amount of devices are shared by the same export (e.g. typically
 * less than 2 dozen devices per 9p export), so in practice we need to chop
 * off less bits than with fixed size prefixes and yet are flexible to add
 * new devices at runtime below host's export directory at any time without
 * having to reboot guest nor requiring to reconfigure guest for that. And due
 * to the very limited amount of original high end bits that we chop off that
 * way, the total amount of suffixes we need to generate is less than by using
 * fixed size prefixes and hence it also improves performance of the inode
 * remapping algorithm, and finally has the nice side effect that the inode
 * numbers on guest will be much smaller & human friendly. ;-)
 */
static int qid_path_suffixmap(V9fsPDU *pdu, const struct stat *stbuf,
                              uint64_t *path)
{
    const int ino_hash_bits = qid_inode_prefix_hash_bits(pdu, stbuf->st_dev);
    QppEntry lookup = {
        .dev = stbuf->st_dev,
        .ino_prefix = (uint16_t) (stbuf->st_ino >> (64 - ino_hash_bits))
    }, *val;
    uint32_t hash = qpp_hash(lookup);

    val = qht_lookup(&pdu->s->qpp_table, &lookup, hash);

    if (!val) {
        if (pdu->s->qp_affix_next == 0) {
            /* we ran out of affixes */
            warn_report_once(
                "9p: Potential degraded performance of inode remapping"
            );
            return -ENFILE;
        }

        val = g_malloc0(sizeof(QppEntry));
        *val = lookup;

        /* new unique inode affix and device combo */
        val->qp_affix_index = pdu->s->qp_affix_next++;
        val->qp_affix = affixForIndex(val->qp_affix_index);
        qht_insert(&pdu->s->qpp_table, val, hash, NULL);
    }
    /* assuming generated affix to be suffix type, not prefix */
    *path = (stbuf->st_ino << val->qp_affix.bits) | val->qp_affix.value;
    return 0;
}

static int stat_to_qid(V9fsPDU *pdu, const struct stat *stbuf, V9fsQID *qidp)
{
    int err;
    size_t size;

    if (pdu->s->ctx.export_flags & V9FS_REMAP_INODES) {
        /* map inode+device to qid path (fast path) */
        err = qid_path_suffixmap(pdu, stbuf, &qidp->path);
        if (err == -ENFILE) {
            /* fast path didn't work, fall back to full map */
            err = qid_path_fullmap(pdu, stbuf, &qidp->path);
        }
        if (err) {
            return err;
        }
    } else {
        if (pdu->s->dev_id != stbuf->st_dev) {
            if (pdu->s->ctx.export_flags & V9FS_FORBID_MULTIDEVS) {
                error_report_once(
                    "9p: Multiple devices detected in same VirtFS export. "
                    "Access of guest to additional devices is (partly) "
                    "denied due to virtfs option 'multidevs=forbid' being "
                    "effective."
                );
                return -ENODEV;
            } else {
                warn_report_once(
                    "9p: Multiple devices detected in same VirtFS export, "
                    "which might lead to file ID collisions and severe "
                    "misbehaviours on guest! You should either use a "
                    "separate export for each device shared from host or "
                    "use virtfs option 'multidevs=remap'!"
                );
            }
        }
        memset(&qidp->path, 0, sizeof(qidp->path));
        size = MIN(sizeof(stbuf->st_ino), sizeof(qidp->path));
        memcpy(&qidp->path, &stbuf->st_ino, size);
    }

    qidp->version = stbuf->st_mtime ^ (stbuf->st_size << 8);
    qidp->type = 0;
    if (S_ISDIR(stbuf->st_mode)) {
        qidp->type |= P9_QID_TYPE_DIR;
    }
    if (S_ISLNK(stbuf->st_mode)) {
        qidp->type |= P9_QID_TYPE_SYMLINK;
    }

    return 0;
}

V9fsPDU *pdu_alloc(V9fsState *s)
{
    V9fsPDU *pdu = NULL;

    if (!QLIST_EMPTY(&s->free_list)) {
        pdu = QLIST_FIRST(&s->free_list);
        QLIST_REMOVE(pdu, next);
        QLIST_INSERT_HEAD(&s->active_list, pdu, next);
    }
    return pdu;
}

void pdu_free(V9fsPDU *pdu)
{
    V9fsState *s = pdu->s;

    g_assert(!pdu->cancelled);
    QLIST_REMOVE(pdu, next);
    QLIST_INSERT_HEAD(&s->free_list, pdu, next);
}

static void coroutine_fn pdu_complete(V9fsPDU *pdu, ssize_t len)
{
    int8_t id = pdu->id + 1; /* Response */
    V9fsState *s = pdu->s;
    int ret;

    /*
     * The 9p spec requires that successfully cancelled pdus receive no reply.
     * Sending a reply would confuse clients because they would
     * assume that any EINTR is the actual result of the operation,
     * rather than a consequence of the cancellation. However, if
     * the operation completed (succesfully or with an error other
     * than caused be cancellation), we do send out that reply, both
     * for efficiency and to avoid confusing the rest of the state machine
     * that assumes passing a non-error here will mean a successful
     * transmission of the reply.
     */
    bool discard = pdu->cancelled && len == -EINTR;
    if (discard) {
        trace_v9fs_rcancel(pdu->tag, pdu->id);
        pdu->size = 0;
        goto out_notify;
    }

    if (len < 0) {
        int err = -len;
        len = 7;

        if (s->proto_version != V9FS_PROTO_2000L) {
            V9fsString str;

            str.data = strerror(err);
            str.size = strlen(str.data);

            ret = pdu_marshal(pdu, len, "s", &str);
            if (ret < 0) {
                goto out_notify;
            }
            len += ret;
            id = P9_RERROR;
        }

        ret = pdu_marshal(pdu, len, "d", err);
        if (ret < 0) {
            goto out_notify;
        }
        len += ret;

        if (s->proto_version == V9FS_PROTO_2000L) {
            id = P9_RLERROR;
        }
        trace_v9fs_rerror(pdu->tag, pdu->id, err); /* Trace ERROR */
    }

    /* fill out the header */
    if (pdu_marshal(pdu, 0, "dbw", (int32_t)len, id, pdu->tag) < 0) {
        goto out_notify;
    }

    /* keep these in sync */
    pdu->size = len;
    pdu->id = id;

out_notify:
    pdu->s->transport->push_and_notify(pdu);

    /* Now wakeup anybody waiting in flush for this request */
    if (!qemu_co_queue_next(&pdu->complete)) {
        pdu_free(pdu);
    }
}

static mode_t v9mode_to_mode(uint32_t mode, V9fsString *extension)
{
    mode_t ret;

    ret = mode & 0777;
    if (mode & P9_STAT_MODE_DIR) {
        ret |= S_IFDIR;
    }

    if (mode & P9_STAT_MODE_SYMLINK) {
        ret |= S_IFLNK;
    }
    if (mode & P9_STAT_MODE_SOCKET) {
        ret |= S_IFSOCK;
    }
    if (mode & P9_STAT_MODE_NAMED_PIPE) {
        ret |= S_IFIFO;
    }
    if (mode & P9_STAT_MODE_DEVICE) {
        if (extension->size && extension->data[0] == 'c') {
            ret |= S_IFCHR;
        } else {
            ret |= S_IFBLK;
        }
    }

    if (!(ret & ~0777)) {
        ret |= S_IFREG;
    }

    if (mode & P9_STAT_MODE_SETUID) {
        ret |= S_ISUID;
    }
    if (mode & P9_STAT_MODE_SETGID) {
        ret |= S_ISGID;
    }
    if (mode & P9_STAT_MODE_SETVTX) {
        ret |= S_ISVTX;
    }

    return ret;
}

static int donttouch_stat(V9fsStat *stat)
{
    if (stat->type == -1 &&
        stat->dev == -1 &&
        stat->qid.type == 0xff &&
        stat->qid.version == (uint32_t) -1 &&
        stat->qid.path == (uint64_t) -1 &&
        stat->mode == -1 &&
        stat->atime == -1 &&
        stat->mtime == -1 &&
        stat->length == -1 &&
        !stat->name.size &&
        !stat->uid.size &&
        !stat->gid.size &&
        !stat->muid.size &&
        stat->n_uid == -1 &&
        stat->n_gid == -1 &&
        stat->n_muid == -1) {
        return 1;
    }

    return 0;
}

static void v9fs_stat_init(V9fsStat *stat)
{
    v9fs_string_init(&stat->name);
    v9fs_string_init(&stat->uid);
    v9fs_string_init(&stat->gid);
    v9fs_string_init(&stat->muid);
    v9fs_string_init(&stat->extension);
}

static void v9fs_stat_free(V9fsStat *stat)
{
    v9fs_string_free(&stat->name);
    v9fs_string_free(&stat->uid);
    v9fs_string_free(&stat->gid);
    v9fs_string_free(&stat->muid);
    v9fs_string_free(&stat->extension);
}

static uint32_t stat_to_v9mode(const struct stat *stbuf)
{
    uint32_t mode;

    mode = stbuf->st_mode & 0777;
    if (S_ISDIR(stbuf->st_mode)) {
        mode |= P9_STAT_MODE_DIR;
    }

    if (S_ISLNK(stbuf->st_mode)) {
        mode |= P9_STAT_MODE_SYMLINK;
    }

    if (S_ISSOCK(stbuf->st_mode)) {
        mode |= P9_STAT_MODE_SOCKET;
    }

    if (S_ISFIFO(stbuf->st_mode)) {
        mode |= P9_STAT_MODE_NAMED_PIPE;
    }

    if (S_ISBLK(stbuf->st_mode) || S_ISCHR(stbuf->st_mode)) {
        mode |= P9_STAT_MODE_DEVICE;
    }

    if (stbuf->st_mode & S_ISUID) {
        mode |= P9_STAT_MODE_SETUID;
    }

    if (stbuf->st_mode & S_ISGID) {
        mode |= P9_STAT_MODE_SETGID;
    }

    if (stbuf->st_mode & S_ISVTX) {
        mode |= P9_STAT_MODE_SETVTX;
    }

    return mode;
}

static int coroutine_fn stat_to_v9stat(V9fsPDU *pdu, V9fsPath *path,
                                       const char *basename,
                                       const struct stat *stbuf,
                                       V9fsStat *v9stat)
{
    int err;

    memset(v9stat, 0, sizeof(*v9stat));

    err = stat_to_qid(pdu, stbuf, &v9stat->qid);
    if (err < 0) {
        return err;
    }
    v9stat->mode = stat_to_v9mode(stbuf);
    v9stat->atime = stbuf->st_atime;
    v9stat->mtime = stbuf->st_mtime;
    v9stat->length = stbuf->st_size;

    v9fs_string_free(&v9stat->uid);
    v9fs_string_free(&v9stat->gid);
    v9fs_string_free(&v9stat->muid);

    v9stat->n_uid = stbuf->st_uid;
    v9stat->n_gid = stbuf->st_gid;
    v9stat->n_muid = 0;

    v9fs_string_free(&v9stat->extension);

    if (v9stat->mode & P9_STAT_MODE_SYMLINK) {
        err = v9fs_co_readlink(pdu, path, &v9stat->extension);
        if (err < 0) {
            return err;
        }
    } else if (v9stat->mode & P9_STAT_MODE_DEVICE) {
        v9fs_string_sprintf(&v9stat->extension, "%c %u %u",
                S_ISCHR(stbuf->st_mode) ? 'c' : 'b',
                major(stbuf->st_rdev), minor(stbuf->st_rdev));
    } else if (S_ISDIR(stbuf->st_mode) || S_ISREG(stbuf->st_mode)) {
        v9fs_string_sprintf(&v9stat->extension, "%s %lu",
                "HARDLINKCOUNT", (unsigned long)stbuf->st_nlink);
    }

    v9fs_string_sprintf(&v9stat->name, "%s", basename);

    v9stat->size = 61 +
        v9fs_string_size(&v9stat->name) +
        v9fs_string_size(&v9stat->uid) +
        v9fs_string_size(&v9stat->gid) +
        v9fs_string_size(&v9stat->muid) +
        v9fs_string_size(&v9stat->extension);
    return 0;
}

#define P9_STATS_MODE          0x00000001ULL
#define P9_STATS_NLINK         0x00000002ULL
#define P9_STATS_UID           0x00000004ULL
#define P9_STATS_GID           0x00000008ULL
#define P9_STATS_RDEV          0x00000010ULL
#define P9_STATS_ATIME         0x00000020ULL
#define P9_STATS_MTIME         0x00000040ULL
#define P9_STATS_CTIME         0x00000080ULL
#define P9_STATS_INO           0x00000100ULL
#define P9_STATS_SIZE          0x00000200ULL
#define P9_STATS_BLOCKS        0x00000400ULL

#define P9_STATS_BTIME         0x00000800ULL
#define P9_STATS_GEN           0x00001000ULL
#define P9_STATS_DATA_VERSION  0x00002000ULL

#define P9_STATS_BASIC         0x000007ffULL /* Mask for fields up to BLOCKS */
#define P9_STATS_ALL           0x00003fffULL /* Mask for All fields above */


/**
 * blksize_to_iounit() - Block size exposed to 9p client.
 * Return: block size
 *
 * @pdu: 9p client request
 * @blksize: host filesystem's block size
 *
 * Convert host filesystem's block size into an appropriate block size for
 * 9p client (guest OS side). The value returned suggests an "optimum" block
 * size for 9p I/O, i.e. to maximize performance.
 */
static int32_t blksize_to_iounit(const V9fsPDU *pdu, int32_t blksize)
{
    int32_t iounit = 0;
    V9fsState *s = pdu->s;

    /*
     * iounit should be multiples of blksize (host filesystem block size)
     * as well as less than (client msize - P9_IOHDRSZ)
     */
    if (blksize) {
        iounit = QEMU_ALIGN_DOWN(s->msize - P9_IOHDRSZ, blksize);
    }
    if (!iounit) {
        iounit = s->msize - P9_IOHDRSZ;
    }
    return iounit;
}

static int32_t stat_to_iounit(const V9fsPDU *pdu, const struct stat *stbuf)
{
    return blksize_to_iounit(pdu, stbuf->st_blksize);
}

static int stat_to_v9stat_dotl(V9fsPDU *pdu, const struct stat *stbuf,
                                V9fsStatDotl *v9lstat)
{
    memset(v9lstat, 0, sizeof(*v9lstat));

    v9lstat->st_mode = stbuf->st_mode;
    v9lstat->st_nlink = stbuf->st_nlink;
    v9lstat->st_uid = stbuf->st_uid;
    v9lstat->st_gid = stbuf->st_gid;
    v9lstat->st_rdev = stbuf->st_rdev;
    v9lstat->st_size = stbuf->st_size;
    v9lstat->st_blksize = stat_to_iounit(pdu, stbuf);
    v9lstat->st_blocks = stbuf->st_blocks;
    v9lstat->st_atime_sec = stbuf->st_atime;
    v9lstat->st_mtime_sec = stbuf->st_mtime;
    v9lstat->st_ctime_sec = stbuf->st_ctime;
#ifdef CONFIG_DARWIN
    v9lstat->st_atime_nsec = stbuf->st_atimespec.tv_nsec;
    v9lstat->st_mtime_nsec = stbuf->st_mtimespec.tv_nsec;
    v9lstat->st_ctime_nsec = stbuf->st_ctimespec.tv_nsec;
#else
    v9lstat->st_atime_nsec = stbuf->st_atim.tv_nsec;
    v9lstat->st_mtime_nsec = stbuf->st_mtim.tv_nsec;
    v9lstat->st_ctime_nsec = stbuf->st_ctim.tv_nsec;
#endif
    /* Currently we only support BASIC fields in stat */
    v9lstat->st_result_mask = P9_STATS_BASIC;

    return stat_to_qid(pdu, stbuf, &v9lstat->qid);
}

static void print_sg(struct iovec *sg, int cnt)
{
    int i;

    printf("sg[%d]: {", cnt);
    for (i = 0; i < cnt; i++) {
        if (i) {
            printf(", ");
        }
        printf("(%p, %zd)", sg[i].iov_base, sg[i].iov_len);
    }
    printf("}\n");
}

/* Will call this only for path name based fid */
static void v9fs_fix_path(V9fsPath *dst, V9fsPath *src, int len)
{
    V9fsPath str;
    v9fs_path_init(&str);
    v9fs_path_copy(&str, dst);
    v9fs_path_sprintf(dst, "%s%s", src->data, str.data + len);
    v9fs_path_free(&str);
}

static inline bool is_ro_export(FsContext *ctx)
{
    return ctx->export_flags & V9FS_RDONLY;
}

static void coroutine_fn v9fs_version(void *opaque)
{
    ssize_t err;
    V9fsPDU *pdu = opaque;
    V9fsState *s = pdu->s;
    V9fsString version;
    size_t offset = 7;

    v9fs_string_init(&version);
    err = pdu_unmarshal(pdu, offset, "ds", &s->msize, &version);
    if (err < 0) {
        goto out;
    }
    trace_v9fs_version(pdu->tag, pdu->id, s->msize, version.data);

    virtfs_reset(pdu);

    if (!strcmp(version.data, "9P2000.u")) {
        s->proto_version = V9FS_PROTO_2000U;
    } else if (!strcmp(version.data, "9P2000.L")) {
        s->proto_version = V9FS_PROTO_2000L;
    } else {
        v9fs_string_sprintf(&version, "unknown");
        /* skip min. msize check, reporting invalid version has priority */
        goto marshal;
    }

    if (s->msize < P9_MIN_MSIZE) {
        err = -EMSGSIZE;
        error_report(
            "9pfs: Client requested msize < minimum msize ("
            stringify(P9_MIN_MSIZE) ") supported by this server."
        );
        goto out;
    }

    /* 8192 is the default msize of Linux clients */
    if (s->msize <= 8192 && !(s->ctx.export_flags & V9FS_NO_PERF_WARN)) {
        warn_report_once(
            "9p: degraded performance: a reasonable high msize should be "
            "chosen on client/guest side (chosen msize is <= 8192). See "
            "https://wiki.qemu.org/Documentation/9psetup#msize for details."
        );
    }

marshal:
    err = pdu_marshal(pdu, offset, "ds", s->msize, &version);
    if (err < 0) {
        goto out;
    }
    err += offset;
    trace_v9fs_version_return(pdu->tag, pdu->id, s->msize, version.data);
out:
    pdu_complete(pdu, err);
    v9fs_string_free(&version);
}

static void coroutine_fn v9fs_attach(void *opaque)
{
    V9fsPDU *pdu = opaque;
    V9fsState *s = pdu->s;
    int32_t fid, afid, n_uname;
    V9fsString uname, aname;
    V9fsFidState *fidp;
    size_t offset = 7;
    V9fsQID qid;
    ssize_t err;
    struct stat stbuf;

    v9fs_string_init(&uname);
    v9fs_string_init(&aname);
    err = pdu_unmarshal(pdu, offset, "ddssd", &fid,
                        &afid, &uname, &aname, &n_uname);
    if (err < 0) {
        goto out_nofid;
    }
    trace_v9fs_attach(pdu->tag, pdu->id, fid, afid, uname.data, aname.data);

    fidp = alloc_fid(s, fid);
    if (fidp == NULL) {
        err = -EINVAL;
        goto out_nofid;
    }
    fidp->uid = n_uname;
    err = v9fs_co_name_to_path(pdu, NULL, "/", &fidp->path);
    if (err < 0) {
        err = -EINVAL;
        clunk_fid(s, fid);
        goto out;
    }
    err = v9fs_co_lstat(pdu, &fidp->path, &stbuf);
    if (err < 0) {
        err = -EINVAL;
        clunk_fid(s, fid);
        goto out;
    }
    err = stat_to_qid(pdu, &stbuf, &qid);
    if (err < 0) {
        err = -EINVAL;
        clunk_fid(s, fid);
        goto out;
    }

    /*
     * disable migration if we haven't done already.
     * attach could get called multiple times for the same export.
     */
    if (!s->migration_blocker) {
        error_setg(&s->migration_blocker,
                   "Migration is disabled when VirtFS export path '%s' is mounted in the guest using mount_tag '%s'",
                   s->ctx.fs_root ? s->ctx.fs_root : "NULL", s->tag);
        err = migrate_add_blocker(s->migration_blocker, NULL);
        if (err < 0) {
            error_free(s->migration_blocker);
            s->migration_blocker = NULL;
            clunk_fid(s, fid);
            goto out;
        }
        s->root_fid = fid;
    }

    err = pdu_marshal(pdu, offset, "Q", &qid);
    if (err < 0) {
        clunk_fid(s, fid);
        goto out;
    }
    err += offset;

    memcpy(&s->root_st, &stbuf, sizeof(stbuf));
    trace_v9fs_attach_return(pdu->tag, pdu->id,
                             qid.type, qid.version, qid.path);
out:
    put_fid(pdu, fidp);
out_nofid:
    pdu_complete(pdu, err);
    v9fs_string_free(&uname);
    v9fs_string_free(&aname);
}

static void coroutine_fn v9fs_stat(void *opaque)
{
    int32_t fid;
    V9fsStat v9stat;
    ssize_t err = 0;
    size_t offset = 7;
    struct stat stbuf;
    V9fsFidState *fidp;
    V9fsPDU *pdu = opaque;
    char *basename;

    err = pdu_unmarshal(pdu, offset, "d", &fid);
    if (err < 0) {
        goto out_nofid;
    }
    trace_v9fs_stat(pdu->tag, pdu->id, fid);

    fidp = get_fid(pdu, fid);
    if (fidp == NULL) {
        err = -ENOENT;
        goto out_nofid;
    }
    err = v9fs_co_lstat(pdu, &fidp->path, &stbuf);
    if (err < 0) {
        goto out;
    }
    basename = g_path_get_basename(fidp->path.data);
    err = stat_to_v9stat(pdu, &fidp->path, basename, &stbuf, &v9stat);
    g_free(basename);
    if (err < 0) {
        goto out;
    }
    err = pdu_marshal(pdu, offset, "wS", 0, &v9stat);
    if (err < 0) {
        v9fs_stat_free(&v9stat);
        goto out;
    }
    trace_v9fs_stat_return(pdu->tag, pdu->id, v9stat.mode,
                           v9stat.atime, v9stat.mtime, v9stat.length);
    err += offset;
    v9fs_stat_free(&v9stat);
out:
    put_fid(pdu, fidp);
out_nofid:
    pdu_complete(pdu, err);
}

static void coroutine_fn v9fs_getattr(void *opaque)
{
    int32_t fid;
    size_t offset = 7;
    ssize_t retval = 0;
    struct stat stbuf;
    V9fsFidState *fidp;
    uint64_t request_mask;
    V9fsStatDotl v9stat_dotl;
    V9fsPDU *pdu = opaque;

    retval = pdu_unmarshal(pdu, offset, "dq", &fid, &request_mask);
    if (retval < 0) {
        goto out_nofid;
    }
    trace_v9fs_getattr(pdu->tag, pdu->id, fid, request_mask);

    fidp = get_fid(pdu, fid);
    if (fidp == NULL) {
        retval = -ENOENT;
        goto out_nofid;
    }
    /*
     * Currently we only support BASIC fields in stat, so there is no
     * need to look at request_mask.
     */
    retval = v9fs_co_lstat(pdu, &fidp->path, &stbuf);
    if (retval < 0) {
        goto out;
    }
    retval = stat_to_v9stat_dotl(pdu, &stbuf, &v9stat_dotl);
    if (retval < 0) {
        goto out;
    }

    /*  fill st_gen if requested and supported by underlying fs */
    if (request_mask & P9_STATS_GEN) {
        retval = v9fs_co_st_gen(pdu, &fidp->path, stbuf.st_mode, &v9stat_dotl);
        switch (retval) {
        case 0:
            /* we have valid st_gen: update result mask */
            v9stat_dotl.st_result_mask |= P9_STATS_GEN;
            break;
        case -EINTR:
            /* request cancelled, e.g. by Tflush */
            goto out;
        default:
            /* failed to get st_gen: not fatal, ignore */
            break;
        }
    }
    retval = pdu_marshal(pdu, offset, "A", &v9stat_dotl);
    if (retval < 0) {
        goto out;
    }
    retval += offset;
    trace_v9fs_getattr_return(pdu->tag, pdu->id, v9stat_dotl.st_result_mask,
                              v9stat_dotl.st_mode, v9stat_dotl.st_uid,
                              v9stat_dotl.st_gid);
out:
    put_fid(pdu, fidp);
out_nofid:
    pdu_complete(pdu, retval);
}

/* Attribute flags */
#define P9_ATTR_MODE       (1 << 0)
#define P9_ATTR_UID        (1 << 1)
#define P9_ATTR_GID        (1 << 2)
#define P9_ATTR_SIZE       (1 << 3)
#define P9_ATTR_ATIME      (1 << 4)
#define P9_ATTR_MTIME      (1 << 5)
#define P9_ATTR_CTIME      (1 << 6)
#define P9_ATTR_ATIME_SET  (1 << 7)
#define P9_ATTR_MTIME_SET  (1 << 8)

#define P9_ATTR_MASK    127

static void coroutine_fn v9fs_setattr(void *opaque)
{
    int err = 0;
    int32_t fid;
    V9fsFidState *fidp;
    size_t offset = 7;
    V9fsIattr v9iattr;
    V9fsPDU *pdu = opaque;

    err = pdu_unmarshal(pdu, offset, "dI", &fid, &v9iattr);
    if (err < 0) {
        goto out_nofid;
    }

    trace_v9fs_setattr(pdu->tag, pdu->id, fid,
                       v9iattr.valid, v9iattr.mode, v9iattr.uid, v9iattr.gid,
                       v9iattr.size, v9iattr.atime_sec, v9iattr.mtime_sec);

    fidp = get_fid(pdu, fid);
    if (fidp == NULL) {
        err = -EINVAL;
        goto out_nofid;
    }
    if (v9iattr.valid & P9_ATTR_MODE) {
        err = v9fs_co_chmod(pdu, &fidp->path, v9iattr.mode);
        if (err < 0) {
            goto out;
        }
    }
    if (v9iattr.valid & (P9_ATTR_ATIME | P9_ATTR_MTIME)) {
        struct timespec times[2];
        if (v9iattr.valid & P9_ATTR_ATIME) {
            if (v9iattr.valid & P9_ATTR_ATIME_SET) {
                times[0].tv_sec = v9iattr.atime_sec;
                times[0].tv_nsec = v9iattr.atime_nsec;
            } else {
                times[0].tv_nsec = UTIME_NOW;
            }
        } else {
            times[0].tv_nsec = UTIME_OMIT;
        }
        if (v9iattr.valid & P9_ATTR_MTIME) {
            if (v9iattr.valid & P9_ATTR_MTIME_SET) {
                times[1].tv_sec = v9iattr.mtime_sec;
                times[1].tv_nsec = v9iattr.mtime_nsec;
            } else {
                times[1].tv_nsec = UTIME_NOW;
            }
        } else {
            times[1].tv_nsec = UTIME_OMIT;
        }
        err = v9fs_co_utimensat(pdu, &fidp->path, times);
        if (err < 0) {
            goto out;
        }
    }
    /*
     * If the only valid entry in iattr is ctime we can call
     * chown(-1,-1) to update the ctime of the file
     */
    if ((v9iattr.valid & (P9_ATTR_UID | P9_ATTR_GID)) ||
        ((v9iattr.valid & P9_ATTR_CTIME)
         && !((v9iattr.valid & P9_ATTR_MASK) & ~P9_ATTR_CTIME))) {
        if (!(v9iattr.valid & P9_ATTR_UID)) {
            v9iattr.uid = -1;
        }
        if (!(v9iattr.valid & P9_ATTR_GID)) {
            v9iattr.gid = -1;
        }
        err = v9fs_co_chown(pdu, &fidp->path, v9iattr.uid,
                            v9iattr.gid);
        if (err < 0) {
            goto out;
        }
    }
    if (v9iattr.valid & (P9_ATTR_SIZE)) {
        err = v9fs_co_truncate(pdu, &fidp->path, v9iattr.size);
        if (err < 0) {
            goto out;
        }
    }
    err = offset;
    trace_v9fs_setattr_return(pdu->tag, pdu->id);
out:
    put_fid(pdu, fidp);
out_nofid:
    pdu_complete(pdu, err);
}

static int v9fs_walk_marshal(V9fsPDU *pdu, uint16_t nwnames, V9fsQID *qids)
{
    int i;
    ssize_t err;
    size_t offset = 7;

    err = pdu_marshal(pdu, offset, "w", nwnames);
    if (err < 0) {
        return err;
    }
    offset += err;
    for (i = 0; i < nwnames; i++) {
        err = pdu_marshal(pdu, offset, "Q", &qids[i]);
        if (err < 0) {
            return err;
        }
        offset += err;
    }
    return offset;
}

static bool name_is_illegal(const char *name)
{
    return !*name || strchr(name, '/') != NULL;
}

static bool same_stat_id(const struct stat *a, const struct stat *b)
{
    return a->st_dev == b->st_dev && a->st_ino == b->st_ino;
}

static void coroutine_fn v9fs_walk(void *opaque)
{
    int name_idx;
    g_autofree V9fsQID *qids = NULL;
    int i, err = 0;
    V9fsPath dpath, path;
    P9ARRAY_REF(V9fsPath) pathes = NULL;
    uint16_t nwnames;
    struct stat stbuf, fidst;
    g_autofree struct stat *stbufs = NULL;
    size_t offset = 7;
    int32_t fid, newfid;
    P9ARRAY_REF(V9fsString) wnames = NULL;
    V9fsFidState *fidp;
    V9fsFidState *newfidp = NULL;
    V9fsPDU *pdu = opaque;
    V9fsState *s = pdu->s;
    V9fsQID qid;

    err = pdu_unmarshal(pdu, offset, "ddw", &fid, &newfid, &nwnames);
    if (err < 0) {
        pdu_complete(pdu, err);
        return ;
    }
    offset += err;

    trace_v9fs_walk(pdu->tag, pdu->id, fid, newfid, nwnames);

    if (nwnames > P9_MAXWELEM) {
        err = -EINVAL;
        goto out_nofid;
    }
    if (nwnames) {
        P9ARRAY_NEW(V9fsString, wnames, nwnames);
        qids   = g_new0(V9fsQID, nwnames);
        stbufs = g_new0(struct stat, nwnames);
        P9ARRAY_NEW(V9fsPath, pathes, nwnames);
        for (i = 0; i < nwnames; i++) {
            err = pdu_unmarshal(pdu, offset, "s", &wnames[i]);
            if (err < 0) {
                goto out_nofid;
            }
            if (name_is_illegal(wnames[i].data)) {
                err = -ENOENT;
                goto out_nofid;
            }
            offset += err;
        }
    }
    fidp = get_fid(pdu, fid);
    if (fidp == NULL) {
        err = -ENOENT;
        goto out_nofid;
    }

    v9fs_path_init(&dpath);
    v9fs_path_init(&path);
    /*
     * Both dpath and path initially point to fidp.
     * Needed to handle request with nwnames == 0
     */
    v9fs_path_copy(&dpath, &fidp->path);
    v9fs_path_copy(&path, &fidp->path);

    /*
     * To keep latency (i.e. overall execution time for processing this
     * Twalk client request) as small as possible, run all the required fs
     * driver code altogether inside the following block.
     */
    v9fs_co_run_in_worker({
        if (v9fs_request_cancelled(pdu)) {
            err = -EINTR;
            break;
        }
        err = s->ops->lstat(&s->ctx, &dpath, &fidst);
        if (err < 0) {
            err = -errno;
            break;
        }
        stbuf = fidst;
        for (name_idx = 0; name_idx < nwnames; name_idx++) {
            if (v9fs_request_cancelled(pdu)) {
                err = -EINTR;
                break;
            }
            if (!same_stat_id(&pdu->s->root_st, &stbuf) ||
                strcmp("..", wnames[name_idx].data))
            {
                err = s->ops->name_to_path(&s->ctx, &dpath,
                                           wnames[name_idx].data,
                                           &pathes[name_idx]);
                if (err < 0) {
                    err = -errno;
                    break;
                }
                if (v9fs_request_cancelled(pdu)) {
                    err = -EINTR;
                    break;
                }
                err = s->ops->lstat(&s->ctx, &pathes[name_idx], &stbuf);
                if (err < 0) {
                    err = -errno;
                    break;
                }
                stbufs[name_idx] = stbuf;
                v9fs_path_copy(&dpath, &pathes[name_idx]);
            }
        }
    });
    /*
     * Handle all the rest of this Twalk request on main thread ...
     */
    if (err < 0) {
        goto out;
    }

    err = stat_to_qid(pdu, &fidst, &qid);
    if (err < 0) {
        goto out;
    }
    stbuf = fidst;

    /* reset dpath and path */
    v9fs_path_copy(&dpath, &fidp->path);
    v9fs_path_copy(&path, &fidp->path);

    for (name_idx = 0; name_idx < nwnames; name_idx++) {
        if (!same_stat_id(&pdu->s->root_st, &stbuf) ||
            strcmp("..", wnames[name_idx].data))
        {
            stbuf = stbufs[name_idx];
            err = stat_to_qid(pdu, &stbuf, &qid);
            if (err < 0) {
                goto out;
            }
            v9fs_path_copy(&path, &pathes[name_idx]);
            v9fs_path_copy(&dpath, &path);
        }
        memcpy(&qids[name_idx], &qid, sizeof(qid));
    }
    if (fid == newfid) {
        if (fidp->fid_type != P9_FID_NONE) {
            err = -EINVAL;
            goto out;
        }
        v9fs_path_write_lock(s);
        v9fs_path_copy(&fidp->path, &path);
        v9fs_path_unlock(s);
    } else {
        newfidp = alloc_fid(s, newfid);
        if (newfidp == NULL) {
            err = -EINVAL;
            goto out;
        }
        newfidp->uid = fidp->uid;
        v9fs_path_copy(&newfidp->path, &path);
    }
    err = v9fs_walk_marshal(pdu, nwnames, qids);
    trace_v9fs_walk_return(pdu->tag, pdu->id, nwnames, qids);
out:
    put_fid(pdu, fidp);
    if (newfidp) {
        put_fid(pdu, newfidp);
    }
    v9fs_path_free(&dpath);
    v9fs_path_free(&path);
out_nofid:
    pdu_complete(pdu, err);
}

static int32_t coroutine_fn get_iounit(V9fsPDU *pdu, V9fsPath *path)
{
    struct statfs stbuf;
    int err = v9fs_co_statfs(pdu, path, &stbuf);

    return blksize_to_iounit(pdu, (err >= 0) ? stbuf.f_bsize : 0);
}

static void coroutine_fn v9fs_open(void *opaque)
{
    int flags;
    int32_t fid;
    int32_t mode;
    V9fsQID qid;
    int iounit = 0;
    ssize_t err = 0;
    size_t offset = 7;
    struct stat stbuf;
    V9fsFidState *fidp;
    V9fsPDU *pdu = opaque;
    V9fsState *s = pdu->s;

    if (s->proto_version == V9FS_PROTO_2000L) {
        err = pdu_unmarshal(pdu, offset, "dd", &fid, &mode);
    } else {
        uint8_t modebyte;
        err = pdu_unmarshal(pdu, offset, "db", &fid, &modebyte);
        mode = modebyte;
    }
    if (err < 0) {
        goto out_nofid;
    }
    trace_v9fs_open(pdu->tag, pdu->id, fid, mode);

    fidp = get_fid(pdu, fid);
    if (fidp == NULL) {
        err = -ENOENT;
        goto out_nofid;
    }
    if (fidp->fid_type != P9_FID_NONE) {
        err = -EINVAL;
        goto out;
    }

    err = v9fs_co_lstat(pdu, &fidp->path, &stbuf);
    if (err < 0) {
        goto out;
    }
    err = stat_to_qid(pdu, &stbuf, &qid);
    if (err < 0) {
        goto out;
    }
    if (S_ISDIR(stbuf.st_mode)) {
        err = v9fs_co_opendir(pdu, fidp);
        if (err < 0) {
            goto out;
        }
        fidp->fid_type = P9_FID_DIR;
        err = pdu_marshal(pdu, offset, "Qd", &qid, 0);
        if (err < 0) {
            goto out;
        }
        err += offset;
    } else {
        if (s->proto_version == V9FS_PROTO_2000L) {
            flags = get_dotl_openflags(s, mode);
        } else {
            flags = omode_to_uflags(mode);
        }
        if (is_ro_export(&s->ctx)) {
            if (mode & O_WRONLY || mode & O_RDWR ||
                mode & O_APPEND || mode & O_TRUNC) {
                err = -EROFS;
                goto out;
            }
        }
        err = v9fs_co_open(pdu, fidp, flags);
        if (err < 0) {
            goto out;
        }
        fidp->fid_type = P9_FID_FILE;
        fidp->open_flags = flags;
        if (flags & O_EXCL) {
            /*
             * We let the host file system do O_EXCL check
             * We should not reclaim such fd
             */
            fidp->flags |= FID_NON_RECLAIMABLE;
        }
        iounit = get_iounit(pdu, &fidp->path);
        err = pdu_marshal(pdu, offset, "Qd", &qid, iounit);
        if (err < 0) {
            goto out;
        }
        err += offset;
    }
    trace_v9fs_open_return(pdu->tag, pdu->id,
                           qid.type, qid.version, qid.path, iounit);
out:
    put_fid(pdu, fidp);
out_nofid:
    pdu_complete(pdu, err);
}

static void coroutine_fn v9fs_lcreate(void *opaque)
{
    int32_t dfid, flags, mode;
    gid_t gid;
    ssize_t err = 0;
    ssize_t offset = 7;
    V9fsString name;
    V9fsFidState *fidp;
    struct stat stbuf;
    V9fsQID qid;
    int32_t iounit;
    V9fsPDU *pdu = opaque;

    v9fs_string_init(&name);
    err = pdu_unmarshal(pdu, offset, "dsddd", &dfid,
                        &name, &flags, &mode, &gid);
    if (err < 0) {
        goto out_nofid;
    }
    trace_v9fs_lcreate(pdu->tag, pdu->id, dfid, flags, mode, gid);

    if (name_is_illegal(name.data)) {
        err = -ENOENT;
        goto out_nofid;
    }

    if (!strcmp(".", name.data) || !strcmp("..", name.data)) {
        err = -EEXIST;
        goto out_nofid;
    }

    fidp = get_fid(pdu, dfid);
    if (fidp == NULL) {
        err = -ENOENT;
        goto out_nofid;
    }
    if (fidp->fid_type != P9_FID_NONE) {
        err = -EINVAL;
        goto out;
    }

    flags = get_dotl_openflags(pdu->s, flags);
    err = v9fs_co_open2(pdu, fidp, &name, gid,
                        flags | O_CREAT, mode, &stbuf);
    if (err < 0) {
        goto out;
    }
    fidp->fid_type = P9_FID_FILE;
    fidp->open_flags = flags;
    if (flags & O_EXCL) {
        /*
         * We let the host file system do O_EXCL check
         * We should not reclaim such fd
         */
        fidp->flags |= FID_NON_RECLAIMABLE;
    }
    iounit =  get_iounit(pdu, &fidp->path);
    err = stat_to_qid(pdu, &stbuf, &qid);
    if (err < 0) {
        goto out;
    }
    err = pdu_marshal(pdu, offset, "Qd", &qid, iounit);
    if (err < 0) {
        goto out;
    }
    err += offset;
    trace_v9fs_lcreate_return(pdu->tag, pdu->id,
                              qid.type, qid.version, qid.path, iounit);
out:
    put_fid(pdu, fidp);
out_nofid:
    pdu_complete(pdu, err);
    v9fs_string_free(&name);
}

static void coroutine_fn v9fs_fsync(void *opaque)
{
    int err;
    int32_t fid;
    int datasync;
    size_t offset = 7;
    V9fsFidState *fidp;
    V9fsPDU *pdu = opaque;

    err = pdu_unmarshal(pdu, offset, "dd", &fid, &datasync);
    if (err < 0) {
        goto out_nofid;
    }
    trace_v9fs_fsync(pdu->tag, pdu->id, fid, datasync);

    fidp = get_fid(pdu, fid);
    if (fidp == NULL) {
        err = -ENOENT;
        goto out_nofid;
    }
    err = v9fs_co_fsync(pdu, fidp, datasync);
    if (!err) {
        err = offset;
    }
    put_fid(pdu, fidp);
out_nofid:
    pdu_complete(pdu, err);
}

static void coroutine_fn v9fs_clunk(void *opaque)
{
    int err;
    int32_t fid;
    size_t offset = 7;
    V9fsFidState *fidp;
    V9fsPDU *pdu = opaque;
    V9fsState *s = pdu->s;

    err = pdu_unmarshal(pdu, offset, "d", &fid);
    if (err < 0) {
        goto out_nofid;
    }
    trace_v9fs_clunk(pdu->tag, pdu->id, fid);

    fidp = clunk_fid(s, fid);
    if (fidp == NULL) {
        err = -ENOENT;
        goto out_nofid;
    }
    /*
     * Bump the ref so that put_fid will
     * free the fid.
     */
    fidp->ref++;
    err = put_fid(pdu, fidp);
    if (!err) {
        err = offset;
    }
out_nofid:
    pdu_complete(pdu, err);
}

/*
 * Create a QEMUIOVector for a sub-region of PDU iovecs
 *
 * @qiov:       uninitialized QEMUIOVector
 * @skip:       number of bytes to skip from beginning of PDU
 * @size:       number of bytes to include
 * @is_write:   true - write, false - read
 *
 * The resulting QEMUIOVector has heap-allocated iovecs and must be cleaned up
 * with qemu_iovec_destroy().
 */
static void v9fs_init_qiov_from_pdu(QEMUIOVector *qiov, V9fsPDU *pdu,
                                    size_t skip, size_t size,
                                    bool is_write)
{
    QEMUIOVector elem;
    struct iovec *iov;
    unsigned int niov;

    if (is_write) {
        pdu->s->transport->init_out_iov_from_pdu(pdu, &iov, &niov, size + skip);
    } else {
        pdu->s->transport->init_in_iov_from_pdu(pdu, &iov, &niov, size + skip);
    }

    qemu_iovec_init_external(&elem, iov, niov);
    qemu_iovec_init(qiov, niov);
    qemu_iovec_concat(qiov, &elem, skip, size);
}

static int v9fs_xattr_read(V9fsState *s, V9fsPDU *pdu, V9fsFidState *fidp,
                           uint64_t off, uint32_t max_count)
{
    ssize_t err;
    size_t offset = 7;
    uint64_t read_count;
    QEMUIOVector qiov_full;

    if (fidp->fs.xattr.len < off) {
        read_count = 0;
    } else {
        read_count = fidp->fs.xattr.len - off;
    }
    if (read_count > max_count) {
        read_count = max_count;
    }
    err = pdu_marshal(pdu, offset, "d", read_count);
    if (err < 0) {
        return err;
    }
    offset += err;

    v9fs_init_qiov_from_pdu(&qiov_full, pdu, offset, read_count, false);
    err = v9fs_pack(qiov_full.iov, qiov_full.niov, 0,
                    ((char *)fidp->fs.xattr.value) + off,
                    read_count);
    qemu_iovec_destroy(&qiov_full);
    if (err < 0) {
        return err;
    }
    offset += err;
    return offset;
}

static int coroutine_fn v9fs_do_readdir_with_stat(V9fsPDU *pdu,
                                                  V9fsFidState *fidp,
                                                  uint32_t max_count)
{
    V9fsPath path;
    V9fsStat v9stat;
    int len, err = 0;
    int32_t count = 0;
    struct stat stbuf;
    off_t saved_dir_pos;
    struct dirent *dent;

    /* save the directory position */
    saved_dir_pos = v9fs_co_telldir(pdu, fidp);
    if (saved_dir_pos < 0) {
        return saved_dir_pos;
    }

    while (1) {
        v9fs_path_init(&path);

        v9fs_readdir_lock(&fidp->fs.dir);

        err = v9fs_co_readdir(pdu, fidp, &dent);
        if (err || !dent) {
            break;
        }
        err = v9fs_co_name_to_path(pdu, &fidp->path, dent->d_name, &path);
        if (err < 0) {
            break;
        }
        err = v9fs_co_lstat(pdu, &path, &stbuf);
        if (err < 0) {
            break;
        }
        err = stat_to_v9stat(pdu, &path, dent->d_name, &stbuf, &v9stat);
        if (err < 0) {
            break;
        }
        if ((count + v9stat.size + 2) > max_count) {
            v9fs_readdir_unlock(&fidp->fs.dir);

            /* Ran out of buffer. Set dir back to old position and return */
            v9fs_co_seekdir(pdu, fidp, saved_dir_pos);
            v9fs_stat_free(&v9stat);
            v9fs_path_free(&path);
            return count;
        }

        /* 11 = 7 + 4 (7 = start offset, 4 = space for storing count) */
        len = pdu_marshal(pdu, 11 + count, "S", &v9stat);

        v9fs_readdir_unlock(&fidp->fs.dir);

        if (len < 0) {
            v9fs_co_seekdir(pdu, fidp, saved_dir_pos);
            v9fs_stat_free(&v9stat);
            v9fs_path_free(&path);
            return len;
        }
        count += len;
        v9fs_stat_free(&v9stat);
        v9fs_path_free(&path);
<<<<<<< HEAD
        saved_dir_pos = v9fs_dent_telldir(pdu, fidp, dent);
        if (saved_dir_pos < 0) {
            err = saved_dir_pos;
            break;
        }
=======
        saved_dir_pos = qemu_dirent_off(dent);
>>>>>>> f45cc819
    }

    v9fs_readdir_unlock(&fidp->fs.dir);

    v9fs_path_free(&path);
    if (err < 0) {
        return err;
    }
    return count;
}

static void coroutine_fn v9fs_read(void *opaque)
{
    int32_t fid;
    uint64_t off;
    ssize_t err = 0;
    int32_t count = 0;
    size_t offset = 7;
    uint32_t max_count;
    V9fsFidState *fidp;
    V9fsPDU *pdu = opaque;
    V9fsState *s = pdu->s;

    err = pdu_unmarshal(pdu, offset, "dqd", &fid, &off, &max_count);
    if (err < 0) {
        goto out_nofid;
    }
    trace_v9fs_read(pdu->tag, pdu->id, fid, off, max_count);

    fidp = get_fid(pdu, fid);
    if (fidp == NULL) {
        err = -EINVAL;
        goto out_nofid;
    }
    if (fidp->fid_type == P9_FID_DIR) {
        if (s->proto_version != V9FS_PROTO_2000U) {
            warn_report_once(
                "9p: bad client: T_read request on directory only expected "
                "with 9P2000.u protocol version"
            );
            err = -EOPNOTSUPP;
            goto out;
        }
        if (off == 0) {
            v9fs_co_rewinddir(pdu, fidp);
        }
        count = v9fs_do_readdir_with_stat(pdu, fidp, max_count);
        if (count < 0) {
            err = count;
            goto out;
        }
        err = pdu_marshal(pdu, offset, "d", count);
        if (err < 0) {
            goto out;
        }
        err += offset + count;
    } else if (fidp->fid_type == P9_FID_FILE) {
        QEMUIOVector qiov_full;
        QEMUIOVector qiov;
        int32_t len;

        v9fs_init_qiov_from_pdu(&qiov_full, pdu, offset + 4, max_count, false);
        qemu_iovec_init(&qiov, qiov_full.niov);
        do {
            qemu_iovec_reset(&qiov);
            qemu_iovec_concat(&qiov, &qiov_full, count, qiov_full.size - count);
            if (0) {
                print_sg(qiov.iov, qiov.niov);
            }
            /* Loop in case of EINTR */
            do {
                len = v9fs_co_preadv(pdu, fidp, qiov.iov, qiov.niov, off);
                if (len >= 0) {
                    off   += len;
                    count += len;
                }
            } while (len == -EINTR && !pdu->cancelled);
            if (len < 0) {
                /* IO error return the error */
                err = len;
                goto out_free_iovec;
            }
        } while (count < max_count && len > 0);
        err = pdu_marshal(pdu, offset, "d", count);
        if (err < 0) {
            goto out_free_iovec;
        }
        err += offset + count;
out_free_iovec:
        qemu_iovec_destroy(&qiov);
        qemu_iovec_destroy(&qiov_full);
    } else if (fidp->fid_type == P9_FID_XATTR) {
        err = v9fs_xattr_read(s, pdu, fidp, off, max_count);
    } else {
        err = -EINVAL;
    }
    trace_v9fs_read_return(pdu->tag, pdu->id, count, err);
out:
    put_fid(pdu, fidp);
out_nofid:
    pdu_complete(pdu, err);
}

/**
 * v9fs_readdir_response_size() - Returns size required in Rreaddir response
 * for the passed dirent @name.
 *
 * @name: directory entry's name (i.e. file name, directory name)
 * Return: required size in bytes
 */
size_t v9fs_readdir_response_size(V9fsString *name)
{
    /*
     * Size of each dirent on the wire: size of qid (13) + size of offset (8)
     * size of type (1) + size of name.size (2) + strlen(name.data)
     */
    return 24 + v9fs_string_size(name);
}

static void v9fs_free_dirents(struct V9fsDirEnt *e)
{
    struct V9fsDirEnt *next = NULL;

    for (; e; e = next) {
        next = e->next;
        g_free(e->dent);
        g_free(e->st);
        g_free(e);
    }
}

static int coroutine_fn v9fs_do_readdir(V9fsPDU *pdu, V9fsFidState *fidp,
                                        off_t offset, int32_t max_count)
{
    size_t size;
    V9fsQID qid;
    V9fsString name;
    int len, err = 0;
    int32_t count = 0;
    off_t off;
    struct dirent *dent;
    struct stat *st;
    struct V9fsDirEnt *entries = NULL;

    /*
     * inode remapping requires the device id, which in turn might be
     * different for different directory entries, so if inode remapping is
     * enabled we have to make a full stat for each directory entry
     */
    const bool dostat = pdu->s->ctx.export_flags & V9FS_REMAP_INODES;

    /*
     * Fetch all required directory entries altogether on a background IO
     * thread from fs driver. We don't want to do that for each entry
     * individually, because hopping between threads (this main IO thread
     * and background IO driver thread) would sum up to huge latencies.
     */
    count = v9fs_co_readdir_many(pdu, fidp, &entries, offset, max_count,
                                 dostat);
    if (count < 0) {
        err = count;
        count = 0;
        goto out;
    }
    count = 0;

    for (struct V9fsDirEnt *e = entries; e; e = e->next) {
        dent = e->dent;

        if (pdu->s->ctx.export_flags & V9FS_REMAP_INODES) {
            st = e->st;
            /* e->st should never be NULL, but just to be sure */
            if (!st) {
                err = -1;
                break;
            }

            /* remap inode */
            err = stat_to_qid(pdu, st, &qid);
            if (err < 0) {
                break;
            }
        } else {
            /*
             * Fill up just the path field of qid because the client uses
             * only that. To fill the entire qid structure we will have
             * to stat each dirent found, which is expensive. For the
             * latter reason we don't call stat_to_qid() here. Only drawback
             * is that no multi-device export detection of stat_to_qid()
             * would be done and provided as error to the user here. But
             * user would get that error anyway when accessing those
             * files/dirs through other ways.
             */
            size = MIN(sizeof(dent->d_ino), sizeof(qid.path));
            memcpy(&qid.path, &dent->d_ino, size);
            /* Fill the other fields with dummy values */
            qid.type = 0;
            qid.version = 0;
        }

        off = qemu_dirent_off(dent);
        v9fs_string_init(&name);
        v9fs_string_sprintf(&name, "%s", dent->d_name);

        off = v9fs_dent_telldir(pdu, fidp, dent);
        if (off < 0) {
            return off;
        }

        /* 11 = 7 + 4 (7 = start offset, 4 = space for storing count) */
        len = pdu_marshal(pdu, 11 + count, "Qqbs",
                          &qid, off,
                          dent->d_type, &name);

        v9fs_string_free(&name);

        if (len < 0) {
            err = len;
            break;
        }

        count += len;
    }

out:
    v9fs_free_dirents(entries);
    if (err < 0) {
        return err;
    }
    return count;
}

static void coroutine_fn v9fs_readdir(void *opaque)
{
    int32_t fid;
    V9fsFidState *fidp;
    ssize_t retval = 0;
    size_t offset = 7;
    uint64_t initial_offset;
    int32_t count;
    uint32_t max_count;
    V9fsPDU *pdu = opaque;
    V9fsState *s = pdu->s;

    retval = pdu_unmarshal(pdu, offset, "dqd", &fid,
                           &initial_offset, &max_count);
    if (retval < 0) {
        goto out_nofid;
    }
    trace_v9fs_readdir(pdu->tag, pdu->id, fid, initial_offset, max_count);

    /* Enough space for a R_readdir header: size[4] Rreaddir tag[2] count[4] */
    if (max_count > s->msize - 11) {
        max_count = s->msize - 11;
        warn_report_once(
            "9p: bad client: T_readdir with count > msize - 11"
        );
    }

    fidp = get_fid(pdu, fid);
    if (fidp == NULL) {
        retval = -EINVAL;
        goto out_nofid;
    }
    if (!fidp->fs.dir.stream) {
        retval = -EINVAL;
        goto out;
    }
    if (s->proto_version != V9FS_PROTO_2000L) {
        warn_report_once(
            "9p: bad client: T_readdir request only expected with 9P2000.L "
            "protocol version"
        );
        retval = -EOPNOTSUPP;
        goto out;
    }
    count = v9fs_do_readdir(pdu, fidp, (off_t) initial_offset, max_count);
    if (count < 0) {
        retval = count;
        goto out;
    }
    retval = pdu_marshal(pdu, offset, "d", count);
    if (retval < 0) {
        goto out;
    }
    retval += count + offset;
    trace_v9fs_readdir_return(pdu->tag, pdu->id, count, retval);
out:
    put_fid(pdu, fidp);
out_nofid:
    pdu_complete(pdu, retval);
}

static int v9fs_xattr_write(V9fsState *s, V9fsPDU *pdu, V9fsFidState *fidp,
                            uint64_t off, uint32_t count,
                            struct iovec *sg, int cnt)
{
    int i, to_copy;
    ssize_t err = 0;
    uint64_t write_count;
    size_t offset = 7;


    if (fidp->fs.xattr.len < off) {
        return -ENOSPC;
    }
    write_count = fidp->fs.xattr.len - off;
    if (write_count > count) {
        write_count = count;
    }
    err = pdu_marshal(pdu, offset, "d", write_count);
    if (err < 0) {
        return err;
    }
    err += offset;
    fidp->fs.xattr.copied_len += write_count;
    /*
     * Now copy the content from sg list
     */
    for (i = 0; i < cnt; i++) {
        if (write_count > sg[i].iov_len) {
            to_copy = sg[i].iov_len;
        } else {
            to_copy = write_count;
        }
        memcpy((char *)fidp->fs.xattr.value + off, sg[i].iov_base, to_copy);
        /* updating vs->off since we are not using below */
        off += to_copy;
        write_count -= to_copy;
    }

    return err;
}

static void coroutine_fn v9fs_write(void *opaque)
{
    ssize_t err;
    int32_t fid;
    uint64_t off;
    uint32_t count;
    int32_t len = 0;
    int32_t total = 0;
    size_t offset = 7;
    V9fsFidState *fidp;
    V9fsPDU *pdu = opaque;
    V9fsState *s = pdu->s;
    QEMUIOVector qiov_full;
    QEMUIOVector qiov;

    err = pdu_unmarshal(pdu, offset, "dqd", &fid, &off, &count);
    if (err < 0) {
        pdu_complete(pdu, err);
        return;
    }
    offset += err;
    v9fs_init_qiov_from_pdu(&qiov_full, pdu, offset, count, true);
    trace_v9fs_write(pdu->tag, pdu->id, fid, off, count, qiov_full.niov);

    fidp = get_fid(pdu, fid);
    if (fidp == NULL) {
        err = -EINVAL;
        goto out_nofid;
    }
    if (fidp->fid_type == P9_FID_FILE) {
        if (fidp->fs.fd == -1) {
            err = -EINVAL;
            goto out;
        }
    } else if (fidp->fid_type == P9_FID_XATTR) {
        /*
         * setxattr operation
         */
        err = v9fs_xattr_write(s, pdu, fidp, off, count,
                               qiov_full.iov, qiov_full.niov);
        goto out;
    } else {
        err = -EINVAL;
        goto out;
    }
    qemu_iovec_init(&qiov, qiov_full.niov);
    do {
        qemu_iovec_reset(&qiov);
        qemu_iovec_concat(&qiov, &qiov_full, total, qiov_full.size - total);
        if (0) {
            print_sg(qiov.iov, qiov.niov);
        }
        /* Loop in case of EINTR */
        do {
            len = v9fs_co_pwritev(pdu, fidp, qiov.iov, qiov.niov, off);
            if (len >= 0) {
                off   += len;
                total += len;
            }
        } while (len == -EINTR && !pdu->cancelled);
        if (len < 0) {
            /* IO error return the error */
            err = len;
            goto out_qiov;
        }
    } while (total < count && len > 0);

    offset = 7;
    err = pdu_marshal(pdu, offset, "d", total);
    if (err < 0) {
        goto out_qiov;
    }
    err += offset;
    trace_v9fs_write_return(pdu->tag, pdu->id, total, err);
out_qiov:
    qemu_iovec_destroy(&qiov);
out:
    put_fid(pdu, fidp);
out_nofid:
    qemu_iovec_destroy(&qiov_full);
    pdu_complete(pdu, err);
}

static void coroutine_fn v9fs_create(void *opaque)
{
    int32_t fid;
    int err = 0;
    size_t offset = 7;
    V9fsFidState *fidp;
    V9fsQID qid;
    int32_t perm;
    int8_t mode;
    V9fsPath path;
    struct stat stbuf;
    V9fsString name;
    V9fsString extension;
    int iounit;
    V9fsPDU *pdu = opaque;
    V9fsState *s = pdu->s;

    v9fs_path_init(&path);
    v9fs_string_init(&name);
    v9fs_string_init(&extension);
    err = pdu_unmarshal(pdu, offset, "dsdbs", &fid, &name,
                        &perm, &mode, &extension);
    if (err < 0) {
        goto out_nofid;
    }
    trace_v9fs_create(pdu->tag, pdu->id, fid, name.data, perm, mode);

    if (name_is_illegal(name.data)) {
        err = -ENOENT;
        goto out_nofid;
    }

    if (!strcmp(".", name.data) || !strcmp("..", name.data)) {
        err = -EEXIST;
        goto out_nofid;
    }

    fidp = get_fid(pdu, fid);
    if (fidp == NULL) {
        err = -EINVAL;
        goto out_nofid;
    }
    if (fidp->fid_type != P9_FID_NONE) {
        err = -EINVAL;
        goto out;
    }
    if (perm & P9_STAT_MODE_DIR) {
        err = v9fs_co_mkdir(pdu, fidp, &name, perm & 0777,
                            fidp->uid, -1, &stbuf);
        if (err < 0) {
            goto out;
        }
        err = v9fs_co_name_to_path(pdu, &fidp->path, name.data, &path);
        if (err < 0) {
            goto out;
        }
        v9fs_path_write_lock(s);
        v9fs_path_copy(&fidp->path, &path);
        v9fs_path_unlock(s);
        err = v9fs_co_opendir(pdu, fidp);
        if (err < 0) {
            goto out;
        }
        fidp->fid_type = P9_FID_DIR;
    } else if (perm & P9_STAT_MODE_SYMLINK) {
        err = v9fs_co_symlink(pdu, fidp, &name,
                              extension.data, -1 , &stbuf);
        if (err < 0) {
            goto out;
        }
        err = v9fs_co_name_to_path(pdu, &fidp->path, name.data, &path);
        if (err < 0) {
            goto out;
        }
        v9fs_path_write_lock(s);
        v9fs_path_copy(&fidp->path, &path);
        v9fs_path_unlock(s);
    } else if (perm & P9_STAT_MODE_LINK) {
        int32_t ofid = atoi(extension.data);
        V9fsFidState *ofidp = get_fid(pdu, ofid);
        if (ofidp == NULL) {
            err = -EINVAL;
            goto out;
        }
        err = v9fs_co_link(pdu, ofidp, fidp, &name);
        put_fid(pdu, ofidp);
        if (err < 0) {
            goto out;
        }
        err = v9fs_co_name_to_path(pdu, &fidp->path, name.data, &path);
        if (err < 0) {
            fidp->fid_type = P9_FID_NONE;
            goto out;
        }
        v9fs_path_write_lock(s);
        v9fs_path_copy(&fidp->path, &path);
        v9fs_path_unlock(s);
        err = v9fs_co_lstat(pdu, &fidp->path, &stbuf);
        if (err < 0) {
            fidp->fid_type = P9_FID_NONE;
            goto out;
        }
    } else if (perm & P9_STAT_MODE_DEVICE) {
        char ctype;
        uint32_t major, minor;
        mode_t nmode = 0;

        if (sscanf(extension.data, "%c %u %u", &ctype, &major, &minor) != 3) {
            err = -errno;
            goto out;
        }

        switch (ctype) {
        case 'c':
            nmode = S_IFCHR;
            break;
        case 'b':
            nmode = S_IFBLK;
            break;
        default:
            err = -EIO;
            goto out;
        }

        nmode |= perm & 0777;
        err = v9fs_co_mknod(pdu, fidp, &name, fidp->uid, -1,
                            makedev(major, minor), nmode, &stbuf);
        if (err < 0) {
            goto out;
        }
        err = v9fs_co_name_to_path(pdu, &fidp->path, name.data, &path);
        if (err < 0) {
            goto out;
        }
        v9fs_path_write_lock(s);
        v9fs_path_copy(&fidp->path, &path);
        v9fs_path_unlock(s);
    } else if (perm & P9_STAT_MODE_NAMED_PIPE) {
        err = v9fs_co_mknod(pdu, fidp, &name, fidp->uid, -1,
                            0, S_IFIFO | (perm & 0777), &stbuf);
        if (err < 0) {
            goto out;
        }
        err = v9fs_co_name_to_path(pdu, &fidp->path, name.data, &path);
        if (err < 0) {
            goto out;
        }
        v9fs_path_write_lock(s);
        v9fs_path_copy(&fidp->path, &path);
        v9fs_path_unlock(s);
    } else if (perm & P9_STAT_MODE_SOCKET) {
        err = v9fs_co_mknod(pdu, fidp, &name, fidp->uid, -1,
                            0, S_IFSOCK | (perm & 0777), &stbuf);
        if (err < 0) {
            goto out;
        }
        err = v9fs_co_name_to_path(pdu, &fidp->path, name.data, &path);
        if (err < 0) {
            goto out;
        }
        v9fs_path_write_lock(s);
        v9fs_path_copy(&fidp->path, &path);
        v9fs_path_unlock(s);
    } else {
        err = v9fs_co_open2(pdu, fidp, &name, -1,
                            omode_to_uflags(mode) | O_CREAT, perm, &stbuf);
        if (err < 0) {
            goto out;
        }
        fidp->fid_type = P9_FID_FILE;
        fidp->open_flags = omode_to_uflags(mode);
        if (fidp->open_flags & O_EXCL) {
            /*
             * We let the host file system do O_EXCL check
             * We should not reclaim such fd
             */
            fidp->flags |= FID_NON_RECLAIMABLE;
        }
    }
    iounit = get_iounit(pdu, &fidp->path);
    err = stat_to_qid(pdu, &stbuf, &qid);
    if (err < 0) {
        goto out;
    }
    err = pdu_marshal(pdu, offset, "Qd", &qid, iounit);
    if (err < 0) {
        goto out;
    }
    err += offset;
    trace_v9fs_create_return(pdu->tag, pdu->id,
                             qid.type, qid.version, qid.path, iounit);
out:
    put_fid(pdu, fidp);
out_nofid:
   pdu_complete(pdu, err);
   v9fs_string_free(&name);
   v9fs_string_free(&extension);
   v9fs_path_free(&path);
}

static void coroutine_fn v9fs_symlink(void *opaque)
{
    V9fsPDU *pdu = opaque;
    V9fsString name;
    V9fsString symname;
    V9fsFidState *dfidp;
    V9fsQID qid;
    struct stat stbuf;
    int32_t dfid;
    int err = 0;
    gid_t gid;
    size_t offset = 7;

    v9fs_string_init(&name);
    v9fs_string_init(&symname);
    err = pdu_unmarshal(pdu, offset, "dssd", &dfid, &name, &symname, &gid);
    if (err < 0) {
        goto out_nofid;
    }
    trace_v9fs_symlink(pdu->tag, pdu->id, dfid, name.data, symname.data, gid);

    if (name_is_illegal(name.data)) {
        err = -ENOENT;
        goto out_nofid;
    }

    if (!strcmp(".", name.data) || !strcmp("..", name.data)) {
        err = -EEXIST;
        goto out_nofid;
    }

    dfidp = get_fid(pdu, dfid);
    if (dfidp == NULL) {
        err = -EINVAL;
        goto out_nofid;
    }
    err = v9fs_co_symlink(pdu, dfidp, &name, symname.data, gid, &stbuf);
    if (err < 0) {
        goto out;
    }
    err = stat_to_qid(pdu, &stbuf, &qid);
    if (err < 0) {
        goto out;
    }
    err =  pdu_marshal(pdu, offset, "Q", &qid);
    if (err < 0) {
        goto out;
    }
    err += offset;
    trace_v9fs_symlink_return(pdu->tag, pdu->id,
                              qid.type, qid.version, qid.path);
out:
    put_fid(pdu, dfidp);
out_nofid:
    pdu_complete(pdu, err);
    v9fs_string_free(&name);
    v9fs_string_free(&symname);
}

static void coroutine_fn v9fs_flush(void *opaque)
{
    ssize_t err;
    int16_t tag;
    size_t offset = 7;
    V9fsPDU *cancel_pdu = NULL;
    V9fsPDU *pdu = opaque;
    V9fsState *s = pdu->s;

    err = pdu_unmarshal(pdu, offset, "w", &tag);
    if (err < 0) {
        pdu_complete(pdu, err);
        return;
    }
    trace_v9fs_flush(pdu->tag, pdu->id, tag);

    if (pdu->tag == tag) {
        warn_report("the guest sent a self-referencing 9P flush request");
    } else {
        QLIST_FOREACH(cancel_pdu, &s->active_list, next) {
            if (cancel_pdu->tag == tag) {
                break;
            }
        }
    }
    if (cancel_pdu) {
        cancel_pdu->cancelled = 1;
        /*
         * Wait for pdu to complete.
         */
        qemu_co_queue_wait(&cancel_pdu->complete, NULL);
        if (!qemu_co_queue_next(&cancel_pdu->complete)) {
            cancel_pdu->cancelled = 0;
            pdu_free(cancel_pdu);
        }
    }
    pdu_complete(pdu, 7);
}

static void coroutine_fn v9fs_link(void *opaque)
{
    V9fsPDU *pdu = opaque;
    int32_t dfid, oldfid;
    V9fsFidState *dfidp, *oldfidp;
    V9fsString name;
    size_t offset = 7;
    int err = 0;

    v9fs_string_init(&name);
    err = pdu_unmarshal(pdu, offset, "dds", &dfid, &oldfid, &name);
    if (err < 0) {
        goto out_nofid;
    }
    trace_v9fs_link(pdu->tag, pdu->id, dfid, oldfid, name.data);

    if (name_is_illegal(name.data)) {
        err = -ENOENT;
        goto out_nofid;
    }

    if (!strcmp(".", name.data) || !strcmp("..", name.data)) {
        err = -EEXIST;
        goto out_nofid;
    }

    dfidp = get_fid(pdu, dfid);
    if (dfidp == NULL) {
        err = -ENOENT;
        goto out_nofid;
    }

    oldfidp = get_fid(pdu, oldfid);
    if (oldfidp == NULL) {
        err = -ENOENT;
        goto out;
    }
    err = v9fs_co_link(pdu, oldfidp, dfidp, &name);
    if (!err) {
        err = offset;
    }
    put_fid(pdu, oldfidp);
out:
    put_fid(pdu, dfidp);
out_nofid:
    v9fs_string_free(&name);
    pdu_complete(pdu, err);
}

/* Only works with path name based fid */
static void coroutine_fn v9fs_remove(void *opaque)
{
    int32_t fid;
    int err = 0;
    size_t offset = 7;
    V9fsFidState *fidp;
    V9fsPDU *pdu = opaque;

    err = pdu_unmarshal(pdu, offset, "d", &fid);
    if (err < 0) {
        goto out_nofid;
    }
    trace_v9fs_remove(pdu->tag, pdu->id, fid);

    fidp = get_fid(pdu, fid);
    if (fidp == NULL) {
        err = -EINVAL;
        goto out_nofid;
    }
    /* if fs driver is not path based, return EOPNOTSUPP */
    if (!(pdu->s->ctx.export_flags & V9FS_PATHNAME_FSCONTEXT)) {
        err = -EOPNOTSUPP;
        goto out_err;
    }
    /*
     * IF the file is unlinked, we cannot reopen
     * the file later. So don't reclaim fd
     */
    err = v9fs_mark_fids_unreclaim(pdu, &fidp->path);
    if (err < 0) {
        goto out_err;
    }
    err = v9fs_co_remove(pdu, &fidp->path);
    if (!err) {
        err = offset;
    }
out_err:
    /* For TREMOVE we need to clunk the fid even on failed remove */
    clunk_fid(pdu->s, fidp->fid);
    put_fid(pdu, fidp);
out_nofid:
    pdu_complete(pdu, err);
}

static void coroutine_fn v9fs_unlinkat(void *opaque)
{
    int err = 0;
    V9fsString name;
    int32_t dfid, flags, rflags = 0;
    size_t offset = 7;
    V9fsPath path;
    V9fsFidState *dfidp;
    V9fsPDU *pdu = opaque;

    v9fs_string_init(&name);
    err = pdu_unmarshal(pdu, offset, "dsd", &dfid, &name, &flags);
    if (err < 0) {
        goto out_nofid;
    }

    if (name_is_illegal(name.data)) {
        err = -ENOENT;
        goto out_nofid;
    }

    if (!strcmp(".", name.data)) {
        err = -EINVAL;
        goto out_nofid;
    }

    if (!strcmp("..", name.data)) {
        err = -ENOTEMPTY;
        goto out_nofid;
    }

    if (flags & ~P9_DOTL_AT_REMOVEDIR) {
        err = -EINVAL;
        goto out_nofid;
    }

    if (flags & P9_DOTL_AT_REMOVEDIR) {
        rflags |= AT_REMOVEDIR;
    }

    dfidp = get_fid(pdu, dfid);
    if (dfidp == NULL) {
        err = -EINVAL;
        goto out_nofid;
    }
    /*
     * IF the file is unlinked, we cannot reopen
     * the file later. So don't reclaim fd
     */
    v9fs_path_init(&path);
    err = v9fs_co_name_to_path(pdu, &dfidp->path, name.data, &path);
    if (err < 0) {
        goto out_err;
    }
    err = v9fs_mark_fids_unreclaim(pdu, &path);
    if (err < 0) {
        goto out_err;
    }
    err = v9fs_co_unlinkat(pdu, &dfidp->path, &name, rflags);
    if (!err) {
        err = offset;
    }
out_err:
    put_fid(pdu, dfidp);
    v9fs_path_free(&path);
out_nofid:
    pdu_complete(pdu, err);
    v9fs_string_free(&name);
}


/* Only works with path name based fid */
static int coroutine_fn v9fs_complete_rename(V9fsPDU *pdu, V9fsFidState *fidp,
                                             int32_t newdirfid,
                                             V9fsString *name)
{
    int err = 0;
    V9fsPath new_path;
    V9fsFidState *tfidp;
    V9fsState *s = pdu->s;
    V9fsFidState *dirfidp = NULL;

    v9fs_path_init(&new_path);
    if (newdirfid != -1) {
        dirfidp = get_fid(pdu, newdirfid);
        if (dirfidp == NULL) {
            return -ENOENT;
        }
        if (fidp->fid_type != P9_FID_NONE) {
            err = -EINVAL;
            goto out;
        }
        err = v9fs_co_name_to_path(pdu, &dirfidp->path, name->data, &new_path);
        if (err < 0) {
            goto out;
        }
    } else {
        char *dir_name = g_path_get_dirname(fidp->path.data);
        V9fsPath dir_path;

        v9fs_path_init(&dir_path);
        v9fs_path_sprintf(&dir_path, "%s", dir_name);
        g_free(dir_name);

        err = v9fs_co_name_to_path(pdu, &dir_path, name->data, &new_path);
        v9fs_path_free(&dir_path);
        if (err < 0) {
            goto out;
        }
    }
    err = v9fs_co_rename(pdu, &fidp->path, &new_path);
    if (err < 0) {
        goto out;
    }
    /*
     * Fixup fid's pointing to the old name to
     * start pointing to the new name
     */
    QSIMPLEQ_FOREACH(tfidp, &s->fid_list, next) {
        if (v9fs_path_is_ancestor(&fidp->path, &tfidp->path)) {
            /* replace the name */
            v9fs_fix_path(&tfidp->path, &new_path, strlen(fidp->path.data));
        }
    }
out:
    if (dirfidp) {
        put_fid(pdu, dirfidp);
    }
    v9fs_path_free(&new_path);
    return err;
}

/* Only works with path name based fid */
static void coroutine_fn v9fs_rename(void *opaque)
{
    int32_t fid;
    ssize_t err = 0;
    size_t offset = 7;
    V9fsString name;
    int32_t newdirfid;
    V9fsFidState *fidp;
    V9fsPDU *pdu = opaque;
    V9fsState *s = pdu->s;

    v9fs_string_init(&name);
    err = pdu_unmarshal(pdu, offset, "dds", &fid, &newdirfid, &name);
    if (err < 0) {
        goto out_nofid;
    }

    if (name_is_illegal(name.data)) {
        err = -ENOENT;
        goto out_nofid;
    }

    if (!strcmp(".", name.data) || !strcmp("..", name.data)) {
        err = -EISDIR;
        goto out_nofid;
    }

    fidp = get_fid(pdu, fid);
    if (fidp == NULL) {
        err = -ENOENT;
        goto out_nofid;
    }
    if (fidp->fid_type != P9_FID_NONE) {
        err = -EINVAL;
        goto out;
    }
    /* if fs driver is not path based, return EOPNOTSUPP */
    if (!(pdu->s->ctx.export_flags & V9FS_PATHNAME_FSCONTEXT)) {
        err = -EOPNOTSUPP;
        goto out;
    }
    v9fs_path_write_lock(s);
    err = v9fs_complete_rename(pdu, fidp, newdirfid, &name);
    v9fs_path_unlock(s);
    if (!err) {
        err = offset;
    }
out:
    put_fid(pdu, fidp);
out_nofid:
    pdu_complete(pdu, err);
    v9fs_string_free(&name);
}

static int coroutine_fn v9fs_fix_fid_paths(V9fsPDU *pdu, V9fsPath *olddir,
                                           V9fsString *old_name,
                                           V9fsPath *newdir,
                                           V9fsString *new_name)
{
    V9fsFidState *tfidp;
    V9fsPath oldpath, newpath;
    V9fsState *s = pdu->s;
    int err;

    v9fs_path_init(&oldpath);
    v9fs_path_init(&newpath);
    err = v9fs_co_name_to_path(pdu, olddir, old_name->data, &oldpath);
    if (err < 0) {
        goto out;
    }
    err = v9fs_co_name_to_path(pdu, newdir, new_name->data, &newpath);
    if (err < 0) {
        goto out;
    }

    /*
     * Fixup fid's pointing to the old name to
     * start pointing to the new name
     */
    QSIMPLEQ_FOREACH(tfidp, &s->fid_list, next) {
        if (v9fs_path_is_ancestor(&oldpath, &tfidp->path)) {
            /* replace the name */
            v9fs_fix_path(&tfidp->path, &newpath, strlen(oldpath.data));
        }
    }
out:
    v9fs_path_free(&oldpath);
    v9fs_path_free(&newpath);
    return err;
}

static int coroutine_fn v9fs_complete_renameat(V9fsPDU *pdu, int32_t olddirfid,
                                               V9fsString *old_name,
                                               int32_t newdirfid,
                                               V9fsString *new_name)
{
    int err = 0;
    V9fsState *s = pdu->s;
    V9fsFidState *newdirfidp = NULL, *olddirfidp = NULL;

    olddirfidp = get_fid(pdu, olddirfid);
    if (olddirfidp == NULL) {
        err = -ENOENT;
        goto out;
    }
    if (newdirfid != -1) {
        newdirfidp = get_fid(pdu, newdirfid);
        if (newdirfidp == NULL) {
            err = -ENOENT;
            goto out;
        }
    } else {
        newdirfidp = get_fid(pdu, olddirfid);
    }

    err = v9fs_co_renameat(pdu, &olddirfidp->path, old_name,
                           &newdirfidp->path, new_name);
    if (err < 0) {
        goto out;
    }
    if (s->ctx.export_flags & V9FS_PATHNAME_FSCONTEXT) {
        /* Only for path based fid  we need to do the below fixup */
        err = v9fs_fix_fid_paths(pdu, &olddirfidp->path, old_name,
                                 &newdirfidp->path, new_name);
    }
out:
    if (olddirfidp) {
        put_fid(pdu, olddirfidp);
    }
    if (newdirfidp) {
        put_fid(pdu, newdirfidp);
    }
    return err;
}

static void coroutine_fn v9fs_renameat(void *opaque)
{
    ssize_t err = 0;
    size_t offset = 7;
    V9fsPDU *pdu = opaque;
    V9fsState *s = pdu->s;
    int32_t olddirfid, newdirfid;
    V9fsString old_name, new_name;

    v9fs_string_init(&old_name);
    v9fs_string_init(&new_name);
    err = pdu_unmarshal(pdu, offset, "dsds", &olddirfid,
                        &old_name, &newdirfid, &new_name);
    if (err < 0) {
        goto out_err;
    }

    if (name_is_illegal(old_name.data) || name_is_illegal(new_name.data)) {
        err = -ENOENT;
        goto out_err;
    }

    if (!strcmp(".", old_name.data) || !strcmp("..", old_name.data) ||
        !strcmp(".", new_name.data) || !strcmp("..", new_name.data)) {
        err = -EISDIR;
        goto out_err;
    }

    v9fs_path_write_lock(s);
    err = v9fs_complete_renameat(pdu, olddirfid,
                                 &old_name, newdirfid, &new_name);
    v9fs_path_unlock(s);
    if (!err) {
        err = offset;
    }

out_err:
    pdu_complete(pdu, err);
    v9fs_string_free(&old_name);
    v9fs_string_free(&new_name);
}

static void coroutine_fn v9fs_wstat(void *opaque)
{
    int32_t fid;
    int err = 0;
    int16_t unused;
    V9fsStat v9stat;
    size_t offset = 7;
    struct stat stbuf;
    V9fsFidState *fidp;
    V9fsPDU *pdu = opaque;
    V9fsState *s = pdu->s;

    v9fs_stat_init(&v9stat);
    err = pdu_unmarshal(pdu, offset, "dwS", &fid, &unused, &v9stat);
    if (err < 0) {
        goto out_nofid;
    }
    trace_v9fs_wstat(pdu->tag, pdu->id, fid,
                     v9stat.mode, v9stat.atime, v9stat.mtime);

    fidp = get_fid(pdu, fid);
    if (fidp == NULL) {
        err = -EINVAL;
        goto out_nofid;
    }
    /* do we need to sync the file? */
    if (donttouch_stat(&v9stat)) {
        err = v9fs_co_fsync(pdu, fidp, 0);
        goto out;
    }
    if (v9stat.mode != -1) {
        uint32_t v9_mode;
        err = v9fs_co_lstat(pdu, &fidp->path, &stbuf);
        if (err < 0) {
            goto out;
        }
        v9_mode = stat_to_v9mode(&stbuf);
        if ((v9stat.mode & P9_STAT_MODE_TYPE_BITS) !=
            (v9_mode & P9_STAT_MODE_TYPE_BITS)) {
            /* Attempting to change the type */
            err = -EIO;
            goto out;
        }
        err = v9fs_co_chmod(pdu, &fidp->path,
                            v9mode_to_mode(v9stat.mode,
                                           &v9stat.extension));
        if (err < 0) {
            goto out;
        }
    }
    if (v9stat.mtime != -1 || v9stat.atime != -1) {
        struct timespec times[2];
        if (v9stat.atime != -1) {
            times[0].tv_sec = v9stat.atime;
            times[0].tv_nsec = 0;
        } else {
            times[0].tv_nsec = UTIME_OMIT;
        }
        if (v9stat.mtime != -1) {
            times[1].tv_sec = v9stat.mtime;
            times[1].tv_nsec = 0;
        } else {
            times[1].tv_nsec = UTIME_OMIT;
        }
        err = v9fs_co_utimensat(pdu, &fidp->path, times);
        if (err < 0) {
            goto out;
        }
    }
    if (v9stat.n_gid != -1 || v9stat.n_uid != -1) {
        err = v9fs_co_chown(pdu, &fidp->path, v9stat.n_uid, v9stat.n_gid);
        if (err < 0) {
            goto out;
        }
    }
    if (v9stat.name.size != 0) {
        v9fs_path_write_lock(s);
        err = v9fs_complete_rename(pdu, fidp, -1, &v9stat.name);
        v9fs_path_unlock(s);
        if (err < 0) {
            goto out;
        }
    }
    if (v9stat.length != -1) {
        err = v9fs_co_truncate(pdu, &fidp->path, v9stat.length);
        if (err < 0) {
            goto out;
        }
    }
    err = offset;
out:
    put_fid(pdu, fidp);
out_nofid:
    v9fs_stat_free(&v9stat);
    pdu_complete(pdu, err);
}

static int v9fs_fill_statfs(V9fsState *s, V9fsPDU *pdu, struct statfs *stbuf)
{
    uint32_t f_type;
    uint32_t f_bsize;
    uint64_t f_blocks;
    uint64_t f_bfree;
    uint64_t f_bavail;
    uint64_t f_files;
    uint64_t f_ffree;
    uint64_t fsid_val;
    uint32_t f_namelen;
    size_t offset = 7;
    int32_t bsize_factor;

    /*
     * compute bsize factor based on host file system block size
     * and client msize
     */
    bsize_factor = (s->msize - P9_IOHDRSZ) / stbuf->f_bsize;
    if (!bsize_factor) {
        bsize_factor = 1;
    }
    f_type  = stbuf->f_type;
    f_bsize = stbuf->f_bsize;
    f_bsize *= bsize_factor;
    /*
     * f_bsize is adjusted(multiplied) by bsize factor, so we need to
     * adjust(divide) the number of blocks, free blocks and available
     * blocks by bsize factor
     */
    f_blocks = stbuf->f_blocks / bsize_factor;
    f_bfree  = stbuf->f_bfree / bsize_factor;
    f_bavail = stbuf->f_bavail / bsize_factor;
    f_files  = stbuf->f_files;
    f_ffree  = stbuf->f_ffree;
#ifdef CONFIG_DARWIN
    fsid_val = (unsigned int)stbuf->f_fsid.val[0] |
               (unsigned long long)stbuf->f_fsid.val[1] << 32;
<<<<<<< HEAD
    f_namelen = MAXNAMLEN;
=======
    f_namelen = NAME_MAX;
>>>>>>> f45cc819
#else
    fsid_val = (unsigned int) stbuf->f_fsid.__val[0] |
               (unsigned long long)stbuf->f_fsid.__val[1] << 32;
    f_namelen = stbuf->f_namelen;
#endif

    return pdu_marshal(pdu, offset, "ddqqqqqqd",
                       f_type, f_bsize, f_blocks, f_bfree,
                       f_bavail, f_files, f_ffree,
                       fsid_val, f_namelen);
}

static void coroutine_fn v9fs_statfs(void *opaque)
{
    int32_t fid;
    ssize_t retval = 0;
    size_t offset = 7;
    V9fsFidState *fidp;
    struct statfs stbuf;
    V9fsPDU *pdu = opaque;
    V9fsState *s = pdu->s;

    retval = pdu_unmarshal(pdu, offset, "d", &fid);
    if (retval < 0) {
        goto out_nofid;
    }
    fidp = get_fid(pdu, fid);
    if (fidp == NULL) {
        retval = -ENOENT;
        goto out_nofid;
    }
    retval = v9fs_co_statfs(pdu, &fidp->path, &stbuf);
    if (retval < 0) {
        goto out;
    }
    retval = v9fs_fill_statfs(s, pdu, &stbuf);
    if (retval < 0) {
        goto out;
    }
    retval += offset;
out:
    put_fid(pdu, fidp);
out_nofid:
    pdu_complete(pdu, retval);
}

static void coroutine_fn v9fs_mknod(void *opaque)
{

    int mode;
    gid_t gid;
    int32_t fid;
    V9fsQID qid;
    int err = 0;
    int major, minor;
    size_t offset = 7;
    V9fsString name;
    struct stat stbuf;
    V9fsFidState *fidp;
    V9fsPDU *pdu = opaque;

    v9fs_string_init(&name);
    err = pdu_unmarshal(pdu, offset, "dsdddd", &fid, &name, &mode,
                        &major, &minor, &gid);
    if (err < 0) {
        goto out_nofid;
    }
    trace_v9fs_mknod(pdu->tag, pdu->id, fid, mode, major, minor);

    if (name_is_illegal(name.data)) {
        err = -ENOENT;
        goto out_nofid;
    }

    if (!strcmp(".", name.data) || !strcmp("..", name.data)) {
        err = -EEXIST;
        goto out_nofid;
    }

    fidp = get_fid(pdu, fid);
    if (fidp == NULL) {
        err = -ENOENT;
        goto out_nofid;
    }
    err = v9fs_co_mknod(pdu, fidp, &name, fidp->uid, gid,
                        makedev(major, minor), mode, &stbuf);
    if (err < 0) {
        goto out;
    }
    err = stat_to_qid(pdu, &stbuf, &qid);
    if (err < 0) {
        goto out;
    }
    err = pdu_marshal(pdu, offset, "Q", &qid);
    if (err < 0) {
        goto out;
    }
    err += offset;
    trace_v9fs_mknod_return(pdu->tag, pdu->id,
                            qid.type, qid.version, qid.path);
out:
    put_fid(pdu, fidp);
out_nofid:
    pdu_complete(pdu, err);
    v9fs_string_free(&name);
}

/*
 * Implement posix byte range locking code
 * Server side handling of locking code is very simple, because 9p server in
 * QEMU can handle only one client. And most of the lock handling
 * (like conflict, merging) etc is done by the VFS layer itself, so no need to
 * do any thing in * qemu 9p server side lock code path.
 * So when a TLOCK request comes, always return success
 */
static void coroutine_fn v9fs_lock(void *opaque)
{
    V9fsFlock flock;
    size_t offset = 7;
    struct stat stbuf;
    V9fsFidState *fidp;
    int32_t fid, err = 0;
    V9fsPDU *pdu = opaque;

    v9fs_string_init(&flock.client_id);
    err = pdu_unmarshal(pdu, offset, "dbdqqds", &fid, &flock.type,
                        &flock.flags, &flock.start, &flock.length,
                        &flock.proc_id, &flock.client_id);
    if (err < 0) {
        goto out_nofid;
    }
    trace_v9fs_lock(pdu->tag, pdu->id, fid,
                    flock.type, flock.start, flock.length);


    /* We support only block flag now (that too ignored currently) */
    if (flock.flags & ~P9_LOCK_FLAGS_BLOCK) {
        err = -EINVAL;
        goto out_nofid;
    }
    fidp = get_fid(pdu, fid);
    if (fidp == NULL) {
        err = -ENOENT;
        goto out_nofid;
    }
    err = v9fs_co_fstat(pdu, fidp, &stbuf);
    if (err < 0) {
        goto out;
    }
    err = pdu_marshal(pdu, offset, "b", P9_LOCK_SUCCESS);
    if (err < 0) {
        goto out;
    }
    err += offset;
    trace_v9fs_lock_return(pdu->tag, pdu->id, P9_LOCK_SUCCESS);
out:
    put_fid(pdu, fidp);
out_nofid:
    pdu_complete(pdu, err);
    v9fs_string_free(&flock.client_id);
}

/*
 * When a TGETLOCK request comes, always return success because all lock
 * handling is done by client's VFS layer.
 */
static void coroutine_fn v9fs_getlock(void *opaque)
{
    size_t offset = 7;
    struct stat stbuf;
    V9fsFidState *fidp;
    V9fsGetlock glock;
    int32_t fid, err = 0;
    V9fsPDU *pdu = opaque;

    v9fs_string_init(&glock.client_id);
    err = pdu_unmarshal(pdu, offset, "dbqqds", &fid, &glock.type,
                        &glock.start, &glock.length, &glock.proc_id,
                        &glock.client_id);
    if (err < 0) {
        goto out_nofid;
    }
    trace_v9fs_getlock(pdu->tag, pdu->id, fid,
                       glock.type, glock.start, glock.length);

    fidp = get_fid(pdu, fid);
    if (fidp == NULL) {
        err = -ENOENT;
        goto out_nofid;
    }
    err = v9fs_co_fstat(pdu, fidp, &stbuf);
    if (err < 0) {
        goto out;
    }
    glock.type = P9_LOCK_TYPE_UNLCK;
    err = pdu_marshal(pdu, offset, "bqqds", glock.type,
                          glock.start, glock.length, glock.proc_id,
                          &glock.client_id);
    if (err < 0) {
        goto out;
    }
    err += offset;
    trace_v9fs_getlock_return(pdu->tag, pdu->id, glock.type, glock.start,
                              glock.length, glock.proc_id);
out:
    put_fid(pdu, fidp);
out_nofid:
    pdu_complete(pdu, err);
    v9fs_string_free(&glock.client_id);
}

static void coroutine_fn v9fs_mkdir(void *opaque)
{
    V9fsPDU *pdu = opaque;
    size_t offset = 7;
    int32_t fid;
    struct stat stbuf;
    V9fsQID qid;
    V9fsString name;
    V9fsFidState *fidp;
    gid_t gid;
    int mode;
    int err = 0;

    v9fs_string_init(&name);
    err = pdu_unmarshal(pdu, offset, "dsdd", &fid, &name, &mode, &gid);
    if (err < 0) {
        goto out_nofid;
    }
    trace_v9fs_mkdir(pdu->tag, pdu->id, fid, name.data, mode, gid);

    if (name_is_illegal(name.data)) {
        err = -ENOENT;
        goto out_nofid;
    }

    if (!strcmp(".", name.data) || !strcmp("..", name.data)) {
        err = -EEXIST;
        goto out_nofid;
    }

    fidp = get_fid(pdu, fid);
    if (fidp == NULL) {
        err = -ENOENT;
        goto out_nofid;
    }
    err = v9fs_co_mkdir(pdu, fidp, &name, mode, fidp->uid, gid, &stbuf);
    if (err < 0) {
        goto out;
    }
    err = stat_to_qid(pdu, &stbuf, &qid);
    if (err < 0) {
        goto out;
    }
    err = pdu_marshal(pdu, offset, "Q", &qid);
    if (err < 0) {
        goto out;
    }
    err += offset;
    trace_v9fs_mkdir_return(pdu->tag, pdu->id,
                            qid.type, qid.version, qid.path, err);
out:
    put_fid(pdu, fidp);
out_nofid:
    pdu_complete(pdu, err);
    v9fs_string_free(&name);
}

static void coroutine_fn v9fs_xattrwalk(void *opaque)
{
    int64_t size;
    V9fsString name;
    ssize_t err = 0;
    size_t offset = 7;
    int32_t fid, newfid;
    V9fsFidState *file_fidp;
    V9fsFidState *xattr_fidp = NULL;
    V9fsPDU *pdu = opaque;
    V9fsState *s = pdu->s;

    v9fs_string_init(&name);
    err = pdu_unmarshal(pdu, offset, "dds", &fid, &newfid, &name);
    if (err < 0) {
        goto out_nofid;
    }
    trace_v9fs_xattrwalk(pdu->tag, pdu->id, fid, newfid, name.data);

    file_fidp = get_fid(pdu, fid);
    if (file_fidp == NULL) {
        err = -ENOENT;
        goto out_nofid;
    }
    xattr_fidp = alloc_fid(s, newfid);
    if (xattr_fidp == NULL) {
        err = -EINVAL;
        goto out;
    }
    v9fs_path_copy(&xattr_fidp->path, &file_fidp->path);
    if (!v9fs_string_size(&name)) {
        /*
         * listxattr request. Get the size first
         */
        size = v9fs_co_llistxattr(pdu, &xattr_fidp->path, NULL, 0);
        if (size < 0) {
            err = size;
            clunk_fid(s, xattr_fidp->fid);
            goto out;
        }
        /*
         * Read the xattr value
         */
        xattr_fidp->fs.xattr.len = size;
        xattr_fidp->fid_type = P9_FID_XATTR;
        xattr_fidp->fs.xattr.xattrwalk_fid = true;
        xattr_fidp->fs.xattr.value = g_malloc0(size);
        if (size) {
            err = v9fs_co_llistxattr(pdu, &xattr_fidp->path,
                                     xattr_fidp->fs.xattr.value,
                                     xattr_fidp->fs.xattr.len);
            if (err < 0) {
                clunk_fid(s, xattr_fidp->fid);
                goto out;
            }
        }
        err = pdu_marshal(pdu, offset, "q", size);
        if (err < 0) {
            goto out;
        }
        err += offset;
    } else {
        /*
         * specific xattr fid. We check for xattr
         * presence also collect the xattr size
         */
        size = v9fs_co_lgetxattr(pdu, &xattr_fidp->path,
                                 &name, NULL, 0);
        if (size < 0) {
            err = size;
            clunk_fid(s, xattr_fidp->fid);
            goto out;
        }
        /*
         * Read the xattr value
         */
        xattr_fidp->fs.xattr.len = size;
        xattr_fidp->fid_type = P9_FID_XATTR;
        xattr_fidp->fs.xattr.xattrwalk_fid = true;
        xattr_fidp->fs.xattr.value = g_malloc0(size);
        if (size) {
            err = v9fs_co_lgetxattr(pdu, &xattr_fidp->path,
                                    &name, xattr_fidp->fs.xattr.value,
                                    xattr_fidp->fs.xattr.len);
            if (err < 0) {
                clunk_fid(s, xattr_fidp->fid);
                goto out;
            }
        }
        err = pdu_marshal(pdu, offset, "q", size);
        if (err < 0) {
            goto out;
        }
        err += offset;
    }
    trace_v9fs_xattrwalk_return(pdu->tag, pdu->id, size);
out:
    put_fid(pdu, file_fidp);
    if (xattr_fidp) {
        put_fid(pdu, xattr_fidp);
    }
out_nofid:
    pdu_complete(pdu, err);
    v9fs_string_free(&name);
}

#if defined(CONFIG_DARWIN) && !defined(XATTR_SIZE_MAX)
/* Darwin doesn't seem to define a maximum xattr size in its user
   user space header, but looking at the kernel source, HFS supports
   up to INT32_MAX, so use that as the maximum.
*/
#define XATTR_SIZE_MAX INT32_MAX
#endif
static void coroutine_fn v9fs_xattrcreate(void *opaque)
{
    int flags, rflags = 0;
    int32_t fid;
    uint64_t size;
    ssize_t err = 0;
    V9fsString name;
    size_t offset = 7;
    V9fsFidState *file_fidp;
    V9fsFidState *xattr_fidp;
    V9fsPDU *pdu = opaque;

    v9fs_string_init(&name);
    err = pdu_unmarshal(pdu, offset, "dsqd", &fid, &name, &size, &flags);
    if (err < 0) {
        goto out_nofid;
    }
    trace_v9fs_xattrcreate(pdu->tag, pdu->id, fid, name.data, size, flags);

    if (flags & ~(P9_XATTR_CREATE | P9_XATTR_REPLACE)) {
        err = -EINVAL;
        goto out_nofid;
    }

    if (flags & P9_XATTR_CREATE) {
        rflags |= XATTR_CREATE;
    }

    if (flags & P9_XATTR_REPLACE) {
        rflags |= XATTR_REPLACE;
    }

    if (size > P9_XATTR_SIZE_MAX) {
        err = -E2BIG;
        goto out_nofid;
    }

    file_fidp = get_fid(pdu, fid);
    if (file_fidp == NULL) {
        err = -EINVAL;
        goto out_nofid;
    }
    if (file_fidp->fid_type != P9_FID_NONE) {
        err = -EINVAL;
        goto out_put_fid;
    }

    /* Make the file fid point to xattr */
    xattr_fidp = file_fidp;
    xattr_fidp->fid_type = P9_FID_XATTR;
    xattr_fidp->fs.xattr.copied_len = 0;
    xattr_fidp->fs.xattr.xattrwalk_fid = false;
    xattr_fidp->fs.xattr.len = size;
    xattr_fidp->fs.xattr.flags = rflags;
    v9fs_string_init(&xattr_fidp->fs.xattr.name);
    v9fs_string_copy(&xattr_fidp->fs.xattr.name, &name);
    xattr_fidp->fs.xattr.value = g_malloc0(size);
    err = offset;
out_put_fid:
    put_fid(pdu, file_fidp);
out_nofid:
    pdu_complete(pdu, err);
    v9fs_string_free(&name);
}

static void coroutine_fn v9fs_readlink(void *opaque)
{
    V9fsPDU *pdu = opaque;
    size_t offset = 7;
    V9fsString target;
    int32_t fid;
    int err = 0;
    V9fsFidState *fidp;

    err = pdu_unmarshal(pdu, offset, "d", &fid);
    if (err < 0) {
        goto out_nofid;
    }
    trace_v9fs_readlink(pdu->tag, pdu->id, fid);
    fidp = get_fid(pdu, fid);
    if (fidp == NULL) {
        err = -ENOENT;
        goto out_nofid;
    }

    v9fs_string_init(&target);
    err = v9fs_co_readlink(pdu, &fidp->path, &target);
    if (err < 0) {
        goto out;
    }
    err = pdu_marshal(pdu, offset, "s", &target);
    if (err < 0) {
        v9fs_string_free(&target);
        goto out;
    }
    err += offset;
    trace_v9fs_readlink_return(pdu->tag, pdu->id, target.data);
    v9fs_string_free(&target);
out:
    put_fid(pdu, fidp);
out_nofid:
    pdu_complete(pdu, err);
}

static CoroutineEntry *pdu_co_handlers[] = {
    [P9_TREADDIR] = v9fs_readdir,
    [P9_TSTATFS] = v9fs_statfs,
    [P9_TGETATTR] = v9fs_getattr,
    [P9_TSETATTR] = v9fs_setattr,
    [P9_TXATTRWALK] = v9fs_xattrwalk,
    [P9_TXATTRCREATE] = v9fs_xattrcreate,
    [P9_TMKNOD] = v9fs_mknod,
    [P9_TRENAME] = v9fs_rename,
    [P9_TLOCK] = v9fs_lock,
    [P9_TGETLOCK] = v9fs_getlock,
    [P9_TRENAMEAT] = v9fs_renameat,
    [P9_TREADLINK] = v9fs_readlink,
    [P9_TUNLINKAT] = v9fs_unlinkat,
    [P9_TMKDIR] = v9fs_mkdir,
    [P9_TVERSION] = v9fs_version,
    [P9_TLOPEN] = v9fs_open,
    [P9_TATTACH] = v9fs_attach,
    [P9_TSTAT] = v9fs_stat,
    [P9_TWALK] = v9fs_walk,
    [P9_TCLUNK] = v9fs_clunk,
    [P9_TFSYNC] = v9fs_fsync,
    [P9_TOPEN] = v9fs_open,
    [P9_TREAD] = v9fs_read,
#if 0
    [P9_TAUTH] = v9fs_auth,
#endif
    [P9_TFLUSH] = v9fs_flush,
    [P9_TLINK] = v9fs_link,
    [P9_TSYMLINK] = v9fs_symlink,
    [P9_TCREATE] = v9fs_create,
    [P9_TLCREATE] = v9fs_lcreate,
    [P9_TWRITE] = v9fs_write,
    [P9_TWSTAT] = v9fs_wstat,
    [P9_TREMOVE] = v9fs_remove,
};

static void coroutine_fn v9fs_op_not_supp(void *opaque)
{
    V9fsPDU *pdu = opaque;
    pdu_complete(pdu, -EOPNOTSUPP);
}

static void coroutine_fn v9fs_fs_ro(void *opaque)
{
    V9fsPDU *pdu = opaque;
    pdu_complete(pdu, -EROFS);
}

static inline bool is_read_only_op(V9fsPDU *pdu)
{
    switch (pdu->id) {
    case P9_TREADDIR:
    case P9_TSTATFS:
    case P9_TGETATTR:
    case P9_TXATTRWALK:
    case P9_TLOCK:
    case P9_TGETLOCK:
    case P9_TREADLINK:
    case P9_TVERSION:
    case P9_TLOPEN:
    case P9_TATTACH:
    case P9_TSTAT:
    case P9_TWALK:
    case P9_TCLUNK:
    case P9_TFSYNC:
    case P9_TOPEN:
    case P9_TREAD:
    case P9_TAUTH:
    case P9_TFLUSH:
        return 1;
    default:
        return 0;
    }
}

void pdu_submit(V9fsPDU *pdu, P9MsgHeader *hdr)
{
    Coroutine *co;
    CoroutineEntry *handler;
    V9fsState *s = pdu->s;

    pdu->size = le32_to_cpu(hdr->size_le);
    pdu->id = hdr->id;
    pdu->tag = le16_to_cpu(hdr->tag_le);

    if (pdu->id >= ARRAY_SIZE(pdu_co_handlers) ||
        (pdu_co_handlers[pdu->id] == NULL)) {
        handler = v9fs_op_not_supp;
    } else if (is_ro_export(&s->ctx) && !is_read_only_op(pdu)) {
        handler = v9fs_fs_ro;
    } else {
        handler = pdu_co_handlers[pdu->id];
    }

    qemu_co_queue_init(&pdu->complete);
    co = qemu_coroutine_create(handler, pdu);
    qemu_coroutine_enter(co);
}

/* Returns 0 on success, 1 on failure. */
int v9fs_device_realize_common(V9fsState *s, const V9fsTransport *t,
                               Error **errp)
{
    ERRP_GUARD();
    int i, len;
    struct stat stat;
    FsDriverEntry *fse;
    V9fsPath path;
    int rc = 1;

    assert(!s->transport);
    s->transport = t;

    /* initialize pdu allocator */
    QLIST_INIT(&s->free_list);
    QLIST_INIT(&s->active_list);
    for (i = 0; i < MAX_REQ; i++) {
        QLIST_INSERT_HEAD(&s->free_list, &s->pdus[i], next);
        s->pdus[i].s = s;
        s->pdus[i].idx = i;
    }

    v9fs_path_init(&path);

    fse = get_fsdev_fsentry(s->fsconf.fsdev_id);

    if (!fse) {
        /* We don't have a fsdev identified by fsdev_id */
        error_setg(errp, "9pfs device couldn't find fsdev with the "
                   "id = %s",
                   s->fsconf.fsdev_id ? s->fsconf.fsdev_id : "NULL");
        goto out;
    }

    if (!s->fsconf.tag) {
        /* we haven't specified a mount_tag */
        error_setg(errp, "fsdev with id %s needs mount_tag arguments",
                   s->fsconf.fsdev_id);
        goto out;
    }

    s->ctx.export_flags = fse->export_flags;
    s->ctx.fs_root = g_strdup(fse->path);
    s->ctx.exops.get_st_gen = NULL;
    len = strlen(s->fsconf.tag);
    if (len > MAX_TAG_LEN - 1) {
        error_setg(errp, "mount tag '%s' (%d bytes) is longer than "
                   "maximum (%d bytes)", s->fsconf.tag, len, MAX_TAG_LEN - 1);
        goto out;
    }

    s->tag = g_strdup(s->fsconf.tag);
    s->ctx.uid = -1;

    s->ops = fse->ops;

    s->ctx.fmode = fse->fmode;
    s->ctx.dmode = fse->dmode;

    QSIMPLEQ_INIT(&s->fid_list);
    qemu_co_rwlock_init(&s->rename_lock);

    if (s->ops->init(&s->ctx, errp) < 0) {
        error_prepend(errp, "cannot initialize fsdev '%s': ",
                      s->fsconf.fsdev_id);
        goto out;
    }

    /*
     * Check details of export path, We need to use fs driver
     * call back to do that. Since we are in the init path, we don't
     * use co-routines here.
     */
    if (s->ops->name_to_path(&s->ctx, NULL, "/", &path) < 0) {
        error_setg(errp,
                   "error in converting name to path %s", strerror(errno));
        goto out;
    }
    if (s->ops->lstat(&s->ctx, &path, &stat)) {
        error_setg(errp, "share path %s does not exist", fse->path);
        goto out;
    } else if (!S_ISDIR(stat.st_mode)) {
        error_setg(errp, "share path %s is not a directory", fse->path);
        goto out;
    }

    s->dev_id = stat.st_dev;

    /* init inode remapping : */
    /* hash table for variable length inode suffixes */
    qpd_table_init(&s->qpd_table);
    /* hash table for slow/full inode remapping (most users won't need it) */
    qpf_table_init(&s->qpf_table);
    /* hash table for quick inode remapping */
    qpp_table_init(&s->qpp_table);
    s->qp_ndevices = 0;
    s->qp_affix_next = 1; /* reserve 0 to detect overflow */
    s->qp_fullpath_next = 1;

    s->ctx.fst = &fse->fst;
    fsdev_throttle_init(s->ctx.fst);

    rc = 0;
out:
    if (rc) {
        v9fs_device_unrealize_common(s);
    }
    v9fs_path_free(&path);
    return rc;
}

void v9fs_device_unrealize_common(V9fsState *s)
{
    if (s->ops && s->ops->cleanup) {
        s->ops->cleanup(&s->ctx);
    }
    if (s->ctx.fst) {
        fsdev_throttle_cleanup(s->ctx.fst);
    }
    g_free(s->tag);
    qp_table_destroy(&s->qpd_table);
    qp_table_destroy(&s->qpp_table);
    qp_table_destroy(&s->qpf_table);
    g_free(s->ctx.fs_root);
}

typedef struct VirtfsCoResetData {
    V9fsPDU pdu;
    bool done;
} VirtfsCoResetData;

static void coroutine_fn virtfs_co_reset(void *opaque)
{
    VirtfsCoResetData *data = opaque;

    virtfs_reset(&data->pdu);
    data->done = true;
}

void v9fs_reset(V9fsState *s)
{
    VirtfsCoResetData data = { .pdu = { .s = s }, .done = false };
    Coroutine *co;

    while (!QLIST_EMPTY(&s->active_list)) {
        aio_poll(qemu_get_aio_context(), true);
    }

    co = qemu_coroutine_create(virtfs_co_reset, &data);
    qemu_coroutine_enter(co);

    while (!data.done) {
        aio_poll(qemu_get_aio_context(), true);
    }
}

static void __attribute__((__constructor__)) v9fs_set_fd_limit(void)
{
    struct rlimit rlim;
    if (getrlimit(RLIMIT_NOFILE, &rlim) < 0) {
        error_report("Failed to get the resource limit");
        exit(1);
    }
    open_fd_hw = rlim.rlim_cur - MIN(400, rlim.rlim_cur / 3);
    open_fd_rc = rlim.rlim_cur / 2;
}<|MERGE_RESOLUTION|>--- conflicted
+++ resolved
@@ -33,15 +33,10 @@
 #include "migration/blocker.h"
 #include "qemu/xxhash.h"
 #include <math.h>
-<<<<<<< HEAD
-#ifdef __linux__
-#include <linux/limits.h>
-=======
 #ifdef CONFIG_LINUX
 #include <linux/limits.h>
 #else
 #include <limits.h>
->>>>>>> f45cc819
 #endif
 
 int open_fd_hw;
@@ -145,13 +140,6 @@
         { P9_DOTL_FASYNC, FASYNC },
 #ifndef CONFIG_DARWIN
         { P9_DOTL_NOATIME, O_NOATIME },
-<<<<<<< HEAD
-        /* On Darwin, we could map to F_NOCACHE, which is
-           similar, but doesn't quite have the same
-           semantics. However, we don't support O_DIRECT
-           even on linux at the moment, so we just ignore
-           it here. */
-=======
         /*
          *  On Darwin, we could map to F_NOCACHE, which is
          *  similar, but doesn't quite have the same
@@ -159,7 +147,6 @@
          *  even on linux at the moment, so we just ignore
          *  it here.
          */
->>>>>>> f45cc819
         { P9_DOTL_DIRECT, O_DIRECT },
 #endif
         { P9_DOTL_LARGEFILE, O_LARGEFILE },
@@ -193,11 +180,7 @@
      */
     flags = dotl_to_open_flags(oflags);
     flags &= ~(O_NOCTTY | O_ASYNC | O_CREAT);
-<<<<<<< HEAD
-#ifdef O_DIRECT
-=======
 #ifndef CONFIG_DARWIN
->>>>>>> f45cc819
     /*
      * Ignore direct disk access hint until the server supports it.
      */
@@ -2317,15 +2300,7 @@
         count += len;
         v9fs_stat_free(&v9stat);
         v9fs_path_free(&path);
-<<<<<<< HEAD
-        saved_dir_pos = v9fs_dent_telldir(pdu, fidp, dent);
-        if (saved_dir_pos < 0) {
-            err = saved_dir_pos;
-            break;
-        }
-=======
         saved_dir_pos = qemu_dirent_off(dent);
->>>>>>> f45cc819
     }
 
     v9fs_readdir_unlock(&fidp->fs.dir);
@@ -2530,11 +2505,6 @@
         v9fs_string_init(&name);
         v9fs_string_sprintf(&name, "%s", dent->d_name);
 
-        off = v9fs_dent_telldir(pdu, fidp, dent);
-        if (off < 0) {
-            return off;
-        }
-
         /* 11 = 7 + 4 (7 = start offset, 4 = space for storing count) */
         len = pdu_marshal(pdu, 11 + count, "Qqbs",
                           &qid, off,
@@ -3580,11 +3550,7 @@
 #ifdef CONFIG_DARWIN
     fsid_val = (unsigned int)stbuf->f_fsid.val[0] |
                (unsigned long long)stbuf->f_fsid.val[1] << 32;
-<<<<<<< HEAD
-    f_namelen = MAXNAMLEN;
-=======
     f_namelen = NAME_MAX;
->>>>>>> f45cc819
 #else
     fsid_val = (unsigned int) stbuf->f_fsid.__val[0] |
                (unsigned long long)stbuf->f_fsid.__val[1] << 32;
@@ -3959,13 +3925,6 @@
     v9fs_string_free(&name);
 }
 
-#if defined(CONFIG_DARWIN) && !defined(XATTR_SIZE_MAX)
-/* Darwin doesn't seem to define a maximum xattr size in its user
-   user space header, but looking at the kernel source, HFS supports
-   up to INT32_MAX, so use that as the maximum.
-*/
-#define XATTR_SIZE_MAX INT32_MAX
-#endif
 static void coroutine_fn v9fs_xattrcreate(void *opaque)
 {
     int flags, rflags = 0;
