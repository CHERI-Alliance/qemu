--- conflicted
+++ resolved
@@ -5,57 +5,21 @@
   'cpu.c',
   'fpu.c',
   'gdbstub.c',
-<<<<<<< HEAD
+  'msa.c',
 ))
-mips_tcg_ss = ss.source_set()
-mips_tcg_ss.add(gen)
-mips_tcg_ss.add(files(
-  'dsp_helper.c',
-  'fpu_helper.c',
-  'lmmi_helper.c',
-  'msa_helper.c',
-  'msa_translate.c',
-  'op_helper.c',
-  'op_helper_beri.c',
-  'rel6_translate.c',
-  'tlb_helper.c',
-  'translate.c',
-  'translate_addr_const.c',
-  'txx9_translate.c',
-))
-mips_ss.add(when: ['CONFIG_TCG', 'TARGET_MIPS64'], if_true: files(
-  'tx79_translate.c',
-))
-mips_tcg_ss.add(when: 'TARGET_MIPS64', if_false: files(
-  'mxu_translate.c',
-=======
-  'msa.c',
->>>>>>> e93d8bcf
-))
+
+mips_ss.add(files('op_helper_beri.c'))
+mips_ss.add(when: 'TARGET_CHERI', if_true: files('op_helper_cheri.c'))
+mips_ss.add(when: ['CONFIG_TCG', 'CONFIG_TCG_LOG_INSTR'],
+  if_true: files('op_helper_log_instr.c'))
 
 if have_system
   subdir('sysemu')
 endif
 
-<<<<<<< HEAD
-mips_ss.add(when: 'TARGET_CHERI', if_true: files('op_helper_cheri.c'))
-mips_ss.add(when: ['CONFIG_TCG', 'CONFIG_TCG_LOG_INSTR'], if_true: files('op_helper_log_instr.c'))
-
-mips_softmmu_ss = ss.source_set()
-mips_softmmu_ss.add(files(
-  'addr.c',
-  'cp0_timer.c',
-  'machine.c',
-))
-mips_softmmu_ss.add(when: 'CONFIG_TCG', if_true: files(
-  'cp0_helper.c',
-  'mips-semi.c',
-))
-=======
 if 'CONFIG_TCG' in config_all
   subdir('tcg')
 endif
->>>>>>> e93d8bcf
 
 mips_ss.add(when: 'CONFIG_KVM', if_true: files('kvm.c'))
 
