--- conflicted
+++ resolved
@@ -3737,7 +3737,6 @@
 /* Memory operations require alignment: SCTLR_ELx.A or CCR.UNALIGN_TRP */
 FIELD(TBFLAG_ANY, ALIGN_MEM, 12, 1)
 FIELD(TBFLAG_ANY, PSTATE__IL, 13, 1)
-<<<<<<< HEAD
 
 #ifdef TARGET_CHERI
 
@@ -3773,9 +3772,7 @@
 #define TBFLAG_CHERI_SIZE TBFLAG_END(TBFLAG_CHERI_SCTLRSA)
 _Static_assert(TBFLAG_CHERI_SIZE <= 32, "");
 
-#endif
-=======
->>>>>>> 4c9af1ea
+#endif /* TARGET_CHERI */
 
 /*
  * Bit usage when in AArch32 state, both A- and M-profile.
