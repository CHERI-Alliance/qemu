--- conflicted
+++ resolved
@@ -517,11 +517,8 @@
     /* Incompatible with ISAv9 */
     bool ext_svnapot;
     bool ext_svpbmt;
-<<<<<<< HEAD
-#endif
-=======
+#endif
     bool ext_zdinx;
->>>>>>> 5959ef7d
     bool ext_zfh;
     bool ext_zfhmin;
     bool ext_zfinx;
