--- conflicted
+++ resolved
@@ -32,11 +32,7 @@
  * We want to save the whole contents of CTR_EL0, so that we
  * have more than the linesize, but also IDC and DIC.
  */
-<<<<<<< HEAD
-static uint64_t save_ctr_el0;
-=======
 static unsigned int save_ctr_el0;
->>>>>>> e79de63a
 static void __attribute__((constructor)) init_ctr_el0(void)
 {
     asm volatile("mrs\t%0, ctr_el0" : "=r"(save_ctr_el0));
@@ -50,15 +46,9 @@
 {
     const unsigned CTR_IDC = 1u << 28;
     const unsigned CTR_DIC = 1u << 29;
-<<<<<<< HEAD
-    const uint64_t ctr_el0 = save_ctr_el0;
-    const uintptr_t icache_lsize = 4 << extract64(ctr_el0, 0, 4);
-    const uintptr_t dcache_lsize = 4 << extract64(ctr_el0, 16, 4);
-=======
     const unsigned int ctr_el0 = save_ctr_el0;
     const uintptr_t icache_lsize = 4 << extract32(ctr_el0, 0, 4);
     const uintptr_t dcache_lsize = 4 << extract32(ctr_el0, 16, 4);
->>>>>>> e79de63a
     uintptr_t p;
 
     /*
