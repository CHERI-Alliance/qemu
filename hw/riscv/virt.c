--- conflicted
+++ resolved
@@ -43,7 +43,6 @@
 #include "hw/pci/pci.h"
 #include "hw/pci-host/gpex.h"
 
-<<<<<<< HEAD
 #if defined(TARGET_CHERI)
 /*
  * Use a purecap BBL as the BIOS for CHERI
@@ -51,17 +50,11 @@
  */
 # define BIOS_FILENAME "bbl-" TARGET_NAME "-virt-fw_jump.bin"
 #else
-# define BIOS_FILENAME "opensbi-" TARGET_NAME "-virt-fw_jump.bin"
+# define BIOS_FILENAME "opensbi-" TARGET_NAME "-generic-virt-fw_jump.bin"
 #endif
 
 #ifdef TARGET_CHERI
 #include "cheri_tagmem.h"
-=======
-#if defined(TARGET_RISCV32)
-# define BIOS_FILENAME "opensbi-riscv32-generic-fw_dynamic.bin"
-#else
-# define BIOS_FILENAME "opensbi-riscv64-generic-fw_dynamic.bin"
->>>>>>> a68694cd
 #endif
 
 static const struct MemmapEntry {
