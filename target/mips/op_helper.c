/*
 *  MIPS emulation helpers for qemu.
 *
 *  Copyright (c) 2004-2005 Jocelyn Mayer
 *
 * This library is free software; you can redistribute it and/or
 * modify it under the terms of the GNU Lesser General Public
 * License as published by the Free Software Foundation; either
 * version 2 of the License, or (at your option) any later version.
 *
 * This library is distributed in the hope that it will be useful,
 * but WITHOUT ANY WARRANTY; without even the implied warranty of
 * MERCHANTABILITY or FITNESS FOR A PARTICULAR PURPOSE.  See the GNU
 * Lesser General Public License for more details.
 *
 * You should have received a copy of the GNU Lesser General Public
 * License along with this library; if not, see <http://www.gnu.org/licenses/>.
 */
#include "qemu/osdep.h"
#include "qemu/main-loop.h"
#include "cpu.h"
#include "internal.h"
#include "qemu/host-utils.h"
#include "qemu/error-report.h"
#include "exec/helper-proto.h"
#include "exec/exec-all.h"
#include "exec/cpu_ldst.h"
<<<<<<< HEAD
#ifdef CONFIG_MIPS_LOG_INSTR
#include "exec/log.h"
#endif
#include "sysemu/kvm.h"
#include "sysemu/sysemu.h"
=======
#include "exec/memop.h"
#include "sysemu/kvm.h"
#include "fpu/softfloat.h"
>>>>>>> 39e28210

/*****************************************************************************/
/* Exceptions processing helpers */

void helper_raise_exception_err(CPUMIPSState *env, uint32_t exception,
                                int error_code)
{
    do_raise_exception_err(env, exception, error_code, 0);
}

void helper_raise_exception(CPUMIPSState *env, uint32_t exception)
{
    do_raise_exception(env, exception, GETPC());
}

void helper_raise_exception_debug(CPUMIPSState *env)
{
    do_raise_exception(env, EXCP_DEBUG, 0);
}

static void raise_exception(CPUMIPSState *env, uint32_t exception)
{
    do_raise_exception(env, exception, 0);
}

void helper_check_breakcount(struct CPUMIPSState* env)
{
    CPUState *cs = env_cpu(env);
    /* Decrement the startup breakcount, if set. */
    if (unlikely(cs->breakcount)) {
        cs->breakcount--;
        if (cs->breakcount == 0UL) {
            qemu_log_mask(CPU_LOG_INSTR | CPU_LOG_INT | CPU_LOG_EXEC, "Reached breakcount!\n");
            helper_raise_exception_debug(env);
        }
    }
}

#ifdef CONFIG_MIPS_LOG_INSTR
/*
 * Print the instruction to log file.
 */
void helper_log_instruction(CPUMIPSState *env, target_ulong pc)
{
    int isa = (env->hflags & MIPS_HFLAG_M16) == 0 ? 0 : (env->insn_flags & ASE_MICROMIPS) ? 1 : 2;
    if (unlikely(qemu_loglevel_mask(CPU_LOG_INSTR))) {
        CPUState *cs = env_cpu(env);

        /* Disassemble and print instruction. */
        if (isa == 0) {
            log_target_disas(cs, pc, 4);
        } else {
            log_target_disas(cs, pc, 2);
        }
    }

    if (unlikely(qemu_loglevel_mask(CPU_LOG_CVTRACE))) {
        static uint16_t cycles = 0;  /* XXX */
        uint32_t opcode;
        CPUState *cs = env_cpu(env);

        /* if the logfile is empty we need to emit the cvt magic */
        if (env->cvtrace.version != 0 && ftell(qemu_logfile) != 0) {
            /* Write previous instruction trace to log. */
            fwrite(&env->cvtrace, sizeof(env->cvtrace), 1, qemu_logfile);
        } else {
            char buffer[sizeof(env->cvtrace)];

            buffer[0] = CVT_QEMU_VERSION;
            g_strlcpy(buffer+1, CVT_QEMU_MAGIC, sizeof(env->cvtrace)-2);
            fwrite(buffer, sizeof(env->cvtrace), 1, qemu_logfile);
            cycles = 0;
        }
        bzero(&env->cvtrace, sizeof(env->cvtrace));
        env->cvtrace.version = CVT_NO_REG;
        env->cvtrace.pc = tswap64(pc);
        env->cvtrace.cycles = tswap16(cycles++);
        env->cvtrace.thread = (uint8_t)cs->cpu_index;
        env->cvtrace.asid = (uint8_t)(env->active_tc.CP0_TCStatus & 0xff);
        env->cvtrace.exception = 31;

        /* Fetch opcode. */
        if (isa == 0) {
            /* mips32/mips64 instruction. */
            opcode = cpu_ldl_code(env, pc);
        } else {
            /* micromips or mips16. */
            opcode = cpu_lduw_code(env, pc);
            if (isa == 1) {
                /* micromips */
                switch (opcode >> 10) {
                case 0x01: case 0x02: case 0x03: case 0x09:
                case 0x0a: case 0x0b:
                case 0x11: case 0x12: case 0x13: case 0x19:
                case 0x1a: case 0x1b:
                case 0x20: case 0x21: case 0x22: case 0x23:
                case 0x28: case 0x29: case 0x2a: case 0x2b:
                case 0x30: case 0x31: case 0x32: case 0x33:
                case 0x38: case 0x39: case 0x3a: case 0x3b:
                    break;
                default:
                    opcode <<= 16;
                    opcode |= cpu_lduw_code(env, pc + 2);
                    break;
                }
            } else {
                /* mips16 */
                switch (opcode >> 11) {
                case 0x03:
                case 0x1e:
                    opcode <<= 16;
                    opcode |= cpu_lduw_code(env, pc + 2);
                    break;
                }
            }
        }
        env->cvtrace.inst = opcode;  /* XXX need bswapped? */
    }
}
#endif

#if defined(CONFIG_USER_ONLY)
#define HELPER_LD(name, insn, type)                                     \
static inline type do_##name(CPUMIPSState *env, target_ulong addr,      \
                             int mem_idx, uintptr_t retaddr)            \
{                                                                       \
    return (type) cpu_##insn##_data_ra(env, addr, retaddr);             \
}
#else
#define HELPER_LD(name, insn, type)                                     \
static inline type do_##name(CPUMIPSState *env, target_ulong addr,      \
                             int mem_idx, uintptr_t retaddr)            \
{                                                                       \
    switch (mem_idx) {                                                  \
    case 0: return (type) cpu_##insn##_kernel_ra(env, addr, retaddr);   \
    case 1: return (type) cpu_##insn##_super_ra(env, addr, retaddr);    \
    default:                                                            \
    case 2: return (type) cpu_##insn##_user_ra(env, addr, retaddr);     \
    case 3: return (type) cpu_##insn##_error_ra(env, addr, retaddr);    \
    }                                                                   \
}
#endif
HELPER_LD(lw, ldl, int32_t)
#if defined(TARGET_MIPS64)
HELPER_LD(ld, ldq, int64_t)
#endif
#undef HELPER_LD

#if defined(CONFIG_USER_ONLY)
#define HELPER_ST(name, insn, type)                                     \
static inline void do_##name(CPUMIPSState *env, target_ulong addr,      \
                             type val, int mem_idx, uintptr_t retaddr)  \
{                                                                       \
    cpu_##insn##_data_ra(env, addr, val, retaddr);                      \
}
#else
#define HELPER_ST(name, insn, type)                                     \
static inline void do_##name(CPUMIPSState *env, target_ulong addr,      \
                             type val, int mem_idx, uintptr_t retaddr)  \
{                                                                       \
    switch (mem_idx) {                                                  \
    case 0:                                                             \
        cpu_##insn##_kernel_ra(env, addr, val, retaddr);                \
        break;                                                          \
    case 1:                                                             \
        cpu_##insn##_super_ra(env, addr, val, retaddr);                 \
        break;                                                          \
    default:                                                            \
    case 2:                                                             \
        cpu_##insn##_user_ra(env, addr, val, retaddr);                  \
        break;                                                          \
    case 3:                                                             \
        cpu_##insn##_error_ra(env, addr, val, retaddr);                 \
        break;                                                          \
    }                                                                   \
}
#endif
HELPER_ST(sb, stb, uint8_t)
HELPER_ST(sw, stl, uint32_t)
#if defined(TARGET_MIPS64)
HELPER_ST(sd, stq, uint64_t)
#endif
#undef HELPER_ST

/* 64 bits arithmetic for 32 bits hosts */
static inline uint64_t get_HILO(CPUMIPSState *env)
{
    return ((uint64_t)(env->active_tc.HI[0]) << 32) |
           (uint32_t)env->active_tc.LO[0];
}

static inline target_ulong set_HIT0_LO(CPUMIPSState *env, uint64_t HILO)
{
    env->active_tc.LO[0] = (int32_t)(HILO & 0xFFFFFFFF);
    return env->active_tc.HI[0] = (int32_t)(HILO >> 32);
}

static inline target_ulong set_HI_LOT0(CPUMIPSState *env, uint64_t HILO)
{
    target_ulong tmp = env->active_tc.LO[0] = (int32_t)(HILO & 0xFFFFFFFF);
    env->active_tc.HI[0] = (int32_t)(HILO >> 32);
    return tmp;
}

/* Multiplication variants of the vr54xx. */
target_ulong helper_muls(CPUMIPSState *env, target_ulong arg1,
                         target_ulong arg2)
{
    return set_HI_LOT0(env, 0 - ((int64_t)(int32_t)arg1 *
                                 (int64_t)(int32_t)arg2));
}

target_ulong helper_mulsu(CPUMIPSState *env, target_ulong arg1,
                          target_ulong arg2)
{
    return set_HI_LOT0(env, 0 - (uint64_t)(uint32_t)arg1 *
                       (uint64_t)(uint32_t)arg2);
}

target_ulong helper_macc(CPUMIPSState *env, target_ulong arg1,
                         target_ulong arg2)
{
    return set_HI_LOT0(env, (int64_t)get_HILO(env) + (int64_t)(int32_t)arg1 *
                       (int64_t)(int32_t)arg2);
}

target_ulong helper_macchi(CPUMIPSState *env, target_ulong arg1,
                           target_ulong arg2)
{
    return set_HIT0_LO(env, (int64_t)get_HILO(env) + (int64_t)(int32_t)arg1 *
                       (int64_t)(int32_t)arg2);
}

target_ulong helper_maccu(CPUMIPSState *env, target_ulong arg1,
                          target_ulong arg2)
{
    return set_HI_LOT0(env, (uint64_t)get_HILO(env) +
                       (uint64_t)(uint32_t)arg1 * (uint64_t)(uint32_t)arg2);
}

target_ulong helper_macchiu(CPUMIPSState *env, target_ulong arg1,
                            target_ulong arg2)
{
    return set_HIT0_LO(env, (uint64_t)get_HILO(env) +
                       (uint64_t)(uint32_t)arg1 * (uint64_t)(uint32_t)arg2);
}

target_ulong helper_msac(CPUMIPSState *env, target_ulong arg1,
                         target_ulong arg2)
{
    return set_HI_LOT0(env, (int64_t)get_HILO(env) - (int64_t)(int32_t)arg1 *
                       (int64_t)(int32_t)arg2);
}

target_ulong helper_msachi(CPUMIPSState *env, target_ulong arg1,
                           target_ulong arg2)
{
    return set_HIT0_LO(env, (int64_t)get_HILO(env) - (int64_t)(int32_t)arg1 *
                       (int64_t)(int32_t)arg2);
}

target_ulong helper_msacu(CPUMIPSState *env, target_ulong arg1,
                          target_ulong arg2)
{
    return set_HI_LOT0(env, (uint64_t)get_HILO(env) -
                       (uint64_t)(uint32_t)arg1 * (uint64_t)(uint32_t)arg2);
}

target_ulong helper_msachiu(CPUMIPSState *env, target_ulong arg1,
                            target_ulong arg2)
{
    return set_HIT0_LO(env, (uint64_t)get_HILO(env) -
                       (uint64_t)(uint32_t)arg1 * (uint64_t)(uint32_t)arg2);
}

target_ulong helper_mulhi(CPUMIPSState *env, target_ulong arg1,
                          target_ulong arg2)
{
    return set_HIT0_LO(env, (int64_t)(int32_t)arg1 * (int64_t)(int32_t)arg2);
}

target_ulong helper_mulhiu(CPUMIPSState *env, target_ulong arg1,
                           target_ulong arg2)
{
    return set_HIT0_LO(env, (uint64_t)(uint32_t)arg1 *
                       (uint64_t)(uint32_t)arg2);
}

target_ulong helper_mulshi(CPUMIPSState *env, target_ulong arg1,
                           target_ulong arg2)
{
    return set_HIT0_LO(env, 0 - (int64_t)(int32_t)arg1 *
                       (int64_t)(int32_t)arg2);
}

target_ulong helper_mulshiu(CPUMIPSState *env, target_ulong arg1,
                            target_ulong arg2)
{
    return set_HIT0_LO(env, 0 - (uint64_t)(uint32_t)arg1 *
                       (uint64_t)(uint32_t)arg2);
}

static inline target_ulong bitswap(target_ulong v)
{
    v = ((v >> 1) & (target_ulong)0x5555555555555555ULL) |
              ((v & (target_ulong)0x5555555555555555ULL) << 1);
    v = ((v >> 2) & (target_ulong)0x3333333333333333ULL) |
              ((v & (target_ulong)0x3333333333333333ULL) << 2);
    v = ((v >> 4) & (target_ulong)0x0F0F0F0F0F0F0F0FULL) |
              ((v & (target_ulong)0x0F0F0F0F0F0F0F0FULL) << 4);
    return v;
}

#ifdef TARGET_MIPS64
target_ulong helper_dbitswap(target_ulong rt)
{
    return bitswap(rt);
}
#endif

target_ulong helper_bitswap(target_ulong rt)
{
    return (int32_t)bitswap(rt);
}

target_ulong helper_rotx(target_ulong rs, uint32_t shift, uint32_t shiftx,
                        uint32_t stripe)
{
    int i;
    uint64_t tmp0 = ((uint64_t)rs) << 32 | ((uint64_t)rs & 0xffffffff);
    uint64_t tmp1 = tmp0;
    for (i = 0; i <= 46; i++) {
        int s;
        if (i & 0x8) {
            s = shift;
        } else {
            s = shiftx;
        }

        if (stripe != 0 && !(i & 0x4)) {
            s = ~s;
        }
        if (s & 0x10) {
            if (tmp0 & (1LL << (i + 16))) {
                tmp1 |= 1LL << i;
            } else {
                tmp1 &= ~(1LL << i);
            }
        }
    }

    uint64_t tmp2 = tmp1;
    for (i = 0; i <= 38; i++) {
        int s;
        if (i & 0x4) {
            s = shift;
        } else {
            s = shiftx;
        }

        if (s & 0x8) {
            if (tmp1 & (1LL << (i + 8))) {
                tmp2 |= 1LL << i;
            } else {
                tmp2 &= ~(1LL << i);
            }
        }
    }

    uint64_t tmp3 = tmp2;
    for (i = 0; i <= 34; i++) {
        int s;
        if (i & 0x2) {
            s = shift;
        } else {
            s = shiftx;
        }
        if (s & 0x4) {
            if (tmp2 & (1LL << (i + 4))) {
                tmp3 |= 1LL << i;
            } else {
                tmp3 &= ~(1LL << i);
            }
        }
    }

    uint64_t tmp4 = tmp3;
    for (i = 0; i <= 32; i++) {
        int s;
        if (i & 0x1) {
            s = shift;
        } else {
            s = shiftx;
        }
        if (s & 0x2) {
            if (tmp3 & (1LL << (i + 2))) {
                tmp4 |= 1LL << i;
            } else {
                tmp4 &= ~(1LL << i);
            }
        }
    }

    uint64_t tmp5 = tmp4;
    for (i = 0; i <= 31; i++) {
        int s;
        s = shift;
        if (s & 0x1) {
            if (tmp4 & (1LL << (i + 1))) {
                tmp5 |= 1LL << i;
            } else {
                tmp5 &= ~(1LL << i);
            }
        }
    }

    return (int64_t)(int32_t)(uint32_t)tmp5;
}

#ifndef CONFIG_USER_ONLY

static inline hwaddr do_translate_address(CPUMIPSState *env,
                                                      target_ulong address,
                                                      int rw, uintptr_t retaddr)
{
    hwaddr paddr;
    CPUState *cs = env_cpu(env);

    paddr = cpu_mips_translate_address(env, address, rw);

    if (paddr == -1LL) {
        cpu_loop_exit_restore(cs, retaddr);
    } else {
        return paddr;
    }
}

#define HELPER_LD_ATOMIC(name, insn, almask)                                  \
target_ulong helper_##name(CPUMIPSState *env, target_ulong arg, int mem_idx)  \
{                                                                             \
    if (arg & almask) {                                                       \
        if (!(env->hflags & MIPS_HFLAG_DM)) {                                 \
            env->CP0_BadVAddr = arg;                                          \
        }                                                                     \
        do_raise_exception(env, EXCP_AdEL, GETPC());                          \
    }                                                                         \
    env->CP0_LLAddr = do_translate_address(env, arg, 0, GETPC());             \
    env->lladdr = arg;                                                        \
    env->llval = do_##insn(env, arg, mem_idx, GETPC());                       \
    return env->llval;                                                        \
}
HELPER_LD_ATOMIC(ll, lw, 0x3)
#ifdef TARGET_MIPS64
HELPER_LD_ATOMIC(lld, ld, 0x7)
#endif
#undef HELPER_LD_ATOMIC
#endif

#ifdef TARGET_WORDS_BIGENDIAN
#define GET_LMASK(v) ((v) & 3)
#define GET_OFFSET(addr, offset) (addr + (offset))
#else
#define GET_LMASK(v) (((v) & 3) ^ 3)
#define GET_OFFSET(addr, offset) (addr - (offset))
#endif

void helper_swl(CPUMIPSState *env, target_ulong arg1, target_ulong arg2,
                int mem_idx)
{
    do_sb(env, arg2, (uint8_t)(arg1 >> 24), mem_idx, GETPC());

    if (GET_LMASK(arg2) <= 2) {
        do_sb(env, GET_OFFSET(arg2, 1), (uint8_t)(arg1 >> 16), mem_idx,
              GETPC());
    }

    if (GET_LMASK(arg2) <= 1) {
        do_sb(env, GET_OFFSET(arg2, 2), (uint8_t)(arg1 >> 8), mem_idx,
              GETPC());
    }

    if (GET_LMASK(arg2) == 0) {
        do_sb(env, GET_OFFSET(arg2, 3), (uint8_t)arg1, mem_idx,
              GETPC());
    }
}

void helper_swr(CPUMIPSState *env, target_ulong arg1, target_ulong arg2,
                int mem_idx)
{
    do_sb(env, arg2, (uint8_t)arg1, mem_idx, GETPC());

    if (GET_LMASK(arg2) >= 1) {
        do_sb(env, GET_OFFSET(arg2, -1), (uint8_t)(arg1 >> 8), mem_idx,
              GETPC());
    }

    if (GET_LMASK(arg2) >= 2) {
        do_sb(env, GET_OFFSET(arg2, -2), (uint8_t)(arg1 >> 16), mem_idx,
              GETPC());
    }

    if (GET_LMASK(arg2) == 3) {
        do_sb(env, GET_OFFSET(arg2, -3), (uint8_t)(arg1 >> 24), mem_idx,
              GETPC());
    }
}

#if defined(TARGET_MIPS64)
/*
 * "half" load and stores.  We must do the memory access inline,
 * or fault handling won't work.
 */
#ifdef TARGET_WORDS_BIGENDIAN
#define GET_LMASK64(v) ((v) & 7)
#else
#define GET_LMASK64(v) (((v) & 7) ^ 7)
#endif

void helper_sdl(CPUMIPSState *env, target_ulong arg1, target_ulong arg2,
                int mem_idx)
{
    do_sb(env, arg2, (uint8_t)(arg1 >> 56), mem_idx, GETPC());

    if (GET_LMASK64(arg2) <= 6) {
        do_sb(env, GET_OFFSET(arg2, 1), (uint8_t)(arg1 >> 48), mem_idx,
              GETPC());
    }

    if (GET_LMASK64(arg2) <= 5) {
        do_sb(env, GET_OFFSET(arg2, 2), (uint8_t)(arg1 >> 40), mem_idx,
              GETPC());
    }

    if (GET_LMASK64(arg2) <= 4) {
        do_sb(env, GET_OFFSET(arg2, 3), (uint8_t)(arg1 >> 32), mem_idx,
              GETPC());
    }

    if (GET_LMASK64(arg2) <= 3) {
        do_sb(env, GET_OFFSET(arg2, 4), (uint8_t)(arg1 >> 24), mem_idx,
              GETPC());
    }

    if (GET_LMASK64(arg2) <= 2) {
        do_sb(env, GET_OFFSET(arg2, 5), (uint8_t)(arg1 >> 16), mem_idx,
              GETPC());
    }

    if (GET_LMASK64(arg2) <= 1) {
        do_sb(env, GET_OFFSET(arg2, 6), (uint8_t)(arg1 >> 8), mem_idx,
              GETPC());
    }

    if (GET_LMASK64(arg2) <= 0) {
        do_sb(env, GET_OFFSET(arg2, 7), (uint8_t)arg1, mem_idx,
              GETPC());
    }
}

void helper_sdr(CPUMIPSState *env, target_ulong arg1, target_ulong arg2,
                int mem_idx)
{
    do_sb(env, arg2, (uint8_t)arg1, mem_idx, GETPC());

    if (GET_LMASK64(arg2) >= 1) {
        do_sb(env, GET_OFFSET(arg2, -1), (uint8_t)(arg1 >> 8), mem_idx,
              GETPC());
    }

    if (GET_LMASK64(arg2) >= 2) {
        do_sb(env, GET_OFFSET(arg2, -2), (uint8_t)(arg1 >> 16), mem_idx,
              GETPC());
    }

    if (GET_LMASK64(arg2) >= 3) {
        do_sb(env, GET_OFFSET(arg2, -3), (uint8_t)(arg1 >> 24), mem_idx,
              GETPC());
    }

    if (GET_LMASK64(arg2) >= 4) {
        do_sb(env, GET_OFFSET(arg2, -4), (uint8_t)(arg1 >> 32), mem_idx,
              GETPC());
    }

    if (GET_LMASK64(arg2) >= 5) {
        do_sb(env, GET_OFFSET(arg2, -5), (uint8_t)(arg1 >> 40), mem_idx,
              GETPC());
    }

    if (GET_LMASK64(arg2) >= 6) {
        do_sb(env, GET_OFFSET(arg2, -6), (uint8_t)(arg1 >> 48), mem_idx,
              GETPC());
    }

    if (GET_LMASK64(arg2) == 7) {
        do_sb(env, GET_OFFSET(arg2, -7), (uint8_t)(arg1 >> 56), mem_idx,
              GETPC());
    }
}
#endif /* TARGET_MIPS64 */

static const int multiple_regs[] = { 16, 17, 18, 19, 20, 21, 22, 23, 30 };

void helper_lwm(CPUMIPSState *env, target_ulong addr, target_ulong reglist,
                uint32_t mem_idx)
{
    target_ulong base_reglist = reglist & 0xf;
    target_ulong do_r31 = reglist & 0x10;

    if (base_reglist > 0 && base_reglist <= ARRAY_SIZE(multiple_regs)) {
        target_ulong i;

        for (i = 0; i < base_reglist; i++) {
            env->active_tc.gpr[multiple_regs[i]] =
                (target_long)do_lw(env, addr, mem_idx, GETPC());
            addr += 4;
        }
    }

    if (do_r31) {
        env->active_tc.gpr[31] = (target_long)do_lw(env, addr, mem_idx,
                                                    GETPC());
    }
}

void helper_swm(CPUMIPSState *env, target_ulong addr, target_ulong reglist,
                uint32_t mem_idx)
{
    target_ulong base_reglist = reglist & 0xf;
    target_ulong do_r31 = reglist & 0x10;

    if (base_reglist > 0 && base_reglist <= ARRAY_SIZE(multiple_regs)) {
        target_ulong i;

        for (i = 0; i < base_reglist; i++) {
            do_sw(env, addr, env->active_tc.gpr[multiple_regs[i]], mem_idx,
                  GETPC());
            addr += 4;
        }
    }

    if (do_r31) {
        do_sw(env, addr, env->active_tc.gpr[31], mem_idx, GETPC());
    }
}

#if defined(TARGET_MIPS64)
void helper_ldm(CPUMIPSState *env, target_ulong addr, target_ulong reglist,
                uint32_t mem_idx)
{
    target_ulong base_reglist = reglist & 0xf;
    target_ulong do_r31 = reglist & 0x10;

    if (base_reglist > 0 && base_reglist <= ARRAY_SIZE(multiple_regs)) {
        target_ulong i;

        for (i = 0; i < base_reglist; i++) {
            env->active_tc.gpr[multiple_regs[i]] = do_ld(env, addr, mem_idx,
                                                         GETPC());
            addr += 8;
        }
    }

    if (do_r31) {
        env->active_tc.gpr[31] = do_ld(env, addr, mem_idx, GETPC());
    }
}

void helper_sdm(CPUMIPSState *env, target_ulong addr, target_ulong reglist,
                uint32_t mem_idx)
{
    target_ulong base_reglist = reglist & 0xf;
    target_ulong do_r31 = reglist & 0x10;

    if (base_reglist > 0 && base_reglist <= ARRAY_SIZE(multiple_regs)) {
        target_ulong i;

        for (i = 0; i < base_reglist; i++) {
            do_sd(env, addr, env->active_tc.gpr[multiple_regs[i]], mem_idx,
                  GETPC());
            addr += 8;
        }
    }

    if (do_r31) {
        do_sd(env, addr, env->active_tc.gpr[31], mem_idx, GETPC());
    }
}
#endif

#ifndef CONFIG_USER_ONLY
/* SMP helpers.  */
static bool mips_vpe_is_wfi(MIPSCPU *c)
{
    CPUState *cpu = CPU(c);
    CPUMIPSState *env = &c->env;

    /*
     * If the VPE is halted but otherwise active, it means it's waiting for
     * an interrupt.\
     */
    return cpu->halted && mips_vpe_active(env);
}

static bool mips_vp_is_wfi(MIPSCPU *c)
{
    CPUState *cpu = CPU(c);
    CPUMIPSState *env = &c->env;

    return cpu->halted && mips_vp_active(env);
}

static inline void mips_vpe_wake(MIPSCPU *c)
{
    /*
     * Don't set ->halted = 0 directly, let it be done via cpu_has_work
     * because there might be other conditions that state that c should
     * be sleeping.
     */
    qemu_mutex_lock_iothread();
    cpu_interrupt(CPU(c), CPU_INTERRUPT_WAKE);
    qemu_mutex_unlock_iothread();
}

static inline void mips_vpe_sleep(MIPSCPU *cpu)
{
    CPUState *cs = CPU(cpu);

    /*
     * The VPE was shut off, really go to bed.
     * Reset any old _WAKE requests.
     */
    cs->halted = 1;
    cpu_reset_interrupt(cs, CPU_INTERRUPT_WAKE);
}

static inline void mips_tc_wake(MIPSCPU *cpu, int tc)
{
    CPUMIPSState *c = &cpu->env;

    /* FIXME: TC reschedule.  */
    if (mips_vpe_active(c) && !mips_vpe_is_wfi(cpu)) {
        mips_vpe_wake(cpu);
    }
}

static inline void mips_tc_sleep(MIPSCPU *cpu, int tc)
{
    CPUMIPSState *c = &cpu->env;

    /* FIXME: TC reschedule.  */
    if (!mips_vpe_active(c)) {
        mips_vpe_sleep(cpu);
    }
}

/**
 * mips_cpu_map_tc:
 * @env: CPU from which mapping is performed.
 * @tc: Should point to an int with the value of the global TC index.
 *
 * This function will transform @tc into a local index within the
 * returned #CPUMIPSState.
 */

/*
 * FIXME: This code assumes that all VPEs have the same number of TCs,
 *        which depends on runtime setup. Can probably be fixed by
 *        walking the list of CPUMIPSStates.
 */
static CPUMIPSState *mips_cpu_map_tc(CPUMIPSState *env, int *tc)
{
    MIPSCPU *cpu;
    CPUState *cs;
    CPUState *other_cs;
    int vpe_idx;
    int tc_idx = *tc;

    if (!(env->CP0_VPEConf0 & (1 << CP0VPEC0_MVP))) {
        /* Not allowed to address other CPUs.  */
        *tc = env->current_tc;
        return env;
    }

    cs = env_cpu(env);
    vpe_idx = tc_idx / cs->nr_threads;
    *tc = tc_idx % cs->nr_threads;
    other_cs = qemu_get_cpu(vpe_idx);
    if (other_cs == NULL) {
        return env;
    }
    cpu = MIPS_CPU(other_cs);
    return &cpu->env;
}

/*
 * The per VPE CP0_Status register shares some fields with the per TC
 * CP0_TCStatus registers. These fields are wired to the same registers,
 * so changes to either of them should be reflected on both registers.
 *
 * Also, EntryHi shares the bottom 8 bit ASID with TCStauts.
 *
 * These helper call synchronizes the regs for a given cpu.
 */

/*
 * Called for updates to CP0_Status.  Defined in "cpu.h" for gdbstub.c.
 * static inline void sync_c0_status(CPUMIPSState *env, CPUMIPSState *cpu,
 *                                   int tc);
 */

/* Called for updates to CP0_TCStatus.  */
static void sync_c0_tcstatus(CPUMIPSState *cpu, int tc,
                             target_ulong v)
{
    uint32_t status;
    uint32_t tcu, tmx, tasid, tksu;
    uint32_t mask = ((1U << CP0St_CU3)
                       | (1 << CP0St_CU2)
                       | (1 << CP0St_CU1)
                       | (1 << CP0St_CU0)
                       | (1 << CP0St_MX)
                       | (3 << CP0St_KSU));

    tcu = (v >> CP0TCSt_TCU0) & 0xf;
    tmx = (v >> CP0TCSt_TMX) & 0x1;
    tasid = v & cpu->CP0_EntryHi_ASID_mask;
    tksu = (v >> CP0TCSt_TKSU) & 0x3;

    status = tcu << CP0St_CU0;
    status |= tmx << CP0St_MX;
    status |= tksu << CP0St_KSU;

    cpu->CP0_Status &= ~mask;
    cpu->CP0_Status |= status;

    /* Sync the TASID with EntryHi.  */
    cpu->CP0_EntryHi &= ~cpu->CP0_EntryHi_ASID_mask;
    cpu->CP0_EntryHi |= tasid;

    compute_hflags(cpu);
}

/* Called for updates to CP0_EntryHi.  */
static void sync_c0_entryhi(CPUMIPSState *cpu, int tc)
{
    int32_t *tcst;
    uint32_t asid, v = cpu->CP0_EntryHi;

    asid = v & cpu->CP0_EntryHi_ASID_mask;

    if (tc == cpu->current_tc) {
        tcst = &cpu->active_tc.CP0_TCStatus;
    } else {
        tcst = &cpu->tcs[tc].CP0_TCStatus;
    }

    *tcst &= ~cpu->CP0_EntryHi_ASID_mask;
    *tcst |= asid;
}

/* CP0 helpers */
target_ulong helper_mfc0_mvpcontrol(CPUMIPSState *env)
{
    return env->mvp->CP0_MVPControl;
}

target_ulong helper_mfc0_mvpconf0(CPUMIPSState *env)
{
    return env->mvp->CP0_MVPConf0;
}

target_ulong helper_mfc0_mvpconf1(CPUMIPSState *env)
{
    return env->mvp->CP0_MVPConf1;
}

target_ulong helper_mfc0_random(CPUMIPSState *env)
{
    return (int32_t)cpu_mips_get_random(env);
}

target_ulong helper_mfc0_tcstatus(CPUMIPSState *env)
{
    return env->active_tc.CP0_TCStatus;
}

target_ulong helper_mftc0_tcstatus(CPUMIPSState *env)
{
    int other_tc = env->CP0_VPEControl & (0xff << CP0VPECo_TargTC);
    CPUMIPSState *other = mips_cpu_map_tc(env, &other_tc);

    if (other_tc == other->current_tc) {
        return other->active_tc.CP0_TCStatus;
    } else {
        return other->tcs[other_tc].CP0_TCStatus;
    }
}

target_ulong helper_mfc0_tcbind(CPUMIPSState *env)
{
    return env->active_tc.CP0_TCBind;
}

target_ulong helper_mftc0_tcbind(CPUMIPSState *env)
{
    int other_tc = env->CP0_VPEControl & (0xff << CP0VPECo_TargTC);
    CPUMIPSState *other = mips_cpu_map_tc(env, &other_tc);

    if (other_tc == other->current_tc) {
        return other->active_tc.CP0_TCBind;
    } else {
        return other->tcs[other_tc].CP0_TCBind;
    }
}

target_ulong helper_mfc0_tcrestart(CPUMIPSState *env)
{
    return env->active_tc.PC;
}

target_ulong helper_mftc0_tcrestart(CPUMIPSState *env)
{
    int other_tc = env->CP0_VPEControl & (0xff << CP0VPECo_TargTC);
    CPUMIPSState *other = mips_cpu_map_tc(env, &other_tc);

    if (other_tc == other->current_tc) {
        return other->active_tc.PC;
    } else {
        return other->tcs[other_tc].PC;
    }
}

target_ulong helper_mfc0_tchalt(CPUMIPSState *env)
{
    return env->active_tc.CP0_TCHalt;
}

target_ulong helper_mftc0_tchalt(CPUMIPSState *env)
{
    int other_tc = env->CP0_VPEControl & (0xff << CP0VPECo_TargTC);
    CPUMIPSState *other = mips_cpu_map_tc(env, &other_tc);

    if (other_tc == other->current_tc) {
        return other->active_tc.CP0_TCHalt;
    } else {
        return other->tcs[other_tc].CP0_TCHalt;
    }
}

target_ulong helper_mfc0_tccontext(CPUMIPSState *env)
{
    return env->active_tc.CP0_TCContext;
}

target_ulong helper_mftc0_tccontext(CPUMIPSState *env)
{
    int other_tc = env->CP0_VPEControl & (0xff << CP0VPECo_TargTC);
    CPUMIPSState *other = mips_cpu_map_tc(env, &other_tc);

    if (other_tc == other->current_tc) {
        return other->active_tc.CP0_TCContext;
    } else {
        return other->tcs[other_tc].CP0_TCContext;
    }
}

target_ulong helper_mfc0_tcschedule(CPUMIPSState *env)
{
    return env->active_tc.CP0_TCSchedule;
}

target_ulong helper_mftc0_tcschedule(CPUMIPSState *env)
{
    int other_tc = env->CP0_VPEControl & (0xff << CP0VPECo_TargTC);
    CPUMIPSState *other = mips_cpu_map_tc(env, &other_tc);

    if (other_tc == other->current_tc) {
        return other->active_tc.CP0_TCSchedule;
    } else {
        return other->tcs[other_tc].CP0_TCSchedule;
    }
}

target_ulong helper_mfc0_tcschefback(CPUMIPSState *env)
{
    return env->active_tc.CP0_TCScheFBack;
}

target_ulong helper_mftc0_tcschefback(CPUMIPSState *env)
{
    int other_tc = env->CP0_VPEControl & (0xff << CP0VPECo_TargTC);
    CPUMIPSState *other = mips_cpu_map_tc(env, &other_tc);

    if (other_tc == other->current_tc) {
        return other->active_tc.CP0_TCScheFBack;
    } else {
        return other->tcs[other_tc].CP0_TCScheFBack;
    }
}

target_ulong helper_mfc0_count(CPUMIPSState *env)
{
    return (int32_t)cpu_mips_get_count(env);
}

target_ulong helper_mfc0_saar(CPUMIPSState *env)
{
    if ((env->CP0_SAARI & 0x3f) < 2) {
        return (int32_t) env->CP0_SAAR[env->CP0_SAARI & 0x3f];
    }
    return 0;
}

target_ulong helper_mfhc0_saar(CPUMIPSState *env)
{
    if ((env->CP0_SAARI & 0x3f) < 2) {
        return env->CP0_SAAR[env->CP0_SAARI & 0x3f] >> 32;
    }
    return 0;
}

target_ulong helper_mftc0_entryhi(CPUMIPSState *env)
{
    int other_tc = env->CP0_VPEControl & (0xff << CP0VPECo_TargTC);
    CPUMIPSState *other = mips_cpu_map_tc(env, &other_tc);

    return other->CP0_EntryHi;
}

target_ulong helper_mftc0_cause(CPUMIPSState *env)
{
    int other_tc = env->CP0_VPEControl & (0xff << CP0VPECo_TargTC);
    int32_t tccause;
    CPUMIPSState *other = mips_cpu_map_tc(env, &other_tc);

    if (other_tc == other->current_tc) {
        tccause = other->CP0_Cause;
    } else {
        tccause = other->CP0_Cause;
    }

    return tccause;
}

target_ulong helper_mftc0_status(CPUMIPSState *env)
{
    int other_tc = env->CP0_VPEControl & (0xff << CP0VPECo_TargTC);
    CPUMIPSState *other = mips_cpu_map_tc(env, &other_tc);

    return other->CP0_Status;
}

target_ulong helper_mfc0_lladdr(CPUMIPSState *env)
{
    return (int32_t)(env->CP0_LLAddr >> env->CP0_LLAddr_shift);
}

target_ulong helper_mfc0_maar(CPUMIPSState *env)
{
    return (int32_t) env->CP0_MAAR[env->CP0_MAARI];
}

target_ulong helper_mfhc0_maar(CPUMIPSState *env)
{
    return env->CP0_MAAR[env->CP0_MAARI] >> 32;
}

target_ulong helper_mfc0_watchlo(CPUMIPSState *env, uint32_t sel)
{
    return (int32_t)env->CP0_WatchLo[sel];
}

target_ulong helper_mfc0_watchhi(CPUMIPSState *env, uint32_t sel)
{
    return env->CP0_WatchHi[sel];
}

target_ulong helper_mfc0_debug(CPUMIPSState *env)
{
    target_ulong t0 = env->CP0_Debug;
    if (env->hflags & MIPS_HFLAG_DM) {
        t0 |= 1 << CP0DB_DM;
    }

    return t0;
}

target_ulong helper_mftc0_debug(CPUMIPSState *env)
{
    int other_tc = env->CP0_VPEControl & (0xff << CP0VPECo_TargTC);
    int32_t tcstatus;
    CPUMIPSState *other = mips_cpu_map_tc(env, &other_tc);

    if (other_tc == other->current_tc) {
        tcstatus = other->active_tc.CP0_Debug_tcstatus;
    } else {
        tcstatus = other->tcs[other_tc].CP0_Debug_tcstatus;
    }

    /* XXX: Might be wrong, check with EJTAG spec. */
    return (other->CP0_Debug & ~((1 << CP0DB_SSt) | (1 << CP0DB_Halt))) |
            (tcstatus & ((1 << CP0DB_SSt) | (1 << CP0DB_Halt)));
}

#if defined(TARGET_MIPS64)
target_ulong helper_dmfc0_tcrestart(CPUMIPSState *env)
{
    return env->active_tc.PC;
}

target_ulong helper_dmfc0_tchalt(CPUMIPSState *env)
{
    return env->active_tc.CP0_TCHalt;
}

target_ulong helper_dmfc0_tccontext(CPUMIPSState *env)
{
    return env->active_tc.CP0_TCContext;
}

target_ulong helper_dmfc0_tcschedule(CPUMIPSState *env)
{
    return env->active_tc.CP0_TCSchedule;
}

target_ulong helper_dmfc0_tcschefback(CPUMIPSState *env)
{
    return env->active_tc.CP0_TCScheFBack;
}

target_ulong helper_dmfc0_lladdr(CPUMIPSState *env)
{
    return env->CP0_LLAddr >> env->CP0_LLAddr_shift;
}

target_ulong helper_dmfc0_maar(CPUMIPSState *env)
{
    return env->CP0_MAAR[env->CP0_MAARI];
}

target_ulong helper_dmfc0_watchlo(CPUMIPSState *env, uint32_t sel)
{
    return env->CP0_WatchLo[sel];
}

target_ulong helper_dmfc0_saar(CPUMIPSState *env)
{
    if ((env->CP0_SAARI & 0x3f) < 2) {
        return env->CP0_SAAR[env->CP0_SAARI & 0x3f];
    }
    return 0;
}
#endif /* TARGET_MIPS64 */

void helper_mtc0_index(CPUMIPSState *env, target_ulong arg1)
{
    uint32_t index_p = env->CP0_Index & 0x80000000;
    uint32_t tlb_index = arg1 & 0x7fffffff;
    if (tlb_index < env->tlb->nb_tlb) {
        if (env->insn_flags & ISA_MIPS32R6) {
            index_p |= arg1 & 0x80000000;
        }
        env->CP0_Index = index_p | tlb_index;
    }
}

void helper_mtc0_mvpcontrol(CPUMIPSState *env, target_ulong arg1)
{
    uint32_t mask = 0;
    uint32_t newval;

    if (env->CP0_VPEConf0 & (1 << CP0VPEC0_MVP)) {
        mask |= (1 << CP0MVPCo_CPA) | (1 << CP0MVPCo_VPC) |
                (1 << CP0MVPCo_EVP);
    }
    if (env->mvp->CP0_MVPControl & (1 << CP0MVPCo_VPC)) {
        mask |= (1 << CP0MVPCo_STLB);
    }
    newval = (env->mvp->CP0_MVPControl & ~mask) | (arg1 & mask);

    /* TODO: Enable/disable shared TLB, enable/disable VPEs. */

    env->mvp->CP0_MVPControl = newval;
}

void helper_mtc0_vpecontrol(CPUMIPSState *env, target_ulong arg1)
{
    uint32_t mask;
    uint32_t newval;

    mask = (1 << CP0VPECo_YSI) | (1 << CP0VPECo_GSI) |
           (1 << CP0VPECo_TE) | (0xff << CP0VPECo_TargTC);
    newval = (env->CP0_VPEControl & ~mask) | (arg1 & mask);

    /*
     * Yield scheduler intercept not implemented.
     * Gating storage scheduler intercept not implemented.
     */

    /* TODO: Enable/disable TCs. */

    env->CP0_VPEControl = newval;
}

void helper_mttc0_vpecontrol(CPUMIPSState *env, target_ulong arg1)
{
    int other_tc = env->CP0_VPEControl & (0xff << CP0VPECo_TargTC);
    CPUMIPSState *other = mips_cpu_map_tc(env, &other_tc);
    uint32_t mask;
    uint32_t newval;

    mask = (1 << CP0VPECo_YSI) | (1 << CP0VPECo_GSI) |
           (1 << CP0VPECo_TE) | (0xff << CP0VPECo_TargTC);
    newval = (other->CP0_VPEControl & ~mask) | (arg1 & mask);

    /* TODO: Enable/disable TCs.  */

    other->CP0_VPEControl = newval;
}

target_ulong helper_mftc0_vpecontrol(CPUMIPSState *env)
{
    int other_tc = env->CP0_VPEControl & (0xff << CP0VPECo_TargTC);
    CPUMIPSState *other = mips_cpu_map_tc(env, &other_tc);
    /* FIXME: Mask away return zero on read bits.  */
    return other->CP0_VPEControl;
}

target_ulong helper_mftc0_vpeconf0(CPUMIPSState *env)
{
    int other_tc = env->CP0_VPEControl & (0xff << CP0VPECo_TargTC);
    CPUMIPSState *other = mips_cpu_map_tc(env, &other_tc);

    return other->CP0_VPEConf0;
}

void helper_mtc0_vpeconf0(CPUMIPSState *env, target_ulong arg1)
{
    uint32_t mask = 0;
    uint32_t newval;

    if (env->CP0_VPEConf0 & (1 << CP0VPEC0_MVP)) {
        if (env->CP0_VPEConf0 & (1 << CP0VPEC0_VPA)) {
            mask |= (0xff << CP0VPEC0_XTC);
        }
        mask |= (1 << CP0VPEC0_MVP) | (1 << CP0VPEC0_VPA);
    }
    newval = (env->CP0_VPEConf0 & ~mask) | (arg1 & mask);

    /* TODO: TC exclusive handling due to ERL/EXL. */

    env->CP0_VPEConf0 = newval;
}

void helper_mttc0_vpeconf0(CPUMIPSState *env, target_ulong arg1)
{
    int other_tc = env->CP0_VPEControl & (0xff << CP0VPECo_TargTC);
    CPUMIPSState *other = mips_cpu_map_tc(env, &other_tc);
    uint32_t mask = 0;
    uint32_t newval;

    mask |= (1 << CP0VPEC0_MVP) | (1 << CP0VPEC0_VPA);
    newval = (other->CP0_VPEConf0 & ~mask) | (arg1 & mask);

    /* TODO: TC exclusive handling due to ERL/EXL.  */
    other->CP0_VPEConf0 = newval;
}

void helper_mtc0_vpeconf1(CPUMIPSState *env, target_ulong arg1)
{
    uint32_t mask = 0;
    uint32_t newval;

    if (env->mvp->CP0_MVPControl & (1 << CP0MVPCo_VPC))
        mask |= (0xff << CP0VPEC1_NCX) | (0xff << CP0VPEC1_NCP2) |
                (0xff << CP0VPEC1_NCP1);
    newval = (env->CP0_VPEConf1 & ~mask) | (arg1 & mask);

    /* UDI not implemented. */
    /* CP2 not implemented. */

    /* TODO: Handle FPU (CP1) binding. */

    env->CP0_VPEConf1 = newval;
}

void helper_mtc0_yqmask(CPUMIPSState *env, target_ulong arg1)
{
    /* Yield qualifier inputs not implemented. */
    env->CP0_YQMask = 0x00000000;
}

void helper_mtc0_vpeopt(CPUMIPSState *env, target_ulong arg1)
{
    env->CP0_VPEOpt = arg1 & 0x0000ffff;
}

#define MTC0_ENTRYLO_MASK(env) ((env->PAMask >> 6) & 0x3FFFFFFF)

void helper_mtc0_entrylo0(CPUMIPSState *env, target_ulong arg1)
{
    /* 1k pages not implemented */
    target_ulong rxi = arg1 & (env->CP0_PageGrain & (3u << CP0PG_XIE));
    env->CP0_EntryLo0 = (arg1 & MTC0_ENTRYLO_MASK(env))
#if defined(TARGET_CHERI)
                        | (rxi << (CP0EnLo_L - 30));
#else
                        | (rxi << (CP0EnLo_XI - 30));
#endif /* TARGET_CHERI */
}

#if defined(TARGET_MIPS64)
#ifdef TARGET_CHERI
#define DMTC0_ENTRYLO_MASK(env) ((env->PAMask >> 6) | (1ull << CP0EnLo_S) | (1ull << CP0EnLo_L))
#else
#define DMTC0_ENTRYLO_MASK(env) (env->PAMask >> 6)
#endif /* TARGET_CHERI */

void helper_dmtc0_entrylo0(CPUMIPSState *env, uint64_t arg1)
{
    uint64_t rxi = arg1 & ((env->CP0_PageGrain & (3ull << CP0PG_XIE)) << 32);
    env->CP0_EntryLo0 = (arg1 & DMTC0_ENTRYLO_MASK(env)) | rxi;
}
#endif

void helper_mtc0_tcstatus(CPUMIPSState *env, target_ulong arg1)
{
    uint32_t mask = env->CP0_TCStatus_rw_bitmask;
    uint32_t newval;

    newval = (env->active_tc.CP0_TCStatus & ~mask) | (arg1 & mask);

    env->active_tc.CP0_TCStatus = newval;
    sync_c0_tcstatus(env, env->current_tc, newval);
}

void helper_mttc0_tcstatus(CPUMIPSState *env, target_ulong arg1)
{
    int other_tc = env->CP0_VPEControl & (0xff << CP0VPECo_TargTC);
    CPUMIPSState *other = mips_cpu_map_tc(env, &other_tc);

    if (other_tc == other->current_tc) {
        other->active_tc.CP0_TCStatus = arg1;
    } else {
        other->tcs[other_tc].CP0_TCStatus = arg1;
    }
    sync_c0_tcstatus(other, other_tc, arg1);
}

void helper_mtc0_tcbind(CPUMIPSState *env, target_ulong arg1)
{
    uint32_t mask = (1 << CP0TCBd_TBE);
    uint32_t newval;

    if (env->mvp->CP0_MVPControl & (1 << CP0MVPCo_VPC)) {
        mask |= (1 << CP0TCBd_CurVPE);
    }
    newval = (env->active_tc.CP0_TCBind & ~mask) | (arg1 & mask);
    env->active_tc.CP0_TCBind = newval;
}

void helper_mttc0_tcbind(CPUMIPSState *env, target_ulong arg1)
{
    int other_tc = env->CP0_VPEControl & (0xff << CP0VPECo_TargTC);
    uint32_t mask = (1 << CP0TCBd_TBE);
    uint32_t newval;
    CPUMIPSState *other = mips_cpu_map_tc(env, &other_tc);

    if (other->mvp->CP0_MVPControl & (1 << CP0MVPCo_VPC)) {
        mask |= (1 << CP0TCBd_CurVPE);
    }
    if (other_tc == other->current_tc) {
        newval = (other->active_tc.CP0_TCBind & ~mask) | (arg1 & mask);
        other->active_tc.CP0_TCBind = newval;
    } else {
        newval = (other->tcs[other_tc].CP0_TCBind & ~mask) | (arg1 & mask);
        other->tcs[other_tc].CP0_TCBind = newval;
    }
}

void helper_mtc0_tcrestart(CPUMIPSState *env, target_ulong arg1)
{
    env->active_tc.PC = arg1;
    env->active_tc.CP0_TCStatus &= ~(1 << CP0TCSt_TDS);
    env->CP0_LLAddr = 0;
    env->lladdr = 0;
    /* MIPS16 not implemented. */
}

void helper_mttc0_tcrestart(CPUMIPSState *env, target_ulong arg1)
{
    int other_tc = env->CP0_VPEControl & (0xff << CP0VPECo_TargTC);
    CPUMIPSState *other = mips_cpu_map_tc(env, &other_tc);

    if (other_tc == other->current_tc) {
        other->active_tc.PC = arg1;
        other->active_tc.CP0_TCStatus &= ~(1 << CP0TCSt_TDS);
        other->CP0_LLAddr = 0;
        other->lladdr = 0;
        /* MIPS16 not implemented. */
    } else {
        other->tcs[other_tc].PC = arg1;
        other->tcs[other_tc].CP0_TCStatus &= ~(1 << CP0TCSt_TDS);
        other->CP0_LLAddr = 0;
        other->lladdr = 0;
        /* MIPS16 not implemented. */
    }
}

void helper_mtc0_tchalt(CPUMIPSState *env, target_ulong arg1)
{
    MIPSCPU *cpu = env_archcpu(env);

    env->active_tc.CP0_TCHalt = arg1 & 0x1;

    /* TODO: Halt TC / Restart (if allocated+active) TC. */
    if (env->active_tc.CP0_TCHalt & 1) {
        mips_tc_sleep(cpu, env->current_tc);
    } else {
        mips_tc_wake(cpu, env->current_tc);
    }
}

void helper_mttc0_tchalt(CPUMIPSState *env, target_ulong arg1)
{
    int other_tc = env->CP0_VPEControl & (0xff << CP0VPECo_TargTC);
    CPUMIPSState *other = mips_cpu_map_tc(env, &other_tc);
    MIPSCPU *other_cpu = env_archcpu(other);

    /* TODO: Halt TC / Restart (if allocated+active) TC. */

    if (other_tc == other->current_tc) {
        other->active_tc.CP0_TCHalt = arg1;
    } else {
        other->tcs[other_tc].CP0_TCHalt = arg1;
    }

    if (arg1 & 1) {
        mips_tc_sleep(other_cpu, other_tc);
    } else {
        mips_tc_wake(other_cpu, other_tc);
    }
}

void helper_mtc0_tccontext(CPUMIPSState *env, target_ulong arg1)
{
    env->active_tc.CP0_TCContext = arg1;
}

void helper_mttc0_tccontext(CPUMIPSState *env, target_ulong arg1)
{
    int other_tc = env->CP0_VPEControl & (0xff << CP0VPECo_TargTC);
    CPUMIPSState *other = mips_cpu_map_tc(env, &other_tc);

    if (other_tc == other->current_tc) {
        other->active_tc.CP0_TCContext = arg1;
    } else {
        other->tcs[other_tc].CP0_TCContext = arg1;
    }
}

void helper_mtc0_tcschedule(CPUMIPSState *env, target_ulong arg1)
{
    env->active_tc.CP0_TCSchedule = arg1;
}

void helper_mttc0_tcschedule(CPUMIPSState *env, target_ulong arg1)
{
    int other_tc = env->CP0_VPEControl & (0xff << CP0VPECo_TargTC);
    CPUMIPSState *other = mips_cpu_map_tc(env, &other_tc);

    if (other_tc == other->current_tc) {
        other->active_tc.CP0_TCSchedule = arg1;
    } else {
        other->tcs[other_tc].CP0_TCSchedule = arg1;
    }
}

void helper_mtc0_tcschefback(CPUMIPSState *env, target_ulong arg1)
{
    env->active_tc.CP0_TCScheFBack = arg1;
}

void helper_mttc0_tcschefback(CPUMIPSState *env, target_ulong arg1)
{
    int other_tc = env->CP0_VPEControl & (0xff << CP0VPECo_TargTC);
    CPUMIPSState *other = mips_cpu_map_tc(env, &other_tc);

    if (other_tc == other->current_tc) {
        other->active_tc.CP0_TCScheFBack = arg1;
    } else {
        other->tcs[other_tc].CP0_TCScheFBack = arg1;
    }
}

void helper_mtc0_entrylo1(CPUMIPSState *env, target_ulong arg1)
{
    /* 1k pages not implemented */
    target_ulong rxi = arg1 & (env->CP0_PageGrain & (3u << CP0PG_XIE));
    env->CP0_EntryLo1 = (arg1 & MTC0_ENTRYLO_MASK(env))
#if defined(TARGET_CHERI)
                        | (rxi << (CP0EnLo_L - 30));
#else
                        | (rxi << (CP0EnLo_XI - 30));
#endif /* TARGET_CHERI */
}

#if defined(TARGET_MIPS64)
void helper_dmtc0_entrylo1(CPUMIPSState *env, uint64_t arg1)
{
    uint64_t rxi = arg1 & ((env->CP0_PageGrain & (3ull << CP0PG_XIE)) << 32);
    env->CP0_EntryLo1 = (arg1 & DMTC0_ENTRYLO_MASK(env)) | rxi;
}
#endif

void helper_mtc0_context(CPUMIPSState *env, target_ulong arg1)
{
    env->CP0_Context = (env->CP0_Context & 0x007FFFFF) | (arg1 & ~0x007FFFFF);
}

void update_pagemask(CPUMIPSState *env, target_ulong arg1, int32_t *pagemask)
{
    uint64_t mask = arg1 >> (TARGET_PAGE_BITS + 1);
    if (!(env->insn_flags & ISA_MIPS32R6) || (arg1 == ~0) ||
        (mask == 0x0000 || mask == 0x0003 || mask == 0x000F ||
         mask == 0x003F || mask == 0x00FF || mask == 0x03FF ||
         mask == 0x0FFF || mask == 0x3FFF || mask == 0xFFFF)) {
        env->CP0_PageMask = arg1 & (0x1FFFFFFF & (TARGET_PAGE_MASK << 1));
    }
}

void helper_mtc0_pagemask(CPUMIPSState *env, target_ulong arg1)
{
    update_pagemask(env, arg1, &env->CP0_PageMask);
}

void helper_mtc0_pagegrain(CPUMIPSState *env, target_ulong arg1)
{
    /* SmartMIPS not implemented */
    /* 1k pages not implemented */
    env->CP0_PageGrain = (arg1 & env->CP0_PageGrain_rw_bitmask) |
                         (env->CP0_PageGrain & ~env->CP0_PageGrain_rw_bitmask);
    compute_hflags(env);
    restore_pamask(env);
}

void helper_mtc0_segctl0(CPUMIPSState *env, target_ulong arg1)
{
    CPUState *cs = env_cpu(env);

    env->CP0_SegCtl0 = arg1 & CP0SC0_MASK;
    tlb_flush(cs);
}

void helper_mtc0_segctl1(CPUMIPSState *env, target_ulong arg1)
{
    CPUState *cs = env_cpu(env);

    env->CP0_SegCtl1 = arg1 & CP0SC1_MASK;
    tlb_flush(cs);
}

void helper_mtc0_segctl2(CPUMIPSState *env, target_ulong arg1)
{
    CPUState *cs = env_cpu(env);

    env->CP0_SegCtl2 = arg1 & CP0SC2_MASK;
    tlb_flush(cs);
}

void helper_mtc0_pwfield(CPUMIPSState *env, target_ulong arg1)
{
#if defined(TARGET_MIPS64)
    uint64_t mask = 0x3F3FFFFFFFULL;
    uint32_t old_ptei = (env->CP0_PWField >> CP0PF_PTEI) & 0x3FULL;
    uint32_t new_ptei = (arg1 >> CP0PF_PTEI) & 0x3FULL;

    if ((env->insn_flags & ISA_MIPS32R6)) {
        if (((arg1 >> CP0PF_BDI) & 0x3FULL) < 12) {
            mask &= ~(0x3FULL << CP0PF_BDI);
        }
        if (((arg1 >> CP0PF_GDI) & 0x3FULL) < 12) {
            mask &= ~(0x3FULL << CP0PF_GDI);
        }
        if (((arg1 >> CP0PF_UDI) & 0x3FULL) < 12) {
            mask &= ~(0x3FULL << CP0PF_UDI);
        }
        if (((arg1 >> CP0PF_MDI) & 0x3FULL) < 12) {
            mask &= ~(0x3FULL << CP0PF_MDI);
        }
        if (((arg1 >> CP0PF_PTI) & 0x3FULL) < 12) {
            mask &= ~(0x3FULL << CP0PF_PTI);
        }
    }
    env->CP0_PWField = arg1 & mask;

    if ((new_ptei >= 32) ||
            ((env->insn_flags & ISA_MIPS32R6) &&
                    (new_ptei == 0 || new_ptei == 1))) {
        env->CP0_PWField = (env->CP0_PWField & ~0x3FULL) |
                (old_ptei << CP0PF_PTEI);
    }
#else
    uint32_t mask = 0x3FFFFFFF;
    uint32_t old_ptew = (env->CP0_PWField >> CP0PF_PTEW) & 0x3F;
    uint32_t new_ptew = (arg1 >> CP0PF_PTEW) & 0x3F;

    if ((env->insn_flags & ISA_MIPS32R6)) {
        if (((arg1 >> CP0PF_GDW) & 0x3F) < 12) {
            mask &= ~(0x3F << CP0PF_GDW);
        }
        if (((arg1 >> CP0PF_UDW) & 0x3F) < 12) {
            mask &= ~(0x3F << CP0PF_UDW);
        }
        if (((arg1 >> CP0PF_MDW) & 0x3F) < 12) {
            mask &= ~(0x3F << CP0PF_MDW);
        }
        if (((arg1 >> CP0PF_PTW) & 0x3F) < 12) {
            mask &= ~(0x3F << CP0PF_PTW);
        }
    }
    env->CP0_PWField = arg1 & mask;

    if ((new_ptew >= 32) ||
            ((env->insn_flags & ISA_MIPS32R6) &&
                    (new_ptew == 0 || new_ptew == 1))) {
        env->CP0_PWField = (env->CP0_PWField & ~0x3F) |
                (old_ptew << CP0PF_PTEW);
    }
#endif
}

void helper_mtc0_pwsize(CPUMIPSState *env, target_ulong arg1)
{
#if defined(TARGET_MIPS64)
    env->CP0_PWSize = arg1 & 0x3F7FFFFFFFULL;
#else
    env->CP0_PWSize = arg1 & 0x3FFFFFFF;
#endif
}

void helper_mtc0_wired(CPUMIPSState *env, target_ulong arg1)
{
    if (env->insn_flags & ISA_MIPS32R6) {
        if (arg1 < env->tlb->nb_tlb) {
            env->CP0_Wired = arg1;
        }
    } else {
        env->CP0_Wired = arg1 % env->tlb->nb_tlb;
    }
}

void helper_mtc0_pwctl(CPUMIPSState *env, target_ulong arg1)
{
#if defined(TARGET_MIPS64)
    /* PWEn = 0. Hardware page table walking is not implemented. */
    env->CP0_PWCtl = (env->CP0_PWCtl & 0x000000C0) | (arg1 & 0x5C00003F);
#else
    env->CP0_PWCtl = (arg1 & 0x800000FF);
#endif
}

void helper_mtc0_srsconf0(CPUMIPSState *env, target_ulong arg1)
{
    env->CP0_SRSConf0 |= arg1 & env->CP0_SRSConf0_rw_bitmask;
}

void helper_mtc0_srsconf1(CPUMIPSState *env, target_ulong arg1)
{
    env->CP0_SRSConf1 |= arg1 & env->CP0_SRSConf1_rw_bitmask;
}

void helper_mtc0_srsconf2(CPUMIPSState *env, target_ulong arg1)
{
    env->CP0_SRSConf2 |= arg1 & env->CP0_SRSConf2_rw_bitmask;
}

void helper_mtc0_srsconf3(CPUMIPSState *env, target_ulong arg1)
{
    env->CP0_SRSConf3 |= arg1 & env->CP0_SRSConf3_rw_bitmask;
}

void helper_mtc0_srsconf4(CPUMIPSState *env, target_ulong arg1)
{
    env->CP0_SRSConf4 |= arg1 & env->CP0_SRSConf4_rw_bitmask;
}

void helper_mtc0_hwrena(CPUMIPSState *env, target_ulong arg1)
{
    uint32_t mask = 0x0000000F;
#define STATCOUNTERS_HWRENA_MASK 0x7FF0
    if (is_beri_or_cheri(env)) {
        mask |= STATCOUNTERS_HWRENA_MASK;
    }
    if ((env->CP0_Config1 & (1 << CP0C1_PC)) &&
        (env->insn_flags & ISA_MIPS32R6)) {
        mask |= (1 << 4);
    }
    if (env->insn_flags & ISA_MIPS32R6) {
        mask |= (1 << 5);
    }
    if (env->CP0_Config3 & (1 << CP0C3_ULRI)) {
        mask |= (1 << 29);

        if (arg1 & (1 << 29)) {
            env->hflags |= MIPS_HFLAG_HWRENA_ULR;
        } else {
            env->hflags &= ~MIPS_HFLAG_HWRENA_ULR;
        }
    }

    env->CP0_HWREna = arg1 & mask;
}

void helper_mtc0_count(CPUMIPSState *env, target_ulong arg1)
{
    cpu_mips_store_count(env, arg1);
}

uint64_t helper_mfc0_rtc64(CPUMIPSState *env)
{
    if (!is_beri_or_cheri(env)) {
        qemu_log_mask(CPU_LOG_INSTR, "Error: Attempted to use BERI RTC64"
                      " register for non-BERI CPU %s\n", env->cpu_model->name);
        do_raise_exception(env, EXCP_RI, GETPC());
    }
    return cpu_mips_get_rtc64(env);
}

void helper_mtc0_rtc64(CPUMIPSState *env, uint64_t arg1)
{
    if (!is_beri_or_cheri(env)) {
        qemu_log_mask(CPU_LOG_INSTR, "Error: Attempted to use BERI RTC64"
                      " register for non-BERI CPU %s\n", env->cpu_model->name);
        do_raise_exception(env, EXCP_RI, GETPC());
    }
    cpu_mips_set_rtc64(env, arg1);
}

/*
 * Return the CHERI/BERI CoreID Register:
 *
 *  31            16 15            0
 *  ----------------+---------------
 * |    MaxCoreID   |    CoreID     |
 *  ----------------+---------------
 *
 * Cores are numbered from 0 to MaxCoreID.
 *
 * See section 7.3.5 of BERI Hardware reference.
 */
target_ulong helper_mfc0_coreid(CPUMIPSState *env)
{
    if (!is_beri_or_cheri(env)) {
        qemu_log_mask(CPU_LOG_INSTR, "Error: Attempted to use BERI CoreID"
                      " register for non-BERI CPU %s\n", env->cpu_model->name);
        do_raise_exception(env, EXCP_RI, GETPC());
    }
    CPUState *cs = env_cpu(env);

    return (uint32_t)(((cs->nr_cores - 1) << 16) |
            (cs->cpu_index & 0xffff));
}

void helper_mtc0_saari(CPUMIPSState *env, target_ulong arg1)
{
    uint32_t target = arg1 & 0x3f;
    if (target <= 1) {
        env->CP0_SAARI = target;
    }
}

void helper_mtc0_saar(CPUMIPSState *env, target_ulong arg1)
{
    uint32_t target = env->CP0_SAARI & 0x3f;
    if (target < 2) {
        env->CP0_SAAR[target] = arg1 & 0x00000ffffffff03fULL;
        switch (target) {
        case 0:
            if (env->itu) {
                itc_reconfigure(env->itu);
            }
            break;
        }
    }
}

void helper_mthc0_saar(CPUMIPSState *env, target_ulong arg1)
{
    uint32_t target = env->CP0_SAARI & 0x3f;
    if (target < 2) {
        env->CP0_SAAR[target] =
            (((uint64_t) arg1 << 32) & 0x00000fff00000000ULL) |
            (env->CP0_SAAR[target] & 0x00000000ffffffffULL);
        switch (target) {
        case 0:
            if (env->itu) {
                itc_reconfigure(env->itu);
            }
            break;
        }
    }
}

void helper_mtc0_entryhi(CPUMIPSState *env, target_ulong arg1)
{
    target_ulong old, val, mask;
    mask = (TARGET_PAGE_MASK << 1) | env->CP0_EntryHi_ASID_mask;
    if (((env->CP0_Config4 >> CP0C4_IE) & 0x3) >= 2) {
        mask |= 1 << CP0EnHi_EHINV;
    }

    /* 1k pages not implemented */
#if defined(TARGET_MIPS64)
    if (env->insn_flags & ISA_MIPS32R6) {
        int entryhi_r = extract64(arg1, 62, 2);
        int config0_at = extract32(env->CP0_Config0, 13, 2);
        bool no_supervisor = (env->CP0_Status_rw_bitmask & 0x8) == 0;
        if ((entryhi_r == 2) ||
            (entryhi_r == 1 && (no_supervisor || config0_at == 1))) {
            /* skip EntryHi.R field if new value is reserved */
            mask &= ~(0x3ull << 62);
        }
    }
    mask &= env->SEGMask;
#endif
    old = env->CP0_EntryHi;
    val = (arg1 & mask) | (old & ~mask);
    env->CP0_EntryHi = val;
    if (env->CP0_Config3 & (1 << CP0C3_MT)) {
        sync_c0_entryhi(env, env->current_tc);
    }
    /* If the ASID changes, flush qemu's TLB.  */
    if ((old & env->CP0_EntryHi_ASID_mask) !=
        (val & env->CP0_EntryHi_ASID_mask)) {
        tlb_flush(env_cpu(env));
    }
}

void helper_mttc0_entryhi(CPUMIPSState *env, target_ulong arg1)
{
    int other_tc = env->CP0_VPEControl & (0xff << CP0VPECo_TargTC);
    CPUMIPSState *other = mips_cpu_map_tc(env, &other_tc);

    other->CP0_EntryHi = arg1;
    sync_c0_entryhi(other, other_tc);
}

void helper_mtc0_compare(CPUMIPSState *env, target_ulong arg1)
{
    cpu_mips_store_compare(env, arg1);
}

void helper_mtc0_status(CPUMIPSState *env, target_ulong arg1)
{
    uint32_t val, old;

    old = env->CP0_Status;
    cpu_mips_store_status(env, arg1);
    val = env->CP0_Status;

    if (qemu_loglevel_mask(CPU_LOG_EXEC)) {
        qemu_log("Status %08x (%08x) => %08x (%08x) Cause %08x",
                old, old & env->CP0_Cause & CP0Ca_IP_mask,
                val, val & env->CP0_Cause & CP0Ca_IP_mask,
                env->CP0_Cause);
        switch (cpu_mmu_index(env, false)) {
        case 3:
            qemu_log(", ERL\n");
            break;
        case MIPS_HFLAG_UM:
            qemu_log(", UM\n");
            break;
        case MIPS_HFLAG_SM:
            qemu_log(", SM\n");
            break;
        case MIPS_HFLAG_KM:
            qemu_log("\n");
            break;
        default:
            cpu_abort(env_cpu(env), "Invalid MMU mode!\n");
            break;
        }
    }
}

void helper_mttc0_status(CPUMIPSState *env, target_ulong arg1)
{
    int other_tc = env->CP0_VPEControl & (0xff << CP0VPECo_TargTC);
    uint32_t mask = env->CP0_Status_rw_bitmask & ~0xf1000018;
    CPUMIPSState *other = mips_cpu_map_tc(env, &other_tc);

    other->CP0_Status = (other->CP0_Status & ~mask) | (arg1 & mask);
    sync_c0_status(env, other, other_tc);
}

void helper_mtc0_intctl(CPUMIPSState *env, target_ulong arg1)
{
    env->CP0_IntCtl = (env->CP0_IntCtl & ~0x000003e0) | (arg1 & 0x000003e0);
}

void helper_mtc0_srsctl(CPUMIPSState *env, target_ulong arg1)
{
    uint32_t mask = (0xf << CP0SRSCtl_ESS) | (0xf << CP0SRSCtl_PSS);
    env->CP0_SRSCtl = (env->CP0_SRSCtl & ~mask) | (arg1 & mask);
}

void helper_mtc0_cause(CPUMIPSState *env, target_ulong arg1)
{
    cpu_mips_store_cause(env, arg1);
}

void helper_mttc0_cause(CPUMIPSState *env, target_ulong arg1)
{
    int other_tc = env->CP0_VPEControl & (0xff << CP0VPECo_TargTC);
    CPUMIPSState *other = mips_cpu_map_tc(env, &other_tc);

    cpu_mips_store_cause(other, arg1);
}

target_ulong helper_mftc0_epc(CPUMIPSState *env)
{
    int other_tc = env->CP0_VPEControl & (0xff << CP0VPECo_TargTC);
    CPUMIPSState *other = mips_cpu_map_tc(env, &other_tc);

    return get_CP0_EPC(other);
}

target_ulong helper_mftc0_ebase(CPUMIPSState *env)
{
    int other_tc = env->CP0_VPEControl & (0xff << CP0VPECo_TargTC);
    CPUMIPSState *other = mips_cpu_map_tc(env, &other_tc);

    return other->CP0_EBase;
}

void helper_mtc0_ebase(CPUMIPSState *env, target_ulong arg1)
{
    target_ulong mask = 0x3FFFF000 | env->CP0_EBaseWG_rw_bitmask;
    if (arg1 & env->CP0_EBaseWG_rw_bitmask) {
        mask |= ~0x3FFFFFFF;
    }
    env->CP0_EBase = (env->CP0_EBase & ~mask) | (arg1 & mask);
}

void helper_mttc0_ebase(CPUMIPSState *env, target_ulong arg1)
{
    int other_tc = env->CP0_VPEControl & (0xff << CP0VPECo_TargTC);
    CPUMIPSState *other = mips_cpu_map_tc(env, &other_tc);
    target_ulong mask = 0x3FFFF000 | env->CP0_EBaseWG_rw_bitmask;
    if (arg1 & env->CP0_EBaseWG_rw_bitmask) {
        mask |= ~0x3FFFFFFF;
    }
    other->CP0_EBase = (other->CP0_EBase & ~mask) | (arg1 & mask);
}

target_ulong helper_mftc0_configx(CPUMIPSState *env, target_ulong idx)
{
    int other_tc = env->CP0_VPEControl & (0xff << CP0VPECo_TargTC);
    CPUMIPSState *other = mips_cpu_map_tc(env, &other_tc);

    switch (idx) {
    case 0: return other->CP0_Config0;
    case 1: return other->CP0_Config1;
    case 2: return other->CP0_Config2;
    case 3: return other->CP0_Config3;
    /* 4 and 5 are reserved.  */
    case 6: return other->CP0_Config6;
    case 7: return other->CP0_Config7;
    default:
        break;
    }
    return 0;
}

void helper_mtc0_config0(CPUMIPSState *env, target_ulong arg1)
{
    env->CP0_Config0 = (env->CP0_Config0 & 0x81FFFFF8) | (arg1 & 0x00000007);
}

void helper_mtc0_config2(CPUMIPSState *env, target_ulong arg1)
{
    /* tertiary/secondary caches not implemented */
    env->CP0_Config2 = (env->CP0_Config2 & 0x8FFF0FFF);
}

void helper_mtc0_config3(CPUMIPSState *env, target_ulong arg1)
{
    if (env->insn_flags & ASE_MICROMIPS) {
        env->CP0_Config3 = (env->CP0_Config3 & ~(1 << CP0C3_ISA_ON_EXC)) |
                           (arg1 & (1 << CP0C3_ISA_ON_EXC));
    }
}

void helper_mtc0_config4(CPUMIPSState *env, target_ulong arg1)
{
    env->CP0_Config4 = (env->CP0_Config4 & (~env->CP0_Config4_rw_bitmask)) |
                       (arg1 & env->CP0_Config4_rw_bitmask);
}

void helper_mtc0_config5(CPUMIPSState *env, target_ulong arg1)
{
    env->CP0_Config5 = (env->CP0_Config5 & (~env->CP0_Config5_rw_bitmask)) |
                       (arg1 & env->CP0_Config5_rw_bitmask);
    compute_hflags(env);
}

void helper_mtc0_lladdr(CPUMIPSState *env, target_ulong arg1)
{
    target_long mask = env->CP0_LLAddr_rw_bitmask;
    arg1 = arg1 << env->CP0_LLAddr_shift;
    env->CP0_LLAddr = (env->CP0_LLAddr & ~mask) | (arg1 & mask);
}

#define MTC0_MAAR_MASK(env) \
        ((0x1ULL << 63) | ((env->PAMask >> 4) & ~0xFFFull) | 0x3)

void helper_mtc0_maar(CPUMIPSState *env, target_ulong arg1)
{
    env->CP0_MAAR[env->CP0_MAARI] = arg1 & MTC0_MAAR_MASK(env);
}

void helper_mthc0_maar(CPUMIPSState *env, target_ulong arg1)
{
    env->CP0_MAAR[env->CP0_MAARI] =
        (((uint64_t) arg1 << 32) & MTC0_MAAR_MASK(env)) |
        (env->CP0_MAAR[env->CP0_MAARI] & 0x00000000ffffffffULL);
}

void helper_mtc0_maari(CPUMIPSState *env, target_ulong arg1)
{
    int index = arg1 & 0x3f;
    if (index == 0x3f) {
        /*
         * Software may write all ones to INDEX to determine the
         *  maximum value supported.
         */
        env->CP0_MAARI = MIPS_MAAR_MAX - 1;
    } else if (index < MIPS_MAAR_MAX) {
        env->CP0_MAARI = index;
    }
    /*
     * Other than the all ones, if the value written is not supported,
     * then INDEX is unchanged from its previous value.
     */
}

void helper_mtc0_watchlo(CPUMIPSState *env, target_ulong arg1, uint32_t sel)
{
    /*
     * Watch exceptions for instructions, data loads, data stores
     * not implemented.
     */
    env->CP0_WatchLo[sel] = (arg1 & ~0x7);
}

void helper_mtc0_watchhi(CPUMIPSState *env, target_ulong arg1, uint32_t sel)
{
    int mask = 0x40000FF8 | (env->CP0_EntryHi_ASID_mask << CP0WH_ASID);
    env->CP0_WatchHi[sel] = arg1 & mask;
    env->CP0_WatchHi[sel] &= ~(env->CP0_WatchHi[sel] & arg1 & 0x7);
}

void helper_mtc0_xcontext(CPUMIPSState *env, target_ulong arg1)
{
    target_ulong mask = (1ULL << (env->SEGBITS - 7)) - 1;
    env->CP0_XContext = (env->CP0_XContext & mask) | (arg1 & ~mask);
}

void helper_mtc0_framemask(CPUMIPSState *env, target_ulong arg1)
{
    env->CP0_Framemask = arg1; /* XXX */
}

void helper_mtc0_debug(CPUMIPSState *env, target_ulong arg1)
{
    env->CP0_Debug = (env->CP0_Debug & 0x8C03FC1F) | (arg1 & 0x13300120);
    if (arg1 & (1 << CP0DB_DM)) {
        env->hflags |= MIPS_HFLAG_DM;
    } else {
        env->hflags &= ~MIPS_HFLAG_DM;
<<<<<<< HEAD

    qemu_system_shutdown_request(SHUTDOWN_CAUSE_GUEST_SHUTDOWN);
    qemu_system_powerdown_request();
    // The shutdown request will only be handled once we exit the current
    // translation block so we need to stop the CPU and then exit the current TB
    cpu_stop_current();
    cpu_loop_exit_noexc(env_cpu(env));
=======
    }
>>>>>>> 39e28210
}

void helper_mttc0_debug(CPUMIPSState *env, target_ulong arg1)
{
    int other_tc = env->CP0_VPEControl & (0xff << CP0VPECo_TargTC);
    uint32_t val = arg1 & ((1 << CP0DB_SSt) | (1 << CP0DB_Halt));
    CPUMIPSState *other = mips_cpu_map_tc(env, &other_tc);

    /* XXX: Might be wrong, check with EJTAG spec. */
    if (other_tc == other->current_tc) {
        other->active_tc.CP0_Debug_tcstatus = val;
    } else {
        other->tcs[other_tc].CP0_Debug_tcstatus = val;
    }
    other->CP0_Debug = (other->CP0_Debug &
                     ((1 << CP0DB_SSt) | (1 << CP0DB_Halt))) |
                     (arg1 & ~((1 << CP0DB_SSt) | (1 << CP0DB_Halt)));
}

void helper_mtc0_performance0(CPUMIPSState *env, target_ulong arg1)
{
    env->CP0_Performance0 = arg1 & 0x000007ff;
}

void helper_mtc0_errctl(CPUMIPSState *env, target_ulong arg1)
{
    int32_t wst = arg1 & (1 << CP0EC_WST);
    int32_t spr = arg1 & (1 << CP0EC_SPR);
    int32_t itc = env->itc_tag ? (arg1 & (1 << CP0EC_ITC)) : 0;

    env->CP0_ErrCtl = wst | spr | itc;

    if (itc && !wst && !spr) {
        env->hflags |= MIPS_HFLAG_ITC_CACHE;
    } else {
        env->hflags &= ~MIPS_HFLAG_ITC_CACHE;
    }
}

void helper_mtc0_taglo(CPUMIPSState *env, target_ulong arg1)
{
    if (env->hflags & MIPS_HFLAG_ITC_CACHE) {
        /*
         * If CACHE instruction is configured for ITC tags then make all
         * CP0.TagLo bits writable. The actual write to ITC Configuration
         * Tag will take care of the read-only bits.
         */
        env->CP0_TagLo = arg1;
    } else {
        env->CP0_TagLo = arg1 & 0xFFFFFCF6;
    }
}


#ifdef CONFIG_MIPS_LOG_INSTR

extern int cl_default_trace_format;


#define USER_TRACE_DEBUG 0
#if USER_TRACE_DEBUG
#define user_trace_dbg(...) qemu_log("=== " __VA_ARGS__)
#else
#define user_trace_dbg(...)
#endif

/* Start instruction trace logging. */
void helper_instr_start(CPUMIPSState *env, target_ulong pc)
{
    env->trace_explicitly_disabled = false;
    /* Don't turn on tracing if user-mode only is selected and we are in the kernel */
    if (env->user_only_tracing_enabled && !IN_USERSPACE(env)) {
        assert(qemu_loglevel_mask(CPU_LOG_USER_ONLY));
        user_trace_dbg("Delaying tracing request at 0x%lx "
            "until next switch to user mode, ASID %lu\n",
            pc, env->CP0_EntryHi & 0xFF);
        env->tracing_suspended = true;
    } else {
        qemu_set_log(qemu_loglevel | cl_default_trace_format);
        user_trace_dbg("Switching on tracing @ 0x%lx ASID %lu\n",
            pc, env->CP0_EntryHi & 0xFF);
        env->tracing_suspended = false;
    }
}

/* Stop instruction trace logging. */
void helper_instr_stop(CPUMIPSState *env, target_ulong pc)
{
    user_trace_dbg("Switching off tracing @ 0x%lx ASID %lu\n",
        pc, env->CP0_EntryHi & 0xFF);
    qemu_set_log(qemu_loglevel & ~cl_default_trace_format);
    /* Make sure a kernel -> user switch does not turn on tracing */
    env->tracing_suspended = false;
    /* don't turn on on next kernel -> userspace change */
    env->trace_explicitly_disabled = true;
}

/* Set instruction trace logging to user mode only. */
void helper_instr_start_user_mode_only(CPUMIPSState *env, target_ulong pc)
{
    /*
     * Make sure that qemu_loglevel doesn't get set to zero when we
     * suspend tracing because otherwise qemu will close the logfile.
     */
    qemu_set_log(qemu_loglevel | CPU_LOG_USER_ONLY);
    user_trace_dbg("User-mode only tracing enabled at 0x%lx, ASID %lu\n",
        pc, env->CP0_EntryHi & 0xFF);
    env->user_only_tracing_enabled = true;
    /* Disable tracing if we are not currently in user mode */
    if (!IN_USERSPACE(env)) {
        qemu_set_log(qemu_loglevel & ~cl_default_trace_format);
        env->tracing_suspended = true;
    } else {
        env->tracing_suspended = false;
    }
}

/* Stop instruction trace logging to user mode only. */
void helper_instr_stop_user_mode_only(CPUMIPSState *env, target_ulong pc)
{
    /* Disable user-mode only and restore the previous tracing level */
    if (env->tracing_suspended && !env->trace_explicitly_disabled) {
        user_trace_dbg("User-only trace turned off -> Restoring old trace level"
            " at 0x%lx, ASID %lu\n", pc, env->CP0_EntryHi & 0xFF);
        qemu_set_log(qemu_loglevel | cl_default_trace_format);
    }
    env->tracing_suspended = false;
    env->user_only_tracing_enabled = false;
    user_trace_dbg("User-mode only tracing disabled at 0x%lx, ASID %lu\n",
        pc, env->CP0_EntryHi & 0xFF);
    qemu_set_log(qemu_loglevel & ~CPU_LOG_USER_ONLY);
}

static void do_hexdump(FILE* f, uint8_t* buffer, target_ulong length, target_ulong vaddr) {
    char ascii_chars[17] = { 0 };
    target_ulong line_start = vaddr & ~0xf;
    target_ulong addr;

    /* print leading empty space to always start with an aligned address */
    if (line_start != vaddr) {
        fprintf(f, "    " TARGET_FMT_lx" : ", line_start);
        for (addr = line_start; addr < vaddr; addr++) {
            if ((addr % 4) == 0) {
                fprintf(f, "   ");
            } else {
                fprintf(f, "  ");
            }
            ascii_chars[addr % 16] = ' ';
        }
    }
    ascii_chars[16] = '\0';
    for (addr = vaddr; addr < vaddr + length; addr++) {
        if ((addr % 16) == 0) {
            fprintf(f, "    " TARGET_FMT_lx ": ", line_start);
        }
        if ((addr % 4) == 0) {
            fprintf(f, " ");
        }
        unsigned char c = (unsigned char)buffer[addr - vaddr];
        fprintf(f, "%02x", c);
        ascii_chars[addr % 16] = isprint(c) ? c : '.';
        if ((addr % 16) == 15) {
            fprintf(f, "  %s\r\n", ascii_chars);
            line_start += 16;
        }
    }
    if (line_start != vaddr + length) {
        const target_ulong hexdump_end_addr = (vaddr + length) | 0xf;
        for (addr = vaddr + length; addr <= hexdump_end_addr; addr++) {
            if ((addr % 4) == 0) {
                fprintf(f, "   ");
            } else {
                fprintf(f, "  ");
            }
            ascii_chars[addr % 16] = ' ';
        }
        fprintf(f, "  %s\r\n", ascii_chars);
    }
}


/* Stop instruction trace logging to user mode only. */
void helper_cheri_debug_message(struct CPUMIPSState* env, uint64_t pc)
{
    uint32_t mode = qemu_loglevel & (CPU_LOG_CVTRACE | CPU_LOG_INSTR);
    if (!mode && env->tracing_suspended) {
        /* Always print these messages even if user-space only tracing is on */
        mode = cl_default_trace_format;
    }

    if (!mode && qemu_loglevel_mask(CPU_LOG_GUEST_DEBUG_MSG))
        mode = CPU_LOG_INSTR;

    if (!mode)
        return;

    uint8_t buffer[4096];
    /* Address loaded from a0, length from a1, print mode in a2 */
    typedef enum _PrintMode {
        DEBUG_MESSAGE_CSTRING = 0,
        DEBUG_MESSAGE_HEXDUMP = 1,
        DEBUG_MESSAGE_PTR = 2,
        DEBUG_MESSAGE_DECIMAL= 3
    } PrintMode;
    target_ulong vaddr = env->active_tc.gpr[4];
    target_ulong length = MIN(sizeof(buffer), env->active_tc.gpr[5]);
    PrintMode print_mode = (PrintMode)env->active_tc.gpr[6];

    // For ptr + decimal mode we only need
    if (print_mode == DEBUG_MESSAGE_PTR) {
        if (mode & CPU_LOG_INSTR) {
            qemu_log_mask(CPU_LOG_INSTR, "   ptr = 0x" TARGET_FMT_lx "\r\n", vaddr);
        }
        return;
    } else if (print_mode == DEBUG_MESSAGE_DECIMAL) {
        if (mode & CPU_LOG_INSTR) {
            qemu_log_mask(CPU_LOG_INSTR, "   value = " TARGET_FMT_ld "\r\n", vaddr);
        }
        return;
    }
    // Otherwise we meed to fetch the memory referenced by vaddr+length
    // NB: length has already been capped at sizeof(buffer)
    int ret = cpu_memory_rw_debug(env_cpu(env), vaddr, buffer, length, false);
    if (ret != 0) {
        warn_report("CHERI DEBUG HELPER: Could not read " TARGET_FMT_ld
                    " bytes at vaddr 0x" TARGET_FMT_lx "\r\n", length, vaddr);
    }
    if ((mode & CPU_LOG_INSTR) || qemu_logfile) {
        qemu_log_mask(CPU_LOG_INSTR, "DEBUG MESSAGE @ 0x" TARGET_FMT_lx " addr=0x"
            TARGET_FMT_lx " len=" TARGET_FMT_ld "\r\n", pc, vaddr, length);
        if (print_mode == DEBUG_MESSAGE_CSTRING) {
            /* XXXAR: Escape newlines, etc.? */
            qemu_log_mask(CPU_LOG_INSTR, "    message = \"%*.*s\"\n", (int)length, (int)length, buffer);
        } else if (print_mode == DEBUG_MESSAGE_HEXDUMP) {
            qemu_log_mask(CPU_LOG_INSTR, "   Dumping " TARGET_FMT_lu
                     " bytes starting at 0x"
                     TARGET_FMT_lx "\r\n", length, vaddr);
            do_hexdump(qemu_logfile, buffer, length, vaddr);
        }
    } else if (mode & CPU_LOG_CVTRACE) {
        warn_report("NOT IMPLEMENTED: CVTRACE debug message nop at 0x"
                    TARGET_FMT_lx "\n", pc);
    } else {
        assert(false && "logic error");
    }
}


static inline void cvtrace_dump_gpr(cvtrace_t *cvtrace, uint64_t value)
{
    if (qemu_loglevel_mask(CPU_LOG_CVTRACE)) {
        if (cvtrace->version == CVT_NO_REG)
            cvtrace->version = CVT_GPR;
        cvtrace->val2 = tswap64(value);
    }
}

#endif // CONFIG_MIPS_LOG_INSTR

static void simple_dump_state(CPUMIPSState *env, FILE *f,
        fprintf_function cpu_fprintf)
{

/* gxemul compat:
    cpu_fprintf(f, "pc = 0x" TARGET_FMT_lx "\n", env->active_tc.PC);
    cpu_fprintf(f, "hi = 0x" TARGET_FMT_lx "    lo = 0x" TARGET_FMT_lx "\n",
            env->active_tc.HI[0], env->active_tc.LO[0]);
    cpu_fprintf(f, "                       ""    s0 = 0x" TARGET_FMT_lx "\n",
            env->active_tc.gpr[16]);
    cpu_fprintf(f, "at = 0x" TARGET_FMT_lx "    s1 = 0x" TARGET_FMT_lx "\n",
            env->active_tc.gpr[1], env->active_tc.gpr[17]);
    cpu_fprintf(f, "v0 = 0x" TARGET_FMT_lx "    s2 = 0x" TARGET_FMT_lx "\n",
            env->active_tc.gpr[2], env->active_tc.gpr[18]);
    cpu_fprintf(f, "v1 = 0x" TARGET_FMT_lx "    s3 = 0x" TARGET_FMT_lx "\n",
            env->active_tc.gpr[3], env->active_tc.gpr[19]);
    cpu_fprintf(f, "a0 = 0x" TARGET_FMT_lx "    s4 = 0x" TARGET_FMT_lx "\n",
            env->active_tc.gpr[4], env->active_tc.gpr[20]);
    cpu_fprintf(f, "a1 = 0x" TARGET_FMT_lx "    s5 = 0x" TARGET_FMT_lx "\n",
            env->active_tc.gpr[5], env->active_tc.gpr[21]);
    cpu_fprintf(f, "a2 = 0x" TARGET_FMT_lx "    s6 = 0x" TARGET_FMT_lx "\n",
            env->active_tc.gpr[6], env->active_tc.gpr[22]);
    cpu_fprintf(f, "a3 = 0x" TARGET_FMT_lx "    s7 = 0x" TARGET_FMT_lx "\n",
            env->active_tc.gpr[7], env->active_tc.gpr[23]);
    cpu_fprintf(f, "t0 = 0x" TARGET_FMT_lx "    t8 = 0x" TARGET_FMT_lx "\n",
            env->active_tc.gpr[8], env->active_tc.gpr[24]);
    cpu_fprintf(f, "t1 = 0x" TARGET_FMT_lx "    t9 = 0x" TARGET_FMT_lx "\n",
            env->active_tc.gpr[9], env->active_tc.gpr[25]);
    cpu_fprintf(f, "t2 = 0x" TARGET_FMT_lx "    k0 = 0x" TARGET_FMT_lx "\n",
            env->active_tc.gpr[10], env->active_tc.gpr[26]);
    cpu_fprintf(f, "t3 = 0x" TARGET_FMT_lx "    k1 = 0x" TARGET_FMT_lx "\n",
            env->active_tc.gpr[11], env->active_tc.gpr[27]);
    cpu_fprintf(f, "t4 = 0x" TARGET_FMT_lx "    gp = 0x" TARGET_FMT_lx "\n",
            env->active_tc.gpr[12], env->active_tc.gpr[28]);
    cpu_fprintf(f, "t5 = 0x" TARGET_FMT_lx "    sp = 0x" TARGET_FMT_lx "\n",
            env->active_tc.gpr[13], env->active_tc.gpr[29]);
    cpu_fprintf(f, "t6 = 0x" TARGET_FMT_lx "    fp = 0x" TARGET_FMT_lx "\n",
            env->active_tc.gpr[14], env->active_tc.gpr[30]);
    cpu_fprintf(f, "t7 = 0x" TARGET_FMT_lx "    ra = 0x" TARGET_FMT_lx "\n",
            env->active_tc.gpr[15], env->active_tc.gpr[31]);
*/

    /* sim compatible register dump: */
    cpu_fprintf(f, "DEBUG MIPS COREID 0\n");
    cpu_fprintf(f, "DEBUG MIPS PC 0x" TARGET_FMT_lx "\n", env->active_tc.PC);
    cpu_fprintf(f, "DEBUG MIPS REG 00 0x" TARGET_FMT_lx "\n", env->active_tc.gpr[0]);
    cpu_fprintf(f, "DEBUG MIPS REG 01 0x" TARGET_FMT_lx "\n", env->active_tc.gpr[1]);
    cpu_fprintf(f, "DEBUG MIPS REG 02 0x" TARGET_FMT_lx "\n", env->active_tc.gpr[2]);
    cpu_fprintf(f, "DEBUG MIPS REG 03 0x" TARGET_FMT_lx "\n", env->active_tc.gpr[3]);
    cpu_fprintf(f, "DEBUG MIPS REG 04 0x" TARGET_FMT_lx "\n", env->active_tc.gpr[4]);
    cpu_fprintf(f, "DEBUG MIPS REG 05 0x" TARGET_FMT_lx "\n", env->active_tc.gpr[5]);
    cpu_fprintf(f, "DEBUG MIPS REG 06 0x" TARGET_FMT_lx "\n", env->active_tc.gpr[6]);
    cpu_fprintf(f, "DEBUG MIPS REG 07 0x" TARGET_FMT_lx "\n", env->active_tc.gpr[7]);
    cpu_fprintf(f, "DEBUG MIPS REG 08 0x" TARGET_FMT_lx "\n", env->active_tc.gpr[8]);
    cpu_fprintf(f, "DEBUG MIPS REG 09 0x" TARGET_FMT_lx "\n", env->active_tc.gpr[9]);
    cpu_fprintf(f, "DEBUG MIPS REG 10 0x" TARGET_FMT_lx "\n", env->active_tc.gpr[10]);
    cpu_fprintf(f, "DEBUG MIPS REG 11 0x" TARGET_FMT_lx "\n", env->active_tc.gpr[11]);
    cpu_fprintf(f, "DEBUG MIPS REG 12 0x" TARGET_FMT_lx "\n", env->active_tc.gpr[12]);
    cpu_fprintf(f, "DEBUG MIPS REG 13 0x" TARGET_FMT_lx "\n", env->active_tc.gpr[13]);
    cpu_fprintf(f, "DEBUG MIPS REG 14 0x" TARGET_FMT_lx "\n", env->active_tc.gpr[14]);
    cpu_fprintf(f, "DEBUG MIPS REG 15 0x" TARGET_FMT_lx "\n", env->active_tc.gpr[15]);
    cpu_fprintf(f, "DEBUG MIPS REG 16 0x" TARGET_FMT_lx "\n", env->active_tc.gpr[16]);
    cpu_fprintf(f, "DEBUG MIPS REG 17 0x" TARGET_FMT_lx "\n", env->active_tc.gpr[17]);
    cpu_fprintf(f, "DEBUG MIPS REG 18 0x" TARGET_FMT_lx "\n", env->active_tc.gpr[18]);
    cpu_fprintf(f, "DEBUG MIPS REG 19 0x" TARGET_FMT_lx "\n", env->active_tc.gpr[19]);
    cpu_fprintf(f, "DEBUG MIPS REG 20 0x" TARGET_FMT_lx "\n", env->active_tc.gpr[20]);
    cpu_fprintf(f, "DEBUG MIPS REG 21 0x" TARGET_FMT_lx "\n", env->active_tc.gpr[21]);
    cpu_fprintf(f, "DEBUG MIPS REG 22 0x" TARGET_FMT_lx "\n", env->active_tc.gpr[22]);
    cpu_fprintf(f, "DEBUG MIPS REG 23 0x" TARGET_FMT_lx "\n", env->active_tc.gpr[23]);
    cpu_fprintf(f, "DEBUG MIPS REG 24 0x" TARGET_FMT_lx "\n", env->active_tc.gpr[24]);
    cpu_fprintf(f, "DEBUG MIPS REG 25 0x" TARGET_FMT_lx "\n", env->active_tc.gpr[25]);
    cpu_fprintf(f, "DEBUG MIPS REG 26 0x" TARGET_FMT_lx "\n", env->active_tc.gpr[26]);
    cpu_fprintf(f, "DEBUG MIPS REG 27 0x" TARGET_FMT_lx "\n", env->active_tc.gpr[27]);
    cpu_fprintf(f, "DEBUG MIPS REG 28 0x" TARGET_FMT_lx "\n", env->active_tc.gpr[28]);
    cpu_fprintf(f, "DEBUG MIPS REG 29 0x" TARGET_FMT_lx "\n", env->active_tc.gpr[29]);
    cpu_fprintf(f, "DEBUG MIPS REG 30 0x" TARGET_FMT_lx "\n", env->active_tc.gpr[30]);
    cpu_fprintf(f, "DEBUG MIPS REG 31 0x" TARGET_FMT_lx "\n", env->active_tc.gpr[31]);

}

void helper_mtc0_dumpstate(CPUMIPSState *env, target_ulong arg1)
{
#if 0
    cpu_dump_state(env_cpu(env),
            (qemu_logfile == NULL) ? stderr : qemu_logfile,
            fprintf, CPU_DUMP_CODE);
#else
    simple_dump_state(env, (qemu_logfile == NULL) ? stderr : qemu_logfile,
            fprintf);
#endif
}



void helper_mtc0_datalo(CPUMIPSState *env, target_ulong arg1)
{
    env->CP0_DataLo = arg1; /* XXX */
}

void helper_mtc0_taghi(CPUMIPSState *env, target_ulong arg1)
{
    env->CP0_TagHi = arg1; /* XXX */
}

void helper_mtc0_datahi(CPUMIPSState *env, target_ulong arg1)
{
    env->CP0_DataHi = arg1; /* XXX */
}

/* MIPS MT functions */
target_ulong helper_mftgpr(CPUMIPSState *env, uint32_t sel)
{
    int other_tc = env->CP0_VPEControl & (0xff << CP0VPECo_TargTC);
    CPUMIPSState *other = mips_cpu_map_tc(env, &other_tc);

    if (other_tc == other->current_tc) {
        return other->active_tc.gpr[sel];
    } else {
        return other->tcs[other_tc].gpr[sel];
    }
}

target_ulong helper_mftlo(CPUMIPSState *env, uint32_t sel)
{
    int other_tc = env->CP0_VPEControl & (0xff << CP0VPECo_TargTC);
    CPUMIPSState *other = mips_cpu_map_tc(env, &other_tc);

    if (other_tc == other->current_tc) {
        return other->active_tc.LO[sel];
    } else {
        return other->tcs[other_tc].LO[sel];
    }
}

target_ulong helper_mfthi(CPUMIPSState *env, uint32_t sel)
{
    int other_tc = env->CP0_VPEControl & (0xff << CP0VPECo_TargTC);
    CPUMIPSState *other = mips_cpu_map_tc(env, &other_tc);

    if (other_tc == other->current_tc) {
        return other->active_tc.HI[sel];
    } else {
        return other->tcs[other_tc].HI[sel];
    }
}

target_ulong helper_mftacx(CPUMIPSState *env, uint32_t sel)
{
    int other_tc = env->CP0_VPEControl & (0xff << CP0VPECo_TargTC);
    CPUMIPSState *other = mips_cpu_map_tc(env, &other_tc);

    if (other_tc == other->current_tc) {
        return other->active_tc.ACX[sel];
    } else {
        return other->tcs[other_tc].ACX[sel];
    }
}

target_ulong helper_mftdsp(CPUMIPSState *env)
{
    int other_tc = env->CP0_VPEControl & (0xff << CP0VPECo_TargTC);
    CPUMIPSState *other = mips_cpu_map_tc(env, &other_tc);

    if (other_tc == other->current_tc) {
        return other->active_tc.DSPControl;
    } else {
        return other->tcs[other_tc].DSPControl;
    }
}

void helper_mttgpr(CPUMIPSState *env, target_ulong arg1, uint32_t sel)
{
    int other_tc = env->CP0_VPEControl & (0xff << CP0VPECo_TargTC);
    CPUMIPSState *other = mips_cpu_map_tc(env, &other_tc);

    if (other_tc == other->current_tc) {
        other->active_tc.gpr[sel] = arg1;
    } else {
        other->tcs[other_tc].gpr[sel] = arg1;
    }
}

void helper_mttlo(CPUMIPSState *env, target_ulong arg1, uint32_t sel)
{
    int other_tc = env->CP0_VPEControl & (0xff << CP0VPECo_TargTC);
    CPUMIPSState *other = mips_cpu_map_tc(env, &other_tc);

    if (other_tc == other->current_tc) {
        other->active_tc.LO[sel] = arg1;
    } else {
        other->tcs[other_tc].LO[sel] = arg1;
    }
}

void helper_mtthi(CPUMIPSState *env, target_ulong arg1, uint32_t sel)
{
    int other_tc = env->CP0_VPEControl & (0xff << CP0VPECo_TargTC);
    CPUMIPSState *other = mips_cpu_map_tc(env, &other_tc);

    if (other_tc == other->current_tc) {
        other->active_tc.HI[sel] = arg1;
    } else {
        other->tcs[other_tc].HI[sel] = arg1;
    }
}

void helper_mttacx(CPUMIPSState *env, target_ulong arg1, uint32_t sel)
{
    int other_tc = env->CP0_VPEControl & (0xff << CP0VPECo_TargTC);
    CPUMIPSState *other = mips_cpu_map_tc(env, &other_tc);

    if (other_tc == other->current_tc) {
        other->active_tc.ACX[sel] = arg1;
    } else {
        other->tcs[other_tc].ACX[sel] = arg1;
    }
}

void helper_mttdsp(CPUMIPSState *env, target_ulong arg1)
{
    int other_tc = env->CP0_VPEControl & (0xff << CP0VPECo_TargTC);
    CPUMIPSState *other = mips_cpu_map_tc(env, &other_tc);

    if (other_tc == other->current_tc) {
        other->active_tc.DSPControl = arg1;
    } else {
        other->tcs[other_tc].DSPControl = arg1;
    }
}

/* MIPS MT functions */
target_ulong helper_dmt(void)
{
    /* TODO */
    return 0;
}

target_ulong helper_emt(void)
{
    /* TODO */
    return 0;
}

target_ulong helper_dvpe(CPUMIPSState *env)
{
    CPUState *other_cs = first_cpu;
    target_ulong prev = env->mvp->CP0_MVPControl;

    CPU_FOREACH(other_cs) {
        MIPSCPU *other_cpu = MIPS_CPU(other_cs);
        /* Turn off all VPEs except the one executing the dvpe.  */
        if (&other_cpu->env != env) {
            other_cpu->env.mvp->CP0_MVPControl &= ~(1 << CP0MVPCo_EVP);
            mips_vpe_sleep(other_cpu);
        }
    }
    return prev;
}

target_ulong helper_evpe(CPUMIPSState *env)
{
    CPUState *other_cs = first_cpu;
    target_ulong prev = env->mvp->CP0_MVPControl;

    CPU_FOREACH(other_cs) {
        MIPSCPU *other_cpu = MIPS_CPU(other_cs);

        if (&other_cpu->env != env
            /* If the VPE is WFI, don't disturb its sleep.  */
            && !mips_vpe_is_wfi(other_cpu)) {
            /* Enable the VPE.  */
            other_cpu->env.mvp->CP0_MVPControl |= (1 << CP0MVPCo_EVP);
            mips_vpe_wake(other_cpu); /* And wake it up.  */
        }
    }
    return prev;
}
#endif /* !CONFIG_USER_ONLY */

void helper_fork(target_ulong arg1, target_ulong arg2)
{
    /*
     * arg1 = rt, arg2 = rs
     * TODO: store to TC register
     */
}

target_ulong helper_yield(CPUMIPSState *env, target_ulong arg)
{
    target_long arg1 = arg;

    if (arg1 < 0) {
        /* No scheduling policy implemented. */
        if (arg1 != -2) {
            if (env->CP0_VPEControl & (1 << CP0VPECo_YSI) &&
                env->active_tc.CP0_TCStatus & (1 << CP0TCSt_DT)) {
                env->CP0_VPEControl &= ~(0x7 << CP0VPECo_EXCPT);
                env->CP0_VPEControl |= 4 << CP0VPECo_EXCPT;
                do_raise_exception(env, EXCP_THREAD, GETPC());
            }
        }
    } else if (arg1 == 0) {
        if (0) {
            /* TODO: TC underflow */
            env->CP0_VPEControl &= ~(0x7 << CP0VPECo_EXCPT);
            do_raise_exception(env, EXCP_THREAD, GETPC());
        } else {
            /* TODO: Deallocate TC */
        }
    } else if (arg1 > 0) {
        /* Yield qualifier inputs not implemented. */
        env->CP0_VPEControl &= ~(0x7 << CP0VPECo_EXCPT);
        env->CP0_VPEControl |= 2 << CP0VPECo_EXCPT;
        do_raise_exception(env, EXCP_THREAD, GETPC());
    }
    return env->CP0_YQMask;
}

/* R6 Multi-threading */
#ifndef CONFIG_USER_ONLY
target_ulong helper_dvp(CPUMIPSState *env)
{
    CPUState *other_cs = first_cpu;
    target_ulong prev = env->CP0_VPControl;

    if (!((env->CP0_VPControl >> CP0VPCtl_DIS) & 1)) {
        CPU_FOREACH(other_cs) {
            MIPSCPU *other_cpu = MIPS_CPU(other_cs);
            /* Turn off all VPs except the one executing the dvp. */
            if (&other_cpu->env != env) {
                mips_vpe_sleep(other_cpu);
            }
        }
        env->CP0_VPControl |= (1 << CP0VPCtl_DIS);
    }
    return prev;
}

target_ulong helper_evp(CPUMIPSState *env)
{
    CPUState *other_cs = first_cpu;
    target_ulong prev = env->CP0_VPControl;

    if ((env->CP0_VPControl >> CP0VPCtl_DIS) & 1) {
        CPU_FOREACH(other_cs) {
            MIPSCPU *other_cpu = MIPS_CPU(other_cs);
            if ((&other_cpu->env != env) && !mips_vp_is_wfi(other_cpu)) {
                /*
                 * If the VP is WFI, don't disturb its sleep.
                 * Otherwise, wake it up.
                 */
                mips_vpe_wake(other_cpu);
            }
        }
        env->CP0_VPControl &= ~(1 << CP0VPCtl_DIS);
    }
    return prev;
}
#endif /* !CONFIG_USER_ONLY */

#ifndef CONFIG_USER_ONLY
/* TLB management */
static void r4k_mips_tlb_flush_extra(CPUMIPSState *env, int first)
{
    /* Discard entries from env->tlb[first] onwards.  */
    while (env->tlb->tlb_in_use > first) {
        r4k_invalidate_tlb(env, --env->tlb->tlb_in_use, 0);
    }
}

static inline uint64_t get_tlb_pfn_from_entrylo(uint64_t entrylo)
{
#if defined(TARGET_MIPS64)
    return extract64(entrylo, 6, 54);
#else
    return extract64(entrylo, 6, 24) | /* PFN */
           (extract64(entrylo, 32, 32) << 24); /* PFNX */
#endif
}

static void r4k_fill_tlb(CPUMIPSState *env, int idx)
{
    r4k_tlb_t *tlb;
    uint64_t mask = env->CP0_PageMask >> (TARGET_PAGE_BITS + 1);

    /* XXX: detect conflicting TLBs and raise a MCHECK exception when needed */
    tlb = &env->tlb->mmu.r4k.tlb[idx];
    if (env->CP0_EntryHi & (1 << CP0EnHi_EHINV)) {
        tlb->EHINV = 1;
        return;
    }
    tlb->EHINV = 0;
    tlb->VPN = env->CP0_EntryHi & (TARGET_PAGE_MASK << 1);
#if defined(TARGET_MIPS64)
    tlb->VPN &= env->SEGMask;
#endif
    tlb->ASID = env->CP0_EntryHi & env->CP0_EntryHi_ASID_mask;
    tlb->PageMask = env->CP0_PageMask;
    tlb->G = env->CP0_EntryLo0 & env->CP0_EntryLo1 & 1;
    tlb->V0 = (env->CP0_EntryLo0 & 2) != 0;
    tlb->D0 = (env->CP0_EntryLo0 & 4) != 0;
    tlb->C0 = (env->CP0_EntryLo0 >> 3) & 0x7;
#if defined(TARGET_CHERI)
    tlb->L0 = (env->CP0_EntryLo0 >> CP0EnLo_L) & 1;
    tlb->S0 = (env->CP0_EntryLo0 >> CP0EnLo_S) & 1;
#else
    tlb->XI0 = (env->CP0_EntryLo0 >> CP0EnLo_XI) & 1;
    tlb->RI0 = (env->CP0_EntryLo0 >> CP0EnLo_RI) & 1;
#endif /* TARGET_CHERI */
    tlb->PFN[0] = (get_tlb_pfn_from_entrylo(env->CP0_EntryLo0) & ~mask) << 12;
    tlb->V1 = (env->CP0_EntryLo1 & 2) != 0;
    tlb->D1 = (env->CP0_EntryLo1 & 4) != 0;
    tlb->C1 = (env->CP0_EntryLo1 >> 3) & 0x7;
#if defined(TARGET_CHERI)
    tlb->L1 = (env->CP0_EntryLo1 >> CP0EnLo_L) & 1;
    tlb->S1 = (env->CP0_EntryLo1 >> CP0EnLo_S) & 1;
#else
    tlb->XI1 = (env->CP0_EntryLo1 >> CP0EnLo_XI) & 1;
    tlb->RI1 = (env->CP0_EntryLo1 >> CP0EnLo_RI) & 1;
#endif /* TARGET_CHERI */
    tlb->PFN[1] = (get_tlb_pfn_from_entrylo(env->CP0_EntryLo1) & ~mask) << 12;
}

#ifdef TARGET_CHERI
static void r4k_dump_tlb(CPUMIPSState *env, int idx)
{
    r4k_tlb_t *tlb = &env->tlb->mmu.r4k.tlb[idx];
    unsigned pagemask, hi, lo0, lo1;

    if (tlb->EHINV) {
        pagemask = 0;
        hi  = 1 << CP0EnHi_EHINV;
        lo0 = 0;
        lo1 = 0;
    } else {
        pagemask = tlb->PageMask;
        hi = tlb->VPN | tlb->ASID;
        lo0 = tlb->G | (tlb->V0 << 1) | (tlb->D0 << 2) |
#if 1
            ((target_ulong)tlb->S0 << CP0EnLo_S) |
            ((target_ulong)tlb->L0 << CP0EnLo_L) |
#else
            ((target_ulong)tlb->RI0 << CP0EnLo_RI) |
            ((target_ulong)tlb->XI0 << CP0EnLo_XI) |
#endif
            (tlb->C0 << 3) | (tlb->PFN[0] >> 6);
        lo1 = tlb->G | (tlb->V1 << 1) | (tlb->D1 << 2) |
#if 1
            ((target_ulong)tlb->S1 << CP0EnLo_S) |
            ((target_ulong)tlb->L1 << CP0EnLo_L) |
#else
            ((target_ulong)tlb->RI1 << CP0EnLo_RI) |
            ((target_ulong)tlb->XI1 << CP0EnLo_XI) |
#endif
            (tlb->C1 << 3) | (tlb->PFN[1] >> 6);
    }
    fprintf(qemu_logfile, "    Write TLB[%u] = pgmsk:%08x hi:%08x lo0:%08x lo1:%08x\n",
            idx, pagemask, hi, lo0, lo1);
}
#endif /* TARGET_CHERI */

void r4k_helper_tlbinv(CPUMIPSState *env)
{
    int idx;
    r4k_tlb_t *tlb;
    uint16_t ASID = env->CP0_EntryHi & env->CP0_EntryHi_ASID_mask;

    for (idx = 0; idx < env->tlb->nb_tlb; idx++) {
        tlb = &env->tlb->mmu.r4k.tlb[idx];
        if (!tlb->G && tlb->ASID == ASID) {
            tlb->EHINV = 1;
        }
    }
    cpu_mips_tlb_flush(env);
}

void r4k_helper_tlbinvf(CPUMIPSState *env)
{
    int idx;

    for (idx = 0; idx < env->tlb->nb_tlb; idx++) {
        env->tlb->mmu.r4k.tlb[idx].EHINV = 1;
    }
    cpu_mips_tlb_flush(env);
}

void r4k_helper_tlbwi(CPUMIPSState *env)
{
    r4k_tlb_t *tlb;
    int idx;
    target_ulong VPN;
    uint16_t ASID;
    bool EHINV, G, V0, D0, V1, D1;
#if defined(TARGET_CHERI)
    bool S0, S1, L0, L1;
#else
    bool XI0, XI1, RI0, RI1;
#endif
    idx = (env->CP0_Index & ~0x80000000) % env->tlb->nb_tlb;
    tlb = &env->tlb->mmu.r4k.tlb[idx];
    VPN = env->CP0_EntryHi & (TARGET_PAGE_MASK << 1);
#if defined(TARGET_MIPS64)
    VPN &= env->SEGMask;
#endif
    ASID = env->CP0_EntryHi & env->CP0_EntryHi_ASID_mask;
    EHINV = (env->CP0_EntryHi & (1 << CP0EnHi_EHINV)) != 0;
    G = env->CP0_EntryLo0 & env->CP0_EntryLo1 & 1;
    V0 = (env->CP0_EntryLo0 & 2) != 0;
    D0 = (env->CP0_EntryLo0 & 4) != 0;
#if defined(TARGET_CHERI)
    S0 = (env->CP0_EntryLo0 >> CP0EnLo_S) &1;
    L0 = (env->CP0_EntryLo0 >> CP0EnLo_L) &1;
#else
    XI0 = (env->CP0_EntryLo0 >> CP0EnLo_XI) &1;
    RI0 = (env->CP0_EntryLo0 >> CP0EnLo_RI) &1;
#endif
    V1 = (env->CP0_EntryLo1 & 2) != 0;
    D1 = (env->CP0_EntryLo1 & 4) != 0;
#if defined(TARGET_CHERI)
    S1 = (env->CP0_EntryLo1 >> CP0EnLo_S) &1;
    L1 = (env->CP0_EntryLo1 >> CP0EnLo_L) &1;
#else
    XI1 = (env->CP0_EntryLo1 >> CP0EnLo_XI) &1;
    RI1 = (env->CP0_EntryLo1 >> CP0EnLo_RI) &1;
#endif

    /*
     * Discard cached TLB entries, unless tlbwi is just upgrading access
     * permissions on the current entry.
     */
    if (tlb->VPN != VPN || tlb->ASID != ASID || tlb->G != G ||
        (!tlb->EHINV && EHINV) ||
        (tlb->V0 && !V0) || (tlb->D0 && !D0) ||
#if defined(TARGET_CHERI)
        (!tlb->S0 && S0) || (!tlb->L0 && L0) ||
#else
        (!tlb->XI0 && XI0) || (!tlb->RI0 && RI0) ||
#endif
        (tlb->V1 && !V1) || (tlb->D1 && !D1) ||
#if defined(TARGET_CHERI)
        (!tlb->S1 && S1) || (!tlb->L1 && L1)) {
#else
        (!tlb->XI1 && XI1) || (!tlb->RI1 && RI1)) {
#endif
        r4k_mips_tlb_flush_extra(env, env->tlb->nb_tlb);
    }

    r4k_invalidate_tlb(env, idx, 0);
    r4k_fill_tlb(env, idx);
#ifdef TARGET_CHERI
    if (qemu_loglevel_mask(CPU_LOG_INSTR))
        r4k_dump_tlb(env, idx);
#endif /* TARGET_CHERI */
}

void r4k_helper_tlbwr(CPUMIPSState *env)
{
    int r = cpu_mips_get_random(env);

    r4k_invalidate_tlb(env, r, 1);
    r4k_fill_tlb(env, r);
#ifdef TARGET_CHERI
    if (qemu_loglevel_mask(CPU_LOG_INSTR))
        r4k_dump_tlb(env, r);
#endif /* TARGET_CHERI */
}

void r4k_helper_tlbp(CPUMIPSState *env)
{
    r4k_tlb_t *tlb;
    target_ulong mask;
    target_ulong tag;
    target_ulong VPN;
    uint16_t ASID;
    int i;

    ASID = env->CP0_EntryHi & env->CP0_EntryHi_ASID_mask;
    for (i = 0; i < env->tlb->nb_tlb; i++) {
        tlb = &env->tlb->mmu.r4k.tlb[i];
        /* 1k pages are not supported. */
        mask = tlb->PageMask | ~(TARGET_PAGE_MASK << 1);
        tag = env->CP0_EntryHi & ~mask;
        VPN = tlb->VPN & ~mask;
#if defined(TARGET_MIPS64)
        tag &= env->SEGMask;
#endif
        /* Check ASID, virtual page number & size */
        if ((tlb->G == 1 || tlb->ASID == ASID) && VPN == tag && !tlb->EHINV) {
            /* TLB match */
            env->CP0_Index = i;
            break;
        }
    }
    if (i == env->tlb->nb_tlb) {
        /* No match.  Discard any shadow entries, if any of them match.  */
        for (i = env->tlb->nb_tlb; i < env->tlb->tlb_in_use; i++) {
            tlb = &env->tlb->mmu.r4k.tlb[i];
            /* 1k pages are not supported. */
            mask = tlb->PageMask | ~(TARGET_PAGE_MASK << 1);
            tag = env->CP0_EntryHi & ~mask;
            VPN = tlb->VPN & ~mask;
#if defined(TARGET_MIPS64)
            tag &= env->SEGMask;
#endif
            /* Check ASID, virtual page number & size */
            if ((tlb->G == 1 || tlb->ASID == ASID) && VPN == tag) {
                r4k_mips_tlb_flush_extra(env, i);
                break;
            }
        }

        env->CP0_Index |= 0x80000000;
    }
}

static inline uint64_t get_entrylo_pfn_from_tlb(uint64_t tlb_pfn)
{
#if defined(TARGET_MIPS64)
    return tlb_pfn << 6;
#else
    return (extract64(tlb_pfn, 0, 24) << 6) | /* PFN */
           (extract64(tlb_pfn, 24, 32) << 32); /* PFNX */
#endif
}

void r4k_helper_tlbr(CPUMIPSState *env)
{
    r4k_tlb_t *tlb;
    uint16_t ASID;
    int idx;

    ASID = env->CP0_EntryHi & env->CP0_EntryHi_ASID_mask;
    idx = (env->CP0_Index & ~0x80000000) % env->tlb->nb_tlb;
    tlb = &env->tlb->mmu.r4k.tlb[idx];

    /* If this will change the current ASID, flush qemu's TLB.  */
    if (ASID != tlb->ASID) {
        cpu_mips_tlb_flush(env);
    }

    r4k_mips_tlb_flush_extra(env, env->tlb->nb_tlb);

    if (tlb->EHINV) {
        env->CP0_EntryHi = 1 << CP0EnHi_EHINV;
        env->CP0_PageMask = 0;
        env->CP0_EntryLo0 = 0;
        env->CP0_EntryLo1 = 0;
    } else {
        env->CP0_EntryHi = tlb->VPN | tlb->ASID;
        env->CP0_PageMask = tlb->PageMask;
        env->CP0_EntryLo0 = tlb->G | (tlb->V0 << 1) | (tlb->D0 << 2) |
#if defined(TARGET_CHERI)
                        ((uint64_t)tlb->L0 << CP0EnLo_L) |
                        ((uint64_t)tlb->S0 << CP0EnLo_S) |
#else
                        ((uint64_t)tlb->RI0 << CP0EnLo_RI) |
                        ((uint64_t)tlb->XI0 << CP0EnLo_XI) |
#endif /* TARGET_CHERI */
                        (tlb->C0 << 3) |
                        get_entrylo_pfn_from_tlb(tlb->PFN[0] >> 12);
        env->CP0_EntryLo1 = tlb->G | (tlb->V1 << 1) | (tlb->D1 << 2) |
#if defined(TARGET_CHERI)
                        ((uint64_t)tlb->L1 << CP0EnLo_L) |
                        ((uint64_t)tlb->S1 << CP0EnLo_S) |
#else
                        ((uint64_t)tlb->RI1 << CP0EnLo_RI) |
                        ((uint64_t)tlb->XI1 << CP0EnLo_XI) |
#endif /* TARGET_CHERI */
                        (tlb->C1 << 3) |
                        get_entrylo_pfn_from_tlb(tlb->PFN[1] >> 12);
    }
}

void helper_tlbwi(CPUMIPSState *env)
{
    env->tlb->helper_tlbwi(env);
}

void helper_tlbwr(CPUMIPSState *env)
{
    env->tlb->helper_tlbwr(env);
}

void helper_tlbp(CPUMIPSState *env)
{
    env->tlb->helper_tlbp(env);
}

void helper_tlbr(CPUMIPSState *env)
{
    env->tlb->helper_tlbr(env);
}

void helper_tlbinv(CPUMIPSState *env)
{
    env->tlb->helper_tlbinv(env);
}

void helper_tlbinvf(CPUMIPSState *env)
{
    env->tlb->helper_tlbinvf(env);
}

/* Specials */
target_ulong helper_di(CPUMIPSState *env)
{
    target_ulong t0 = env->CP0_Status;

    env->CP0_Status = t0 & ~(1 << CP0St_IE);
    return t0;
}

target_ulong helper_ei(CPUMIPSState *env)
{
    target_ulong t0 = env->CP0_Status;

    env->CP0_Status = t0 | (1 << CP0St_IE);
    return t0;
}

static void debug_pre_eret(CPUMIPSState *env)
{
    if (qemu_loglevel_mask(CPU_LOG_EXEC | CPU_LOG_INSTR)) {
        qemu_log("ERET: PC " TARGET_FMT_lx " EPC " TARGET_FMT_lx,
<<<<<<< HEAD
                env->active_tc.PC, get_CP0_EPC(env));
        if (should_use_error_epc(env))
            qemu_log(" ErrorEPC " TARGET_FMT_lx, get_CP0_ErrorEPC(env));
        if (env->hflags & MIPS_HFLAG_DM)
=======
                env->active_tc.PC, env->CP0_EPC);
        if (env->CP0_Status & (1 << CP0St_ERL)) {
            qemu_log(" ErrorEPC " TARGET_FMT_lx, env->CP0_ErrorEPC);
        }
        if (env->hflags & MIPS_HFLAG_DM) {
>>>>>>> 39e28210
            qemu_log(" DEPC " TARGET_FMT_lx, env->CP0_DEPC);
        }
        qemu_log("\n");
    }
}

static void debug_post_eret(CPUMIPSState *env)
{
    if (qemu_loglevel_mask(CPU_LOG_EXEC)) {
        qemu_log("  =>  PC " TARGET_FMT_lx " EPC " TARGET_FMT_lx,
<<<<<<< HEAD
                env->active_tc.PC, get_CP0_EPC(env));
        if (should_use_error_epc(env))
            qemu_log(" ErrorEPC " TARGET_FMT_lx, get_CP0_ErrorEPC(env));
        if (env->hflags & MIPS_HFLAG_DM)
=======
                env->active_tc.PC, env->CP0_EPC);
        if (env->CP0_Status & (1 << CP0St_ERL)) {
            qemu_log(" ErrorEPC " TARGET_FMT_lx, env->CP0_ErrorEPC);
        }
        if (env->hflags & MIPS_HFLAG_DM) {
>>>>>>> 39e28210
            qemu_log(" DEPC " TARGET_FMT_lx, env->CP0_DEPC);
        }
        switch (cpu_mmu_index(env, false)) {
        case 3:
            qemu_log(", ERL\n");
            break;
        case MIPS_HFLAG_UM:
            qemu_log(", UM\n");
            break;
        case MIPS_HFLAG_SM:
            qemu_log(", SM\n");
            break;
        case MIPS_HFLAG_KM:
            qemu_log("\n");
            break;
        default:
            cpu_abort(env_cpu(env), "Invalid MMU mode!\n");
            break;
        }
    }
}

#ifdef TARGET_CHERI
static void set_pc(CPUMIPSState *env, cap_register_t* error_pcc)
#else
static void set_pc(CPUMIPSState *env, target_ulong error_pc)
#endif
{
#ifdef TARGET_CHERI
    env->active_tc.PCC = *error_pcc;
    target_ulong error_pc = cap_get_cursor(error_pcc);
    assert((error_pc & (target_ulong)1) == 0 && "Micromips not supported on CHERI");
#endif
    env->active_tc.PC = error_pc & ~(target_ulong)1;
    if (error_pc & 1) {
        env->hflags |= MIPS_HFLAG_M16;
    } else {
        env->hflags &= ~(MIPS_HFLAG_M16);
    }
}

static inline void exception_return(CPUMIPSState *env)
{
    debug_pre_eret(env);
#ifdef TARGET_CHERI
    // qemu_log_mask(CPU_LOG_INSTR, "%s: PCC <- EPCC\n", __func__);
#ifdef CONFIG_MIPS_LOG_INSTR
    if (unlikely(qemu_loglevel_mask(CPU_LOG_INSTR))) {
         // Print the new PCC value for debugging traces (compare to null
         // so that we always print it)
         cap_register_t null_cap;
         null_capability(&null_cap);
         dump_changed_capreg(env, &env->active_tc.PCC, &null_cap, "PCC");
         null_capability(&null_cap);
         dump_changed_capreg(env, &env->active_tc.CHWR.EPCC, &null_cap, "EPCC");
         null_capability(&null_cap);
         dump_changed_capreg(env, &env->active_tc.CHWR.ErrorEPCC, &null_cap, "ErrorEPCC");
    }
#endif // CONFIG_MIPS_LOG_INSTR
#endif /* TARGET_CHERI */
    if (env->CP0_Status & (1 << CP0St_ERL)) {
#ifdef TARGET_CHERI
        set_pc(env, &env->active_tc.CHWR.ErrorEPCC);
#else
        set_pc(env, env->CP0_ErrorEPC);
#endif
        env->CP0_Status &= ~(1 << CP0St_ERL);
    } else {
#ifdef TARGET_CHERI
        set_pc(env, &env->active_tc.CHWR.EPCC);
#else
        set_pc(env, env->CP0_EPC);
#endif
        env->CP0_Status &= ~(1 << CP0St_EXL);
    }
    compute_hflags(env);
    debug_post_eret(env);
}

void helper_eret(CPUMIPSState *env)
{
    exception_return(env);
    env->CP0_LLAddr = 1;
    env->lladdr = 1;
#ifdef TARGET_CHERI
    env->linkedflag = 0;
#endif /* TARGET_CHERI */
}

void helper_eretnc(CPUMIPSState *env)
{
#ifdef TARGET_CHERI
    do_raise_exception(env, EXCP_RI, GETPC()); /* This does not unset linkedflag? */
#endif
    exception_return(env);
}

void helper_deret(CPUMIPSState *env)
{
#ifdef TARGET_CHERI
    do_raise_exception(env, EXCP_RI, GETPC()); /* This ignores EPCC */
#else
    debug_pre_eret(env);

    env->hflags &= ~MIPS_HFLAG_DM;
    compute_hflags(env);

    set_pc(env, env->CP0_DEPC);

    debug_post_eret(env);
#endif
}
#endif /* !CONFIG_USER_ONLY */

static inline void check_hwrena(CPUMIPSState *env, int reg, uintptr_t pc)
{
    if ((env->hflags & MIPS_HFLAG_CP0) || (env->CP0_HWREna & (1 << reg))) {
        return;
    }
    do_raise_exception(env, EXCP_RI, pc);
}

target_ulong helper_rdhwr_cpunum(CPUMIPSState *env)
{
    check_hwrena(env, 0, GETPC());
    return env->CP0_EBase & 0x3ff;
}

target_ulong helper_rdhwr_synci_step(CPUMIPSState *env)
{
    check_hwrena(env, 1, GETPC());
    return env->SYNCI_Step;
}

target_ulong helper_rdhwr_cc(CPUMIPSState *env)
{
    check_hwrena(env, 2, GETPC());
#ifdef CONFIG_USER_ONLY
    return env->CP0_Count;
#else
    return (int32_t)cpu_mips_get_count(env);
#endif
}

target_ulong helper_rdhwr_ccres(CPUMIPSState *env)
{
    check_hwrena(env, 3, GETPC());
    return env->CCRes;
}

target_ulong helper_rdhwr_performance(CPUMIPSState *env)
{
    check_hwrena(env, 4, GETPC());
    return env->CP0_Performance0;
}

target_ulong helper_rdhwr_xnp(CPUMIPSState *env)
{
    check_hwrena(env, 5, GETPC());
    return (env->CP0_Config5 >> CP0C5_XNP) & 1;
}

#if defined(TARGET_CHERI)
target_ulong helper_rdhwr_statcounters_icount(CPUMIPSState *env, uint32_t sel)
{
    qemu_log_mask(CPU_LOG_INSTR, "%s\n", __func__);
    check_hwrena(env, 4, GETPC());
    switch (sel) {
    case 0: return env->statcounters_icount;
    case 1: return env->statcounters_icount_user;
    case 2: return env->statcounters_icount_kernel;
    case 3: return env->statcounters_imprecise_setbounds;
    case 4: return env->statcounters_unrepresentable_caps;
    default: return 0xdeadbeef;
    }
}

target_ulong helper_rdhwr_statcounters_itlb_miss(CPUMIPSState *env)
{
    qemu_log_mask(CPU_LOG_INSTR, "%s\n", __func__);
    check_hwrena(env, 5, GETPC());
    return env->statcounters_itlb_miss;
}

target_ulong helper_rdhwr_statcounters_dtlb_miss(CPUMIPSState *env)
{
    qemu_log_mask(CPU_LOG_INSTR, "%s\n", __func__);
    check_hwrena(env, 6, GETPC());
    return env->statcounters_dtlb_miss;
}

target_ulong helper_rdhwr_statcounters_memory(CPUMIPSState *env, uint32_t sel)
{
    qemu_log_mask(CPU_LOG_INSTR, "%s(%d)\n", __func__, sel);
    check_hwrena(env, 11, GETPC());
    switch (sel) {
    case 2: return env->statcounters_icount_user;
    case 4: return env->statcounters_icount_kernel;
    case 8: return env->statcounters_cap_read;
    case 9: return env->statcounters_cap_write;
    case 10: return env->statcounters_cap_read_tagged;
    case 11: return env->statcounters_cap_write_tagged;
    default: return 0xdeadbeef;
    }
}

target_ulong helper_rdhwr_statcounters_reset(CPUMIPSState *env)
{
    // TODO: actually implement this
    qemu_log_mask(CPU_LOG_INSTR, "%s\n", __func__);
    check_hwrena(env, 7, GETPC());
    return 0;
}

target_ulong helper_rdhwr_statcounters_ignored(CPUMIPSState *env, uint32_t num)
{
    qemu_log_mask(CPU_LOG_INSTR, "%s\n", __func__);
    check_hwrena(env, num, GETPC());
    return 0xdeadbeef;
}
#endif

void helper_pmon(CPUMIPSState *env, int function)
{
    function /= 2;
    switch (function) {
    case 2: /* TODO: char inbyte(int waitflag); */
        if (env->active_tc.gpr[4] == 0) {
            env->active_tc.gpr[2] = -1;
        }
        /* Fall through */
    case 11: /* TODO: char inbyte (void); */
        env->active_tc.gpr[2] = -1;
        break;
    case 3:
    case 12:
        printf("%c", (char)(env->active_tc.gpr[4] & 0xFF));
        break;
    case 17:
        break;
    case 158:
        {
            unsigned char *fmt = (void *)(uintptr_t)env->active_tc.gpr[4];
            printf("%s", fmt);
        }
        break;
    }
}

void helper_wait(CPUMIPSState *env)
{
    CPUState *cs = env_cpu(env);

    cs->halted = 1;
    cpu_reset_interrupt(cs, CPU_INTERRUPT_WAKE);
    /*
     * Last instruction in the block, PC was updated before
     * - no need to recover PC and icount.
     */
    raise_exception(env, EXCP_HLT);
}

#if !defined(CONFIG_USER_ONLY)

void mips_cpu_do_unaligned_access(CPUState *cs, vaddr addr,
                                  MMUAccessType access_type,
                                  int mmu_idx, uintptr_t retaddr)
{
    MIPSCPU *cpu = MIPS_CPU(cs);
    CPUMIPSState *env = &cpu->env;
    int error_code = 0;
    int excp;

    if (!(env->hflags & MIPS_HFLAG_DM)) {
        env->CP0_BadVAddr = addr;
    }

    if (access_type == MMU_DATA_STORE) {
        excp = EXCP_AdES;
    } else {
        excp = EXCP_AdEL;
        if (access_type == MMU_INST_FETCH) {
            error_code |= EXCP_INST_NOTAVAIL;
        }
    }

    do_raise_exception_err(env, excp, error_code, retaddr);
}

void mips_cpu_do_transaction_failed(CPUState *cs, hwaddr physaddr,
                                    vaddr addr, unsigned size,
                                    MMUAccessType access_type,
                                    int mmu_idx, MemTxAttrs attrs,
                                    MemTxResult response, uintptr_t retaddr)
{
    MIPSCPU *cpu = MIPS_CPU(cs);
    CPUMIPSState *env = &cpu->env;

    if (access_type == MMU_INST_FETCH) {
        do_raise_exception(env, EXCP_IBE, retaddr);
    } else {
        do_raise_exception(env, EXCP_DBE, retaddr);
    }
}

#ifdef CONFIG_MIPS_LOG_INSTR

/*
 * Print changed kernel/user/debug mode.
 */
static const char* mips_cpu_get_changed_mode(CPUMIPSState *env)
{
    const char *kernel0, *kernel1, *mode;

#if defined(TARGET_MIPS64)
    if (env->CP0_Status & (1 << CP0St_KX)) {
        kernel0 = "Kernel mode (ERL=0, KX=1)";
        kernel1 = "Kernel mode (ERL=1, KX=1)";
    } else {
        kernel0 = "Kernel mode (ERL=0, KX=0)";
        kernel1 = "Kernel mode (ERL=1, KX=0)";
    }
#else
    kernel0 = "Kernel mode (ERL=0)";
    kernel1 = "Kernel mode (ERL=1)";
#endif

    if (env->CP0_Debug & (1 << CP0DB_DM)) {
        mode = "Debug mode";
    } else if (env->CP0_Status & (1 << CP0St_ERL)) {
        mode = kernel1;
    } else if (env->CP0_Status & (1 << CP0St_EXL)) {
        mode = kernel0;
    } else {
        switch (extract32(env->CP0_Status, CP0St_KSU, 2)) {
        case 0:  mode = kernel0;           break;
        case 1:  mode = "Supervisor mode"; break;
        default: mode = TRACE_MODE_USER;   break;
        }
    }
    return mode;
}

/*
 * Names of coprocessor 0 registers.
 */
static const char *cop0_name[32*8] = {
/*0*/   "Index",        "MVPControl",   "MVPConf0",     "MVPConf1",
        0,              0,              0,              0,
/*1*/   "Random",       "VPEControl",   "VPEConf0",     "VPEConf1",
        "YQMask",       "VPESchedule",  "VPEScheFBack", "VPEOpt",
/*2*/   "EntryLo0",     "TCStatus",     "TCBind",       "TCRestart",
        "TCHalt",       "TCContext",    "TCSchedule",   "TCScheFBack",
/*3*/   "EntryLo1",     0,              0,              0,
        0,              0,              0,              "TCOpt",
/*4*/   "Context",      "ContextConfig","UserLocal",    "XContextConfig",
        0,              0,              0,              0,
/*5*/   "PageMask",     "PageGrain",    "SegCtl0",      "SegCtl1",
        "SegCtl2",      0,              0,              0,
/*6*/   "Wired",        "SRSConf0",     "SRSConf1",     "SRSConf2",
        "SRSConf3",     "SRSConf4",     0,              0,
/*7*/   "HWREna",       0,              0,              0,
        0,              0,              0,              0,
/*8*/   "BadVAddr",     "BadInstr",     "BadInstrP",    0,
        0,              0,              0,              0,
/*9*/   "Count",        0,              0,              0,
        0,              0,              0,              0,
/*10*/  "EntryHi",      0,              0,              0,
        0,              "MSAAccess",    "MSASave",      "MSARequest",
/*11*/  "Compare",      0,              0,              0,
        0,              0,              0,              0,
/*12*/  "Status",       "IntCtl",       "SRSCtl",       "SRSMap",
        "ViewIPL",      "SRSMap2",      0,              0,
/*13*/  "Cause",        0,              0,              0,
        "ViewRIPL",     "NestedExc",    0,              0,
/*14*/  "EPC",          0,              "NestedEPC",    0,
        0,              0,              0,              0,
/*15*/  "PRId",         "EBase",        "CDMMBase",     "CMGCRBase",
        0,              0,              0,              0,
/*16*/  "Config",       "Config1",      "Config2",      "Config3",
        "Config4",      "Config5",      "Config6",      "Config7",
/*17*/  "LLAddr",       0,              0,              0,
        0,              0,              0,              0,
/*18*/  "WatchLo",      "WatchLo1",     "WatchLo2",     "WatchLo3",
        "WatchLo4",     "WatchLo5",     "WatchLo6",     "WatchLo7",
/*19*/  "WatchHi",      "WatchHi1",     "WatchHi2",     "WatchHi3",
        "WatchHi4",     "WatchHi5",     "WatchHi6",     "WatchHi7",
/*20*/  "XContext",     0,              0,              0,
        0,              0,              0,              0,
/*21*/  0,              0,              0,              0,
        0,              0,              0,              0,
/*22*/  0,              0,              0,              0,
        0,              0,              0,              0,
/*23*/  "Debug",        "TraceControl", "TraceControl2","UserTraceData",
        "TraceIBPC",    "TraceDBPC",    "Debug2",       0,
/*24*/  "DEPC",         0,              "TraceControl3","UserTraceData2",
        0,              0,              0,              0,
/*25*/  "PerfCnt",      "PerfCnt1",     "PerfCnt2",     "PerfCnt3",
        "PerfCnt4",     "PerfCnt5",     "PerfCnt6",     "PerfCnt7",
/*26*/  "ErrCtl",       0,              0,              0,
        0,              0,              0,              0,
/*27*/  "CacheErr",     0,              0,              0,
        0,              0,              0,              0,
/*28*/  "ITagLo",       "IDataLo",      "DTagLo",       "DDataLo",
        "L23TagLo",     "L23DataLo",    0,              0,
/*29*/  "ITagHi",       "IDataHi",      "DTagHi",       0,
        0,              "L23DataHi",    0,              0,
/*30*/  "ErrorEPC",     0,              0,              0,
        0,              0,              0,              0,
/*31*/  "DESAVE",       0,              "KScratch1",    "KScratch2",
        "KScratch3",    "KScratch4",    "KScratch5",    "KScratch6",
};

/*
 * Print changed values of COP0 registers.
 */
static void dump_changed_cop0_reg(CPUMIPSState *env, int idx,
        target_ulong value)
{
    if (value != env->last_cop0[idx]) {
        env->last_cop0[idx] = value;
        if (cop0_name[idx])
            fprintf(qemu_logfile, "    Write %s = " TARGET_FMT_lx "\n",
                    cop0_name[idx], value);
        else
            fprintf(qemu_logfile, "    Write (idx=%d) = " TARGET_FMT_lx "\n",
                    idx, value);

    }
}

/*
 * Print changed values of COP0 registers.
 */
static void dump_changed_cop0(CPUMIPSState *env)
{
    dump_changed_cop0_reg(env, 0*8 + 0, env->CP0_Index);
    if (env->CP0_Config3 & (1 << CP0C3_MT)) {
        dump_changed_cop0_reg(env, 0*8 + 1, env->mvp->CP0_MVPControl);
        dump_changed_cop0_reg(env, 0*8 + 2, env->mvp->CP0_MVPConf0);
        dump_changed_cop0_reg(env, 0*8 + 3, env->mvp->CP0_MVPConf1);

        dump_changed_cop0_reg(env, 1*8 + 1, env->CP0_VPEControl);
        dump_changed_cop0_reg(env, 1*8 + 2, env->CP0_VPEConf0);
        dump_changed_cop0_reg(env, 1*8 + 3, env->CP0_VPEConf1);
        dump_changed_cop0_reg(env, 1*8 + 4, env->CP0_YQMask);
        dump_changed_cop0_reg(env, 1*8 + 5, env->CP0_VPESchedule);
        dump_changed_cop0_reg(env, 1*8 + 6, env->CP0_VPEScheFBack);
        dump_changed_cop0_reg(env, 1*8 + 7, env->CP0_VPEOpt);
    }

    dump_changed_cop0_reg(env, 2*8 + 0, env->CP0_EntryLo0);
    if (env->CP0_Config3 & (1 << CP0C3_MT)) {
        dump_changed_cop0_reg(env, 2*8 + 1, env->active_tc.CP0_TCStatus);
        dump_changed_cop0_reg(env, 2*8 + 2, env->active_tc.CP0_TCBind);
        dump_changed_cop0_reg(env, 2*8 + 3, env->active_tc.PC);
        dump_changed_cop0_reg(env, 2*8 + 4, env->active_tc.CP0_TCHalt);
        dump_changed_cop0_reg(env, 2*8 + 5, env->active_tc.CP0_TCContext);
        dump_changed_cop0_reg(env, 2*8 + 6, env->active_tc.CP0_TCSchedule);
        dump_changed_cop0_reg(env, 2*8 + 7, env->active_tc.CP0_TCScheFBack);
    }

    dump_changed_cop0_reg(env, 3*8 + 0, env->CP0_EntryLo1);

    dump_changed_cop0_reg(env, 4*8 + 0, env->CP0_Context);
    /* 4/1 not implemented - ContextConfig */
    dump_changed_cop0_reg(env, 4*8 + 2, env->active_tc.CP0_UserLocal);
    /* 4/3 not implemented - XContextConfig */

    dump_changed_cop0_reg(env, 5*8 + 0, env->CP0_PageMask);
    dump_changed_cop0_reg(env, 5*8 + 1, env->CP0_PageGrain);

    dump_changed_cop0_reg(env, 6*8 + 0, env->CP0_Wired);
    dump_changed_cop0_reg(env, 6*8 + 1, env->CP0_SRSConf0);
    dump_changed_cop0_reg(env, 6*8 + 2, env->CP0_SRSConf1);
    dump_changed_cop0_reg(env, 6*8 + 3, env->CP0_SRSConf2);
    dump_changed_cop0_reg(env, 6*8 + 4, env->CP0_SRSConf3);
    dump_changed_cop0_reg(env, 6*8 + 5, env->CP0_SRSConf4);

    dump_changed_cop0_reg(env, 7*8 + 0, env->CP0_HWREna);

    dump_changed_cop0_reg(env, 8*8 + 0, env->CP0_BadVAddr);
    if (env->CP0_Config3 & (1 << CP0C3_BI))
        dump_changed_cop0_reg(env, 8*8 + 1, env->CP0_BadInstr);
    if (env->CP0_Config3 & (1 << CP0C3_BP))
        dump_changed_cop0_reg(env, 8*8 + 2, env->CP0_BadInstrP);

    dump_changed_cop0_reg(env, 10*8 + 0, env->CP0_EntryHi);

    dump_changed_cop0_reg(env, 11*8 + 0, env->CP0_Compare);

    dump_changed_cop0_reg(env, 12*8 + 0, env->CP0_Status);
    dump_changed_cop0_reg(env, 12*8 + 1, env->CP0_IntCtl);
    dump_changed_cop0_reg(env, 12*8 + 2, env->CP0_SRSCtl);
    dump_changed_cop0_reg(env, 12*8 + 3, env->CP0_SRSMap);

    dump_changed_cop0_reg(env, 13*8 + 0, env->CP0_Cause);

    dump_changed_cop0_reg(env, 14*8 + 0, get_CP0_EPC(env));

    dump_changed_cop0_reg(env, 15*8 + 0, env->CP0_PRid);
    dump_changed_cop0_reg(env, 15*8 + 1, env->CP0_EBase);

    dump_changed_cop0_reg(env, 16*8 + 0, env->CP0_Config0);
    dump_changed_cop0_reg(env, 16*8 + 1, env->CP0_Config1);
    dump_changed_cop0_reg(env, 16*8 + 2, env->CP0_Config2);
    dump_changed_cop0_reg(env, 16*8 + 3, env->CP0_Config3);
    dump_changed_cop0_reg(env, 16*8 + 4, env->CP0_Config4);
    dump_changed_cop0_reg(env, 16*8 + 5, env->CP0_Config5);
    dump_changed_cop0_reg(env, 16*8 + 6, env->CP0_Config6);
    dump_changed_cop0_reg(env, 16*8 + 7, env->CP0_Config7);

    dump_changed_cop0_reg(env, 17*8 + 0, env->lladdr >> env->CP0_LLAddr_shift);

    dump_changed_cop0_reg(env, 18*8 + 0, env->CP0_WatchLo[0]);
    dump_changed_cop0_reg(env, 18*8 + 1, env->CP0_WatchLo[1]);
    dump_changed_cop0_reg(env, 18*8 + 2, env->CP0_WatchLo[2]);
    dump_changed_cop0_reg(env, 18*8 + 3, env->CP0_WatchLo[3]);
    dump_changed_cop0_reg(env, 18*8 + 4, env->CP0_WatchLo[4]);
    dump_changed_cop0_reg(env, 18*8 + 5, env->CP0_WatchLo[5]);
    dump_changed_cop0_reg(env, 18*8 + 6, env->CP0_WatchLo[6]);
    dump_changed_cop0_reg(env, 18*8 + 7, env->CP0_WatchLo[7]);

    dump_changed_cop0_reg(env, 19*8 + 0, env->CP0_WatchHi[0]);
    dump_changed_cop0_reg(env, 19*8 + 1, env->CP0_WatchHi[1]);
    dump_changed_cop0_reg(env, 19*8 + 2, env->CP0_WatchHi[2]);
    dump_changed_cop0_reg(env, 19*8 + 3, env->CP0_WatchHi[3]);
    dump_changed_cop0_reg(env, 19*8 + 4, env->CP0_WatchHi[4]);
    dump_changed_cop0_reg(env, 19*8 + 5, env->CP0_WatchHi[5]);
    dump_changed_cop0_reg(env, 19*8 + 6, env->CP0_WatchHi[6]);
    dump_changed_cop0_reg(env, 19*8 + 7, env->CP0_WatchHi[7]);

#if defined(TARGET_MIPS64)
    dump_changed_cop0_reg(env, 20*8 + 0, env->CP0_XContext);
#endif

    dump_changed_cop0_reg(env, 21*8 + 0, env->CP0_Framemask);

    /* 22/x not defined */

    dump_changed_cop0_reg(env, 23*8 + 0, helper_mfc0_debug(env));

    dump_changed_cop0_reg(env, 24*8 + 0, env->CP0_DEPC);

    dump_changed_cop0_reg(env, 25*8 + 0, env->CP0_Performance0);

    /* 26/0 - ErrCtl */
    dump_changed_cop0_reg(env, 25*8 + 0, env->CP0_ErrCtl);

    /* 27/0 not implemented - CacheErr */

    dump_changed_cop0_reg(env, 28*8 + 0, env->CP0_TagLo);
    dump_changed_cop0_reg(env, 28*8 + 1, env->CP0_DataLo);

    dump_changed_cop0_reg(env, 29*8 + 0, env->CP0_TagHi);
    dump_changed_cop0_reg(env, 29*8 + 1, env->CP0_DataHi);

    dump_changed_cop0_reg(env, 30*8 + 0, get_CP0_ErrorEPC(env));

    dump_changed_cop0_reg(env, 31*8 + 0, env->CP0_DESAVE);
    dump_changed_cop0_reg(env, 31*8 + 2, env->CP0_KScratch[0]);
    dump_changed_cop0_reg(env, 31*8 + 3, env->CP0_KScratch[1]);
    dump_changed_cop0_reg(env, 31*8 + 4, env->CP0_KScratch[2]);
    dump_changed_cop0_reg(env, 31*8 + 5, env->CP0_KScratch[3]);
    dump_changed_cop0_reg(env, 31*8 + 6, env->CP0_KScratch[4]);
    dump_changed_cop0_reg(env, 31*8 + 7, env->CP0_KScratch[5]);
}
#endif /* TARGET_CHERI */
#endif /* !CONFIG_USER_ONLY */

#ifdef CONFIG_MIPS_LOG_INSTR

/*
 * Print changed values of GPR, HI/LO and DSPControl registers.
 */
static void dump_changed_regs(CPUMIPSState *env)
{
    TCState *cur = &env->active_tc;

#ifndef TARGET_MIPS64
    static const char * const gpr_name[32] =
    {
      "zero", "at",   "v0",   "v1",   "a0",   "a1",   "a2",   "a3",
      "t0",   "t1",   "t2",   "t3",   "t4",   "t5",   "t6",   "t7",
      "s0",   "s1",   "s2",   "s3",   "s4",   "s5",   "s6",   "s7",
      "t8",   "t9",   "k0",   "k1",   "gp",   "sp",   "s8",   "ra"
    };
#else
    // Use n64 register names
    static const char * const gpr_name[32] =
    {
      "zero", "at",   "v0",   "v1",   "a0",   "a1",   "a2",   "a3",
      "a4",   "a5",   "a6",   "a7",   "t0",   "t1",   "t2",   "t3",
      "s0",   "s1",   "s2",   "s3",   "s4",   "s5",   "s6",   "s7",
      "t8",   "t9",   "k0",   "k1",   "gp",   "sp",   "s8",   "ra"
    };
#endif

    int i;

    for (i=1; i<32; i++) {
        if (cur->gpr[i] != env->last_gpr[i]) {
            env->last_gpr[i] = cur->gpr[i];
            cvtrace_dump_gpr(&env->cvtrace, cur->gpr[i]);
            if (qemu_loglevel_mask(CPU_LOG_INSTR)) {
                fprintf(qemu_logfile, "    Write %s = " TARGET_FMT_lx "\n",
                        gpr_name[i], cur->gpr[i]);
            }
        }
    }
#ifdef TARGET_CHERI
    dump_changed_cop2(env, cur);
#endif
}


static void update_tracing_on_mode_change(CPUMIPSState *env, const char* new_mode)
{
    if (!env->user_only_tracing_enabled) {
            // Handle cases where QEMU was started with -d user-instr
        if (qemu_loglevel_mask(CPU_LOG_USER_ONLY)) {
            env->user_only_tracing_enabled = true;
            env->tracing_suspended = true;
        } else {
            return;
        }
    }
    if (IN_USERSPACE(env)) {
        assert(strcmp(new_mode, TRACE_MODE_USER) != 0);
        /* When changing from user mode to kernel mode disable tracing */
        user_trace_dbg("%s -> %s: 0x%lx ASID %lu -- switching off tracing \n",
            env->last_mode, new_mode, env->active_tc.PC, env->CP0_EntryHi & 0xFF);
        env->tracing_suspended = true;
        qemu_set_log(qemu_loglevel & ~cl_default_trace_format);
    } else if (strcmp(new_mode, TRACE_MODE_USER) == 0) {
        /* When changing back to user mode restore instruction tracing */
        assert(!IN_USERSPACE(env));
        if (env->trace_explicitly_disabled) {
            user_trace_dbg("Not turning on tracing on switch %s -> %s 0x%lx. "
                "Tracing was explicitly disabled, ASID=%lu\n",
                env->last_mode, new_mode, env->active_tc.PC, env->CP0_EntryHi & 0xFF);
        } else if (env->tracing_suspended) {
            qemu_set_log(qemu_loglevel | cl_default_trace_format);
            user_trace_dbg("%s -> %s 0x%lx ASID %lu -- switching on tracing\n",
                env->last_mode, new_mode, env->active_tc.PC, env->CP0_EntryHi & 0xFF);
            env->tracing_suspended = false;
        }
    }
}

/*
 * Print the changed processor state.
 */
void helper_dump_changed_state(CPUMIPSState *env)
{
    const char* new_mode = mips_cpu_get_changed_mode(env);
    /* Testing pointer equality is fine, it always points to the same constants */
    if (new_mode != env->last_mode) {
        update_tracing_on_mode_change(env, new_mode);
        env->last_mode = new_mode;
        qemu_log_mask(CPU_LOG_INSTR, "--- %s\n", new_mode);
    }

    if (qemu_loglevel_mask(CPU_LOG_INSTR | CPU_LOG_CVTRACE)) {
        /* Print changed state: GPR, Cap. */
        dump_changed_regs(env);
    }

    if (qemu_loglevel_mask(CPU_LOG_INSTR)) {
        /* Print change state: HI/LO COP0 (not included in CVTRACE) */
        dump_changed_cop0(env);
    }
}

enum {
    /* Load and stores */
    OPC_LDL      = (0x1A << 26),
    OPC_LDR      = (0x1B << 26),
    OPC_LB       = (0x20 << 26),
    OPC_LH       = (0x21 << 26),
    OPC_LWL      = (0x22 << 26),
    OPC_LW       = (0x23 << 26),
    OPC_LWPC     = OPC_LW | 0x5,
    OPC_LBU      = (0x24 << 26),
    OPC_LHU      = (0x25 << 26),
    OPC_LWR      = (0x26 << 26),
    OPC_LWU      = (0x27 << 26),
    OPC_SB       = (0x28 << 26),
    OPC_SH       = (0x29 << 26),
    OPC_SWL      = (0x2A << 26),
    OPC_SW       = (0x2B << 26),
    OPC_SDL      = (0x2C << 26),
    OPC_SDR      = (0x2D << 26),
    OPC_SWR      = (0x2E << 26),
    OPC_LL       = (0x30 << 26),

    OPC_LWC1     = (0x31 << 26),
    OPC_LDC1     = (0x35 << 26),
    OPC_SWC1     = (0x39 << 26),
    OPC_SDC1     = (0x3D << 26),

    OPC_LWXC1   = 0x00 | (0x13 << 26),
    OPC_LDXC1   = 0x01 | (0x13 << 26),
    OPC_LUXC1   = 0x05 | (0x13 << 26),
    OPC_SWXC1   = 0x08 | (0x13 << 26),
    OPC_SDXC1   = 0x09 | (0x13 << 26),
    OPC_SUXC1   = 0x0D | (0x13 << 26),

    OPC_CSCB     = (0x12 << 26) | (0x10 << 21) | (0x0),
    OPC_CSCH     = (0x12 << 26) | (0x10 << 21) | (0x1),
    OPC_CSCW     = (0x12 << 26) | (0x10 << 21) | (0x2),
    OPC_CSCD     = (0x12 << 26) | (0x10 << 21) | (0x3),

    OPC_CSCC     = (0x12 << 26) | (0x10 << 21) | (0x7),

    OPC_CLLB     = (0x12 << 26) | (0x10 << 21) | (0x8),
    OPC_CLLH     = (0x12 << 26) | (0x10 << 21) | (0x9),
    OPC_CLLW     = (0x12 << 26) | (0x10 << 21) | (0xa),
    OPC_CLLD     = (0x12 << 26) | (0x10 << 21) | (0xb),
    OPC_CLLBU    = (0x12 << 26) | (0x10 << 21) | (0xc),
    OPC_CLLHU    = (0x12 << 26) | (0x10 << 21) | (0xd),
    OPC_CLLWU    = (0x12 << 26) | (0x10 << 21) | (0xe),

    OPC_CLLC     = (0x12 << 26) | (0x10 << 21) | (0xf),

    OPC_CLOADTAGS = (0x12 << 26) | (0x00 << 21) | (0x3f) | (0x1e << 6),

    OPC_CLBU     = (0x32 << 26) | (0x0),
    OPC_CLHU     = (0x32 << 26) | (0x1),
    OPC_CLWU     = (0x32 << 26) | (0x2),
    OPC_CLDU     = (0x32 << 26) | (0x3),
    OPC_CLB      = (0x32 << 26) | (0x4),
    OPC_CLH      = (0x32 << 26) | (0x5),
    OPC_CLW      = (0x32 << 26) | (0x6),
    OPC_CLD      = (0x32 << 26) | (0x7),

    OPC_CLOADC   = (0x36 << 26),

    OPC_CSB      = (0x3A << 26) | (0x0),
    OPC_CSH      = (0x3A << 26) | (0x1),
    OPC_CSW      = (0x3A << 26) | (0x2),
    OPC_CSD      = (0x3A << 26) | (0x3),

    OPC_CSTOREC  = (0x3E << 26),

    OPC_LLD      = (0x34 << 26),
    OPC_LD       = (0x37 << 26),
    OPC_LDPC     = OPC_LD | 0x5,
    OPC_SC       = (0x38 << 26),
    OPC_SCD      = (0x3C << 26),
    OPC_SD       = (0x3F << 26),
};

/*
 * dump non-capability data to cvtrace entry
 */
static inline void cvtrace_dump_gpr_ldst(cvtrace_t *cvtrace, uint8_t version,
        uint64_t addr, uint64_t value)
{
    if (qemu_loglevel_mask(CPU_LOG_CVTRACE)) {
        cvtrace->version = version;
        cvtrace->val1 = tswap64(addr);
        cvtrace->val2 = tswap64(value);
    }
}
#define cvtrace_dump_gpr_load(trace, addr, val)          \
    cvtrace_dump_gpr_ldst(trace, CVT_LD_GPR, addr, val)
#define cvtrace_dump_gpr_store(trace, addr, val)         \
    cvtrace_dump_gpr_ldst(trace, CVT_ST_GPR, addr, val)

/*
 * Print the memory store to log file.
 */
void dump_store(CPUMIPSState *env, int opc, target_ulong addr,
        target_ulong value)
{

    if (likely(!(qemu_loglevel_mask(CPU_LOG_INSTR) |
                 qemu_loglevel_mask(CPU_LOG_CVTRACE))))
        return;
    if (qemu_loglevel_mask(CPU_LOG_CVTRACE)) {
        cvtrace_dump_gpr_store(&env->cvtrace, addr, value);
        return;
    }

    switch (opc) {
#if defined(TARGET_MIPS64)
    case OPC_SCD:
    case OPC_SD:
    case OPC_SDL: // FIXME: value printed is not correct for sdl!
    case OPC_SDR: // FIXME: value printed is not correct for sdr!

    case OPC_SDC1:
    case OPC_SDXC1:
    case OPC_SUXC1:

    case OPC_CSD:
    case OPC_CSTOREC:
    case OPC_CSCD:
        fprintf(qemu_logfile, "    Memory Write [" TARGET_FMT_lx "] = "
                TARGET_FMT_lx"\n", addr, value);
        break;
#endif
    case OPC_SC:
    case OPC_SW:
    case OPC_SWL: // FIXME: value printed is not correct for swl!
    case OPC_SWR: // FIXME: value printed is not correct for swr!

    case OPC_SWC1:
    case OPC_SWXC1:

    case OPC_CSW:
    case OPC_CSCW:
        fprintf(qemu_logfile, "    Memory Write [" TARGET_FMT_lx "] = %08x\n",
                addr, (uint32_t) value);
        break;
    case OPC_SH:

    case OPC_CSH:
    case OPC_CSCH:
        fprintf(qemu_logfile, "    Memory Write [" TARGET_FMT_lx "] = %04x\n",
                addr, (uint16_t) value);
        break;
    case OPC_SB:

    case OPC_CSB:
    case OPC_CSCB:
        fprintf(qemu_logfile, "    Memory Write [" TARGET_FMT_lx "] = %02x\n",
                addr, (uint8_t) value);
        break;
    default:
        fprintf(qemu_logfile, "    Memory op%u [" TARGET_FMT_lx "] = %08x\n",
                opc, addr, (uint32_t) value);
    }
}

/*
 * Print the memory load to log file.
 */
void helper_dump_load(CPUMIPSState *env, int opc, target_ulong addr,
        target_ulong value)
{
    if (opc == OPC_CLLD || opc == OPC_CLLWU || opc == OPC_CLLW ||
        opc == OPC_CLLHU || opc == OPC_CLLH || opc == OPC_CLLBU ||
        opc == OPC_CLLB) {
        env->lladdr = do_translate_address(env, addr, 0, GETPC());
        env->llval = value;
    }
    if (likely(!(qemu_loglevel_mask(CPU_LOG_INSTR) |
                 qemu_loglevel_mask(CPU_LOG_CVTRACE))))
        return;
    if (qemu_loglevel_mask(CPU_LOG_CVTRACE)) {
        cvtrace_dump_gpr_load(&env->cvtrace, addr, value);
        return;
    }

    switch (opc) {
#if defined(TARGET_MIPS64)
    case OPC_LD:
    case OPC_LDL:
    case OPC_LDR:
    case OPC_LDPC:

    case OPC_LDC1:
    case OPC_LDXC1:
    case OPC_LLD:
    case OPC_LUXC1:

    case OPC_CLD:
    case OPC_CLOADC:
    case OPC_CLLD:
        fprintf(qemu_logfile, "    Memory Read [" TARGET_FMT_lx "] = "
                TARGET_FMT_lx "\n", addr, value);
        break;
    case OPC_LWU:
#endif
    case OPC_LL:
    case OPC_LW:
    case OPC_LWPC:
    case OPC_LWL:
    case OPC_LWR:

    case OPC_LWC1:
    case OPC_LWXC1:

    case OPC_CLW:
    case OPC_CLWU:
    case OPC_CLLW:
    case OPC_CLLWU:
        fprintf(qemu_logfile, "    Memory Read [" TARGET_FMT_lx "] = %08x\n",
                addr, (uint32_t) value);
        break;
    case OPC_LH:
    case OPC_LHU:

    case OPC_CLH:
    case OPC_CLHU:
    case OPC_CLLH:
    case OPC_CLLHU:
        fprintf(qemu_logfile, "    Memory Read [" TARGET_FMT_lx "] = %04x\n",
                addr, (uint16_t) value);
        break;
    case OPC_LB:
    case OPC_LBU:

    case OPC_CLB:
    case OPC_CLBU:
    case OPC_CLLB:
    case OPC_CLLBU:
        fprintf(qemu_logfile, "    Memory Read [" TARGET_FMT_lx "] = %02x\n",
                addr, (uint8_t) value);
        break;
    }
}

void helper_dump_load32(CPUMIPSState *env, int opc, target_ulong addr,
        uint32_t value)
{

    helper_dump_load(env, opc, addr, (target_ulong)value);
}
#endif /* CONFIG_MIPS_LOG_INSTR */

/* Complex FPU operations which may need stack space. */

#define FLOAT_TWO32 make_float32(1 << 30)
#define FLOAT_TWO64 make_float64(1ULL << 62)

#define FP_TO_INT32_OVERFLOW 0x7fffffff
#define FP_TO_INT64_OVERFLOW 0x7fffffffffffffffULL

/* convert MIPS rounding mode in FCR31 to IEEE library */
unsigned int ieee_rm[] = {
    float_round_nearest_even,
    float_round_to_zero,
    float_round_up,
    float_round_down
};

target_ulong helper_cfc1(CPUMIPSState *env, uint32_t reg)
{
    target_ulong arg1 = 0;

    switch (reg) {
    case 0:
        arg1 = (int32_t)env->active_fpu.fcr0;
        break;
    case 1:
        /* UFR Support - Read Status FR */
        if (env->active_fpu.fcr0 & (1 << FCR0_UFRP)) {
            if (env->CP0_Config5 & (1 << CP0C5_UFR)) {
                arg1 = (int32_t)
                       ((env->CP0_Status & (1  << CP0St_FR)) >> CP0St_FR);
            } else {
                do_raise_exception(env, EXCP_RI, GETPC());
            }
        }
        break;
    case 5:
        /* FRE Support - read Config5.FRE bit */
        if (env->active_fpu.fcr0 & (1 << FCR0_FREP)) {
            if (env->CP0_Config5 & (1 << CP0C5_UFE)) {
                arg1 = (env->CP0_Config5 >> CP0C5_FRE) & 1;
            } else {
                helper_raise_exception(env, EXCP_RI);
            }
        }
        break;
    case 25:
        arg1 = ((env->active_fpu.fcr31 >> 24) & 0xfe) |
               ((env->active_fpu.fcr31 >> 23) & 0x1);
        break;
    case 26:
        arg1 = env->active_fpu.fcr31 & 0x0003f07c;
        break;
    case 28:
        arg1 = (env->active_fpu.fcr31 & 0x00000f83) |
               ((env->active_fpu.fcr31 >> 22) & 0x4);
        break;
    default:
        arg1 = (int32_t)env->active_fpu.fcr31;
        break;
    }

    return arg1;
}

void helper_ctc1(CPUMIPSState *env, target_ulong arg1, uint32_t fs, uint32_t rt)
{
    switch (fs) {
    case 1:
        /* UFR Alias - Reset Status FR */
        if (!((env->active_fpu.fcr0 & (1 << FCR0_UFRP)) && (rt == 0))) {
            return;
        }
        if (env->CP0_Config5 & (1 << CP0C5_UFR)) {
            env->CP0_Status &= ~(1 << CP0St_FR);
            compute_hflags(env);
        } else {
            do_raise_exception(env, EXCP_RI, GETPC());
        }
        break;
    case 4:
        /* UNFR Alias - Set Status FR */
        if (!((env->active_fpu.fcr0 & (1 << FCR0_UFRP)) && (rt == 0))) {
            return;
        }
        if (env->CP0_Config5 & (1 << CP0C5_UFR)) {
            env->CP0_Status |= (1 << CP0St_FR);
            compute_hflags(env);
        } else {
            do_raise_exception(env, EXCP_RI, GETPC());
        }
        break;
    case 5:
        /* FRE Support - clear Config5.FRE bit */
        if (!((env->active_fpu.fcr0 & (1 << FCR0_FREP)) && (rt == 0))) {
            return;
        }
        if (env->CP0_Config5 & (1 << CP0C5_UFE)) {
            env->CP0_Config5 &= ~(1 << CP0C5_FRE);
            compute_hflags(env);
        } else {
            helper_raise_exception(env, EXCP_RI);
        }
        break;
    case 6:
        /* FRE Support - set Config5.FRE bit */
        if (!((env->active_fpu.fcr0 & (1 << FCR0_FREP)) && (rt == 0))) {
            return;
        }
        if (env->CP0_Config5 & (1 << CP0C5_UFE)) {
            env->CP0_Config5 |= (1 << CP0C5_FRE);
            compute_hflags(env);
        } else {
            helper_raise_exception(env, EXCP_RI);
        }
        break;
    case 25:
        if ((env->insn_flags & ISA_MIPS32R6) || (arg1 & 0xffffff00)) {
            return;
        }
        env->active_fpu.fcr31 = (env->active_fpu.fcr31 & 0x017fffff) |
                                ((arg1 & 0xfe) << 24) |
                                ((arg1 & 0x1) << 23);
        break;
    case 26:
        if (arg1 & 0x007c0000) {
            return;
        }
        env->active_fpu.fcr31 = (env->active_fpu.fcr31 & 0xfffc0f83) |
                                (arg1 & 0x0003f07c);
        break;
    case 28:
        if (arg1 & 0x007c0000) {
            return;
        }
        env->active_fpu.fcr31 = (env->active_fpu.fcr31 & 0xfefff07c) |
                                (arg1 & 0x00000f83) |
                                ((arg1 & 0x4) << 22);
        break;
    case 31:
        env->active_fpu.fcr31 = (arg1 & env->active_fpu.fcr31_rw_bitmask) |
               (env->active_fpu.fcr31 & ~(env->active_fpu.fcr31_rw_bitmask));
        break;
    default:
        if (env->insn_flags & ISA_MIPS32R6) {
            do_raise_exception(env, EXCP_RI, GETPC());
        }
        return;
    }
    restore_fp_status(env);
    set_float_exception_flags(0, &env->active_fpu.fp_status);
    if ((GET_FP_ENABLE(env->active_fpu.fcr31) | 0x20) &
        GET_FP_CAUSE(env->active_fpu.fcr31)) {
        do_raise_exception(env, EXCP_FPE, GETPC());
    }
}

int ieee_ex_to_mips(int xcpt)
{
    int ret = 0;
    if (xcpt) {
        if (xcpt & float_flag_invalid) {
            ret |= FP_INVALID;
        }
        if (xcpt & float_flag_overflow) {
            ret |= FP_OVERFLOW;
        }
        if (xcpt & float_flag_underflow) {
            ret |= FP_UNDERFLOW;
        }
        if (xcpt & float_flag_divbyzero) {
            ret |= FP_DIV0;
        }
        if (xcpt & float_flag_inexact) {
            ret |= FP_INEXACT;
        }
    }
    return ret;
}

static inline void update_fcr31(CPUMIPSState *env, uintptr_t pc)
{
    int tmp = ieee_ex_to_mips(get_float_exception_flags(
                                  &env->active_fpu.fp_status));

    SET_FP_CAUSE(env->active_fpu.fcr31, tmp);

    if (tmp) {
        set_float_exception_flags(0, &env->active_fpu.fp_status);

        if (GET_FP_ENABLE(env->active_fpu.fcr31) & tmp) {
            do_raise_exception(env, EXCP_FPE, pc);
        } else {
            UPDATE_FP_FLAGS(env->active_fpu.fcr31, tmp);
        }
    }
}

/*
 * Float support.
 * Single precition routines have a "s" suffix, double precision a
 * "d" suffix, 32bit integer "w", 64bit integer "l", paired single "ps",
 * paired single lower "pl", paired single upper "pu".
 */

/* unary operations, modifying fp status  */
uint64_t helper_float_sqrt_d(CPUMIPSState *env, uint64_t fdt0)
{
    fdt0 = float64_sqrt(fdt0, &env->active_fpu.fp_status);
    update_fcr31(env, GETPC());
    return fdt0;
}

uint32_t helper_float_sqrt_s(CPUMIPSState *env, uint32_t fst0)
{
    fst0 = float32_sqrt(fst0, &env->active_fpu.fp_status);
    update_fcr31(env, GETPC());
    return fst0;
}

uint64_t helper_float_cvtd_s(CPUMIPSState *env, uint32_t fst0)
{
    uint64_t fdt2;

    fdt2 = float32_to_float64(fst0, &env->active_fpu.fp_status);
    update_fcr31(env, GETPC());
    return fdt2;
}

uint64_t helper_float_cvtd_w(CPUMIPSState *env, uint32_t wt0)
{
    uint64_t fdt2;

    fdt2 = int32_to_float64(wt0, &env->active_fpu.fp_status);
    update_fcr31(env, GETPC());
    return fdt2;
}

uint64_t helper_float_cvtd_l(CPUMIPSState *env, uint64_t dt0)
{
    uint64_t fdt2;

    fdt2 = int64_to_float64(dt0, &env->active_fpu.fp_status);
    update_fcr31(env, GETPC());
    return fdt2;
}

uint64_t helper_float_cvt_l_d(CPUMIPSState *env, uint64_t fdt0)
{
    uint64_t dt2;

    dt2 = float64_to_int64(fdt0, &env->active_fpu.fp_status);
    if (get_float_exception_flags(&env->active_fpu.fp_status)
        & (float_flag_invalid | float_flag_overflow)) {
        dt2 = FP_TO_INT64_OVERFLOW;
    }
    update_fcr31(env, GETPC());
    return dt2;
}

uint64_t helper_float_cvt_l_s(CPUMIPSState *env, uint32_t fst0)
{
    uint64_t dt2;

    dt2 = float32_to_int64(fst0, &env->active_fpu.fp_status);
    if (get_float_exception_flags(&env->active_fpu.fp_status)
        & (float_flag_invalid | float_flag_overflow)) {
        dt2 = FP_TO_INT64_OVERFLOW;
    }
    update_fcr31(env, GETPC());
    return dt2;
}

uint64_t helper_float_cvtps_pw(CPUMIPSState *env, uint64_t dt0)
{
    uint32_t fst2;
    uint32_t fsth2;

    fst2 = int32_to_float32(dt0 & 0XFFFFFFFF, &env->active_fpu.fp_status);
    fsth2 = int32_to_float32(dt0 >> 32, &env->active_fpu.fp_status);
    update_fcr31(env, GETPC());
    return ((uint64_t)fsth2 << 32) | fst2;
}

uint64_t helper_float_cvtpw_ps(CPUMIPSState *env, uint64_t fdt0)
{
    uint32_t wt2;
    uint32_t wth2;
    int excp, excph;

    wt2 = float32_to_int32(fdt0 & 0XFFFFFFFF, &env->active_fpu.fp_status);
    excp = get_float_exception_flags(&env->active_fpu.fp_status);
    if (excp & (float_flag_overflow | float_flag_invalid)) {
        wt2 = FP_TO_INT32_OVERFLOW;
    }

    set_float_exception_flags(0, &env->active_fpu.fp_status);
    wth2 = float32_to_int32(fdt0 >> 32, &env->active_fpu.fp_status);
    excph = get_float_exception_flags(&env->active_fpu.fp_status);
    if (excph & (float_flag_overflow | float_flag_invalid)) {
        wth2 = FP_TO_INT32_OVERFLOW;
    }

    set_float_exception_flags(excp | excph, &env->active_fpu.fp_status);
    update_fcr31(env, GETPC());

    return ((uint64_t)wth2 << 32) | wt2;
}

uint32_t helper_float_cvts_d(CPUMIPSState *env, uint64_t fdt0)
{
    uint32_t fst2;

    fst2 = float64_to_float32(fdt0, &env->active_fpu.fp_status);
    update_fcr31(env, GETPC());
    return fst2;
}

uint32_t helper_float_cvts_w(CPUMIPSState *env, uint32_t wt0)
{
    uint32_t fst2;

    fst2 = int32_to_float32(wt0, &env->active_fpu.fp_status);
    update_fcr31(env, GETPC());
    return fst2;
}

uint32_t helper_float_cvts_l(CPUMIPSState *env, uint64_t dt0)
{
    uint32_t fst2;

    fst2 = int64_to_float32(dt0, &env->active_fpu.fp_status);
    update_fcr31(env, GETPC());
    return fst2;
}

uint32_t helper_float_cvts_pl(CPUMIPSState *env, uint32_t wt0)
{
    uint32_t wt2;

    wt2 = wt0;
    update_fcr31(env, GETPC());
    return wt2;
}

uint32_t helper_float_cvts_pu(CPUMIPSState *env, uint32_t wth0)
{
    uint32_t wt2;

    wt2 = wth0;
    update_fcr31(env, GETPC());
    return wt2;
}

uint32_t helper_float_cvt_w_s(CPUMIPSState *env, uint32_t fst0)
{
    uint32_t wt2;

    wt2 = float32_to_int32(fst0, &env->active_fpu.fp_status);
    if (get_float_exception_flags(&env->active_fpu.fp_status)
        & (float_flag_invalid | float_flag_overflow)) {
        wt2 = FP_TO_INT32_OVERFLOW;
    }
    update_fcr31(env, GETPC());
    return wt2;
}

uint32_t helper_float_cvt_w_d(CPUMIPSState *env, uint64_t fdt0)
{
    uint32_t wt2;

    wt2 = float64_to_int32(fdt0, &env->active_fpu.fp_status);
    if (get_float_exception_flags(&env->active_fpu.fp_status)
        & (float_flag_invalid | float_flag_overflow)) {
        wt2 = FP_TO_INT32_OVERFLOW;
    }
    update_fcr31(env, GETPC());
    return wt2;
}

uint64_t helper_float_round_l_d(CPUMIPSState *env, uint64_t fdt0)
{
    uint64_t dt2;

    set_float_rounding_mode(float_round_nearest_even,
                            &env->active_fpu.fp_status);
    dt2 = float64_to_int64(fdt0, &env->active_fpu.fp_status);
    restore_rounding_mode(env);
    if (get_float_exception_flags(&env->active_fpu.fp_status)
        & (float_flag_invalid | float_flag_overflow)) {
        dt2 = FP_TO_INT64_OVERFLOW;
    }
    update_fcr31(env, GETPC());
    return dt2;
}

uint64_t helper_float_round_l_s(CPUMIPSState *env, uint32_t fst0)
{
    uint64_t dt2;

    set_float_rounding_mode(float_round_nearest_even,
                            &env->active_fpu.fp_status);
    dt2 = float32_to_int64(fst0, &env->active_fpu.fp_status);
    restore_rounding_mode(env);
    if (get_float_exception_flags(&env->active_fpu.fp_status)
        & (float_flag_invalid | float_flag_overflow)) {
        dt2 = FP_TO_INT64_OVERFLOW;
    }
    update_fcr31(env, GETPC());
    return dt2;
}

uint32_t helper_float_round_w_d(CPUMIPSState *env, uint64_t fdt0)
{
    uint32_t wt2;

    set_float_rounding_mode(float_round_nearest_even,
                            &env->active_fpu.fp_status);
    wt2 = float64_to_int32(fdt0, &env->active_fpu.fp_status);
    restore_rounding_mode(env);
    if (get_float_exception_flags(&env->active_fpu.fp_status)
        & (float_flag_invalid | float_flag_overflow)) {
        wt2 = FP_TO_INT32_OVERFLOW;
    }
    update_fcr31(env, GETPC());
    return wt2;
}

uint32_t helper_float_round_w_s(CPUMIPSState *env, uint32_t fst0)
{
    uint32_t wt2;

    set_float_rounding_mode(float_round_nearest_even,
                            &env->active_fpu.fp_status);
    wt2 = float32_to_int32(fst0, &env->active_fpu.fp_status);
    restore_rounding_mode(env);
    if (get_float_exception_flags(&env->active_fpu.fp_status)
        & (float_flag_invalid | float_flag_overflow)) {
        wt2 = FP_TO_INT32_OVERFLOW;
    }
    update_fcr31(env, GETPC());
    return wt2;
}

uint64_t helper_float_trunc_l_d(CPUMIPSState *env, uint64_t fdt0)
{
    uint64_t dt2;

    dt2 = float64_to_int64_round_to_zero(fdt0,
                                         &env->active_fpu.fp_status);
    if (get_float_exception_flags(&env->active_fpu.fp_status)
        & (float_flag_invalid | float_flag_overflow)) {
        dt2 = FP_TO_INT64_OVERFLOW;
    }
    update_fcr31(env, GETPC());
    return dt2;
}

uint64_t helper_float_trunc_l_s(CPUMIPSState *env, uint32_t fst0)
{
    uint64_t dt2;

    dt2 = float32_to_int64_round_to_zero(fst0, &env->active_fpu.fp_status);
    if (get_float_exception_flags(&env->active_fpu.fp_status)
        & (float_flag_invalid | float_flag_overflow)) {
        dt2 = FP_TO_INT64_OVERFLOW;
    }
    update_fcr31(env, GETPC());
    return dt2;
}

uint32_t helper_float_trunc_w_d(CPUMIPSState *env, uint64_t fdt0)
{
    uint32_t wt2;

    wt2 = float64_to_int32_round_to_zero(fdt0, &env->active_fpu.fp_status);
    if (get_float_exception_flags(&env->active_fpu.fp_status)
        & (float_flag_invalid | float_flag_overflow)) {
        wt2 = FP_TO_INT32_OVERFLOW;
    }
    update_fcr31(env, GETPC());
    return wt2;
}

uint32_t helper_float_trunc_w_s(CPUMIPSState *env, uint32_t fst0)
{
    uint32_t wt2;

    wt2 = float32_to_int32_round_to_zero(fst0, &env->active_fpu.fp_status);
    if (get_float_exception_flags(&env->active_fpu.fp_status)
        & (float_flag_invalid | float_flag_overflow)) {
        wt2 = FP_TO_INT32_OVERFLOW;
    }
    update_fcr31(env, GETPC());
    return wt2;
}

uint64_t helper_float_ceil_l_d(CPUMIPSState *env, uint64_t fdt0)
{
    uint64_t dt2;

    set_float_rounding_mode(float_round_up, &env->active_fpu.fp_status);
    dt2 = float64_to_int64(fdt0, &env->active_fpu.fp_status);
    restore_rounding_mode(env);
    if (get_float_exception_flags(&env->active_fpu.fp_status)
        & (float_flag_invalid | float_flag_overflow)) {
        dt2 = FP_TO_INT64_OVERFLOW;
    }
    update_fcr31(env, GETPC());
    return dt2;
}

uint64_t helper_float_ceil_l_s(CPUMIPSState *env, uint32_t fst0)
{
    uint64_t dt2;

    set_float_rounding_mode(float_round_up, &env->active_fpu.fp_status);
    dt2 = float32_to_int64(fst0, &env->active_fpu.fp_status);
    restore_rounding_mode(env);
    if (get_float_exception_flags(&env->active_fpu.fp_status)
        & (float_flag_invalid | float_flag_overflow)) {
        dt2 = FP_TO_INT64_OVERFLOW;
    }
    update_fcr31(env, GETPC());
    return dt2;
}

uint32_t helper_float_ceil_w_d(CPUMIPSState *env, uint64_t fdt0)
{
    uint32_t wt2;

    set_float_rounding_mode(float_round_up, &env->active_fpu.fp_status);
    wt2 = float64_to_int32(fdt0, &env->active_fpu.fp_status);
    restore_rounding_mode(env);
    if (get_float_exception_flags(&env->active_fpu.fp_status)
        & (float_flag_invalid | float_flag_overflow)) {
        wt2 = FP_TO_INT32_OVERFLOW;
    }
    update_fcr31(env, GETPC());
    return wt2;
}

uint32_t helper_float_ceil_w_s(CPUMIPSState *env, uint32_t fst0)
{
    uint32_t wt2;

    set_float_rounding_mode(float_round_up, &env->active_fpu.fp_status);
    wt2 = float32_to_int32(fst0, &env->active_fpu.fp_status);
    restore_rounding_mode(env);
    if (get_float_exception_flags(&env->active_fpu.fp_status)
        & (float_flag_invalid | float_flag_overflow)) {
        wt2 = FP_TO_INT32_OVERFLOW;
    }
    update_fcr31(env, GETPC());
    return wt2;
}

uint64_t helper_float_floor_l_d(CPUMIPSState *env, uint64_t fdt0)
{
    uint64_t dt2;

    set_float_rounding_mode(float_round_down, &env->active_fpu.fp_status);
    dt2 = float64_to_int64(fdt0, &env->active_fpu.fp_status);
    restore_rounding_mode(env);
    if (get_float_exception_flags(&env->active_fpu.fp_status)
        & (float_flag_invalid | float_flag_overflow)) {
        dt2 = FP_TO_INT64_OVERFLOW;
    }
    update_fcr31(env, GETPC());
    return dt2;
}

uint64_t helper_float_floor_l_s(CPUMIPSState *env, uint32_t fst0)
{
    uint64_t dt2;

    set_float_rounding_mode(float_round_down, &env->active_fpu.fp_status);
    dt2 = float32_to_int64(fst0, &env->active_fpu.fp_status);
    restore_rounding_mode(env);
    if (get_float_exception_flags(&env->active_fpu.fp_status)
        & (float_flag_invalid | float_flag_overflow)) {
        dt2 = FP_TO_INT64_OVERFLOW;
    }
    update_fcr31(env, GETPC());
    return dt2;
}

uint32_t helper_float_floor_w_d(CPUMIPSState *env, uint64_t fdt0)
{
    uint32_t wt2;

    set_float_rounding_mode(float_round_down, &env->active_fpu.fp_status);
    wt2 = float64_to_int32(fdt0, &env->active_fpu.fp_status);
    restore_rounding_mode(env);
    if (get_float_exception_flags(&env->active_fpu.fp_status)
        & (float_flag_invalid | float_flag_overflow)) {
        wt2 = FP_TO_INT32_OVERFLOW;
    }
    update_fcr31(env, GETPC());
    return wt2;
}

uint32_t helper_float_floor_w_s(CPUMIPSState *env, uint32_t fst0)
{
    uint32_t wt2;

    set_float_rounding_mode(float_round_down, &env->active_fpu.fp_status);
    wt2 = float32_to_int32(fst0, &env->active_fpu.fp_status);
    restore_rounding_mode(env);
    if (get_float_exception_flags(&env->active_fpu.fp_status)
        & (float_flag_invalid | float_flag_overflow)) {
        wt2 = FP_TO_INT32_OVERFLOW;
    }
    update_fcr31(env, GETPC());
    return wt2;
}

uint64_t helper_float_cvt_2008_l_d(CPUMIPSState *env, uint64_t fdt0)
{
    uint64_t dt2;

    dt2 = float64_to_int64(fdt0, &env->active_fpu.fp_status);
    if (get_float_exception_flags(&env->active_fpu.fp_status)
            & float_flag_invalid) {
        if (float64_is_any_nan(fdt0)) {
            dt2 = 0;
        }
    }
    update_fcr31(env, GETPC());
    return dt2;
}

uint64_t helper_float_cvt_2008_l_s(CPUMIPSState *env, uint32_t fst0)
{
    uint64_t dt2;

    dt2 = float32_to_int64(fst0, &env->active_fpu.fp_status);
    if (get_float_exception_flags(&env->active_fpu.fp_status)
            & float_flag_invalid) {
        if (float32_is_any_nan(fst0)) {
            dt2 = 0;
        }
    }
    update_fcr31(env, GETPC());
    return dt2;
}

uint32_t helper_float_cvt_2008_w_d(CPUMIPSState *env, uint64_t fdt0)
{
    uint32_t wt2;

    wt2 = float64_to_int32(fdt0, &env->active_fpu.fp_status);
    if (get_float_exception_flags(&env->active_fpu.fp_status)
            & float_flag_invalid) {
        if (float64_is_any_nan(fdt0)) {
            wt2 = 0;
        }
    }
    update_fcr31(env, GETPC());
    return wt2;
}

uint32_t helper_float_cvt_2008_w_s(CPUMIPSState *env, uint32_t fst0)
{
    uint32_t wt2;

    wt2 = float32_to_int32(fst0, &env->active_fpu.fp_status);
    if (get_float_exception_flags(&env->active_fpu.fp_status)
            & float_flag_invalid) {
        if (float32_is_any_nan(fst0)) {
            wt2 = 0;
        }
    }
    update_fcr31(env, GETPC());
    return wt2;
}

uint64_t helper_float_round_2008_l_d(CPUMIPSState *env, uint64_t fdt0)
{
    uint64_t dt2;

    set_float_rounding_mode(float_round_nearest_even,
            &env->active_fpu.fp_status);
    dt2 = float64_to_int64(fdt0, &env->active_fpu.fp_status);
    restore_rounding_mode(env);
    if (get_float_exception_flags(&env->active_fpu.fp_status)
            & float_flag_invalid) {
        if (float64_is_any_nan(fdt0)) {
            dt2 = 0;
        }
    }
    update_fcr31(env, GETPC());
    return dt2;
}

uint64_t helper_float_round_2008_l_s(CPUMIPSState *env, uint32_t fst0)
{
    uint64_t dt2;

    set_float_rounding_mode(float_round_nearest_even,
            &env->active_fpu.fp_status);
    dt2 = float32_to_int64(fst0, &env->active_fpu.fp_status);
    restore_rounding_mode(env);
    if (get_float_exception_flags(&env->active_fpu.fp_status)
            & float_flag_invalid) {
        if (float32_is_any_nan(fst0)) {
            dt2 = 0;
        }
    }
    update_fcr31(env, GETPC());
    return dt2;
}

uint32_t helper_float_round_2008_w_d(CPUMIPSState *env, uint64_t fdt0)
{
    uint32_t wt2;

    set_float_rounding_mode(float_round_nearest_even,
            &env->active_fpu.fp_status);
    wt2 = float64_to_int32(fdt0, &env->active_fpu.fp_status);
    restore_rounding_mode(env);
    if (get_float_exception_flags(&env->active_fpu.fp_status)
            & float_flag_invalid) {
        if (float64_is_any_nan(fdt0)) {
            wt2 = 0;
        }
    }
    update_fcr31(env, GETPC());
    return wt2;
}

uint32_t helper_float_round_2008_w_s(CPUMIPSState *env, uint32_t fst0)
{
    uint32_t wt2;

    set_float_rounding_mode(float_round_nearest_even,
            &env->active_fpu.fp_status);
    wt2 = float32_to_int32(fst0, &env->active_fpu.fp_status);
    restore_rounding_mode(env);
    if (get_float_exception_flags(&env->active_fpu.fp_status)
            & float_flag_invalid) {
        if (float32_is_any_nan(fst0)) {
            wt2 = 0;
        }
    }
    update_fcr31(env, GETPC());
    return wt2;
}

uint64_t helper_float_trunc_2008_l_d(CPUMIPSState *env, uint64_t fdt0)
{
    uint64_t dt2;

    dt2 = float64_to_int64_round_to_zero(fdt0, &env->active_fpu.fp_status);
    if (get_float_exception_flags(&env->active_fpu.fp_status)
            & float_flag_invalid) {
        if (float64_is_any_nan(fdt0)) {
            dt2 = 0;
        }
    }
    update_fcr31(env, GETPC());
    return dt2;
}

uint64_t helper_float_trunc_2008_l_s(CPUMIPSState *env, uint32_t fst0)
{
    uint64_t dt2;

    dt2 = float32_to_int64_round_to_zero(fst0, &env->active_fpu.fp_status);
    if (get_float_exception_flags(&env->active_fpu.fp_status)
            & float_flag_invalid) {
        if (float32_is_any_nan(fst0)) {
            dt2 = 0;
        }
    }
    update_fcr31(env, GETPC());
    return dt2;
}

uint32_t helper_float_trunc_2008_w_d(CPUMIPSState *env, uint64_t fdt0)
{
    uint32_t wt2;

    wt2 = float64_to_int32_round_to_zero(fdt0, &env->active_fpu.fp_status);
    if (get_float_exception_flags(&env->active_fpu.fp_status)
            & float_flag_invalid) {
        if (float64_is_any_nan(fdt0)) {
            wt2 = 0;
        }
    }
    update_fcr31(env, GETPC());
    return wt2;
}

uint32_t helper_float_trunc_2008_w_s(CPUMIPSState *env, uint32_t fst0)
{
    uint32_t wt2;

    wt2 = float32_to_int32_round_to_zero(fst0, &env->active_fpu.fp_status);
    if (get_float_exception_flags(&env->active_fpu.fp_status)
            & float_flag_invalid) {
        if (float32_is_any_nan(fst0)) {
            wt2 = 0;
        }
    }
    update_fcr31(env, GETPC());
    return wt2;
}

uint64_t helper_float_ceil_2008_l_d(CPUMIPSState *env, uint64_t fdt0)
{
    uint64_t dt2;

    set_float_rounding_mode(float_round_up, &env->active_fpu.fp_status);
    dt2 = float64_to_int64(fdt0, &env->active_fpu.fp_status);
    restore_rounding_mode(env);
    if (get_float_exception_flags(&env->active_fpu.fp_status)
            & float_flag_invalid) {
        if (float64_is_any_nan(fdt0)) {
            dt2 = 0;
        }
    }
    update_fcr31(env, GETPC());
    return dt2;
}

uint64_t helper_float_ceil_2008_l_s(CPUMIPSState *env, uint32_t fst0)
{
    uint64_t dt2;

    set_float_rounding_mode(float_round_up, &env->active_fpu.fp_status);
    dt2 = float32_to_int64(fst0, &env->active_fpu.fp_status);
    restore_rounding_mode(env);
    if (get_float_exception_flags(&env->active_fpu.fp_status)
            & float_flag_invalid) {
        if (float32_is_any_nan(fst0)) {
            dt2 = 0;
        }
    }
    update_fcr31(env, GETPC());
    return dt2;
}

uint32_t helper_float_ceil_2008_w_d(CPUMIPSState *env, uint64_t fdt0)
{
    uint32_t wt2;

    set_float_rounding_mode(float_round_up, &env->active_fpu.fp_status);
    wt2 = float64_to_int32(fdt0, &env->active_fpu.fp_status);
    restore_rounding_mode(env);
    if (get_float_exception_flags(&env->active_fpu.fp_status)
            & float_flag_invalid) {
        if (float64_is_any_nan(fdt0)) {
            wt2 = 0;
        }
    }
    update_fcr31(env, GETPC());
    return wt2;
}

uint32_t helper_float_ceil_2008_w_s(CPUMIPSState *env, uint32_t fst0)
{
    uint32_t wt2;

    set_float_rounding_mode(float_round_up, &env->active_fpu.fp_status);
    wt2 = float32_to_int32(fst0, &env->active_fpu.fp_status);
    restore_rounding_mode(env);
    if (get_float_exception_flags(&env->active_fpu.fp_status)
            & float_flag_invalid) {
        if (float32_is_any_nan(fst0)) {
            wt2 = 0;
        }
    }
    update_fcr31(env, GETPC());
    return wt2;
}

uint64_t helper_float_floor_2008_l_d(CPUMIPSState *env, uint64_t fdt0)
{
    uint64_t dt2;

    set_float_rounding_mode(float_round_down, &env->active_fpu.fp_status);
    dt2 = float64_to_int64(fdt0, &env->active_fpu.fp_status);
    restore_rounding_mode(env);
    if (get_float_exception_flags(&env->active_fpu.fp_status)
            & float_flag_invalid) {
        if (float64_is_any_nan(fdt0)) {
            dt2 = 0;
        }
    }
    update_fcr31(env, GETPC());
    return dt2;
}

uint64_t helper_float_floor_2008_l_s(CPUMIPSState *env, uint32_t fst0)
{
    uint64_t dt2;

    set_float_rounding_mode(float_round_down, &env->active_fpu.fp_status);
    dt2 = float32_to_int64(fst0, &env->active_fpu.fp_status);
    restore_rounding_mode(env);
    if (get_float_exception_flags(&env->active_fpu.fp_status)
            & float_flag_invalid) {
        if (float32_is_any_nan(fst0)) {
            dt2 = 0;
        }
    }
    update_fcr31(env, GETPC());
    return dt2;
}

uint32_t helper_float_floor_2008_w_d(CPUMIPSState *env, uint64_t fdt0)
{
    uint32_t wt2;

    set_float_rounding_mode(float_round_down, &env->active_fpu.fp_status);
    wt2 = float64_to_int32(fdt0, &env->active_fpu.fp_status);
    restore_rounding_mode(env);
    if (get_float_exception_flags(&env->active_fpu.fp_status)
            & float_flag_invalid) {
        if (float64_is_any_nan(fdt0)) {
            wt2 = 0;
        }
    }
    update_fcr31(env, GETPC());
    return wt2;
}

uint32_t helper_float_floor_2008_w_s(CPUMIPSState *env, uint32_t fst0)
{
    uint32_t wt2;

    set_float_rounding_mode(float_round_down, &env->active_fpu.fp_status);
    wt2 = float32_to_int32(fst0, &env->active_fpu.fp_status);
    restore_rounding_mode(env);
    if (get_float_exception_flags(&env->active_fpu.fp_status)
            & float_flag_invalid) {
        if (float32_is_any_nan(fst0)) {
            wt2 = 0;
        }
    }
    update_fcr31(env, GETPC());
    return wt2;
}

/* unary operations, not modifying fp status  */
#define FLOAT_UNOP(name)                                       \
uint64_t helper_float_ ## name ## _d(uint64_t fdt0)                \
{                                                              \
    return float64_ ## name(fdt0);                             \
}                                                              \
uint32_t helper_float_ ## name ## _s(uint32_t fst0)                \
{                                                              \
    return float32_ ## name(fst0);                             \
}                                                              \
uint64_t helper_float_ ## name ## _ps(uint64_t fdt0)               \
{                                                              \
    uint32_t wt0;                                              \
    uint32_t wth0;                                             \
                                                               \
    wt0 = float32_ ## name(fdt0 & 0XFFFFFFFF);                 \
    wth0 = float32_ ## name(fdt0 >> 32);                       \
    return ((uint64_t)wth0 << 32) | wt0;                       \
}
FLOAT_UNOP(abs)
FLOAT_UNOP(chs)
#undef FLOAT_UNOP

/* MIPS specific unary operations */
uint64_t helper_float_recip_d(CPUMIPSState *env, uint64_t fdt0)
{
    uint64_t fdt2;

    fdt2 = float64_div(float64_one, fdt0, &env->active_fpu.fp_status);
    update_fcr31(env, GETPC());
    return fdt2;
}

uint32_t helper_float_recip_s(CPUMIPSState *env, uint32_t fst0)
{
    uint32_t fst2;

    fst2 = float32_div(float32_one, fst0, &env->active_fpu.fp_status);
    update_fcr31(env, GETPC());
    return fst2;
}

uint64_t helper_float_rsqrt_d(CPUMIPSState *env, uint64_t fdt0)
{
    uint64_t fdt2;

    fdt2 = float64_sqrt(fdt0, &env->active_fpu.fp_status);
    fdt2 = float64_div(float64_one, fdt2, &env->active_fpu.fp_status);
    update_fcr31(env, GETPC());
    return fdt2;
}

uint32_t helper_float_rsqrt_s(CPUMIPSState *env, uint32_t fst0)
{
    uint32_t fst2;

    fst2 = float32_sqrt(fst0, &env->active_fpu.fp_status);
    fst2 = float32_div(float32_one, fst2, &env->active_fpu.fp_status);
    update_fcr31(env, GETPC());
    return fst2;
}

uint64_t helper_float_recip1_d(CPUMIPSState *env, uint64_t fdt0)
{
    uint64_t fdt2;

    fdt2 = float64_div(float64_one, fdt0, &env->active_fpu.fp_status);
    update_fcr31(env, GETPC());
    return fdt2;
}

uint32_t helper_float_recip1_s(CPUMIPSState *env, uint32_t fst0)
{
    uint32_t fst2;

    fst2 = float32_div(float32_one, fst0, &env->active_fpu.fp_status);
    update_fcr31(env, GETPC());
    return fst2;
}

uint64_t helper_float_recip1_ps(CPUMIPSState *env, uint64_t fdt0)
{
    uint32_t fst2;
    uint32_t fsth2;

    fst2 = float32_div(float32_one, fdt0 & 0XFFFFFFFF,
                       &env->active_fpu.fp_status);
    fsth2 = float32_div(float32_one, fdt0 >> 32, &env->active_fpu.fp_status);
    update_fcr31(env, GETPC());
    return ((uint64_t)fsth2 << 32) | fst2;
}

uint64_t helper_float_rsqrt1_d(CPUMIPSState *env, uint64_t fdt0)
{
    uint64_t fdt2;

    fdt2 = float64_sqrt(fdt0, &env->active_fpu.fp_status);
    fdt2 = float64_div(float64_one, fdt2, &env->active_fpu.fp_status);
    update_fcr31(env, GETPC());
    return fdt2;
}

uint32_t helper_float_rsqrt1_s(CPUMIPSState *env, uint32_t fst0)
{
    uint32_t fst2;

    fst2 = float32_sqrt(fst0, &env->active_fpu.fp_status);
    fst2 = float32_div(float32_one, fst2, &env->active_fpu.fp_status);
    update_fcr31(env, GETPC());
    return fst2;
}

uint64_t helper_float_rsqrt1_ps(CPUMIPSState *env, uint64_t fdt0)
{
    uint32_t fst2;
    uint32_t fsth2;

    fst2 = float32_sqrt(fdt0 & 0XFFFFFFFF, &env->active_fpu.fp_status);
    fsth2 = float32_sqrt(fdt0 >> 32, &env->active_fpu.fp_status);
    fst2 = float32_div(float32_one, fst2, &env->active_fpu.fp_status);
    fsth2 = float32_div(float32_one, fsth2, &env->active_fpu.fp_status);
    update_fcr31(env, GETPC());
    return ((uint64_t)fsth2 << 32) | fst2;
}

#define FLOAT_RINT(name, bits)                                              \
uint ## bits ## _t helper_float_ ## name(CPUMIPSState *env,                 \
                                         uint ## bits ## _t fs)             \
{                                                                           \
    uint ## bits ## _t fdret;                                               \
                                                                            \
    fdret = float ## bits ## _round_to_int(fs, &env->active_fpu.fp_status); \
    update_fcr31(env, GETPC());                                             \
    return fdret;                                                           \
}

FLOAT_RINT(rint_s, 32)
FLOAT_RINT(rint_d, 64)
#undef FLOAT_RINT

#define FLOAT_CLASS_SIGNALING_NAN      0x001
#define FLOAT_CLASS_QUIET_NAN          0x002
#define FLOAT_CLASS_NEGATIVE_INFINITY  0x004
#define FLOAT_CLASS_NEGATIVE_NORMAL    0x008
#define FLOAT_CLASS_NEGATIVE_SUBNORMAL 0x010
#define FLOAT_CLASS_NEGATIVE_ZERO      0x020
#define FLOAT_CLASS_POSITIVE_INFINITY  0x040
#define FLOAT_CLASS_POSITIVE_NORMAL    0x080
#define FLOAT_CLASS_POSITIVE_SUBNORMAL 0x100
#define FLOAT_CLASS_POSITIVE_ZERO      0x200

#define FLOAT_CLASS(name, bits)                                      \
uint ## bits ## _t float_ ## name(uint ## bits ## _t arg,            \
                                  float_status *status)              \
{                                                                    \
    if (float ## bits ## _is_signaling_nan(arg, status)) {           \
        return FLOAT_CLASS_SIGNALING_NAN;                            \
    } else if (float ## bits ## _is_quiet_nan(arg, status)) {        \
        return FLOAT_CLASS_QUIET_NAN;                                \
    } else if (float ## bits ## _is_neg(arg)) {                      \
        if (float ## bits ## _is_infinity(arg)) {                    \
            return FLOAT_CLASS_NEGATIVE_INFINITY;                    \
        } else if (float ## bits ## _is_zero(arg)) {                 \
            return FLOAT_CLASS_NEGATIVE_ZERO;                        \
        } else if (float ## bits ## _is_zero_or_denormal(arg)) {     \
            return FLOAT_CLASS_NEGATIVE_SUBNORMAL;                   \
        } else {                                                     \
            return FLOAT_CLASS_NEGATIVE_NORMAL;                      \
        }                                                            \
    } else {                                                         \
        if (float ## bits ## _is_infinity(arg)) {                    \
            return FLOAT_CLASS_POSITIVE_INFINITY;                    \
        } else if (float ## bits ## _is_zero(arg)) {                 \
            return FLOAT_CLASS_POSITIVE_ZERO;                        \
        } else if (float ## bits ## _is_zero_or_denormal(arg)) {     \
            return FLOAT_CLASS_POSITIVE_SUBNORMAL;                   \
        } else {                                                     \
            return FLOAT_CLASS_POSITIVE_NORMAL;                      \
        }                                                            \
    }                                                                \
}                                                                    \
                                                                     \
uint ## bits ## _t helper_float_ ## name(CPUMIPSState *env,          \
                                         uint ## bits ## _t arg)     \
{                                                                    \
    return float_ ## name(arg, &env->active_fpu.fp_status);          \
}

FLOAT_CLASS(class_s, 32)
FLOAT_CLASS(class_d, 64)
#undef FLOAT_CLASS

/* binary operations */
#define FLOAT_BINOP(name)                                          \
uint64_t helper_float_ ## name ## _d(CPUMIPSState *env,            \
                                     uint64_t fdt0, uint64_t fdt1) \
{                                                                  \
    uint64_t dt2;                                                  \
                                                                   \
    dt2 = float64_ ## name(fdt0, fdt1, &env->active_fpu.fp_status);\
    update_fcr31(env, GETPC());                                    \
    return dt2;                                                    \
}                                                                  \
                                                                   \
uint32_t helper_float_ ## name ## _s(CPUMIPSState *env,            \
                                     uint32_t fst0, uint32_t fst1) \
{                                                                  \
    uint32_t wt2;                                                  \
                                                                   \
    wt2 = float32_ ## name(fst0, fst1, &env->active_fpu.fp_status);\
    update_fcr31(env, GETPC());                                    \
    return wt2;                                                    \
}                                                                  \
                                                                   \
uint64_t helper_float_ ## name ## _ps(CPUMIPSState *env,           \
                                      uint64_t fdt0,               \
                                      uint64_t fdt1)               \
{                                                                  \
    uint32_t fst0 = fdt0 & 0XFFFFFFFF;                             \
    uint32_t fsth0 = fdt0 >> 32;                                   \
    uint32_t fst1 = fdt1 & 0XFFFFFFFF;                             \
    uint32_t fsth1 = fdt1 >> 32;                                   \
    uint32_t wt2;                                                  \
    uint32_t wth2;                                                 \
                                                                   \
    wt2 = float32_ ## name(fst0, fst1, &env->active_fpu.fp_status);     \
    wth2 = float32_ ## name(fsth0, fsth1, &env->active_fpu.fp_status);  \
    update_fcr31(env, GETPC());                                    \
    return ((uint64_t)wth2 << 32) | wt2;                           \
}

FLOAT_BINOP(add)
FLOAT_BINOP(sub)
FLOAT_BINOP(mul)
FLOAT_BINOP(div)
#undef FLOAT_BINOP

/* MIPS specific binary operations */
uint64_t helper_float_recip2_d(CPUMIPSState *env, uint64_t fdt0, uint64_t fdt2)
{
    fdt2 = float64_mul(fdt0, fdt2, &env->active_fpu.fp_status);
    fdt2 = float64_chs(float64_sub(fdt2, float64_one,
                                   &env->active_fpu.fp_status));
    update_fcr31(env, GETPC());
    return fdt2;
}

uint32_t helper_float_recip2_s(CPUMIPSState *env, uint32_t fst0, uint32_t fst2)
{
    fst2 = float32_mul(fst0, fst2, &env->active_fpu.fp_status);
    fst2 = float32_chs(float32_sub(fst2, float32_one,
                                       &env->active_fpu.fp_status));
    update_fcr31(env, GETPC());
    return fst2;
}

uint64_t helper_float_recip2_ps(CPUMIPSState *env, uint64_t fdt0, uint64_t fdt2)
{
    uint32_t fst0 = fdt0 & 0XFFFFFFFF;
    uint32_t fsth0 = fdt0 >> 32;
    uint32_t fst2 = fdt2 & 0XFFFFFFFF;
    uint32_t fsth2 = fdt2 >> 32;

    fst2 = float32_mul(fst0, fst2, &env->active_fpu.fp_status);
    fsth2 = float32_mul(fsth0, fsth2, &env->active_fpu.fp_status);
    fst2 = float32_chs(float32_sub(fst2, float32_one,
                                       &env->active_fpu.fp_status));
    fsth2 = float32_chs(float32_sub(fsth2, float32_one,
                                       &env->active_fpu.fp_status));
    update_fcr31(env, GETPC());
    return ((uint64_t)fsth2 << 32) | fst2;
}

uint64_t helper_float_rsqrt2_d(CPUMIPSState *env, uint64_t fdt0, uint64_t fdt2)
{
    fdt2 = float64_mul(fdt0, fdt2, &env->active_fpu.fp_status);
    fdt2 = float64_sub(fdt2, float64_one, &env->active_fpu.fp_status);
    fdt2 = float64_chs(float64_div(fdt2, FLOAT_TWO64,
                                       &env->active_fpu.fp_status));
    update_fcr31(env, GETPC());
    return fdt2;
}

uint32_t helper_float_rsqrt2_s(CPUMIPSState *env, uint32_t fst0, uint32_t fst2)
{
    fst2 = float32_mul(fst0, fst2, &env->active_fpu.fp_status);
    fst2 = float32_sub(fst2, float32_one, &env->active_fpu.fp_status);
    fst2 = float32_chs(float32_div(fst2, FLOAT_TWO32,
                                       &env->active_fpu.fp_status));
    update_fcr31(env, GETPC());
    return fst2;
}

uint64_t helper_float_rsqrt2_ps(CPUMIPSState *env, uint64_t fdt0, uint64_t fdt2)
{
    uint32_t fst0 = fdt0 & 0XFFFFFFFF;
    uint32_t fsth0 = fdt0 >> 32;
    uint32_t fst2 = fdt2 & 0XFFFFFFFF;
    uint32_t fsth2 = fdt2 >> 32;

    fst2 = float32_mul(fst0, fst2, &env->active_fpu.fp_status);
    fsth2 = float32_mul(fsth0, fsth2, &env->active_fpu.fp_status);
    fst2 = float32_sub(fst2, float32_one, &env->active_fpu.fp_status);
    fsth2 = float32_sub(fsth2, float32_one, &env->active_fpu.fp_status);
    fst2 = float32_chs(float32_div(fst2, FLOAT_TWO32,
                                       &env->active_fpu.fp_status));
    fsth2 = float32_chs(float32_div(fsth2, FLOAT_TWO32,
                                       &env->active_fpu.fp_status));
    update_fcr31(env, GETPC());
    return ((uint64_t)fsth2 << 32) | fst2;
}

uint64_t helper_float_addr_ps(CPUMIPSState *env, uint64_t fdt0, uint64_t fdt1)
{
    uint32_t fst0 = fdt0 & 0XFFFFFFFF;
    uint32_t fsth0 = fdt0 >> 32;
    uint32_t fst1 = fdt1 & 0XFFFFFFFF;
    uint32_t fsth1 = fdt1 >> 32;
    uint32_t fst2;
    uint32_t fsth2;

    fst2 = float32_add(fst0, fsth0, &env->active_fpu.fp_status);
    fsth2 = float32_add(fst1, fsth1, &env->active_fpu.fp_status);
    update_fcr31(env, GETPC());
    return ((uint64_t)fsth2 << 32) | fst2;
}

uint64_t helper_float_mulr_ps(CPUMIPSState *env, uint64_t fdt0, uint64_t fdt1)
{
    uint32_t fst0 = fdt0 & 0XFFFFFFFF;
    uint32_t fsth0 = fdt0 >> 32;
    uint32_t fst1 = fdt1 & 0XFFFFFFFF;
    uint32_t fsth1 = fdt1 >> 32;
    uint32_t fst2;
    uint32_t fsth2;

    fst2 = float32_mul(fst0, fsth0, &env->active_fpu.fp_status);
    fsth2 = float32_mul(fst1, fsth1, &env->active_fpu.fp_status);
    update_fcr31(env, GETPC());
    return ((uint64_t)fsth2 << 32) | fst2;
}

#define FLOAT_MINMAX(name, bits, minmaxfunc)                            \
uint ## bits ## _t helper_float_ ## name(CPUMIPSState *env,             \
                                         uint ## bits ## _t fs,         \
                                         uint ## bits ## _t ft)         \
{                                                                       \
    uint ## bits ## _t fdret;                                           \
                                                                        \
    fdret = float ## bits ## _ ## minmaxfunc(fs, ft,                    \
                                           &env->active_fpu.fp_status); \
    update_fcr31(env, GETPC());                                         \
    return fdret;                                                       \
}

FLOAT_MINMAX(max_s, 32, maxnum)
FLOAT_MINMAX(max_d, 64, maxnum)
FLOAT_MINMAX(maxa_s, 32, maxnummag)
FLOAT_MINMAX(maxa_d, 64, maxnummag)

FLOAT_MINMAX(min_s, 32, minnum)
FLOAT_MINMAX(min_d, 64, minnum)
FLOAT_MINMAX(mina_s, 32, minnummag)
FLOAT_MINMAX(mina_d, 64, minnummag)
#undef FLOAT_MINMAX

/* ternary operations */
#define UNFUSED_FMA(prefix, a, b, c, flags)                          \
{                                                                    \
    a = prefix##_mul(a, b, &env->active_fpu.fp_status);              \
    if ((flags) & float_muladd_negate_c) {                           \
        a = prefix##_sub(a, c, &env->active_fpu.fp_status);          \
    } else {                                                         \
        a = prefix##_add(a, c, &env->active_fpu.fp_status);          \
    }                                                                \
    if ((flags) & float_muladd_negate_result) {                      \
        a = prefix##_chs(a);                                         \
    }                                                                \
}

/* FMA based operations */
#define FLOAT_FMA(name, type)                                        \
uint64_t helper_float_ ## name ## _d(CPUMIPSState *env,              \
                                     uint64_t fdt0, uint64_t fdt1,   \
                                     uint64_t fdt2)                  \
{                                                                    \
    UNFUSED_FMA(float64, fdt0, fdt1, fdt2, type);                    \
    update_fcr31(env, GETPC());                                      \
    return fdt0;                                                     \
}                                                                    \
                                                                     \
uint32_t helper_float_ ## name ## _s(CPUMIPSState *env,              \
                                     uint32_t fst0, uint32_t fst1,   \
                                     uint32_t fst2)                  \
{                                                                    \
    UNFUSED_FMA(float32, fst0, fst1, fst2, type);                    \
    update_fcr31(env, GETPC());                                      \
    return fst0;                                                     \
}                                                                    \
                                                                     \
uint64_t helper_float_ ## name ## _ps(CPUMIPSState *env,             \
                                      uint64_t fdt0, uint64_t fdt1,  \
                                      uint64_t fdt2)                 \
{                                                                    \
    uint32_t fst0 = fdt0 & 0XFFFFFFFF;                               \
    uint32_t fsth0 = fdt0 >> 32;                                     \
    uint32_t fst1 = fdt1 & 0XFFFFFFFF;                               \
    uint32_t fsth1 = fdt1 >> 32;                                     \
    uint32_t fst2 = fdt2 & 0XFFFFFFFF;                               \
    uint32_t fsth2 = fdt2 >> 32;                                     \
                                                                     \
    UNFUSED_FMA(float32, fst0, fst1, fst2, type);                    \
    UNFUSED_FMA(float32, fsth0, fsth1, fsth2, type);                 \
    update_fcr31(env, GETPC());                                      \
    return ((uint64_t)fsth0 << 32) | fst0;                           \
}
FLOAT_FMA(madd, 0)
FLOAT_FMA(msub, float_muladd_negate_c)
FLOAT_FMA(nmadd, float_muladd_negate_result)
FLOAT_FMA(nmsub, float_muladd_negate_result | float_muladd_negate_c)
#undef FLOAT_FMA

#define FLOAT_FMADDSUB(name, bits, muladd_arg)                          \
uint ## bits ## _t helper_float_ ## name(CPUMIPSState *env,             \
                                         uint ## bits ## _t fs,         \
                                         uint ## bits ## _t ft,         \
                                         uint ## bits ## _t fd)         \
{                                                                       \
    uint ## bits ## _t fdret;                                           \
                                                                        \
    fdret = float ## bits ## _muladd(fs, ft, fd, muladd_arg,            \
                                     &env->active_fpu.fp_status);       \
    update_fcr31(env, GETPC());                                         \
    return fdret;                                                       \
}

FLOAT_FMADDSUB(maddf_s, 32, 0)
FLOAT_FMADDSUB(maddf_d, 64, 0)
FLOAT_FMADDSUB(msubf_s, 32, float_muladd_negate_product)
FLOAT_FMADDSUB(msubf_d, 64, float_muladd_negate_product)
#undef FLOAT_FMADDSUB

/* compare operations */
#define FOP_COND_D(op, cond)                                   \
void helper_cmp_d_ ## op(CPUMIPSState *env, uint64_t fdt0,     \
                         uint64_t fdt1, int cc)                \
{                                                              \
    int c;                                                     \
    c = cond;                                                  \
    update_fcr31(env, GETPC());                                \
    if (c)                                                     \
        SET_FP_COND(cc, env->active_fpu);                      \
    else                                                       \
        CLEAR_FP_COND(cc, env->active_fpu);                    \
}                                                              \
void helper_cmpabs_d_ ## op(CPUMIPSState *env, uint64_t fdt0,  \
                            uint64_t fdt1, int cc)             \
{                                                              \
    int c;                                                     \
    fdt0 = float64_abs(fdt0);                                  \
    fdt1 = float64_abs(fdt1);                                  \
    c = cond;                                                  \
    update_fcr31(env, GETPC());                                \
    if (c)                                                     \
        SET_FP_COND(cc, env->active_fpu);                      \
    else                                                       \
        CLEAR_FP_COND(cc, env->active_fpu);                    \
}

/*
 * NOTE: the comma operator will make "cond" to eval to false,
 * but float64_unordered_quiet() is still called.
 */
FOP_COND_D(f,    (float64_unordered_quiet(fdt1, fdt0,
                                       &env->active_fpu.fp_status), 0))
FOP_COND_D(un,   float64_unordered_quiet(fdt1, fdt0,
                                       &env->active_fpu.fp_status))
FOP_COND_D(eq,   float64_eq_quiet(fdt0, fdt1,
                                       &env->active_fpu.fp_status))
FOP_COND_D(ueq,  float64_unordered_quiet(fdt1, fdt0,
                                       &env->active_fpu.fp_status)
                 || float64_eq_quiet(fdt0, fdt1,
                                       &env->active_fpu.fp_status))
FOP_COND_D(olt,  float64_lt_quiet(fdt0, fdt1,
                                       &env->active_fpu.fp_status))
FOP_COND_D(ult,  float64_unordered_quiet(fdt1, fdt0,
                                       &env->active_fpu.fp_status)
                 || float64_lt_quiet(fdt0, fdt1,
                                       &env->active_fpu.fp_status))
FOP_COND_D(ole,  float64_le_quiet(fdt0, fdt1,
                                       &env->active_fpu.fp_status))
FOP_COND_D(ule,  float64_unordered_quiet(fdt1, fdt0,
                                       &env->active_fpu.fp_status)
                 || float64_le_quiet(fdt0, fdt1,
                                       &env->active_fpu.fp_status))
/*
 * NOTE: the comma operator will make "cond" to eval to false,
 * but float64_unordered() is still called.
 */
FOP_COND_D(sf,   (float64_unordered(fdt1, fdt0,
                                       &env->active_fpu.fp_status), 0))
FOP_COND_D(ngle, float64_unordered(fdt1, fdt0,
                                       &env->active_fpu.fp_status))
FOP_COND_D(seq,  float64_eq(fdt0, fdt1,
                                       &env->active_fpu.fp_status))
FOP_COND_D(ngl,  float64_unordered(fdt1, fdt0,
                                       &env->active_fpu.fp_status)
                 || float64_eq(fdt0, fdt1,
                                       &env->active_fpu.fp_status))
FOP_COND_D(lt,   float64_lt(fdt0, fdt1,
                                       &env->active_fpu.fp_status))
FOP_COND_D(nge,  float64_unordered(fdt1, fdt0,
                                       &env->active_fpu.fp_status)
                 || float64_lt(fdt0, fdt1,
                                       &env->active_fpu.fp_status))
FOP_COND_D(le,   float64_le(fdt0, fdt1,
                                       &env->active_fpu.fp_status))
FOP_COND_D(ngt,  float64_unordered(fdt1, fdt0,
                                       &env->active_fpu.fp_status)
                 || float64_le(fdt0, fdt1,
                                       &env->active_fpu.fp_status))

#define FOP_COND_S(op, cond)                                   \
void helper_cmp_s_ ## op(CPUMIPSState *env, uint32_t fst0,     \
                         uint32_t fst1, int cc)                \
{                                                              \
    int c;                                                     \
    c = cond;                                                  \
    update_fcr31(env, GETPC());                                \
    if (c)                                                     \
        SET_FP_COND(cc, env->active_fpu);                      \
    else                                                       \
        CLEAR_FP_COND(cc, env->active_fpu);                    \
}                                                              \
void helper_cmpabs_s_ ## op(CPUMIPSState *env, uint32_t fst0,  \
                            uint32_t fst1, int cc)             \
{                                                              \
    int c;                                                     \
    fst0 = float32_abs(fst0);                                  \
    fst1 = float32_abs(fst1);                                  \
    c = cond;                                                  \
    update_fcr31(env, GETPC());                                \
    if (c)                                                     \
        SET_FP_COND(cc, env->active_fpu);                      \
    else                                                       \
        CLEAR_FP_COND(cc, env->active_fpu);                    \
}

/*
 * NOTE: the comma operator will make "cond" to eval to false,
 * but float32_unordered_quiet() is still called.
 */
FOP_COND_S(f,    (float32_unordered_quiet(fst1, fst0,
                                       &env->active_fpu.fp_status), 0))
FOP_COND_S(un,   float32_unordered_quiet(fst1, fst0,
                                       &env->active_fpu.fp_status))
FOP_COND_S(eq,   float32_eq_quiet(fst0, fst1,
                                       &env->active_fpu.fp_status))
FOP_COND_S(ueq,  float32_unordered_quiet(fst1, fst0,
                                       &env->active_fpu.fp_status)
                 || float32_eq_quiet(fst0, fst1,
                                       &env->active_fpu.fp_status))
FOP_COND_S(olt,  float32_lt_quiet(fst0, fst1,
                                       &env->active_fpu.fp_status))
FOP_COND_S(ult,  float32_unordered_quiet(fst1, fst0,
                                       &env->active_fpu.fp_status)
                 || float32_lt_quiet(fst0, fst1,
                                       &env->active_fpu.fp_status))
FOP_COND_S(ole,  float32_le_quiet(fst0, fst1,
                                       &env->active_fpu.fp_status))
FOP_COND_S(ule,  float32_unordered_quiet(fst1, fst0,
                                       &env->active_fpu.fp_status)
                 || float32_le_quiet(fst0, fst1,
                                       &env->active_fpu.fp_status))
/*
 * NOTE: the comma operator will make "cond" to eval to false,
 * but float32_unordered() is still called.
 */
FOP_COND_S(sf,   (float32_unordered(fst1, fst0,
                                       &env->active_fpu.fp_status), 0))
FOP_COND_S(ngle, float32_unordered(fst1, fst0,
                                       &env->active_fpu.fp_status))
FOP_COND_S(seq,  float32_eq(fst0, fst1,
                                       &env->active_fpu.fp_status))
FOP_COND_S(ngl,  float32_unordered(fst1, fst0,
                                       &env->active_fpu.fp_status)
                 || float32_eq(fst0, fst1,
                                       &env->active_fpu.fp_status))
FOP_COND_S(lt,   float32_lt(fst0, fst1,
                                       &env->active_fpu.fp_status))
FOP_COND_S(nge,  float32_unordered(fst1, fst0,
                                       &env->active_fpu.fp_status)
                 || float32_lt(fst0, fst1,
                                       &env->active_fpu.fp_status))
FOP_COND_S(le,   float32_le(fst0, fst1,
                                       &env->active_fpu.fp_status))
FOP_COND_S(ngt,  float32_unordered(fst1, fst0,
                                       &env->active_fpu.fp_status)
                 || float32_le(fst0, fst1,
                                       &env->active_fpu.fp_status))

#define FOP_COND_PS(op, condl, condh)                           \
void helper_cmp_ps_ ## op(CPUMIPSState *env, uint64_t fdt0,     \
                          uint64_t fdt1, int cc)                \
{                                                               \
    uint32_t fst0, fsth0, fst1, fsth1;                          \
    int ch, cl;                                                 \
    fst0 = fdt0 & 0XFFFFFFFF;                                   \
    fsth0 = fdt0 >> 32;                                         \
    fst1 = fdt1 & 0XFFFFFFFF;                                   \
    fsth1 = fdt1 >> 32;                                         \
    cl = condl;                                                 \
    ch = condh;                                                 \
    update_fcr31(env, GETPC());                                 \
    if (cl)                                                     \
        SET_FP_COND(cc, env->active_fpu);                       \
    else                                                        \
        CLEAR_FP_COND(cc, env->active_fpu);                     \
    if (ch)                                                     \
        SET_FP_COND(cc + 1, env->active_fpu);                   \
    else                                                        \
        CLEAR_FP_COND(cc + 1, env->active_fpu);                 \
}                                                               \
void helper_cmpabs_ps_ ## op(CPUMIPSState *env, uint64_t fdt0,  \
                             uint64_t fdt1, int cc)             \
{                                                               \
    uint32_t fst0, fsth0, fst1, fsth1;                          \
    int ch, cl;                                                 \
    fst0 = float32_abs(fdt0 & 0XFFFFFFFF);                      \
    fsth0 = float32_abs(fdt0 >> 32);                            \
    fst1 = float32_abs(fdt1 & 0XFFFFFFFF);                      \
    fsth1 = float32_abs(fdt1 >> 32);                            \
    cl = condl;                                                 \
    ch = condh;                                                 \
    update_fcr31(env, GETPC());                                 \
    if (cl)                                                     \
        SET_FP_COND(cc, env->active_fpu);                       \
    else                                                        \
        CLEAR_FP_COND(cc, env->active_fpu);                     \
    if (ch)                                                     \
        SET_FP_COND(cc + 1, env->active_fpu);                   \
    else                                                        \
        CLEAR_FP_COND(cc + 1, env->active_fpu);                 \
}

/*
 * NOTE: the comma operator will make "cond" to eval to false,
 * but float32_unordered_quiet() is still called.
 */
FOP_COND_PS(f,    (float32_unordered_quiet(fst1, fst0,
                                       &env->active_fpu.fp_status), 0),
                  (float32_unordered_quiet(fsth1, fsth0,
                                       &env->active_fpu.fp_status), 0))
FOP_COND_PS(un,   float32_unordered_quiet(fst1, fst0,
                                       &env->active_fpu.fp_status),
                  float32_unordered_quiet(fsth1, fsth0,
                                       &env->active_fpu.fp_status))
FOP_COND_PS(eq,   float32_eq_quiet(fst0, fst1,
                                       &env->active_fpu.fp_status),
                  float32_eq_quiet(fsth0, fsth1,
                                       &env->active_fpu.fp_status))
FOP_COND_PS(ueq,  float32_unordered_quiet(fst1, fst0,
                                       &env->active_fpu.fp_status)
                  || float32_eq_quiet(fst0, fst1,
                                       &env->active_fpu.fp_status),
                  float32_unordered_quiet(fsth1, fsth0,
                                       &env->active_fpu.fp_status)
                  || float32_eq_quiet(fsth0, fsth1,
                                       &env->active_fpu.fp_status))
FOP_COND_PS(olt,  float32_lt_quiet(fst0, fst1,
                                       &env->active_fpu.fp_status),
                  float32_lt_quiet(fsth0, fsth1,
                                       &env->active_fpu.fp_status))
FOP_COND_PS(ult,  float32_unordered_quiet(fst1, fst0,
                                       &env->active_fpu.fp_status)
                  || float32_lt_quiet(fst0, fst1,
                                       &env->active_fpu.fp_status),
                  float32_unordered_quiet(fsth1, fsth0,
                                       &env->active_fpu.fp_status)
                  || float32_lt_quiet(fsth0, fsth1,
                                       &env->active_fpu.fp_status))
FOP_COND_PS(ole,  float32_le_quiet(fst0, fst1,
                                       &env->active_fpu.fp_status),
                  float32_le_quiet(fsth0, fsth1,
                                       &env->active_fpu.fp_status))
FOP_COND_PS(ule,  float32_unordered_quiet(fst1, fst0,
                                       &env->active_fpu.fp_status)
                  || float32_le_quiet(fst0, fst1,
                                       &env->active_fpu.fp_status),
                  float32_unordered_quiet(fsth1, fsth0,
                                       &env->active_fpu.fp_status)
                  || float32_le_quiet(fsth0, fsth1,
                                       &env->active_fpu.fp_status))
/*
 * NOTE: the comma operator will make "cond" to eval to false,
 * but float32_unordered() is still called.
 */
FOP_COND_PS(sf,   (float32_unordered(fst1, fst0,
                                       &env->active_fpu.fp_status), 0),
                  (float32_unordered(fsth1, fsth0,
                                       &env->active_fpu.fp_status), 0))
FOP_COND_PS(ngle, float32_unordered(fst1, fst0,
                                       &env->active_fpu.fp_status),
                  float32_unordered(fsth1, fsth0,
                                       &env->active_fpu.fp_status))
FOP_COND_PS(seq,  float32_eq(fst0, fst1,
                                       &env->active_fpu.fp_status),
                  float32_eq(fsth0, fsth1,
                                       &env->active_fpu.fp_status))
FOP_COND_PS(ngl,  float32_unordered(fst1, fst0,
                                       &env->active_fpu.fp_status)
                  || float32_eq(fst0, fst1,
                                       &env->active_fpu.fp_status),
                  float32_unordered(fsth1, fsth0,
                                       &env->active_fpu.fp_status)
                  || float32_eq(fsth0, fsth1,
                                       &env->active_fpu.fp_status))
FOP_COND_PS(lt,   float32_lt(fst0, fst1,
                                       &env->active_fpu.fp_status),
                  float32_lt(fsth0, fsth1,
                                       &env->active_fpu.fp_status))
FOP_COND_PS(nge,  float32_unordered(fst1, fst0,
                                       &env->active_fpu.fp_status)
                  || float32_lt(fst0, fst1,
                                       &env->active_fpu.fp_status),
                  float32_unordered(fsth1, fsth0,
                                       &env->active_fpu.fp_status)
                  || float32_lt(fsth0, fsth1,
                                       &env->active_fpu.fp_status))
FOP_COND_PS(le,   float32_le(fst0, fst1,
                                       &env->active_fpu.fp_status),
                  float32_le(fsth0, fsth1,
                                       &env->active_fpu.fp_status))
FOP_COND_PS(ngt,  float32_unordered(fst1, fst0,
                                       &env->active_fpu.fp_status)
                  || float32_le(fst0, fst1,
                                       &env->active_fpu.fp_status),
                  float32_unordered(fsth1, fsth0,
                                       &env->active_fpu.fp_status)
                  || float32_le(fsth0, fsth1,
                                       &env->active_fpu.fp_status))

/* R6 compare operations */
#define FOP_CONDN_D(op, cond)                                       \
uint64_t helper_r6_cmp_d_ ## op(CPUMIPSState *env, uint64_t fdt0,   \
                                uint64_t fdt1)                      \
{                                                                   \
    uint64_t c;                                                     \
    c = cond;                                                       \
    update_fcr31(env, GETPC());                                     \
    if (c) {                                                        \
        return -1;                                                  \
    } else {                                                        \
        return 0;                                                   \
    }                                                               \
}

/*
 * NOTE: the comma operator will make "cond" to eval to false,
 * but float64_unordered_quiet() is still called.
 */
FOP_CONDN_D(af,  (float64_unordered_quiet(fdt1, fdt0,
                                       &env->active_fpu.fp_status), 0))
FOP_CONDN_D(un,  (float64_unordered_quiet(fdt1, fdt0,
                                       &env->active_fpu.fp_status)))
FOP_CONDN_D(eq,  (float64_eq_quiet(fdt0, fdt1,
                                       &env->active_fpu.fp_status)))
FOP_CONDN_D(ueq, (float64_unordered_quiet(fdt1, fdt0,
                                       &env->active_fpu.fp_status)
                 || float64_eq_quiet(fdt0, fdt1,
                                       &env->active_fpu.fp_status)))
FOP_CONDN_D(lt,  (float64_lt_quiet(fdt0, fdt1,
                                       &env->active_fpu.fp_status)))
FOP_CONDN_D(ult, (float64_unordered_quiet(fdt1, fdt0,
                                       &env->active_fpu.fp_status)
                 || float64_lt_quiet(fdt0, fdt1,
                                       &env->active_fpu.fp_status)))
FOP_CONDN_D(le,  (float64_le_quiet(fdt0, fdt1,
                                       &env->active_fpu.fp_status)))
FOP_CONDN_D(ule, (float64_unordered_quiet(fdt1, fdt0,
                                       &env->active_fpu.fp_status)
                 || float64_le_quiet(fdt0, fdt1,
                                       &env->active_fpu.fp_status)))
/*
 * NOTE: the comma operator will make "cond" to eval to false,
 * but float64_unordered() is still called.\
 */
FOP_CONDN_D(saf,  (float64_unordered(fdt1, fdt0,
                                       &env->active_fpu.fp_status), 0))
FOP_CONDN_D(sun,  (float64_unordered(fdt1, fdt0,
                                       &env->active_fpu.fp_status)))
FOP_CONDN_D(seq,  (float64_eq(fdt0, fdt1,
                                       &env->active_fpu.fp_status)))
FOP_CONDN_D(sueq, (float64_unordered(fdt1, fdt0,
                                       &env->active_fpu.fp_status)
                   || float64_eq(fdt0, fdt1,
                                       &env->active_fpu.fp_status)))
FOP_CONDN_D(slt,  (float64_lt(fdt0, fdt1,
                                       &env->active_fpu.fp_status)))
FOP_CONDN_D(sult, (float64_unordered(fdt1, fdt0,
                                       &env->active_fpu.fp_status)
                   || float64_lt(fdt0, fdt1,
                                       &env->active_fpu.fp_status)))
FOP_CONDN_D(sle,  (float64_le(fdt0, fdt1,
                                       &env->active_fpu.fp_status)))
FOP_CONDN_D(sule, (float64_unordered(fdt1, fdt0,
                                       &env->active_fpu.fp_status)
                   || float64_le(fdt0, fdt1,
                                       &env->active_fpu.fp_status)))
FOP_CONDN_D(or,   (float64_le_quiet(fdt1, fdt0,
                                       &env->active_fpu.fp_status)
                   || float64_le_quiet(fdt0, fdt1,
                                       &env->active_fpu.fp_status)))
FOP_CONDN_D(une,  (float64_unordered_quiet(fdt1, fdt0,
                                       &env->active_fpu.fp_status)
                   || float64_lt_quiet(fdt1, fdt0,
                                       &env->active_fpu.fp_status)
                   || float64_lt_quiet(fdt0, fdt1,
                                       &env->active_fpu.fp_status)))
FOP_CONDN_D(ne,   (float64_lt_quiet(fdt1, fdt0,
                                       &env->active_fpu.fp_status)
                   || float64_lt_quiet(fdt0, fdt1,
                                       &env->active_fpu.fp_status)))
FOP_CONDN_D(sor,  (float64_le(fdt1, fdt0,
                                       &env->active_fpu.fp_status)
                   || float64_le(fdt0, fdt1,
                                       &env->active_fpu.fp_status)))
FOP_CONDN_D(sune, (float64_unordered(fdt1, fdt0,
                                       &env->active_fpu.fp_status)
                   || float64_lt(fdt1, fdt0,
                                       &env->active_fpu.fp_status)
                   || float64_lt(fdt0, fdt1,
                                       &env->active_fpu.fp_status)))
FOP_CONDN_D(sne,  (float64_lt(fdt1, fdt0,
                                       &env->active_fpu.fp_status)
                   || float64_lt(fdt0, fdt1,
                                       &env->active_fpu.fp_status)))

#define FOP_CONDN_S(op, cond)                                       \
uint32_t helper_r6_cmp_s_ ## op(CPUMIPSState *env, uint32_t fst0,   \
                                uint32_t fst1)                      \
{                                                                   \
    uint64_t c;                                                     \
    c = cond;                                                       \
    update_fcr31(env, GETPC());                                     \
    if (c) {                                                        \
        return -1;                                                  \
    } else {                                                        \
        return 0;                                                   \
    }                                                               \
}

/*
 * NOTE: the comma operator will make "cond" to eval to false,
 * but float32_unordered_quiet() is still called.
 */
FOP_CONDN_S(af,   (float32_unordered_quiet(fst1, fst0,
                                       &env->active_fpu.fp_status), 0))
FOP_CONDN_S(un,   (float32_unordered_quiet(fst1, fst0,
                                       &env->active_fpu.fp_status)))
FOP_CONDN_S(eq,   (float32_eq_quiet(fst0, fst1,
                                       &env->active_fpu.fp_status)))
FOP_CONDN_S(ueq,  (float32_unordered_quiet(fst1, fst0,
                                       &env->active_fpu.fp_status)
                   || float32_eq_quiet(fst0, fst1,
                                       &env->active_fpu.fp_status)))
FOP_CONDN_S(lt,   (float32_lt_quiet(fst0, fst1,
                                       &env->active_fpu.fp_status)))
FOP_CONDN_S(ult,  (float32_unordered_quiet(fst1, fst0,
                                       &env->active_fpu.fp_status)
                   || float32_lt_quiet(fst0, fst1,
                                       &env->active_fpu.fp_status)))
FOP_CONDN_S(le,   (float32_le_quiet(fst0, fst1,
                                       &env->active_fpu.fp_status)))
FOP_CONDN_S(ule,  (float32_unordered_quiet(fst1, fst0,
                                       &env->active_fpu.fp_status)
                   || float32_le_quiet(fst0, fst1,
                                       &env->active_fpu.fp_status)))
/*
 * NOTE: the comma operator will make "cond" to eval to false,
 * but float32_unordered() is still called.
 */
FOP_CONDN_S(saf,  (float32_unordered(fst1, fst0,
                                       &env->active_fpu.fp_status), 0))
FOP_CONDN_S(sun,  (float32_unordered(fst1, fst0,
                                       &env->active_fpu.fp_status)))
FOP_CONDN_S(seq,  (float32_eq(fst0, fst1,
                                       &env->active_fpu.fp_status)))
FOP_CONDN_S(sueq, (float32_unordered(fst1, fst0,
                                       &env->active_fpu.fp_status)
                   || float32_eq(fst0, fst1,
                                       &env->active_fpu.fp_status)))
FOP_CONDN_S(slt,  (float32_lt(fst0, fst1,
                                       &env->active_fpu.fp_status)))
FOP_CONDN_S(sult, (float32_unordered(fst1, fst0,
                                       &env->active_fpu.fp_status)
                   || float32_lt(fst0, fst1,
                                       &env->active_fpu.fp_status)))
FOP_CONDN_S(sle,  (float32_le(fst0, fst1,
                                       &env->active_fpu.fp_status)))
FOP_CONDN_S(sule, (float32_unordered(fst1, fst0,
                                       &env->active_fpu.fp_status)
                   || float32_le(fst0, fst1,
                                       &env->active_fpu.fp_status)))
FOP_CONDN_S(or,   (float32_le_quiet(fst1, fst0,
                                       &env->active_fpu.fp_status)
                   || float32_le_quiet(fst0, fst1,
                                       &env->active_fpu.fp_status)))
FOP_CONDN_S(une,  (float32_unordered_quiet(fst1, fst0,
                                       &env->active_fpu.fp_status)
                   || float32_lt_quiet(fst1, fst0,
                                       &env->active_fpu.fp_status)
                   || float32_lt_quiet(fst0, fst1,
                                       &env->active_fpu.fp_status)))
FOP_CONDN_S(ne,   (float32_lt_quiet(fst1, fst0,
                                       &env->active_fpu.fp_status)
                   || float32_lt_quiet(fst0, fst1,
                                       &env->active_fpu.fp_status)))
FOP_CONDN_S(sor,  (float32_le(fst1, fst0,
                                       &env->active_fpu.fp_status)
                   || float32_le(fst0, fst1,
                                       &env->active_fpu.fp_status)))
FOP_CONDN_S(sune, (float32_unordered(fst1, fst0,
                                       &env->active_fpu.fp_status)
                   || float32_lt(fst1, fst0,
                                       &env->active_fpu.fp_status)
                   || float32_lt(fst0, fst1,
                                       &env->active_fpu.fp_status)))
FOP_CONDN_S(sne,  (float32_lt(fst1, fst0,
                                       &env->active_fpu.fp_status)
                   || float32_lt(fst0, fst1,
                                       &env->active_fpu.fp_status)))

/* MSA */
/* Data format min and max values */
#define DF_BITS(df) (1 << ((df) + 3))

/* Element-by-element access macros */
#define DF_ELEMENTS(df) (MSA_WRLEN / DF_BITS(df))

#if !defined(CONFIG_USER_ONLY)
#define MEMOP_IDX(DF)                                           \
        TCGMemOpIdx oi = make_memop_idx(MO_TE | DF | MO_UNALN,  \
                                        cpu_mmu_index(env, false));
#else
#define MEMOP_IDX(DF)
#endif

void helper_msa_ld_b(CPUMIPSState *env, uint32_t wd,
                     target_ulong addr)
{
    wr_t *pwd = &(env->active_fpu.fpr[wd].wr);
    MEMOP_IDX(DF_BYTE)
#if !defined(CONFIG_USER_ONLY)
#if !defined(HOST_WORDS_BIGENDIAN)
    pwd->b[0]  = helper_ret_ldub_mmu(env, addr + (0  << DF_BYTE), oi, GETPC());
    pwd->b[1]  = helper_ret_ldub_mmu(env, addr + (1  << DF_BYTE), oi, GETPC());
    pwd->b[2]  = helper_ret_ldub_mmu(env, addr + (2  << DF_BYTE), oi, GETPC());
    pwd->b[3]  = helper_ret_ldub_mmu(env, addr + (3  << DF_BYTE), oi, GETPC());
    pwd->b[4]  = helper_ret_ldub_mmu(env, addr + (4  << DF_BYTE), oi, GETPC());
    pwd->b[5]  = helper_ret_ldub_mmu(env, addr + (5  << DF_BYTE), oi, GETPC());
    pwd->b[6]  = helper_ret_ldub_mmu(env, addr + (6  << DF_BYTE), oi, GETPC());
    pwd->b[7]  = helper_ret_ldub_mmu(env, addr + (7  << DF_BYTE), oi, GETPC());
    pwd->b[8]  = helper_ret_ldub_mmu(env, addr + (8  << DF_BYTE), oi, GETPC());
    pwd->b[9]  = helper_ret_ldub_mmu(env, addr + (9  << DF_BYTE), oi, GETPC());
    pwd->b[10] = helper_ret_ldub_mmu(env, addr + (10 << DF_BYTE), oi, GETPC());
    pwd->b[11] = helper_ret_ldub_mmu(env, addr + (11 << DF_BYTE), oi, GETPC());
    pwd->b[12] = helper_ret_ldub_mmu(env, addr + (12 << DF_BYTE), oi, GETPC());
    pwd->b[13] = helper_ret_ldub_mmu(env, addr + (13 << DF_BYTE), oi, GETPC());
    pwd->b[14] = helper_ret_ldub_mmu(env, addr + (14 << DF_BYTE), oi, GETPC());
    pwd->b[15] = helper_ret_ldub_mmu(env, addr + (15 << DF_BYTE), oi, GETPC());
#else
    pwd->b[0]  = helper_ret_ldub_mmu(env, addr + (7  << DF_BYTE), oi, GETPC());
    pwd->b[1]  = helper_ret_ldub_mmu(env, addr + (6  << DF_BYTE), oi, GETPC());
    pwd->b[2]  = helper_ret_ldub_mmu(env, addr + (5  << DF_BYTE), oi, GETPC());
    pwd->b[3]  = helper_ret_ldub_mmu(env, addr + (4  << DF_BYTE), oi, GETPC());
    pwd->b[4]  = helper_ret_ldub_mmu(env, addr + (3  << DF_BYTE), oi, GETPC());
    pwd->b[5]  = helper_ret_ldub_mmu(env, addr + (2  << DF_BYTE), oi, GETPC());
    pwd->b[6]  = helper_ret_ldub_mmu(env, addr + (1  << DF_BYTE), oi, GETPC());
    pwd->b[7]  = helper_ret_ldub_mmu(env, addr + (0  << DF_BYTE), oi, GETPC());
    pwd->b[8]  = helper_ret_ldub_mmu(env, addr + (15 << DF_BYTE), oi, GETPC());
    pwd->b[9]  = helper_ret_ldub_mmu(env, addr + (14 << DF_BYTE), oi, GETPC());
    pwd->b[10] = helper_ret_ldub_mmu(env, addr + (13 << DF_BYTE), oi, GETPC());
    pwd->b[11] = helper_ret_ldub_mmu(env, addr + (12 << DF_BYTE), oi, GETPC());
    pwd->b[12] = helper_ret_ldub_mmu(env, addr + (11 << DF_BYTE), oi, GETPC());
    pwd->b[13] = helper_ret_ldub_mmu(env, addr + (10 << DF_BYTE), oi, GETPC());
    pwd->b[14] = helper_ret_ldub_mmu(env, addr + (9  << DF_BYTE), oi, GETPC());
    pwd->b[15] = helper_ret_ldub_mmu(env, addr + (8  << DF_BYTE), oi, GETPC());
#endif
#else
#if !defined(HOST_WORDS_BIGENDIAN)
    pwd->b[0]  = cpu_ldub_data(env, addr + (0  << DF_BYTE));
    pwd->b[1]  = cpu_ldub_data(env, addr + (1  << DF_BYTE));
    pwd->b[2]  = cpu_ldub_data(env, addr + (2  << DF_BYTE));
    pwd->b[3]  = cpu_ldub_data(env, addr + (3  << DF_BYTE));
    pwd->b[4]  = cpu_ldub_data(env, addr + (4  << DF_BYTE));
    pwd->b[5]  = cpu_ldub_data(env, addr + (5  << DF_BYTE));
    pwd->b[6]  = cpu_ldub_data(env, addr + (6  << DF_BYTE));
    pwd->b[7]  = cpu_ldub_data(env, addr + (7  << DF_BYTE));
    pwd->b[8]  = cpu_ldub_data(env, addr + (8  << DF_BYTE));
    pwd->b[9]  = cpu_ldub_data(env, addr + (9  << DF_BYTE));
    pwd->b[10] = cpu_ldub_data(env, addr + (10 << DF_BYTE));
    pwd->b[11] = cpu_ldub_data(env, addr + (11 << DF_BYTE));
    pwd->b[12] = cpu_ldub_data(env, addr + (12 << DF_BYTE));
    pwd->b[13] = cpu_ldub_data(env, addr + (13 << DF_BYTE));
    pwd->b[14] = cpu_ldub_data(env, addr + (14 << DF_BYTE));
    pwd->b[15] = cpu_ldub_data(env, addr + (15 << DF_BYTE));
#else
    pwd->b[0]  = cpu_ldub_data(env, addr + (7  << DF_BYTE));
    pwd->b[1]  = cpu_ldub_data(env, addr + (6  << DF_BYTE));
    pwd->b[2]  = cpu_ldub_data(env, addr + (5  << DF_BYTE));
    pwd->b[3]  = cpu_ldub_data(env, addr + (4  << DF_BYTE));
    pwd->b[4]  = cpu_ldub_data(env, addr + (3  << DF_BYTE));
    pwd->b[5]  = cpu_ldub_data(env, addr + (2  << DF_BYTE));
    pwd->b[6]  = cpu_ldub_data(env, addr + (1  << DF_BYTE));
    pwd->b[7]  = cpu_ldub_data(env, addr + (0  << DF_BYTE));
    pwd->b[8]  = cpu_ldub_data(env, addr + (15 << DF_BYTE));
    pwd->b[9]  = cpu_ldub_data(env, addr + (14 << DF_BYTE));
    pwd->b[10] = cpu_ldub_data(env, addr + (13 << DF_BYTE));
    pwd->b[11] = cpu_ldub_data(env, addr + (12 << DF_BYTE));
    pwd->b[12] = cpu_ldub_data(env, addr + (11 << DF_BYTE));
    pwd->b[13] = cpu_ldub_data(env, addr + (10 << DF_BYTE));
    pwd->b[14] = cpu_ldub_data(env, addr + (9 << DF_BYTE));
    pwd->b[15] = cpu_ldub_data(env, addr + (8 << DF_BYTE));
#endif
#endif
}

void helper_msa_ld_h(CPUMIPSState *env, uint32_t wd,
                     target_ulong addr)
{
    wr_t *pwd = &(env->active_fpu.fpr[wd].wr);
    MEMOP_IDX(DF_HALF)
#if !defined(CONFIG_USER_ONLY)
#if !defined(HOST_WORDS_BIGENDIAN)
    pwd->h[0] = helper_ret_lduw_mmu(env, addr + (0 << DF_HALF), oi, GETPC());
    pwd->h[1] = helper_ret_lduw_mmu(env, addr + (1 << DF_HALF), oi, GETPC());
    pwd->h[2] = helper_ret_lduw_mmu(env, addr + (2 << DF_HALF), oi, GETPC());
    pwd->h[3] = helper_ret_lduw_mmu(env, addr + (3 << DF_HALF), oi, GETPC());
    pwd->h[4] = helper_ret_lduw_mmu(env, addr + (4 << DF_HALF), oi, GETPC());
    pwd->h[5] = helper_ret_lduw_mmu(env, addr + (5 << DF_HALF), oi, GETPC());
    pwd->h[6] = helper_ret_lduw_mmu(env, addr + (6 << DF_HALF), oi, GETPC());
    pwd->h[7] = helper_ret_lduw_mmu(env, addr + (7 << DF_HALF), oi, GETPC());
#else
    pwd->h[0] = helper_ret_lduw_mmu(env, addr + (3 << DF_HALF), oi, GETPC());
    pwd->h[1] = helper_ret_lduw_mmu(env, addr + (2 << DF_HALF), oi, GETPC());
    pwd->h[2] = helper_ret_lduw_mmu(env, addr + (1 << DF_HALF), oi, GETPC());
    pwd->h[3] = helper_ret_lduw_mmu(env, addr + (0 << DF_HALF), oi, GETPC());
    pwd->h[4] = helper_ret_lduw_mmu(env, addr + (7 << DF_HALF), oi, GETPC());
    pwd->h[5] = helper_ret_lduw_mmu(env, addr + (6 << DF_HALF), oi, GETPC());
    pwd->h[6] = helper_ret_lduw_mmu(env, addr + (5 << DF_HALF), oi, GETPC());
    pwd->h[7] = helper_ret_lduw_mmu(env, addr + (4 << DF_HALF), oi, GETPC());
#endif
#else
#if !defined(HOST_WORDS_BIGENDIAN)
    pwd->h[0] = cpu_lduw_data(env, addr + (0 << DF_HALF));
    pwd->h[1] = cpu_lduw_data(env, addr + (1 << DF_HALF));
    pwd->h[2] = cpu_lduw_data(env, addr + (2 << DF_HALF));
    pwd->h[3] = cpu_lduw_data(env, addr + (3 << DF_HALF));
    pwd->h[4] = cpu_lduw_data(env, addr + (4 << DF_HALF));
    pwd->h[5] = cpu_lduw_data(env, addr + (5 << DF_HALF));
    pwd->h[6] = cpu_lduw_data(env, addr + (6 << DF_HALF));
    pwd->h[7] = cpu_lduw_data(env, addr + (7 << DF_HALF));
#else
    pwd->h[0] = cpu_lduw_data(env, addr + (3 << DF_HALF));
    pwd->h[1] = cpu_lduw_data(env, addr + (2 << DF_HALF));
    pwd->h[2] = cpu_lduw_data(env, addr + (1 << DF_HALF));
    pwd->h[3] = cpu_lduw_data(env, addr + (0 << DF_HALF));
    pwd->h[4] = cpu_lduw_data(env, addr + (7 << DF_HALF));
    pwd->h[5] = cpu_lduw_data(env, addr + (6 << DF_HALF));
    pwd->h[6] = cpu_lduw_data(env, addr + (5 << DF_HALF));
    pwd->h[7] = cpu_lduw_data(env, addr + (4 << DF_HALF));
#endif
#endif
}

void helper_msa_ld_w(CPUMIPSState *env, uint32_t wd,
                     target_ulong addr)
{
    wr_t *pwd = &(env->active_fpu.fpr[wd].wr);
    MEMOP_IDX(DF_WORD)
#if !defined(CONFIG_USER_ONLY)
#if !defined(HOST_WORDS_BIGENDIAN)
    pwd->w[0] = helper_ret_ldul_mmu(env, addr + (0 << DF_WORD), oi, GETPC());
    pwd->w[1] = helper_ret_ldul_mmu(env, addr + (1 << DF_WORD), oi, GETPC());
    pwd->w[2] = helper_ret_ldul_mmu(env, addr + (2 << DF_WORD), oi, GETPC());
    pwd->w[3] = helper_ret_ldul_mmu(env, addr + (3 << DF_WORD), oi, GETPC());
#else
    pwd->w[0] = helper_ret_ldul_mmu(env, addr + (1 << DF_WORD), oi, GETPC());
    pwd->w[1] = helper_ret_ldul_mmu(env, addr + (0 << DF_WORD), oi, GETPC());
    pwd->w[2] = helper_ret_ldul_mmu(env, addr + (3 << DF_WORD), oi, GETPC());
    pwd->w[3] = helper_ret_ldul_mmu(env, addr + (2 << DF_WORD), oi, GETPC());
#endif
#else
#if !defined(HOST_WORDS_BIGENDIAN)
    pwd->w[0] = cpu_ldl_data(env, addr + (0 << DF_WORD));
    pwd->w[1] = cpu_ldl_data(env, addr + (1 << DF_WORD));
    pwd->w[2] = cpu_ldl_data(env, addr + (2 << DF_WORD));
    pwd->w[3] = cpu_ldl_data(env, addr + (3 << DF_WORD));
#else
    pwd->w[0] = cpu_ldl_data(env, addr + (1 << DF_WORD));
    pwd->w[1] = cpu_ldl_data(env, addr + (0 << DF_WORD));
    pwd->w[2] = cpu_ldl_data(env, addr + (3 << DF_WORD));
    pwd->w[3] = cpu_ldl_data(env, addr + (2 << DF_WORD));
#endif
#endif
}

void helper_msa_ld_d(CPUMIPSState *env, uint32_t wd,
                     target_ulong addr)
{
    wr_t *pwd = &(env->active_fpu.fpr[wd].wr);
    MEMOP_IDX(DF_DOUBLE)
#if !defined(CONFIG_USER_ONLY)
    pwd->d[0] = helper_ret_ldq_mmu(env, addr + (0 << DF_DOUBLE), oi, GETPC());
    pwd->d[1] = helper_ret_ldq_mmu(env, addr + (1 << DF_DOUBLE), oi, GETPC());
#else
    pwd->d[0] = cpu_ldq_data(env, addr + (0 << DF_DOUBLE));
    pwd->d[1] = cpu_ldq_data(env, addr + (1 << DF_DOUBLE));
#endif
}

#define MSA_PAGESPAN(x) \
        ((((x) & ~TARGET_PAGE_MASK) + MSA_WRLEN / 8 - 1) >= TARGET_PAGE_SIZE)

static inline void ensure_writable_pages(CPUMIPSState *env,
                                         target_ulong addr,
                                         int mmu_idx,
                                         uintptr_t retaddr)
{
    /* FIXME: Probe the actual accesses (pass and use a size) */
    if (unlikely(MSA_PAGESPAN(addr))) {
        /* first page */
        probe_write(env, addr, 0, mmu_idx, retaddr);
        /* second page */
        addr = (addr & TARGET_PAGE_MASK) + TARGET_PAGE_SIZE;
        probe_write(env, addr, 0, mmu_idx, retaddr);
    }
}

void helper_msa_st_b(CPUMIPSState *env, uint32_t wd,
                     target_ulong addr)
{
    wr_t *pwd = &(env->active_fpu.fpr[wd].wr);
    int mmu_idx = cpu_mmu_index(env, false);

    MEMOP_IDX(DF_BYTE)
    ensure_writable_pages(env, addr, mmu_idx, GETPC());
#if !defined(CONFIG_USER_ONLY)
#if !defined(HOST_WORDS_BIGENDIAN)
    helper_ret_stb_mmu(env, addr + (0  << DF_BYTE), pwd->b[0],  oi, GETPC());
    helper_ret_stb_mmu(env, addr + (1  << DF_BYTE), pwd->b[1],  oi, GETPC());
    helper_ret_stb_mmu(env, addr + (2  << DF_BYTE), pwd->b[2],  oi, GETPC());
    helper_ret_stb_mmu(env, addr + (3  << DF_BYTE), pwd->b[3],  oi, GETPC());
    helper_ret_stb_mmu(env, addr + (4  << DF_BYTE), pwd->b[4],  oi, GETPC());
    helper_ret_stb_mmu(env, addr + (5  << DF_BYTE), pwd->b[5],  oi, GETPC());
    helper_ret_stb_mmu(env, addr + (6  << DF_BYTE), pwd->b[6],  oi, GETPC());
    helper_ret_stb_mmu(env, addr + (7  << DF_BYTE), pwd->b[7],  oi, GETPC());
    helper_ret_stb_mmu(env, addr + (8  << DF_BYTE), pwd->b[8],  oi, GETPC());
    helper_ret_stb_mmu(env, addr + (9  << DF_BYTE), pwd->b[9],  oi, GETPC());
    helper_ret_stb_mmu(env, addr + (10 << DF_BYTE), pwd->b[10], oi, GETPC());
    helper_ret_stb_mmu(env, addr + (11 << DF_BYTE), pwd->b[11], oi, GETPC());
    helper_ret_stb_mmu(env, addr + (12 << DF_BYTE), pwd->b[12], oi, GETPC());
    helper_ret_stb_mmu(env, addr + (13 << DF_BYTE), pwd->b[13], oi, GETPC());
    helper_ret_stb_mmu(env, addr + (14 << DF_BYTE), pwd->b[14], oi, GETPC());
    helper_ret_stb_mmu(env, addr + (15 << DF_BYTE), pwd->b[15], oi, GETPC());
#else
    helper_ret_stb_mmu(env, addr + (7  << DF_BYTE), pwd->b[0],  oi, GETPC());
    helper_ret_stb_mmu(env, addr + (6  << DF_BYTE), pwd->b[1],  oi, GETPC());
    helper_ret_stb_mmu(env, addr + (5  << DF_BYTE), pwd->b[2],  oi, GETPC());
    helper_ret_stb_mmu(env, addr + (4  << DF_BYTE), pwd->b[3],  oi, GETPC());
    helper_ret_stb_mmu(env, addr + (3  << DF_BYTE), pwd->b[4],  oi, GETPC());
    helper_ret_stb_mmu(env, addr + (2  << DF_BYTE), pwd->b[5],  oi, GETPC());
    helper_ret_stb_mmu(env, addr + (1  << DF_BYTE), pwd->b[6],  oi, GETPC());
    helper_ret_stb_mmu(env, addr + (0  << DF_BYTE), pwd->b[7],  oi, GETPC());
    helper_ret_stb_mmu(env, addr + (15 << DF_BYTE), pwd->b[8],  oi, GETPC());
    helper_ret_stb_mmu(env, addr + (14 << DF_BYTE), pwd->b[9],  oi, GETPC());
    helper_ret_stb_mmu(env, addr + (13 << DF_BYTE), pwd->b[10], oi, GETPC());
    helper_ret_stb_mmu(env, addr + (12 << DF_BYTE), pwd->b[11], oi, GETPC());
    helper_ret_stb_mmu(env, addr + (11 << DF_BYTE), pwd->b[12], oi, GETPC());
    helper_ret_stb_mmu(env, addr + (10 << DF_BYTE), pwd->b[13], oi, GETPC());
    helper_ret_stb_mmu(env, addr + (9  << DF_BYTE), pwd->b[14], oi, GETPC());
    helper_ret_stb_mmu(env, addr + (8  << DF_BYTE), pwd->b[15], oi, GETPC());
#endif
#else
#if !defined(HOST_WORDS_BIGENDIAN)
    cpu_stb_data(env, addr + (0  << DF_BYTE), pwd->b[0]);
    cpu_stb_data(env, addr + (1  << DF_BYTE), pwd->b[1]);
    cpu_stb_data(env, addr + (2  << DF_BYTE), pwd->b[2]);
    cpu_stb_data(env, addr + (3  << DF_BYTE), pwd->b[3]);
    cpu_stb_data(env, addr + (4  << DF_BYTE), pwd->b[4]);
    cpu_stb_data(env, addr + (5  << DF_BYTE), pwd->b[5]);
    cpu_stb_data(env, addr + (6  << DF_BYTE), pwd->b[6]);
    cpu_stb_data(env, addr + (7  << DF_BYTE), pwd->b[7]);
    cpu_stb_data(env, addr + (8  << DF_BYTE), pwd->b[8]);
    cpu_stb_data(env, addr + (9  << DF_BYTE), pwd->b[9]);
    cpu_stb_data(env, addr + (10 << DF_BYTE), pwd->b[10]);
    cpu_stb_data(env, addr + (11 << DF_BYTE), pwd->b[11]);
    cpu_stb_data(env, addr + (12 << DF_BYTE), pwd->b[12]);
    cpu_stb_data(env, addr + (13 << DF_BYTE), pwd->b[13]);
    cpu_stb_data(env, addr + (14 << DF_BYTE), pwd->b[14]);
    cpu_stb_data(env, addr + (15 << DF_BYTE), pwd->b[15]);
#else
    cpu_stb_data(env, addr + (7  << DF_BYTE), pwd->b[0]);
    cpu_stb_data(env, addr + (6  << DF_BYTE), pwd->b[1]);
    cpu_stb_data(env, addr + (5  << DF_BYTE), pwd->b[2]);
    cpu_stb_data(env, addr + (4  << DF_BYTE), pwd->b[3]);
    cpu_stb_data(env, addr + (3  << DF_BYTE), pwd->b[4]);
    cpu_stb_data(env, addr + (2  << DF_BYTE), pwd->b[5]);
    cpu_stb_data(env, addr + (1  << DF_BYTE), pwd->b[6]);
    cpu_stb_data(env, addr + (0  << DF_BYTE), pwd->b[7]);
    cpu_stb_data(env, addr + (15 << DF_BYTE), pwd->b[8]);
    cpu_stb_data(env, addr + (14 << DF_BYTE), pwd->b[9]);
    cpu_stb_data(env, addr + (13 << DF_BYTE), pwd->b[10]);
    cpu_stb_data(env, addr + (12 << DF_BYTE), pwd->b[11]);
    cpu_stb_data(env, addr + (11 << DF_BYTE), pwd->b[12]);
    cpu_stb_data(env, addr + (10 << DF_BYTE), pwd->b[13]);
    cpu_stb_data(env, addr + (9  << DF_BYTE), pwd->b[14]);
    cpu_stb_data(env, addr + (8  << DF_BYTE), pwd->b[15]);
#endif
#endif
}

void helper_msa_st_h(CPUMIPSState *env, uint32_t wd,
                     target_ulong addr)
{
    wr_t *pwd = &(env->active_fpu.fpr[wd].wr);
    int mmu_idx = cpu_mmu_index(env, false);

    MEMOP_IDX(DF_HALF)
    ensure_writable_pages(env, addr, mmu_idx, GETPC());
#if !defined(CONFIG_USER_ONLY)
#if !defined(HOST_WORDS_BIGENDIAN)
    helper_ret_stw_mmu(env, addr + (0 << DF_HALF), pwd->h[0], oi, GETPC());
    helper_ret_stw_mmu(env, addr + (1 << DF_HALF), pwd->h[1], oi, GETPC());
    helper_ret_stw_mmu(env, addr + (2 << DF_HALF), pwd->h[2], oi, GETPC());
    helper_ret_stw_mmu(env, addr + (3 << DF_HALF), pwd->h[3], oi, GETPC());
    helper_ret_stw_mmu(env, addr + (4 << DF_HALF), pwd->h[4], oi, GETPC());
    helper_ret_stw_mmu(env, addr + (5 << DF_HALF), pwd->h[5], oi, GETPC());
    helper_ret_stw_mmu(env, addr + (6 << DF_HALF), pwd->h[6], oi, GETPC());
    helper_ret_stw_mmu(env, addr + (7 << DF_HALF), pwd->h[7], oi, GETPC());
#else
    helper_ret_stw_mmu(env, addr + (3 << DF_HALF), pwd->h[0], oi, GETPC());
    helper_ret_stw_mmu(env, addr + (2 << DF_HALF), pwd->h[1], oi, GETPC());
    helper_ret_stw_mmu(env, addr + (1 << DF_HALF), pwd->h[2], oi, GETPC());
    helper_ret_stw_mmu(env, addr + (0 << DF_HALF), pwd->h[3], oi, GETPC());
    helper_ret_stw_mmu(env, addr + (7 << DF_HALF), pwd->h[4], oi, GETPC());
    helper_ret_stw_mmu(env, addr + (6 << DF_HALF), pwd->h[5], oi, GETPC());
    helper_ret_stw_mmu(env, addr + (5 << DF_HALF), pwd->h[6], oi, GETPC());
    helper_ret_stw_mmu(env, addr + (4 << DF_HALF), pwd->h[7], oi, GETPC());
#endif
#else
#if !defined(HOST_WORDS_BIGENDIAN)
    cpu_stw_data(env, addr + (0 << DF_HALF), pwd->h[0]);
    cpu_stw_data(env, addr + (1 << DF_HALF), pwd->h[1]);
    cpu_stw_data(env, addr + (2 << DF_HALF), pwd->h[2]);
    cpu_stw_data(env, addr + (3 << DF_HALF), pwd->h[3]);
    cpu_stw_data(env, addr + (4 << DF_HALF), pwd->h[4]);
    cpu_stw_data(env, addr + (5 << DF_HALF), pwd->h[5]);
    cpu_stw_data(env, addr + (6 << DF_HALF), pwd->h[6]);
    cpu_stw_data(env, addr + (7 << DF_HALF), pwd->h[7]);
#else
    cpu_stw_data(env, addr + (3 << DF_HALF), pwd->h[0]);
    cpu_stw_data(env, addr + (2 << DF_HALF), pwd->h[1]);
    cpu_stw_data(env, addr + (1 << DF_HALF), pwd->h[2]);
    cpu_stw_data(env, addr + (0 << DF_HALF), pwd->h[3]);
    cpu_stw_data(env, addr + (7 << DF_HALF), pwd->h[4]);
    cpu_stw_data(env, addr + (6 << DF_HALF), pwd->h[5]);
    cpu_stw_data(env, addr + (5 << DF_HALF), pwd->h[6]);
    cpu_stw_data(env, addr + (4 << DF_HALF), pwd->h[7]);
#endif
#endif
}

void helper_msa_st_w(CPUMIPSState *env, uint32_t wd,
                     target_ulong addr)
{
    wr_t *pwd = &(env->active_fpu.fpr[wd].wr);
    int mmu_idx = cpu_mmu_index(env, false);

    MEMOP_IDX(DF_WORD)
    ensure_writable_pages(env, addr, mmu_idx, GETPC());
#if !defined(CONFIG_USER_ONLY)
#if !defined(HOST_WORDS_BIGENDIAN)
    helper_ret_stl_mmu(env, addr + (0 << DF_WORD), pwd->w[0], oi, GETPC());
    helper_ret_stl_mmu(env, addr + (1 << DF_WORD), pwd->w[1], oi, GETPC());
    helper_ret_stl_mmu(env, addr + (2 << DF_WORD), pwd->w[2], oi, GETPC());
    helper_ret_stl_mmu(env, addr + (3 << DF_WORD), pwd->w[3], oi, GETPC());
#else
    helper_ret_stl_mmu(env, addr + (1 << DF_WORD), pwd->w[0], oi, GETPC());
    helper_ret_stl_mmu(env, addr + (0 << DF_WORD), pwd->w[1], oi, GETPC());
    helper_ret_stl_mmu(env, addr + (3 << DF_WORD), pwd->w[2], oi, GETPC());
    helper_ret_stl_mmu(env, addr + (2 << DF_WORD), pwd->w[3], oi, GETPC());
#endif
#else
#if !defined(HOST_WORDS_BIGENDIAN)
    cpu_stl_data(env, addr + (0 << DF_WORD), pwd->w[0]);
    cpu_stl_data(env, addr + (1 << DF_WORD), pwd->w[1]);
    cpu_stl_data(env, addr + (2 << DF_WORD), pwd->w[2]);
    cpu_stl_data(env, addr + (3 << DF_WORD), pwd->w[3]);
#else
    cpu_stl_data(env, addr + (1 << DF_WORD), pwd->w[0]);
    cpu_stl_data(env, addr + (0 << DF_WORD), pwd->w[1]);
    cpu_stl_data(env, addr + (3 << DF_WORD), pwd->w[2]);
    cpu_stl_data(env, addr + (2 << DF_WORD), pwd->w[3]);
#endif
#endif
}

void helper_msa_st_d(CPUMIPSState *env, uint32_t wd,
                     target_ulong addr)
{
    wr_t *pwd = &(env->active_fpu.fpr[wd].wr);
    int mmu_idx = cpu_mmu_index(env, false);

    MEMOP_IDX(DF_DOUBLE)
    ensure_writable_pages(env, addr, mmu_idx, GETPC());
#if !defined(CONFIG_USER_ONLY)
    helper_ret_stq_mmu(env, addr + (0 << DF_DOUBLE), pwd->d[0], oi, GETPC());
    helper_ret_stq_mmu(env, addr + (1 << DF_DOUBLE), pwd->d[1], oi, GETPC());
#else
    cpu_stq_data(env, addr + (0 << DF_DOUBLE), pwd->d[0]);
    cpu_stq_data(env, addr + (1 << DF_DOUBLE), pwd->d[1]);
#endif
}

void helper_cache(CPUMIPSState *env, target_ulong addr, uint32_t op)
{
#ifndef CONFIG_USER_ONLY
    target_ulong index = addr & 0x1fffffff;
    if (op == 9) {
        /* Index Store Tag */
        memory_region_dispatch_write(env->itc_tag, index, env->CP0_TagLo,
                                     MO_64, MEMTXATTRS_UNSPECIFIED);
    } else if (op == 5) {
        /* Index Load Tag */
        memory_region_dispatch_read(env->itc_tag, index, &env->CP0_TagLo,
                                    MO_64, MEMTXATTRS_UNSPECIFIED);
    }
#endif
}

/* Reduce the length so that addr + len doesn't cross a page boundary.  */
static inline target_ulong adj_len_to_page(target_ulong len, target_ulong addr)
{
#ifndef CONFIG_USER_ONLY
    target_ulong low_bits = (addr & ~TARGET_PAGE_MASK);
    if (low_bits + len - 1 >= TARGET_PAGE_SIZE) {
        return TARGET_PAGE_SIZE - low_bits;
    }
#endif
    return len;
}


#define MAGIC_LIBCALL_HELPER_CONTINUATION_FLAG UINT64_C(0xbadc0de)
#define MIPS_REGNUM_V0 2
#define MIPS_REGNUM_V1 3
#define MIPS_REGNUM_A0 4
#define MIPS_REGNUM_A1 5
#define MIPS_REGNUM_A2 6
#define MIPS_REGNUM_A3 7

#ifdef CONFIG_DEBUG_TCG
#define MAGIC_MEMSET_STATS 1
#else
#define MAGIC_MEMSET_STATS 0
#endif

#if MAGIC_MEMSET_STATS != 0
static bool memset_stats_dump_registered = false;

struct nop_stats {
    uint64_t kernel_mode_bytes;
    uint64_t kernel_mode_count;
    uint64_t user_mode_bytes;
    uint64_t user_mode_count;
};

static struct nop_stats magic_memset_zero_bytes;
static struct nop_stats magic_memset_nonzero_bytes;

static struct nop_stats magic_memcpy_bytes;
static struct nop_stats magic_memmove_bytes;
static struct nop_stats magic_bcopy_bytes;

static struct nop_stats magic_memmove_slowpath;

static inline void print_nop_stats(const char* msg, struct nop_stats* stats) {
    warn_report("%s in kernel mode: %" PRId64 " (%f MB) in %" PRId64 " calls\r", msg,
                stats->kernel_mode_bytes, stats->kernel_mode_bytes / (1024.0 * 1024.0), stats->kernel_mode_count);
    warn_report("%s in user   mode: %" PRId64 " (%f MB) in %" PRId64 " calls\r", msg,
                stats->user_mode_bytes, stats->user_mode_bytes / (1024.0 * 1024.0), stats->user_mode_count);
}

static void dump_memset_stats_on_exit(void) {
    print_nop_stats("memset (zero)    with magic nop", &magic_memset_zero_bytes);
    print_nop_stats("memset (nonzero) with magic nop", &magic_memset_nonzero_bytes);
    print_nop_stats("memcpy with magic nop", &magic_memcpy_bytes);
    print_nop_stats("memmove with magic nop", &magic_memmove_bytes);
    print_nop_stats("bcopy with magic nop", &magic_bcopy_bytes);
    print_nop_stats("memmove/memcpy/bcopy slowpath", &magic_memmove_slowpath);
}

static inline void collect_magic_nop_stats(CPUMIPSState *env, struct nop_stats* stats, target_ulong bytes) {
    if (!memset_stats_dump_registered) {
        // TODO: move this to CPU_init
        atexit(dump_memset_stats_on_exit);
        memset_stats_dump_registered = true;
    }
    if (in_kernel_mode(env)) {
        stats->kernel_mode_bytes += bytes;
        stats->kernel_mode_count++;
    } else {
        stats->user_mode_bytes += bytes;
        stats->user_mode_count++;
    }
}
#else
#define collect_magic_nop_stats(env, stats, bytes)
#endif


static inline void
store_byte_and_clear_tag(CPUMIPSState *env, target_ulong vaddr, uint8_t val,
                         TCGMemOpIdx oi, uintptr_t retaddr)
{
    helper_ret_stb_mmu(env, vaddr, val, oi, retaddr);
#ifdef TARGET_CHERI
    // If we returned (i.e. write was successful) we also need to invalidate the
    // tags bit to ensure we are consistent with sb
    cheri_tag_invalidate(env, vaddr, 1, retaddr);
#endif
}

static inline void
store_u32_and_clear_tag(CPUMIPSState *env, target_ulong vaddr, uint32_t val,
                         TCGMemOpIdx oi, uintptr_t retaddr)
{
    helper_ret_stw_mmu(env, vaddr, val, oi, retaddr);
#ifdef TARGET_CHERI
    // If we returned (i.e. write was successful) we also need to invalidate the
    // tags bit to ensure we are consistent with sb
    cheri_tag_invalidate(env, vaddr, 4, retaddr);
#endif
}

#ifdef TARGET_CHERI
#define CHECK_AND_ADD_DDC(env, perms, ptr, len, retpc) check_ddc(env, perms, ptr, len, /*instavail=*/true, retpc);
#else
#define CHECK_AND_ADD_DDC(env, perms, ptr, len, retpc) ptr
#endif

static bool do_magic_memmove(CPUMIPSState *env, uint64_t ra, int dest_regnum, int src_regnum)
{
    tcg_debug_assert(dest_regnum != src_regnum);
    const target_ulong original_dest_ddc_offset = env->active_tc.gpr[dest_regnum]; // $a0 = dest
    const target_ulong original_src_ddc_offset = env->active_tc.gpr[src_regnum];  // $a1 = src
    const target_ulong original_len = env->active_tc.gpr[MIPS_REGNUM_A2];  // $a2 = len
    int mmu_idx = cpu_mmu_index(env, false);
    TCGMemOpIdx oi = make_memop_idx(MO_UB, mmu_idx);
    target_ulong len = original_len;
    target_ulong already_written = 0;
    const bool is_continuation = (env->active_tc.gpr[MIPS_REGNUM_V1] >> 32) == MAGIC_LIBCALL_HELPER_CONTINUATION_FLAG;
    if (is_continuation) {
        // This is a partial write -> $a0 is the original dest argument.
        // The already written bytes (from the partial write) was stored in $v0 by the previous call
        already_written = env->active_tc.gpr[MIPS_REGNUM_V0];
        tcg_debug_assert(already_written < len);
        len -= already_written; // update the remaining length
#if 0
        fprintf(stderr, "--- %s: Got continuation for 0x" TARGET_FMT_lx " byte access at 0x" TARGET_FMT_plx
                        " -- current dest = 0x" TARGET_FMT_plx " -- current len = 0x" TARGET_FMT_lx "\r\n",
                        __func__, original_len, original_dest, dest, len);
#endif
    } else {
        // Not a partial write -> $v0 should be zero otherwise this is a usage error!
        if (env->active_tc.gpr[MIPS_REGNUM_V0] != 0) {
            error_report("ERROR: Attempted to call memset library function "
                          "with non-zero value in $v0 (0x" TARGET_FMT_lx
                          ") and continuation flag not set in $v1 (0x" TARGET_FMT_lx
                          ")!\n", env->active_tc.gpr[MIPS_REGNUM_V0], env->active_tc.gpr[MIPS_REGNUM_V1]);
            do_raise_exception(env, EXCP_RI, GETPC());
        }
    }
    const bool log_instr = qemu_loglevel_mask(CPU_LOG_INSTR | CPU_LOG_CVTRACE);
    if (len == 0) {
        goto success; // nothing to do
    }
    if (original_src_ddc_offset == original_dest_ddc_offset) {
        already_written = original_len;
        goto success; // nothing to do
    }
    // Check capability bounds for the whole copy
    // If it is going to fail we don't bother doing a partial copy!
    const target_ulong original_src = CHECK_AND_ADD_DDC(env, CAP_PERM_LOAD, original_src_ddc_offset, original_len, ra);
    const target_ulong original_dest = CHECK_AND_ADD_DDC(env, CAP_PERM_STORE, original_dest_ddc_offset, original_len, ra);

    // Mark this as a continuation in $v1 (so that we continue sensibly if we get a tlb miss and longjump out)
    env->active_tc.gpr[MIPS_REGNUM_V1] = (MAGIC_LIBCALL_HELPER_CONTINUATION_FLAG << 32) | env->active_tc.gpr[3];

    const target_ulong dest_past_end = original_dest + original_len;
    const target_ulong src_past_end = original_src + original_len;
#if 0 // FIXME: for some reason this causes errors
    const bool dest_same_page = (original_dest & TARGET_PAGE_MASK) == ((dest_past_end - 1) & TARGET_PAGE_MASK);
    const bool src_same_page = (original_dest & TARGET_PAGE_MASK) == ((dest_past_end - 1) & TARGET_PAGE_MASK);
    // If neither src nor dest buffer cross a page boundary we can just do an address_space_read+write
    // Fast case: less than a page and neither of the buffers crosses a page boundary
    CPUState *cs = env_cpu(env);
    if (dest_same_page && src_same_page) {
        tcg_debug_assert(already_written == 0);
        tcg_debug_assert(len <= TARGET_PAGE_SIZE);
        // The translation operation might trap and longjump out!
        hwaddr src_paddr = do_translate_address(env, original_src, MMU_DATA_LOAD, ra);
        hwaddr dest_paddr = do_translate_address(env, original_dest, MMU_DATA_STORE, ra);
#ifdef TARGET_CHERI
        if (dest_paddr <= env->lladdr && dest_paddr + len > env->lladdr) {
            // reset the linked flag if we touch the address with this write
            env->linkedflag = 0;
        }
#endif
        // Do a single load+store to update the MMU flags
        // uint8_t first_value = helper_ret_ldub_mmu(env, original_src, oi, ra);
        // Note: address_space_write will also clear the tag bits!
        MemTxResult result = MEMTX_ERROR;
        uint8_t buffer[TARGET_PAGE_SIZE];
        result = address_space_read(cs->as, src_paddr, MEMTXATTRS_UNSPECIFIED, buffer, len);
        if (result != MEMTX_OK) {
            warn_report("magic memmove: error reading %d bytes from paddr %"HWADDR_PRIx
                        ". Unmapped memory? Error code was %d\r", (int)len, src_paddr, result);
            // same ignored error would happen with normal loads/stores -> just continue
        }
        fprintf(stderr, "Used fast path to read %d bytes\r\n", (int)len);
        // do_hexdump(stderr, buffer, len, original_src);
        // fprintf(stderr, "\r");
        // also write one byte to the target buffer to ensure that the flags are updated
        // store_byte_and_clear_tag(env, original_dest, first_value, oi, ra); // might trap
        result = address_space_write(cs->as, dest_paddr, MEMTXATTRS_UNSPECIFIED, buffer, len);
        if (unlikely(log_instr)) {
            for (int i = 0; i < len; i++) {
                helper_dump_load(env, OPC_LBU, original_src + i, buffer[i]);
                dump_store(env, OPC_SB, original_dest + i, buffer[i]);
            }
        }
        if (result != MEMTX_OK) {
            warn_report("magic memmove: error writing %d bytes to paddr %"HWADDR_PRIx
                        ". Unmapped memory? Error code was %d\r", (int)len, dest_paddr, result);
            // same ignored error would happen with normal loads/stores -> just continue
        }
        already_written += len;
        env->active_tc.gpr[MIPS_REGNUM_V0] = already_written;
        goto success;
    }
#endif

    const bool has_overlap = MAX(original_dest, original_src) >= MAX(dest_past_end, src_past_end);
    if (has_overlap) {
        warn_report("Found multipage magic memmove with overlap: dst=" TARGET_FMT_plx " src=" TARGET_FMT_plx
                    " len=0x" TARGET_FMT_lx "\r", original_dest, original_src, original_len);
        // slow path: byte copies
    }

    const bool copy_backwards = original_src < original_dest;
    if (copy_backwards) {
        target_ulong current_dest_cursor = original_dest + len - 1;
        target_ulong current_src_cursor = original_src + len - 1;
        /* Slow path (probably attempt to do this to an I/O device or
         * similar, or clearing of a block of code we have translations
         * cached for). Just do a series of byte writes as the architecture
         * demands. It's not worth trying to use a cpu_physical_memory_map(),
         * memset(), unmap() sequence here because:
         *  + we'd need to account for the blocksize being larger than a page
         *  + the direct-RAM access case is almost always going to be dealt
         *    with in the fastpath code above, so there's no speed benefit
         *  + we would have to deal with the map returning NULL because the
         *    bounce buffer was in use
         */
        tcg_debug_assert(original_len - already_written == len);
        collect_magic_nop_stats(env, &magic_memmove_slowpath, len);
        while (already_written < original_len) {
            uint8_t value = helper_ret_ldub_mmu(env, current_src_cursor, oi, ra);
            if (unlikely(log_instr)) {
                helper_dump_load(env, OPC_LBU, current_src_cursor, value);
            }
            store_byte_and_clear_tag(env, current_dest_cursor, value, oi, ra); // might trap
            if (unlikely(log_instr)) {
                dump_store(env, OPC_SB, current_dest_cursor, value);
            }
            current_dest_cursor--;
            current_src_cursor--;
            already_written++;
            env->active_tc.gpr[MIPS_REGNUM_V0] = already_written;
        }
    } else {
        // copy forwards
        target_ulong current_dest_cursor = original_dest + already_written;
        target_ulong current_src_cursor = original_src + already_written;
        /* Slow path (probably attempt to do this to an I/O device or
         * similar, or clearing of a block of code we have translations
         * cached for). Just do a series of byte writes as the architecture
         * demands. It's not worth trying to use a cpu_physical_memory_map(),
         * memset(), unmap() sequence here because:
         *  + we'd need to account for the blocksize being larger than a page
         *  + the direct-RAM access case is almost always going to be dealt
         *    with in the fastpath code above, so there's no speed benefit
         *  + we would have to deal with the map returning NULL because the
         *    bounce buffer was in use
         */
        tcg_debug_assert(original_len - already_written == len);
        collect_magic_nop_stats(env, &magic_memmove_slowpath, len);
        while (already_written < original_len) {
            uint8_t value = helper_ret_ldub_mmu(env, current_src_cursor, oi, ra);
            if (unlikely(log_instr)) {
                helper_dump_load(env, OPC_LBU, current_src_cursor, value);
            }
            store_byte_and_clear_tag(env, current_dest_cursor, value, oi, ra); // might trap
            if (unlikely(log_instr)) {
                dump_store(env, OPC_SB, current_dest_cursor, value);
            }
            current_dest_cursor++;
            current_src_cursor++;
            already_written++;
            env->active_tc.gpr[MIPS_REGNUM_V0] = already_written;
        }
    }
success:
    if (unlikely(already_written != original_len)) {
        error_report("ERROR: %s: failed to memmove all bytes to " TARGET_FMT_plx " (" TARGET_FMT_plx " with $ddc added).\r\n"
                     "Remainig len = " TARGET_FMT_plx ", full len = " TARGET_FMT_plx ".\r\n"
                     "Source address = " TARGET_FMT_plx " (" TARGET_FMT_plx " with $ddc added)\r\n",
                     __func__, original_dest_ddc_offset, original_dest, len, original_len, original_src_ddc_offset, original_src);
        error_report("$a0: " TARGET_FMT_plx "\r\n", env->active_tc.gpr[MIPS_REGNUM_A0]);
        error_report("$a1: " TARGET_FMT_plx "\r\n", env->active_tc.gpr[MIPS_REGNUM_A1]);
        error_report("$a2: " TARGET_FMT_plx "\r\n", env->active_tc.gpr[MIPS_REGNUM_A2]);
        error_report("$v0: " TARGET_FMT_plx "\r\n", env->active_tc.gpr[MIPS_REGNUM_V0]);
        error_report("$v1: " TARGET_FMT_plx "\r\n", env->active_tc.gpr[MIPS_REGNUM_V1]);
        abort();
    }
    env->active_tc.gpr[MIPS_REGNUM_V0] = original_dest_ddc_offset; // return value of memcpy is the dest argument
    return true;
}

static uint8_t ZEROARRAY[TARGET_PAGE_SIZE];

static void do_memset_pattern_hostaddr(void* hostaddr, uint64_t value, uint64_t nitems, unsigned pattern_length, uint64_t ra) {
    if (pattern_length == 1) {
        memset(hostaddr, value, nitems);
    } else if (pattern_length == 4) {
        uint32_t* ptr = hostaddr;
        uint32_t target_value = tswap32((uint32_t)value);
        for (target_ulong i = 0; i < nitems; i++) {
            *ptr = target_value;
            ptr++;
        }
    } else {
        assert(false && "unsupported memset pattern length");
    }
}

static bool do_magic_memset(CPUMIPSState *env, uint64_t ra, uint pattern_length)
{
    // TODO: just use address_space_write?

    // See target/s390x/mem_helper.c and arm/helper.c HELPER(dc_zva)
    int mmu_idx = cpu_mmu_index(env, false);
    TCGMemOpIdx oi = make_memop_idx(MO_UB, mmu_idx);

    const target_ulong original_dest_ddc_offset = env->active_tc.gpr[MIPS_REGNUM_A0];      // $a0 = dest
    uint64_t value = env->active_tc.gpr[MIPS_REGNUM_A1]; // $a1 = c
    const target_ulong original_len_nitems = env->active_tc.gpr[MIPS_REGNUM_A2];       // $a2 = len
    const target_ulong original_len_bytes = original_len_nitems * pattern_length;
    target_ulong dest = original_dest_ddc_offset;
    target_ulong len_nitems = original_len_nitems;
    const bool is_continuation = (env->active_tc.gpr[MIPS_REGNUM_V1] >> 32) == MAGIC_LIBCALL_HELPER_CONTINUATION_FLAG;
    if (is_continuation) {
        // This is a partial write -> $a0 is the original dest argument.
        // The updated dest (after the partial write) was stored in $v0 by the previous call
        dest = env->active_tc.gpr[MIPS_REGNUM_V0];
        if (dest < original_dest_ddc_offset || dest >= original_dest_ddc_offset + original_len_bytes) {
            error_report("ERROR: Attempted to call memset library function "
                         "with invalid dest in $v0 (0x" TARGET_FMT_lx
                         ") and continuation flag set. orig dest = 0x" TARGET_FMT_lx
                         " and orig bytes = 0x" TARGET_FMT_lx "!\n",
                         env->active_tc.gpr[MIPS_REGNUM_V0], env->active_tc.gpr[MIPS_REGNUM_A0],
                         env->active_tc.gpr[MIPS_REGNUM_A2]);
            do_raise_exception(env, EXCP_RI, ra);
        }
        target_ulong already_written = dest - original_dest_ddc_offset;
        len_nitems -= already_written / pattern_length; // update the remaining length
        assert((already_written % pattern_length) == 0);
#if 0
        fprintf(stderr, "--- %s: Got continuation for 0x" TARGET_FMT_lx " byte access at 0x" TARGET_FMT_plx
                        " -- current dest = 0x" TARGET_FMT_plx " -- current len = 0x" TARGET_FMT_lx "\r\n",
                        __func__, original_len, original_dest, dest, len_nitems);
#endif
    } else {
        // Not a partial write -> $v0 should be zero otherwise this is a usage error!
        if (env->active_tc.gpr[MIPS_REGNUM_V0] != 0) {
            error_report("ERROR: Attempted to call memset library function "
                         "with non-zero value in $v0 (0x" TARGET_FMT_lx
                         ") and continuation flag not set in $v1 (0x" TARGET_FMT_lx
                         ")!\n", env->active_tc.gpr[MIPS_REGNUM_V0], env->active_tc.gpr[MIPS_REGNUM_V1]);
            do_raise_exception(env, EXCP_RI, ra);
        }
    }
    dest = CHECK_AND_ADD_DDC(env, CAP_PERM_STORE, dest, len_nitems * pattern_length, ra);
    const target_ulong original_dest = CHECK_AND_ADD_DDC(env, CAP_PERM_STORE, original_dest_ddc_offset, original_len_nitems, ra);

    tcg_debug_assert(dest + (len_nitems * pattern_length) == original_dest + original_len_bytes && "continuation broken?");
    const bool log_instr = qemu_loglevel_mask(CPU_LOG_INSTR | CPU_LOG_CVTRACE);
    if (len_nitems == 0) {
        goto success; // nothing to do
    }

    CPUState *cs = env_cpu(env);

    while (len_nitems > 0) {
        const target_ulong total_len_nbytes = len_nitems * pattern_length;
        assert(dest + total_len_nbytes == original_dest + original_len_bytes && "continuation broken?");
        // probing for write access:
        // fprintf(stderr, "Probing for write access at " TARGET_FMT_plx "\r\n", dest);
        // fflush(stderr);
        // update $v0 to point to the updated dest in case probe_write_access takes a tlb fault:
        env->active_tc.gpr[MIPS_REGNUM_V0] = dest;
        // and mark this as a continuation in $v1 (so that we continue sensibly after the tlb miss was handled)
        env->active_tc.gpr[MIPS_REGNUM_V1] = (MAGIC_LIBCALL_HELPER_CONTINUATION_FLAG << 32) | env->active_tc.gpr[3];
        // If the host address is not in the tlb after the second write we are writing
        // to something strange so just fall back to the slowpath
        target_ulong l_adj_bytes = adj_len_to_page(total_len_nbytes, dest);
        target_ulong l_adj_nitems = l_adj_bytes;
        if (unlikely(pattern_length != 1)) {
            l_adj_nitems = l_adj_bytes / pattern_length;
        }
        tcg_debug_assert(l_adj_nitems != 0);
        tcg_debug_assert(((dest + l_adj_bytes - 1) & TARGET_PAGE_MASK) == (dest & TARGET_PAGE_MASK) && "should not cross a page boundary!");
        void* hostaddr = NULL;
#if 0
        for (int try = 0; try < 2; try++) {
            hostaddr = tlb_vaddr_to_host(env, dest, 1, mmu_idx);
            if (hostaddr)
                break;
            /* OK, try a store and see if we can populate the tlb. This
             * might cause an exception if the memory isn't writable,
             * in which case we will longjmp out of here. We must for
             * this purpose use the actual register value passed to us
             * so that we get the fault address right.
             */
            store_byte_and_clear_tag(env, dest, 0xff, oi, ra);
            if (unlikely(log_instr)) {
                dump_store(env, OPC_SB, dest, 0xff);
            }
            // This should definitely fill the host TLB. If not we are probably writing to I/O memory
            // FIXME: tlb_vaddr_to_host() also returns null if the notdirty flag is set (not sure if that's a bug
            probe_write(env, dest, 1, mmu_idx, ra);
        }
#endif
        if (hostaddr) {
            /* If it's all in the TLB it's fair game for just writing to;
             * we know we don't need to update dirty status, etc.
             */
            tcg_debug_assert(dest + total_len_nbytes == original_dest + original_len_bytes && "continuation broken?");
            // Do one store byte to update MMU flags (not sure this is necessary)
            store_byte_and_clear_tag(env, dest, value, oi, ra);
            do_memset_pattern_hostaddr(hostaddr, value, l_adj_nitems, pattern_length, ra);
#ifdef TARGET_CHERI
            // We also need to invalidate the tags bits written by the memset
            // qemu_ram_addr_from_host is faster than using the v2r routines in cheri_tag_invalidate
            ram_addr_t ram_addr = qemu_ram_addr_from_host(hostaddr);
            if (ram_addr != RAM_ADDR_INVALID) {
                cheri_tag_phys_invalidate(ram_addr, l_adj_bytes);
            } else {
                cheri_tag_invalidate(env, dest, l_adj_bytes, ra);
            }
#endif
            if (unlikely(log_instr)) {
                // TODO: dump as a single big block?
                for (target_ulong i = 0; i < l_adj_nitems; i++) {
                    if (pattern_length == 1)
                        dump_store(env, OPC_SB, dest + i, value);
                    else if (pattern_length == 4)
                        dump_store(env, OPC_SW, dest + (i * pattern_length), value);
                    else
                        assert(false && "invalid pattern length");
                }
                qemu_log_mask(CPU_LOG_INSTR, "%s: Set " TARGET_FMT_ld
                    " %d-byte items to 0x%" PRIx64 " at 0x" TARGET_FMT_plx "\n",
                    __func__, l_adj_nitems, pattern_length, value, dest);
            }
            // fprintf(stderr, "%s: Set " TARGET_FMT_ld " bytes to 0x%x at 0x" TARGET_FMT_plx "/%p\r\n", __func__, l_adj, value, dest, hostaddr);
            dest += l_adj_bytes;
            len_nitems -= l_adj_nitems;
        } else {
            // First try address_space_write and if that fails fall back to bytewise setting
            hwaddr paddr = do_translate_address(env, dest, MMU_DATA_STORE, ra);
#ifdef TARGET_CHERI
            if (paddr <= env->lladdr && paddr + l_adj_bytes > env->lladdr) {
                // reset the linked flag if we touch the address with this write
                env->linkedflag = 0;
            }
#endif
            // Note: address_space_write will also clear the tag bits!
            MemTxResult result = MEMTX_ERROR;
            if (value == 0) {
                 result = address_space_write(cs->as, paddr, MEMTXATTRS_UNSPECIFIED, ZEROARRAY, l_adj_bytes);
            } else {
                // create a buffer filled with the correct value and use that for the write
                uint8_t setbuffer[TARGET_PAGE_SIZE];
                tcg_debug_assert(l_adj_bytes <= sizeof(setbuffer));
                do_memset_pattern_hostaddr(setbuffer, value, l_adj_nitems, pattern_length, ra);
                result = address_space_write(cs->as, paddr, MEMTXATTRS_UNSPECIFIED, setbuffer, l_adj_bytes);
            }
            if (result == MEMTX_OK) {
                dest += l_adj_bytes;
                len_nitems -= l_adj_nitems;
                if (unlikely(log_instr)) {
                    // TODO: dump as a single big block?
                    for (target_ulong i = 0; i < l_adj_nitems; i++) {
                        if (pattern_length == 1)
                            dump_store(env, OPC_SB, dest + i, value);
                        else if (pattern_length == 4)
                            dump_store(env, OPC_SW, dest + (i * pattern_length), value);
                        else
                            assert(false && "invalid pattern length");
                    }
                    qemu_log_mask(CPU_LOG_INSTR, "%s: Set " TARGET_FMT_ld
                        " %d-byte items to 0x%" PRIx64 " at 0x" TARGET_FMT_plx "\n",
                        __func__, l_adj_nitems, pattern_length, value, dest);
                }
                continue; // try again with next page
            } else {
                warn_report("address_space_write failed with error %d for %"HWADDR_PRIx "\r", result, paddr);
                // fall back to bytewise copy slow path
            }
            /* Slow path (probably attempt to do this to an I/O device or
             * similar, or clearing of a block of code we have translations
             * cached for). Just do a series of byte writes as the architecture
             * demands. It's not worth trying to use a cpu_physical_memory_map(),
             * memset(), unmap() sequence here because:
             *  + we'd need to account for the blocksize being larger than a page
             *  + the direct-RAM access case is almost always going to be dealt
             *    with in the fastpath code above, so there's no speed benefit
             *  + we would have to deal with the map returning NULL because the
             *    bounce buffer was in use
             */
            warn_report("%s: Falling back to memset slowpath for address "
                        TARGET_FMT_plx " (phys addr=%" HWADDR_PRIx", len_nitems=0x"
                        TARGET_FMT_lx ")! I/O memory or QEMU TLB bug?\r",
                        __func__, dest, mips_cpu_get_phys_page_debug(env_cpu(env), dest), len_nitems);
            target_ulong end = original_dest + original_len_bytes;
            tcg_debug_assert(((end - dest) % pattern_length) == 0);
            // in case we fault mark this as a continuation in $v1 (so that we continue sensibly after the tlb miss was handled)
            env->active_tc.gpr[MIPS_REGNUM_V1] = (MAGIC_LIBCALL_HELPER_CONTINUATION_FLAG << 32) | env->active_tc.gpr[MIPS_REGNUM_V1];
            while (dest < end) {
                tcg_debug_assert(dest + (len_nitems * pattern_length) == original_dest + original_len_bytes && "continuation broken?");
                // update $v0 to point to the updated dest in case probe_write_access takes a tlb fault:
                env->active_tc.gpr[MIPS_REGNUM_V0] = dest;
                if (pattern_length == 1) {
                    store_byte_and_clear_tag(env, dest, value, oi, ra); // might trap
                } else if (pattern_length == 4) {
                    store_u32_and_clear_tag(env, dest, value, oi, ra); // might trap
                } else {
                    assert(false && "invalid pattern length");
                }
                if (unlikely(log_instr)) {
                    if (pattern_length == 1)
                        dump_store(env, OPC_SB, dest, value);
                    else if (pattern_length == 4)
                        dump_store(env, OPC_SW, dest, value);
                    else
                        assert(false && "invalid pattern length");
                    dump_store(env, OPC_SB, dest, value);
                }
                dest += pattern_length;
                len_nitems--;
            }
        }
    }
    tcg_debug_assert(len_nitems == 0);
success:
    env->active_tc.gpr[MIPS_REGNUM_V0] = original_dest_ddc_offset; // return value of memset is the src argument
    // also update a0 and a2 to match what the kernel memset does (a0 -> buf end, a2 -> 0):
    env->active_tc.gpr[MIPS_REGNUM_A0] = dest;
    env->active_tc.gpr[MIPS_REGNUM_A2] = len_nitems;
#if MAGIC_MEMSET_STATS != 0
    collect_magic_nop_stats(env, value == 0 ? &magic_memset_zero_bytes : &magic_memset_nonzero_bytes, original_len_bytes);
#endif
    return true;
}

#define MAGIC_HELPER_DONE_FLAG 0xDEC0DED

enum {
    MAGIC_NOP_MEMSET = 1,
    MAGIC_NOP_MEMSET_C = 2,
    MAGIC_NOP_MEMCPY = 3,
    MAGIC_NOP_MEMCPY_C = 4,
    MAGIC_NOP_MEMMOVE = 5,
    MAGIC_NOP_MEMMOVE_C = 6,
    MAGIC_NOP_BCOPY = 7,
    MAGIC_NOP_U32_MEMSET = 8,
};



// Magic library function calls:
void helper_magic_library_function(CPUMIPSState *env, target_ulong which)
{
    qemu_log_mask(CPU_LOG_INSTR, "--- Calling magic library function 0x" TARGET_FMT_lx "\n", which);
    // High bits can be used by function to indicate continuation after TLB miss
    switch (which & UINT32_MAX) {
    case MAGIC_NOP_MEMSET:
        if (!do_magic_memset(env, GETPC(), /*pattern_size=*/1))
            return;
        // otherwise update $v1 to indicate success
        break;

    case MAGIC_NOP_U32_MEMSET:
        if (!do_magic_memset(env, GETPC(), /*pattern_size=*/4))
            return;
        // otherwise update $v1 to indicate success
        break;

    case MAGIC_NOP_MEMCPY:
        if (!do_magic_memmove(env, GETPC(), MIPS_REGNUM_A0, MIPS_REGNUM_A1))
            goto error;
        collect_magic_nop_stats(env, &magic_memcpy_bytes, env->active_tc.gpr[MIPS_REGNUM_A2]);
        break;

    case MAGIC_NOP_MEMMOVE:
        if (!do_magic_memmove(env, GETPC(), MIPS_REGNUM_A0, MIPS_REGNUM_A1))
            goto error;
        collect_magic_nop_stats(env, &magic_memmove_bytes, env->active_tc.gpr[MIPS_REGNUM_A2]);
        break;

    case MAGIC_NOP_BCOPY: // src + dest arguments swapped
        if (!do_magic_memmove(env, GETPC(), MIPS_REGNUM_A1, MIPS_REGNUM_A0))
            goto error;
        collect_magic_nop_stats(env, &magic_bcopy_bytes, env->active_tc.gpr[MIPS_REGNUM_A2]);
        break;

    case 0xf0:
    case 0xf1:
    {
        uint8_t buffer[TARGET_PAGE_SIZE];
        // to match memset/memcpy calling convention (use a0 and a2)
        target_ulong src = env->active_tc.gpr[MIPS_REGNUM_A0];
        target_ulong real_len = env->active_tc.gpr[MIPS_REGNUM_A2];
        fprintf(stderr, "--- Memory dump at %s(%s): " TARGET_FMT_lu " bytes at " TARGET_FMT_plx "\r\n",
                lookup_symbol(env->active_tc.PC), ((which & UINT32_MAX) == 0xf0 ? "entry" : "exit"), real_len, src);
        while (real_len > 0) {
            target_ulong len = adj_len_to_page(real_len, src);
            real_len -= len;
            if (len != env->active_tc.gpr[MIPS_REGNUM_A2]) {
                fprintf(stderr, "--- partial dump at %s(%s): " TARGET_FMT_lu " bytes at " TARGET_FMT_plx "\r\n",
                        lookup_symbol(env->active_tc.PC), ((which & UINT32_MAX) == 0xf0 ? "entry" : "exit"), len, src);
            }
            if (cpu_memory_rw_debug(env_cpu(env), src, buffer, len, false) == 0) {
                bool have_nonzero = false;
                for (int i = 0; i < len; i++)
                    if (buffer[i] != 0)
                        have_nonzero = true;
                if (have_nonzero)
                    do_hexdump(stderr, buffer, len, src);
                else
                    fprintf(stderr, "   -- all zeroes\r\n");
            } else {
                fprintf(stderr, "--- Memory dump at %s(%s): Could not fetch" TARGET_FMT_lu " bytes at " TARGET_FMT_plx "\r\n",
                        lookup_symbol(env->active_tc.PC), ((which & UINT32_MAX) == 0xf0 ? "entry" : "exit"), len, src);
            }
        }
    }
    case 0xfe:
    case 0xff:
        // dump argument and return registers:
        warn_report("%s(%s): argument+return registers: \r\n"
                    "\tv0 = 0x" TARGET_FMT_lx "\tv1 = 0x" TARGET_FMT_lx "\r\n"
                    "\ta0 = 0x" TARGET_FMT_lx "\ta1 = 0x" TARGET_FMT_lx "\r\n"
                    "\ta2 = 0x" TARGET_FMT_lx "\ta3 = 0x" TARGET_FMT_lx "\r\n",
                    lookup_symbol(env->active_tc.PC), ((which & UINT32_MAX) == 0xfe ? "entry" : "exit"),
                    env->active_tc.gpr[2], env->active_tc.gpr[3],
                    env->active_tc.gpr[4], env->active_tc.gpr[5],
                    env->active_tc.gpr[6], env->active_tc.gpr[7]);
        break;
    case MAGIC_HELPER_DONE_FLAG:
        qemu_log_mask(CPU_LOG_INSTR, "ERROR: Attempted to call library function "
                                     "with success flag set in $v1!\n");
        do_raise_exception(env, EXCP_RI, GETPC());
    default:
        qemu_log_mask(CPU_LOG_INSTR, "ERROR: Attempted to call invalid library function "
                          TARGET_FMT_lx "\n", which);
        return;
    }
    // Indicate success by setting $v1 to 0xaffe
    env->active_tc.gpr[MIPS_REGNUM_V1] = MAGIC_HELPER_DONE_FLAG;
    return;
error:
    warn_report("%s: magic nop %d failed: \r\n"
                    "\tv0 = 0x" TARGET_FMT_lx "\tv1 = 0x" TARGET_FMT_lx "\r\n"
                    "\ta0 = 0x" TARGET_FMT_lx "\ta1 = 0x" TARGET_FMT_lx "\r\n"
                    "\ta2 = 0x" TARGET_FMT_lx "\ta3 = 0x" TARGET_FMT_lx "\r\n",
                    __func__, (int)(which & UINT32_MAX),
                    env->active_tc.gpr[MIPS_REGNUM_V0], env->active_tc.gpr[MIPS_REGNUM_V1],
                    env->active_tc.gpr[MIPS_REGNUM_A0], env->active_tc.gpr[MIPS_REGNUM_A1],
                    env->active_tc.gpr[MIPS_REGNUM_A2], env->active_tc.gpr[MIPS_REGNUM_A3]);
}<|MERGE_RESOLUTION|>--- conflicted
+++ resolved
@@ -25,17 +25,13 @@
 #include "exec/helper-proto.h"
 #include "exec/exec-all.h"
 #include "exec/cpu_ldst.h"
-<<<<<<< HEAD
+#include "exec/memop.h"
 #ifdef CONFIG_MIPS_LOG_INSTR
 #include "exec/log.h"
 #endif
 #include "sysemu/kvm.h"
+#include "fpu/softfloat.h"
 #include "sysemu/sysemu.h"
-=======
-#include "exec/memop.h"
-#include "sysemu/kvm.h"
-#include "fpu/softfloat.h"
->>>>>>> 39e28210
 
 /*****************************************************************************/
 /* Exceptions processing helpers */
@@ -2119,17 +2115,14 @@
         env->hflags |= MIPS_HFLAG_DM;
     } else {
         env->hflags &= ~MIPS_HFLAG_DM;
-<<<<<<< HEAD
-
+    }
+    // On BERI this shuts down the CPU
     qemu_system_shutdown_request(SHUTDOWN_CAUSE_GUEST_SHUTDOWN);
     qemu_system_powerdown_request();
     // The shutdown request will only be handled once we exit the current
     // translation block so we need to stop the CPU and then exit the current TB
     cpu_stop_current();
     cpu_loop_exit_noexc(env_cpu(env));
-=======
-    }
->>>>>>> 39e28210
 }
 
 void helper_mttc0_debug(CPUMIPSState *env, target_ulong arg1)
@@ -3113,18 +3106,11 @@
 {
     if (qemu_loglevel_mask(CPU_LOG_EXEC | CPU_LOG_INSTR)) {
         qemu_log("ERET: PC " TARGET_FMT_lx " EPC " TARGET_FMT_lx,
-<<<<<<< HEAD
                 env->active_tc.PC, get_CP0_EPC(env));
-        if (should_use_error_epc(env))
-            qemu_log(" ErrorEPC " TARGET_FMT_lx, get_CP0_ErrorEPC(env));
-        if (env->hflags & MIPS_HFLAG_DM)
-=======
-                env->active_tc.PC, env->CP0_EPC);
-        if (env->CP0_Status & (1 << CP0St_ERL)) {
-            qemu_log(" ErrorEPC " TARGET_FMT_lx, env->CP0_ErrorEPC);
+        if (should_use_error_epc(env)) {
+          qemu_log(" ErrorEPC " TARGET_FMT_lx, get_CP0_ErrorEPC(env));
         }
         if (env->hflags & MIPS_HFLAG_DM) {
->>>>>>> 39e28210
             qemu_log(" DEPC " TARGET_FMT_lx, env->CP0_DEPC);
         }
         qemu_log("\n");
@@ -3135,18 +3121,11 @@
 {
     if (qemu_loglevel_mask(CPU_LOG_EXEC)) {
         qemu_log("  =>  PC " TARGET_FMT_lx " EPC " TARGET_FMT_lx,
-<<<<<<< HEAD
                 env->active_tc.PC, get_CP0_EPC(env));
-        if (should_use_error_epc(env))
-            qemu_log(" ErrorEPC " TARGET_FMT_lx, get_CP0_ErrorEPC(env));
-        if (env->hflags & MIPS_HFLAG_DM)
-=======
-                env->active_tc.PC, env->CP0_EPC);
-        if (env->CP0_Status & (1 << CP0St_ERL)) {
-            qemu_log(" ErrorEPC " TARGET_FMT_lx, env->CP0_ErrorEPC);
+        if (should_use_error_epc(env)) {
+          qemu_log(" ErrorEPC " TARGET_FMT_lx, get_CP0_ErrorEPC(env));
         }
         if (env->hflags & MIPS_HFLAG_DM) {
->>>>>>> 39e28210
             qemu_log(" DEPC " TARGET_FMT_lx, env->CP0_DEPC);
         }
         switch (cpu_mmu_index(env, false)) {
