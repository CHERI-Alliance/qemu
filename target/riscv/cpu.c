/*
 * QEMU RISC-V CPU
 *
 * Copyright (c) 2016-2017 Sagar Karandikar, sagark@eecs.berkeley.edu
 * Copyright (c) 2017-2018 SiFive, Inc.
 *
 * This program is free software; you can redistribute it and/or modify it
 * under the terms and conditions of the GNU General Public License,
 * version 2 or later, as published by the Free Software Foundation.
 *
 * This program is distributed in the hope it will be useful, but WITHOUT
 * ANY WARRANTY; without even the implied warranty of MERCHANTABILITY or
 * FITNESS FOR A PARTICULAR PURPOSE.  See the GNU General Public License for
 * more details.
 *
 * You should have received a copy of the GNU General Public License along with
 * this program.  If not, see <http://www.gnu.org/licenses/>.
 */

#include "qemu/osdep.h"
#include "qemu/qemu-print.h"
#include "qemu/ctype.h"
#include "qemu/log.h"
#include "qemu/main-loop.h"
#include "cpu.h"
#include "internals.h"
#include "exec/exec-all.h"
#include "exec/log_instr.h"
#include "qapi/error.h"
#include "qemu/error-report.h"
#include "qemu-common.h"
#include "hw/qdev-properties.h"
#include "migration/vmstate.h"
#include "fpu/softfloat-helpers.h"
#include "sysemu/cpus.h"
#include "sysemu/runstate.h"
#include "disas/disas.h"
#include "monitor/monitor.h"

#include "rvfi_dii.h"
#include "helper_utils.h"

#ifdef TARGET_CHERI
#include "cheri-lazy-capregs.h"
#endif

/* RISC-V CPU definitions */

static const char riscv_exts[26] = "IEMAFDQCLBJTPVNSUHKORWXYZG";

const char * const riscv_int_regnames[] = {
  "x0/zero", "x1/ra",  "x2/sp",  "x3/gp",  "x4/tp",  "x5/t0",   "x6/t1",
  "x7/t2",   "x8/s0",  "x9/s1",  "x10/a0", "x11/a1", "x12/a2",  "x13/a3",
  "x14/a4",  "x15/a5", "x16/a6", "x17/a7", "x18/s2", "x19/s3",  "x20/s4",
  "x21/s5",  "x22/s6", "x23/s7", "x24/s8", "x25/s9", "x26/s10", "x27/s11",
  "x28/t3",  "x29/t4", "x30/t5", "x31/t6"
};

const char * const cheri_gp_regnames[32] = {
    "c0/cnull", "c1/cra",  "c2/csp",  "c3/cgp",  "c4/ctp",  "c5/ct0",   "c6/ct1",
    "c7/ct2",   "c8/cs0",  "c9/cs1",  "c10/ca0", "c11/ca1", "c12/ca2",  "c13/ca3",
    "c14/ca4",  "c15/ca5", "c16/ca6", "c17/ca7", "c18/cs2", "c19/cs3",  "c20/cs4",
    "c21/cs5",  "c22/cs6", "c23/cs7", "c24/cs8", "c25/cs9", "c26/cs10", "c27/cs11",
    "c28/ct3",  "c29/ct4", "c30/ct5", "c31/ct6"
};

const char * const riscv_fpr_regnames[] = {
  "f0/ft0",   "f1/ft1",  "f2/ft2",   "f3/ft3",   "f4/ft4",  "f5/ft5",
  "f6/ft6",   "f7/ft7",  "f8/fs0",   "f9/fs1",   "f10/fa0", "f11/fa1",
  "f12/fa2",  "f13/fa3", "f14/fa4",  "f15/fa5",  "f16/fa6", "f17/fa7",
  "f18/fs2",  "f19/fs3", "f20/fs4",  "f21/fs5",  "f22/fs6", "f23/fs7",
  "f24/fs8",  "f25/fs9", "f26/fs10", "f27/fs11", "f28/ft8", "f29/ft9",
  "f30/ft10", "f31/ft11"
};

// See Table 3.6 In privileged ISA spec (20190608-Priv-MSU-Ratified)
const char * const riscv_excp_names[] = {
    "misaligned_fetch",
    "fault_fetch",
    "illegal_instruction",
    "breakpoint",
    "misaligned_load",
    "fault_load",
    "misaligned_store",
    "fault_store",
    "user_ecall",
    "supervisor_ecall",
    "hypervisor_ecall",
    "machine_ecall",
    "exec_page_fault",
    "load_page_fault",
    "reserved",         // 14 Reserved for future standard use
    "store_page_fault",
    // 16–23 Reserved for future standard use
    "reserved",
    "reserved",
    "reserved",
    "reserved",
    "guest_exec_page_fault",
    "guest_load_page_fault",
    "reserved",
    "guest_store_page_fault",
    // 24-31 Reserved for custom use
#ifdef TARGET_CHERI
#ifndef TARGET_RISCV32
    [RISCV_EXCP_LOAD_CAP_PAGE_FAULT] = "load_cap_page_fault",
    [RISCV_EXCP_STORE_AMO_CAP_PAGE_FAULT] = "store_cap_page_fault",
#endif
    [RISCV_EXCP_CHERI] = "cheri_fault"
#endif
    // 32–47 Reserved for future standard use
    // 48-63 Reserved for custom use
    // >64 Reserved for future standard use
};

const char * const riscv_intr_names[] = {
    "u_software",
    "s_software",
    "vs_software",
    "m_software",
    "u_timer",
    "s_timer",
    "vs_timer",
    "m_timer",
    "u_external",
    "vs_external",
    "h_external",
    "m_external",
    "reserved",
    "reserved",
    "reserved",
    "reserved"
};

#ifdef CONFIG_TCG_LOG_INSTR
const char * const riscv_cpu_mode_names[QEMU_LOG_INSTR_CPU_MODE_MAX] = {
    "User", "Supervisor", "Hypervisor", "<invalid>", "Machine",
};
#endif

const char *riscv_cpu_get_trap_name(target_ulong cause, bool async)
{
    if (async) {
        return (cause < ARRAY_SIZE(riscv_intr_names)) ?
               riscv_intr_names[cause] : "(unknown)";
    } else {
        // Not all entries are filled, need to check for NULL
        const char *ret = (cause < ARRAY_SIZE(riscv_excp_names))
                              ? riscv_excp_names[cause] : "(unknown)";
        return ret ? ret : "(unknown)";
    }
}

bool riscv_cpu_is_32bit(CPURISCVState *env)
{
    if (env->misa & RV64) {
        return false;
    }

    return true;
}

static void set_misa(CPURISCVState *env, target_ulong misa)
{
    env->misa_mask = env->misa = misa;
}

static void set_priv_version(CPURISCVState *env, int priv_ver)
{
    env->priv_ver = priv_ver;
}

static void set_vext_version(CPURISCVState *env, int vext_ver)
{
    env->vext_ver = vext_ver;
}

static void set_feature(CPURISCVState *env, int feature)
{
    env->features |= (1ULL << feature);
}

static void set_resetvec(CPURISCVState *env, int resetvec)
{
#ifndef CONFIG_USER_ONLY
    env->resetvec = resetvec;
#endif
}

static void riscv_any_cpu_init(Object *obj)
{
    CPURISCVState *env = &RISCV_CPU(obj)->env;
    set_misa(env, RVXLEN | RVI | RVM | RVA | RVF | RVD | RVC | RVU);
    set_priv_version(env, PRIV_VERSION_1_11_0);
}

#if defined(TARGET_RISCV64)
static void rv64_base_cpu_init(Object *obj)
{
    CPURISCVState *env = &RISCV_CPU(obj)->env;
    /* We set this in the realise function */
    set_misa(env, RV64);
}

static void rv64_sifive_u_cpu_init(Object *obj)
{
    CPURISCVState *env = &RISCV_CPU(obj)->env;
    set_misa(env, RV64 | RVI | RVM | RVA | RVF | RVD | RVC | RVS | RVU);
    set_priv_version(env, PRIV_VERSION_1_10_0);
}

static void rv64_sifive_e_cpu_init(Object *obj)
{
    CPURISCVState *env = &RISCV_CPU(obj)->env;
    set_misa(env, RV64 | RVI | RVM | RVA | RVC | RVU);
    set_priv_version(env, PRIV_VERSION_1_10_0);
    qdev_prop_set_bit(DEVICE(obj), "mmu", false);
}
#else
static void rv32_base_cpu_init(Object *obj)
{
    CPURISCVState *env = &RISCV_CPU(obj)->env;
    /* We set this in the realise function */
    set_misa(env, RV32);
}

static void rv32_sifive_u_cpu_init(Object *obj)
{
    CPURISCVState *env = &RISCV_CPU(obj)->env;
    set_misa(env, RV32 | RVI | RVM | RVA | RVF | RVD | RVC | RVS | RVU);
    set_priv_version(env, PRIV_VERSION_1_10_0);
}

static void rv32_sifive_e_cpu_init(Object *obj)
{
    CPURISCVState *env = &RISCV_CPU(obj)->env;
    set_misa(env, RV32 | RVI | RVM | RVA | RVC | RVU);
    set_priv_version(env, PRIV_VERSION_1_10_0);
    qdev_prop_set_bit(DEVICE(obj), "mmu", false);
}

static void rv32_ibex_cpu_init(Object *obj)
{
    CPURISCVState *env = &RISCV_CPU(obj)->env;
    set_misa(env, RV32 | RVI | RVM | RVC | RVU);
    set_priv_version(env, PRIV_VERSION_1_10_0);
    qdev_prop_set_bit(DEVICE(obj), "mmu", false);
}

static void rv32_imafcu_nommu_cpu_init(Object *obj)
{
    CPURISCVState *env = &RISCV_CPU(obj)->env;
    set_misa(env, RV32 | RVI | RVM | RVA | RVF | RVC | RVU);
    set_priv_version(env, PRIV_VERSION_1_10_0);
    set_resetvec(env, DEFAULT_RSTVEC);
    qdev_prop_set_bit(DEVICE(obj), "mmu", false);
}
#endif

static ObjectClass *riscv_cpu_class_by_name(const char *cpu_model)
{
    ObjectClass *oc;
    char *typename;
    char **cpuname;

    cpuname = g_strsplit(cpu_model, ",", 1);
    typename = g_strdup_printf(RISCV_CPU_TYPE_NAME("%s"), cpuname[0]);
    oc = object_class_by_name(typename);
    g_strfreev(cpuname);
    g_free(typename);
    if (!oc || !object_class_dynamic_cast(oc, TYPE_RISCV_CPU) ||
        object_class_is_abstract(oc)) {
        return NULL;
    }
    return oc;
}

static void riscv_cpu_dump_state(CPUState *cs, FILE *f, int flags)
{
    RISCVCPU *cpu = RISCV_CPU(cs);
    CPURISCVState *env = &cpu->env;
    int i;

#if !defined(CONFIG_USER_ONLY)
    if (riscv_has_ext(env, RVH)) {
        qemu_fprintf(f, " %s %d\n", "V      =  ", riscv_cpu_virt_enabled(env));
    }
#endif
    qemu_fprintf(f, " %s " TARGET_FMT_lx "\n", "pc      ", PC_ADDR(env));
#ifdef TARGET_CHERI
    qemu_fprintf(f, " %s " TARGET_FMT_lx "\n", "pc (offset) ", GET_SPECIAL_REG_ARCH(env, pc, PCC));
#endif
#ifndef CONFIG_USER_ONLY
    qemu_fprintf(f, " %s " TARGET_FMT_lx "\n", "mhartid ", env->mhartid);
    qemu_fprintf(f, " %s " TARGET_FMT_lx "\n", "mstatus ", (target_ulong)env->mstatus);
    if (riscv_cpu_is_32bit(env)) {
        qemu_fprintf(f, " %s " TARGET_FMT_lx "\n", "mstatush ",
                     (target_ulong)(env->mstatus >> 32));
    }
    if (riscv_has_ext(env, RVH)) {
        qemu_fprintf(f, " %s " TARGET_FMT_lx "\n", "hstatus ", env->hstatus);
        qemu_fprintf(f, " %s " TARGET_FMT_lx "\n", "vsstatus ",
                     (target_ulong)env->vsstatus);
    }
    qemu_fprintf(f, " %s " TARGET_FMT_lx "\n", "mip     ", env->mip);
    qemu_fprintf(f, " %s " TARGET_FMT_lx "\n", "mie     ", env->mie);
    qemu_fprintf(f, " %s " TARGET_FMT_lx "\n", "mideleg ", env->mideleg);
    if (riscv_has_ext(env, RVH)) {
        qemu_fprintf(f, " %s " TARGET_FMT_lx "\n", "hideleg ", env->hideleg);
    }
    qemu_fprintf(f, " %s " TARGET_FMT_lx "\n", "medeleg ", env->medeleg);
    if (riscv_has_ext(env, RVH)) {
        qemu_fprintf(f, " %s " TARGET_FMT_lx "\n", "hedeleg ", env->hedeleg);
    }
    qemu_fprintf(f, " %s " TARGET_FMT_lx "\n", "mtvec   ", GET_SPECIAL_REG_ARCH(env, mtvec, MTCC));
    qemu_fprintf(f, " %s " TARGET_FMT_lx "\n", "stvec   ", GET_SPECIAL_REG_ARCH(env, stvec, STCC));
    if (riscv_has_ext(env, RVH)) {
        qemu_fprintf(f, " %s " TARGET_FMT_lx "\n", "vstvec  ", GET_SPECIAL_REG_ARCH(env, vstvec, VSTCC));
    }
    qemu_fprintf(f, " %s " TARGET_FMT_lx "\n", "mepc    ", GET_SPECIAL_REG_ARCH(env, mepc, MEPCC));
    qemu_fprintf(f, " %s " TARGET_FMT_lx "\n", "sepc    ", GET_SPECIAL_REG_ARCH(env, sepc, SEPCC));
    if (riscv_has_ext(env, RVH)) {
        qemu_fprintf(f, " %s " TARGET_FMT_lx "\n", "vsepc   ", GET_SPECIAL_REG_ARCH(env, vsepc, VSEPCC));
    }
    qemu_fprintf(f, " %s " TARGET_FMT_lx "\n", "mcause  ", env->mcause);
    qemu_fprintf(f, " %s " TARGET_FMT_lx "\n", "scause  ", env->scause);
    if (riscv_has_ext(env, RVH)) {
        qemu_fprintf(f, " %s " TARGET_FMT_lx "\n", "vscause ", env->vscause);
    }
    qemu_fprintf(f, " %s " TARGET_FMT_lx "\n", "mtval ", env->mtval);
    qemu_fprintf(f, " %s " TARGET_FMT_lx "\n", "stval ", env->sbadaddr);
    if (riscv_has_ext(env, RVH)) {
        qemu_fprintf(f, " %s " TARGET_FMT_lx "\n", "htval ", env->htval);
        qemu_fprintf(f, " %s " TARGET_FMT_lx "\n", "mtval2 ", env->mtval2);
    }
#endif

    for (i = 0; i < 32; i++) {
        qemu_fprintf(f, " %s " TARGET_FMT_lx,
                     riscv_int_regnames[i], gpr_int_value(env, i));
        if ((i & 3) == 3) {
            qemu_fprintf(f, "\n");
        }
    }
    if (flags & CPU_DUMP_FPU) {
        for (i = 0; i < 32; i++) {
            qemu_fprintf(f, " %s %016" PRIx64,
                         riscv_fpr_regnames[i], env->fpr[i]);
            if ((i & 3) == 3) {
                qemu_fprintf(f, "\n");
            }
        }
    }
}

static void riscv_cpu_set_pc(CPUState *cs, vaddr value)
{
#ifdef TARGET_CHERI
    // FIXME: does this set addr or offset?
    assert(false && "Not implemented yet");
#else
    RISCVCPU *cpu = RISCV_CPU(cs);
    CPURISCVState *env = &cpu->env;
    env->pc = value;
#endif
}

static void riscv_cpu_synchronize_from_tb(CPUState *cs,
                                          const TranslationBlock *tb)
{
    RISCVCPU *cpu = RISCV_CPU(cs);
    CPURISCVState *env = &cpu->env;
    riscv_update_pc(env, tb->pc, /*can_be_unrepresentable=*/false);
#ifdef TARGET_CHERI
    cheri_debug_assert(tb_in_capmode(tb) == cheri_in_capmode(env));
#endif
#ifdef CONFIG_DEBUG_TCG
    env->_pc_is_current = true;
#endif
}

static bool riscv_cpu_has_work(CPUState *cs)
{
#ifndef CONFIG_USER_ONLY
    RISCVCPU *cpu = RISCV_CPU(cs);
    CPURISCVState *env = &cpu->env;
    /*
     * Definition of the WFI instruction requires it to ignore the privilege
     * mode and delegation registers, but respect individual enables
     */
    return (env->mip & env->mie) != 0;
#else
    return true;
#endif
}

void restore_state_to_opc(CPURISCVState *env, TranslationBlock *tb,
                          target_ulong *data)
{
#ifdef TARGET_CHERI
    assert(cap_is_in_bounds(&env->PCC, data[0], 1));
    if (unlikely(env->PCC._cr_cursor != data[0])) {
        qemu_log_instr_or_mask_msg(env, CPU_LOG_INT,
            "%s: Updating pc from TB: " TARGET_FMT_lx " -> " TARGET_FMT_lx "\n",
            __func__, (target_ulong)env->PCC._cr_cursor, data[0]);
    }
#endif
    riscv_update_pc(env, data[0], /*can_be_unrepresentable=*/false);
}


#ifdef CONFIG_RVFI_DII
extern int rvfi_client_fd;
extern bool rvfi_debug_output;

static void send_rvfi_dii_packet(const void *data, size_t len)
{
    if (rvfi_debug_output) {
        qemu_hexdump(stderr, "PACKET", data, len);
    }
    ssize_t nbytes = write(rvfi_client_fd, data, len);
    if (nbytes != len) {
        error_report("Failed to write packet to socket: %zd (%s)", nbytes,
                     strerror(errno));
        exit(EXIT_FAILURE);
    }
}

static void rvfi_dii_send_v1_trace(CPURISCVState* env)
{
    struct rvfi_dii_trace_v1 trace;
    // convert the state saved in env to a legacy v1 trace
    trace.rvfi_dii_order = env->rvfi_dii_trace.INST.rvfi_order;
    trace.rvfi_dii_pc_rdata = env->rvfi_dii_trace.PC.rvfi_pc_rdata;
    trace.rvfi_dii_pc_wdata = env->rvfi_dii_trace.PC.rvfi_pc_wdata;
    trace.rvfi_dii_insn = env->rvfi_dii_trace.INST.rvfi_insn;
    trace.rvfi_dii_rs1_data = env->rvfi_dii_trace.INTEGER.rvfi_rs1_rdata;
    trace.rvfi_dii_rs2_data = env->rvfi_dii_trace.INTEGER.rvfi_rs2_rdata;
    trace.rvfi_dii_rd_wdata = env->rvfi_dii_trace.INTEGER.rvfi_rd_wdata;
    trace.rvfi_dii_mem_addr = env->rvfi_dii_trace.MEM.rvfi_mem_addr;
    trace.rvfi_dii_mem_rdata = env->rvfi_dii_trace.MEM.rvfi_mem_rdata[0];
    trace.rvfi_dii_mem_wdata = env->rvfi_dii_trace.MEM.rvfi_mem_wdata[0];
    trace.rvfi_dii_mem_rmask = env->rvfi_dii_trace.MEM.rvfi_mem_rmask;
    trace.rvfi_dii_mem_wmask = env->rvfi_dii_trace.MEM.rvfi_mem_wmask;
    trace.rvfi_dii_rs1_addr = env->rvfi_dii_trace.INTEGER.rvfi_rs1_addr;
    trace.rvfi_dii_rs2_addr = env->rvfi_dii_trace.INTEGER.rvfi_rs2_addr;
    trace.rvfi_dii_rd_addr = env->rvfi_dii_trace.INTEGER.rvfi_rd_addr;
    trace.rvfi_dii_trap = env->rvfi_dii_trace.INST.rvfi_trap;
    trace.rvfi_dii_halt = env->rvfi_dii_trace.INST.rvfi_halt;
    trace.rvfi_dii_intr = env->rvfi_dii_trace.INST.rvfi_intr;

    if (rvfi_debug_output) {
        info_report("Sending %jd PCWD: 0x%08jx, RD: %02d, RWD: 0x%08jx, MA: "
                    "0x%08jx, MWD: 0x%08jx, MWM: 0x%08x, I: 0x%016jx H:%u\n",
                    (uintmax_t)trace.rvfi_dii_order,
                    (uintmax_t)trace.rvfi_dii_pc_wdata, trace.rvfi_dii_rd_addr,
                    (uintmax_t)trace.rvfi_dii_rd_wdata,
                    (uintmax_t)trace.rvfi_dii_mem_addr,
                    (uintmax_t)trace.rvfi_dii_mem_wdata,
                    trace.rvfi_dii_mem_wmask, (uintmax_t)trace.rvfi_dii_insn,
                    (unsigned)trace.rvfi_dii_halt);
    }
    send_rvfi_dii_packet(&trace, sizeof(trace));
}

static void rvfi_dii_send_v2_trace(CPURISCVState *env)
{

    struct rvfi_dii_trace_v2 trace = {
        .magic = "trace-v2",
        .available_fields = env->rvfi_dii_trace.available_fields,
        .pc_data = env->rvfi_dii_trace.PC,
        .basic_info = env->rvfi_dii_trace.INST,
    };
    GByteArray *buf = g_byte_array_new();
    g_byte_array_append(buf, (const guint8*)&trace, sizeof(trace));
    if (env->rvfi_dii_trace.available_fields & RVFI_INTEGER_DATA) {
        g_byte_array_append(buf, (const guint8 *)"int-data", 8);
        g_byte_array_append(buf, (const guint8 *)&env->rvfi_dii_trace.INTEGER,
                            sizeof(env->rvfi_dii_trace.INTEGER));
    }
    if (env->rvfi_dii_trace.available_fields & RVFI_MEM_DATA) {
        g_byte_array_append(buf, (const guint8 *)"mem-data", 8);
        g_byte_array_append(buf, (const guint8 *)&env->rvfi_dii_trace.MEM,
                            sizeof(env->rvfi_dii_trace.MEM));
    }
    // Now that we know the total size, we can update the trace header:
    ((struct rvfi_dii_trace_v2 *)buf->data)->trace_size = buf->len;
    if (rvfi_debug_output) {
        fprintf(stderr,
            "Sending %u bytes: %jd PCWD: 0x%08jx, RD: %02d, RWD: 0x%08jx, MA: "
            "0x%08jx, MWD: 0x%08jx, MWM: 0x%08x, I: 0x%016jx H:%u T:%u\n",
            buf->len, (uintmax_t)env->rvfi_dii_trace.INST.rvfi_order,
            (uintmax_t)env->rvfi_dii_trace.PC.rvfi_pc_wdata,
            env->rvfi_dii_trace.INTEGER.rvfi_rd_addr,
            (uintmax_t)env->rvfi_dii_trace.INTEGER.rvfi_rd_wdata,
            (uintmax_t)env->rvfi_dii_trace.MEM.rvfi_mem_addr,
            (uintmax_t)env->rvfi_dii_trace.MEM.rvfi_mem_wdata[0],
            env->rvfi_dii_trace.MEM.rvfi_mem_wmask,
            (uintmax_t)env->rvfi_dii_trace.INST.rvfi_insn,
            (unsigned)env->rvfi_dii_trace.INST.rvfi_halt,
            (unsigned)env->rvfi_dii_trace.INST.rvfi_trap);
    }
    send_rvfi_dii_packet(buf->data, buf->len);
    g_byte_array_free(buf, true);
}

static void rvfi_dii_send_trace(CPURISCVState *env, unsigned version)
{
    if (version == 1) {
        rvfi_dii_send_v1_trace(env);
    } else if (version == 2) {
        rvfi_dii_send_v2_trace(env);
    } else {
        error_report("Invalid trace version %d", version);
        exit(EXIT_FAILURE);
    }
}

void rvfi_dii_communicate(CPUState* cs, CPURISCVState* env, bool was_trap) {
    // needs to be global since this function is called for each instruction
    // that is executed.
    static bool rvfi_dii_started = false;
    static unsigned rvfi_dii_version = 1;
    // Single-step completed -> update PC in the trace buffer
    env->rvfi_dii_trace.PC.rvfi_pc_wdata = GET_SPECIAL_REG_ARCH(env, pc, PCC);
    env->rvfi_dii_trace.INST.rvfi_order++;

    // TestRIG expects a zero $pc after a trap:
    if (env->rvfi_dii_trace.INST.rvfi_trap && rvfi_debug_output) {
        info_report("Got trap at " TARGET_FMT_lx, PC_ADDR(env));
    }
    env->rvfi_dii_have_injected_insn = false;
    while (true) {
        assert(cs->singlestep_enabled);
        rvfi_dii_command_t cmd_buf;
        _Static_assert(sizeof(cmd_buf) == 8, "Expected 8 bytes of data");
#ifdef CONFIG_TCG_LOG_INSTR
        // Print the instruction now and skip the next commit() call that
        // happens when we return to the translator loop.
        qemu_log_instr_commit(env);
        qemu_log_instr_drop(env); // Avoid an invalid instruction log
#endif
        if (rvfi_dii_started) {
            // Send previous state
            rvfi_dii_send_trace(env, rvfi_dii_version);
            // Zero the output trace for the next test except for instret
            uint64_t old_instret = env->rvfi_dii_trace.INST.rvfi_order;
            memset(&env->rvfi_dii_trace, 0, sizeof(env->rvfi_dii_trace));
            env->rvfi_dii_trace.INST.rvfi_order = old_instret;
        }
        // Should be blocking, so we only read fewer bytes on EOF
        ssize_t nbytes = read(rvfi_client_fd, &cmd_buf, sizeof(cmd_buf));
        if (nbytes != sizeof(cmd_buf)) {
            error_report("GOT EOF/Error reading from socket: %zd (%s)", nbytes,
                         strerror(errno));
            exit(EXIT_FAILURE);
        }
        if (rvfi_debug_output) {
            info_report("Handling RVFI-DII command %d", cmd_buf.rvfi_dii_cmd);
        }
        switch (cmd_buf.rvfi_dii_cmd) {
        case '\0': {
            rvfi_dii_started = false;
            if (cmd_buf.rvfi_dii_insn ==
                (('V' << 24) | ('E' << 16) | ('R' << 8) | 'S')) {
                // Version negotiation request -> send a v1 packet with halt=3
                // to indicate that we support the v2 protocol
                env->rvfi_dii_trace.INST.rvfi_halt = 3;
            } else {
                env->rvfi_dii_trace.INST.rvfi_halt = 1;
            }
            env->rvfi_dii_trace.INST.rvfi_order = 0;
            // Clear all fields that can be zeroes: we want a defined reset
            // state for TestRIG even if the RISC-V ISA does not guarantee it.
            memset(env, 0, offsetof(CPURISCVState, end_testrig_reset_fields));
            // Overwrite the processor's resetvec as otherwise reset()
            // writes PC with default RSTVECTOR (0x10000)
            env->resetvec = RVFI_DII_RAM_START;
            // Reset the processor (and ensure that it resets to 0x80000000)
            cpu_reset(cs);
            // FIXME: Hopefully this resets RAM?
            qemu_system_reset(SHUTDOWN_CAUSE_HOST_SIGNAL);
            cs->cflags_next_tb |= CF_NOCACHE;
            hwaddr system_ram_addr = cpu_get_phys_page_debug(cs, PC_ADDR(env));
            hwaddr system_ram_size = RVFI_DII_RAM_SIZE;
            void *ram_ptr = cpu_physical_memory_map(
                system_ram_addr, &system_ram_size, /*is_write=*/true);
            assert(system_ram_size == RVFI_DII_RAM_SIZE);
            // TODO: would be nice to do this lazily instead of writing 8 MiB
            // FIXME: is it safe to do a munmap/mmap? We could also MAP_FIXED over
            // the existing mapping. This should be faster since we rarely use more
            // than one page.
            memset(ram_ptr, 0, system_ram_size);
            // Unmap: this should invalidate all caches for that regio.
            cpu_physical_memory_unmap(ram_ptr, system_ram_size, /*is_write=*/true, system_ram_size);
            // Flush the TCG state:
            tb_flush(cs);
            tlb_flush(cs); // Flush the QEMU guest->host tlb

            // TestRIG expects all capability registers to be max perms
#ifdef TARGET_CHERI
            set_max_perms_capregs(env);
#endif
            rvfi_dii_send_trace(env, rvfi_dii_version);
            memset(&env->rvfi_dii_trace, 0, sizeof(env->rvfi_dii_trace));
            continue;
        }
        case 'v': { /* Set wire format version */
            if (cmd_buf.rvfi_dii_insn == 1) {
                fprintf(stderr, "Requested trace in legacy format!\n");
            } else if (cmd_buf.rvfi_dii_insn == 2) {
                fprintf(stderr, "Requested trace in v2 format!\n");
            } else {
                fprintf(stderr, "Requested trace in unsupported format %jd!\n",
                        (intmax_t)cmd_buf.rvfi_dii_insn);
                exit(EXIT_FAILURE);
            }
            // From now on send traces in the requested format
            rvfi_dii_version = cmd_buf.rvfi_dii_insn;
            struct {
                char msg[8];
                uint64_t version;
            } version_response = {"version=", rvfi_dii_version};
            send_rvfi_dii_packet(&version_response, sizeof(version_response));
            continue;
        }
        case 'B': {
            fprintf(stderr, "*BLINK*\n");
            info_report("*BLINK*\n");
            break;
        }
        case 'Q': {
            // The remote disconnected.
            fprintf(stderr, "Received a quit command. Quitting.\n");
            info_report("Received a quit command. Quitting.\n");
            close(rvfi_client_fd);
            rvfi_client_fd = 0;
            exit(EXIT_SUCCESS);
        }
        case 1: {
            // We send the resulting packet on the next call of this function.
            rvfi_dii_started = true;
            cpu_single_step(cs, SSTEP_ENABLE | SSTEP_NOIRQ | SSTEP_NOTIMER);
            if (rvfi_debug_output) {
                char buf[512];
                FILE *tmp = fmemopen(buf, sizeof(buf), "w+");
                target_disas_buf(tmp, cs, &cmd_buf.rvfi_dii_insn,
                                 sizeof(cmd_buf.rvfi_dii_insn), PC_ADDR(env),
                                 1);
                fclose(tmp);
                info_report("injecting instruction %d '0x%08x' at %s",
                            cmd_buf.rvfi_dii_time, cmd_buf.rvfi_dii_insn, buf);
            }
            // Ideally we would just completely disable caching of translated
            // blocks in RVFI-DII mode, but I can't figure out how to do this.
            // Instead let's just flush the entire TCG cache (which should have
            // the same effect).
            tb_flush(cs); // flush TCG state
            env->rvfi_dii_injected_insn = cmd_buf.rvfi_dii_insn;
            env->rvfi_dii_have_injected_insn = true;
            env->rvfi_dii_trace.PC.rvfi_pc_rdata = GET_SPECIAL_REG_ARCH(env, pc, PCC);
            env->rvfi_dii_trace.INST.rvfi_mode = env->priv;
            env->rvfi_dii_trace.INST.rvfi_ixl = get_field(env->misa, MISA_MXL);
            resume_all_vcpus();
            cpu_resume(cs);
            env->rvfi_dii_trace.PC.rvfi_pc_wdata = -1; // Will be set after single-step trap
            // Clear the EXCP_DEBUG flag to avoid dropping into GDB
            cs->exception_index = EXCP_NONE; // EXCP_INTERRUPT;
            cs->cflags_next_tb |= CF_NOCACHE;
            // Continue execution at env->pc
            cpu_loop_exit_noexc(cs); // noreturn -> jumps back to TCG
        }
        default:
            error_report("rvfi_dii got unsupported command '%c'\n",
                         cmd_buf.rvfi_dii_cmd);
            exit(EXIT_FAILURE);
        }
        rvfi_dii_started = true;
    }
}

#endif // CONFIG_RVFI_DII

static void riscv_debug_excp_handler(CPUState *cs)
{
    /*
     * Called by core code when a watchpoint or breakpoint fires;
     * Also happens for singlestep events
     */
#ifdef CONFIG_RVFI_DII
    struct RISCVCPU *cpu = RISCV_CPU(cs);
    struct CPURISCVState *env = &cpu->env;
    if (rvfi_client_fd && cs->singlestep_enabled) {
        rvfi_dii_communicate(cs, env, false);
        return;
    }
#endif
}

static void riscv_cpu_reset(DeviceState *dev)
{
    CPUState *cs = CPU(dev);
    RISCVCPU *cpu = RISCV_CPU(cs);
    RISCVCPUClass *mcc = RISCV_CPU_GET_CLASS(cpu);
    CPURISCVState *env = &cpu->env;

    mcc->parent_reset(dev);
#ifndef CONFIG_USER_ONLY
    env->priv = PRV_M;
    env->mstatus &= ~(MSTATUS_MIE | MSTATUS_MPRV);
    env->mcause = 0;
#if defined(TARGET_RISCV64)
    target_ulong mxl = get_field(env->misa, MISA_MXL);
    env->mstatus = set_field(env->mstatus, MSTATUS64_SXL, mxl);
    env->mstatus = set_field(env->mstatus, MSTATUS64_UXL, mxl);
#endif
#endif

    cs->exception_index = EXCP_NONE;
    env->load_res = -1;
    set_default_nan_mode(1, &env->fp_status);

#if !defined(TARGET_CHERI)
    env->pc = env->resetvec;
    // Also reset mepc/sepc to zero for predicatable behaviour
    env->mepc = 0;
    env->sepc = 0;
#else
    if (!cpu->cfg.ext_cheri) {
        error_report("CHERI extension can't be disabled yet!");
        exit(EXIT_FAILURE);
    }
    // All general purpose capability registers are reset to NULL:
    reset_capregs(env);
    /*
     * See Table 5.2: Special Capability Registers (SCRs) in the CHERI ISA spec
     */
    set_max_perms_capability(&env->PCC, env->resetvec);
    set_max_perms_capability(&env->DDC, 0);
    // User mode trap handling:
    set_max_perms_capability(&env->UTCC, 0);
    null_capability(&env->UTDC);
    null_capability(&env->UScratchC);
    set_max_perms_capability(&env->UEPCC, 0);
    // Supervisor mode trap handling
    set_max_perms_capability(&env->STCC, 0);
    null_capability(&env->STDC);
    null_capability(&env->SScratchC);
    set_max_perms_capability(&env->SEPCC, 0);
    // Machine mode trap handling
    set_max_perms_capability(&env->MTCC, 0);
    null_capability(&env->MTDC);
    null_capability(&env->MScratchC);
    set_max_perms_capability(&env->MEPCC, 0);
#endif /* TARGET_CHERI */
#ifdef CONFIG_DEBUG_TCG
    env->_pc_is_current = true;
#endif
}

static void riscv_cpu_disas_set_info(CPUState *s, disassemble_info *info)
{
<<<<<<< HEAD
#if defined(TARGET_RISCV32)
    info->print_insn = print_insn_riscv32;
#elif defined(TARGET_RISCV64)
    info->print_insn = print_insn_riscv64;
#endif
#ifdef TARGET_CHERI
    struct RISCVCPU *cpu = RISCV_CPU(s);
    info->flags |= RISCV_DIS_FLAG_CHERI;
    if (cheri_in_capmode(&cpu->env)) {
        info->flags |= RISCV_DIS_FLAG_CAPMODE;
    }
#endif
=======
    RISCVCPU *cpu = RISCV_CPU(s);
    if (riscv_cpu_is_32bit(&cpu->env)) {
        info->print_insn = print_insn_riscv32;
    } else {
        info->print_insn = print_insn_riscv64;
    }
>>>>>>> a05f8ecd
}

static void riscv_cpu_realize(DeviceState *dev, Error **errp)
{
    CPUState *cs = CPU(dev);
    RISCVCPU *cpu = RISCV_CPU(dev);
    CPURISCVState *env = &cpu->env;
    RISCVCPUClass *mcc = RISCV_CPU_GET_CLASS(dev);
    int priv_version = PRIV_VERSION_1_11_0;
    int vext_version = VEXT_VERSION_0_07_1;
    target_ulong target_misa = env->misa;
    Error *local_err = NULL;

    cpu_exec_realizefn(cs, &local_err);
    if (local_err != NULL) {
        error_propagate(errp, local_err);
        return;
    }

    if (cpu->cfg.priv_spec) {
        if (!g_strcmp0(cpu->cfg.priv_spec, "v1.11.0")) {
            priv_version = PRIV_VERSION_1_11_0;
        } else if (!g_strcmp0(cpu->cfg.priv_spec, "v1.10.0")) {
            priv_version = PRIV_VERSION_1_10_0;
        } else {
            error_setg(errp,
                       "Unsupported privilege spec version '%s'",
                       cpu->cfg.priv_spec);
            return;
        }
    }

    set_priv_version(env, priv_version);
    set_vext_version(env, vext_version);

    if (cpu->cfg.mmu) {
        set_feature(env, RISCV_FEATURE_MMU);
    }

    if (cpu->cfg.pmp) {
        set_feature(env, RISCV_FEATURE_PMP);
    }

    set_resetvec(env, cpu->cfg.resetvec);

    /* If only XLEN is set for misa, then set misa from properties */
    if (env->misa == RV32 || env->misa == RV64) {
        /* Do some ISA extension error checking */
        if (cpu->cfg.ext_i && cpu->cfg.ext_e) {
            error_setg(errp,
                       "I and E extensions are incompatible");
                       return;
       }

        if (!cpu->cfg.ext_i && !cpu->cfg.ext_e) {
            error_setg(errp,
                       "Either I or E extension must be set");
                       return;
       }

       if (cpu->cfg.ext_g && !(cpu->cfg.ext_i & cpu->cfg.ext_m &
                               cpu->cfg.ext_a & cpu->cfg.ext_f &
                               cpu->cfg.ext_d)) {
            warn_report("Setting G will also set IMAFD");
            cpu->cfg.ext_i = true;
            cpu->cfg.ext_m = true;
            cpu->cfg.ext_a = true;
            cpu->cfg.ext_f = true;
            cpu->cfg.ext_d = true;
        }

        /* Set the ISA extensions, checks should have happened above */
        if (cpu->cfg.ext_i) {
            target_misa |= RVI;
        }
        if (cpu->cfg.ext_e) {
            target_misa |= RVE;
        }
        if (cpu->cfg.ext_m) {
            target_misa |= RVM;
        }
        if (cpu->cfg.ext_a) {
            target_misa |= RVA;
        }
        if (cpu->cfg.ext_f) {
            target_misa |= RVF;
        }
        if (cpu->cfg.ext_d) {
            target_misa |= RVD;
        }
        if (cpu->cfg.ext_c) {
            target_misa |= RVC;
        }
        if (cpu->cfg.ext_s) {
            target_misa |= RVS;
        }
        if (cpu->cfg.ext_u) {
            target_misa |= RVU;
        }
        if (cpu->cfg.ext_h) {
            target_misa |= RVH;
        }
        if (cpu->cfg.ext_v) {
            target_misa |= RVV;
            if (!is_power_of_2(cpu->cfg.vlen)) {
                error_setg(errp,
                        "Vector extension VLEN must be power of 2");
                return;
            }
            if (cpu->cfg.vlen > RV_VLEN_MAX || cpu->cfg.vlen < 128) {
                error_setg(errp,
                        "Vector extension implementation only supports VLEN "
                        "in the range [128, %d]", RV_VLEN_MAX);
                return;
            }
            if (!is_power_of_2(cpu->cfg.elen)) {
                error_setg(errp,
                        "Vector extension ELEN must be power of 2");
                return;
            }
            if (cpu->cfg.elen > 64 || cpu->cfg.vlen < 8) {
                error_setg(errp,
                        "Vector extension implementation only supports ELEN "
                        "in the range [8, 64]");
                return;
            }
            if (cpu->cfg.vext_spec) {
                if (!g_strcmp0(cpu->cfg.vext_spec, "v0.7.1")) {
                    vext_version = VEXT_VERSION_0_07_1;
                } else {
                    error_setg(errp,
                           "Unsupported vector spec version '%s'",
                           cpu->cfg.vext_spec);
                    return;
                }
            } else {
                qemu_log("vector verison is not specified, "
                        "use the default value v0.7.1\n");
            }
            set_vext_version(env, vext_version);
        }
#ifdef TARGET_CHERI
        if (cpu->cfg.ext_cheri) {
            // Non-standard extensions present
            target_misa |= RV('X');
        }
#endif

        set_misa(env, target_misa);
    }

    riscv_cpu_register_gdb_regs_for_features(cs);

    qemu_init_vcpu(cs);
#ifdef CONFIG_DEBUG_TCG
    env->_pc_is_current = true;
#endif
#ifdef CONFIG_RVFI_DII
    /* When waiting for RVFI packets, don't fetch the initial instruction */
    if (rvfi_client_fd && cs->singlestep_enabled) {
        env->rvfi_dii_have_injected_insn = true;
        env->rvfi_dii_injected_insn = 0; /* ILLEGAL */
    }
#endif
    cpu_reset(cs);

    mcc->parent_realize(dev, errp);
}

static void riscv_cpu_init(Object *obj)
{
    RISCVCPU *cpu = RISCV_CPU(obj);

    cpu_set_cpustate_pointers(cpu);
}

static Property riscv_cpu_properties[] = {
    DEFINE_PROP_BOOL("i", RISCVCPU, cfg.ext_i, true),
    DEFINE_PROP_BOOL("e", RISCVCPU, cfg.ext_e, false),
    DEFINE_PROP_BOOL("g", RISCVCPU, cfg.ext_g, true),
    DEFINE_PROP_BOOL("m", RISCVCPU, cfg.ext_m, true),
    DEFINE_PROP_BOOL("a", RISCVCPU, cfg.ext_a, true),
    DEFINE_PROP_BOOL("f", RISCVCPU, cfg.ext_f, true),
    DEFINE_PROP_BOOL("d", RISCVCPU, cfg.ext_d, true),
    DEFINE_PROP_BOOL("c", RISCVCPU, cfg.ext_c, true),
    DEFINE_PROP_BOOL("s", RISCVCPU, cfg.ext_s, true),
    DEFINE_PROP_BOOL("u", RISCVCPU, cfg.ext_u, true),
    /* This is experimental so mark with 'x-' */
    DEFINE_PROP_BOOL("x-h", RISCVCPU, cfg.ext_h, false),
    DEFINE_PROP_BOOL("x-v", RISCVCPU, cfg.ext_v, false),
    DEFINE_PROP_BOOL("Counters", RISCVCPU, cfg.ext_counters, true),
    DEFINE_PROP_BOOL("Zifencei", RISCVCPU, cfg.ext_ifencei, true),
    DEFINE_PROP_BOOL("Zicsr", RISCVCPU, cfg.ext_icsr, true),
#ifdef TARGET_CHERI
    DEFINE_PROP_BOOL("Xcheri", RISCVCPU, cfg.ext_cheri, true),
    DEFINE_PROP_BOOL("Xcheri_v9", RISCVCPU, cfg.ext_cheri_v9, false),
#endif
    DEFINE_PROP_STRING("priv_spec", RISCVCPU, cfg.priv_spec),
    DEFINE_PROP_STRING("vext_spec", RISCVCPU, cfg.vext_spec),
    DEFINE_PROP_UINT16("vlen", RISCVCPU, cfg.vlen, 128),
    DEFINE_PROP_UINT16("elen", RISCVCPU, cfg.elen, 64),
    DEFINE_PROP_BOOL("mmu", RISCVCPU, cfg.mmu, true),
    DEFINE_PROP_BOOL("pmp", RISCVCPU, cfg.pmp, true),
    DEFINE_PROP_UINT64("resetvec", RISCVCPU, cfg.resetvec, DEFAULT_RSTVEC),
    DEFINE_PROP_END_OF_LIST(),
};

static void riscv_cpu_class_init(ObjectClass *c, void *data)
{
    RISCVCPUClass *mcc = RISCV_CPU_CLASS(c);
    CPUClass *cc = CPU_CLASS(c);
    DeviceClass *dc = DEVICE_CLASS(c);

    device_class_set_parent_realize(dc, riscv_cpu_realize,
                                    &mcc->parent_realize);

    device_class_set_parent_reset(dc, riscv_cpu_reset, &mcc->parent_reset);

    cc->class_by_name = riscv_cpu_class_by_name;
    cc->has_work = riscv_cpu_has_work;
    cc->do_interrupt = riscv_cpu_do_interrupt;
    cc->cpu_exec_interrupt = riscv_cpu_exec_interrupt;
    cc->dump_state = riscv_cpu_dump_state;
    cc->set_pc = riscv_cpu_set_pc;
    cc->synchronize_from_tb = riscv_cpu_synchronize_from_tb;
    cc->gdb_read_register = riscv_cpu_gdb_read_register;
    cc->gdb_write_register = riscv_cpu_gdb_write_register;
    cc->gdb_num_core_regs = 33;
#if defined(TARGET_RISCV32)
    cc->gdb_core_xml_file = "riscv-32bit-cpu.xml";
#elif defined(TARGET_RISCV64)
    cc->gdb_core_xml_file = "riscv-64bit-cpu.xml";
#endif
    cc->gdb_stop_before_watchpoint = true;
    cc->disas_set_info = riscv_cpu_disas_set_info;
#ifndef CONFIG_USER_ONLY
    cc->do_transaction_failed = riscv_cpu_do_transaction_failed;
    cc->do_unaligned_access = riscv_cpu_do_unaligned_access;
    cc->get_phys_page_debug = riscv_cpu_get_phys_page_debug;
    /* For now, mark unmigratable: */
    cc->vmsd = &vmstate_riscv_cpu;
#endif
#ifdef CONFIG_TCG
    cc->tcg_initialize = riscv_translate_init;
    cc->tlb_fill = riscv_cpu_tlb_fill;
    cc->debug_excp_handler = riscv_debug_excp_handler;
#endif
    device_class_set_props(dc, riscv_cpu_properties);
}

char *riscv_isa_string(RISCVCPU *cpu)
{
    int i;
    const size_t maxlen = sizeof("rv128") + sizeof(riscv_exts) + 1;
    char *isa_str = g_new(char, maxlen);
    char *p = isa_str + snprintf(isa_str, maxlen, "rv%d", TARGET_LONG_BITS);
    for (i = 0; i < sizeof(riscv_exts); i++) {
        if (cpu->env.misa & RV(riscv_exts[i])) {
            *p++ = qemu_tolower(riscv_exts[i]);
        }
    }
    *p = '\0';
    // TODO: add Xcheri?
    return isa_str;
}

static gint riscv_cpu_list_compare(gconstpointer a, gconstpointer b)
{
    ObjectClass *class_a = (ObjectClass *)a;
    ObjectClass *class_b = (ObjectClass *)b;
    const char *name_a, *name_b;

    name_a = object_class_get_name(class_a);
    name_b = object_class_get_name(class_b);
    return strcmp(name_a, name_b);
}

static void riscv_cpu_list_entry(gpointer data, gpointer user_data)
{
    const char *typename = object_class_get_name(OBJECT_CLASS(data));
    int len = strlen(typename) - strlen(RISCV_CPU_TYPE_SUFFIX);

    qemu_printf("%.*s\n", len, typename);
}

void riscv_cpu_list(void)
{
    GSList *list;

    list = object_class_get_list(TYPE_RISCV_CPU, false);
    list = g_slist_sort(list, riscv_cpu_list_compare);
    g_slist_foreach(list, riscv_cpu_list_entry, NULL);
    g_slist_free(list);
}

#define DEFINE_CPU(type_name, initfn)      \
    {                                      \
        .name = type_name,                 \
        .parent = TYPE_RISCV_CPU,          \
        .instance_init = initfn            \
    }

static const TypeInfo riscv_cpu_type_infos[] = {
    {
        .name = TYPE_RISCV_CPU,
        .parent = TYPE_CPU,
        .instance_size = sizeof(RISCVCPU),
        .instance_align = __alignof__(RISCVCPU),
        .instance_init = riscv_cpu_init,
        .abstract = true,
        .class_size = sizeof(RISCVCPUClass),
        .class_init = riscv_cpu_class_init,
    },
    DEFINE_CPU(TYPE_RISCV_CPU_ANY,              riscv_any_cpu_init),
#if defined(TARGET_RISCV32)
    DEFINE_CPU(TYPE_RISCV_CPU_BASE32,           rv32_base_cpu_init),
    DEFINE_CPU(TYPE_RISCV_CPU_IBEX,             rv32_ibex_cpu_init),
    DEFINE_CPU(TYPE_RISCV_CPU_SIFIVE_E31,       rv32_sifive_e_cpu_init),
    DEFINE_CPU(TYPE_RISCV_CPU_SIFIVE_E34,       rv32_imafcu_nommu_cpu_init),
    DEFINE_CPU(TYPE_RISCV_CPU_SIFIVE_U34,       rv32_sifive_u_cpu_init),
#elif defined(TARGET_RISCV64)
    DEFINE_CPU(TYPE_RISCV_CPU_BASE64,           rv64_base_cpu_init),
    DEFINE_CPU(TYPE_RISCV_CPU_SIFIVE_E51,       rv64_sifive_e_cpu_init),
    DEFINE_CPU(TYPE_RISCV_CPU_SIFIVE_U54,       rv64_sifive_u_cpu_init),
#endif
};

DEFINE_TYPES(riscv_cpu_type_infos)<|MERGE_RESOLUTION|>--- conflicted
+++ resolved
@@ -761,27 +761,18 @@
 
 static void riscv_cpu_disas_set_info(CPUState *s, disassemble_info *info)
 {
-<<<<<<< HEAD
-#if defined(TARGET_RISCV32)
-    info->print_insn = print_insn_riscv32;
-#elif defined(TARGET_RISCV64)
-    info->print_insn = print_insn_riscv64;
-#endif
-#ifdef TARGET_CHERI
-    struct RISCVCPU *cpu = RISCV_CPU(s);
-    info->flags |= RISCV_DIS_FLAG_CHERI;
-    if (cheri_in_capmode(&cpu->env)) {
-        info->flags |= RISCV_DIS_FLAG_CAPMODE;
-    }
-#endif
-=======
     RISCVCPU *cpu = RISCV_CPU(s);
     if (riscv_cpu_is_32bit(&cpu->env)) {
         info->print_insn = print_insn_riscv32;
     } else {
         info->print_insn = print_insn_riscv64;
     }
->>>>>>> a05f8ecd
+#ifdef TARGET_CHERI
+    info->flags |= RISCV_DIS_FLAG_CHERI;
+    if (cheri_in_capmode(&cpu->env)) {
+        info->flags |= RISCV_DIS_FLAG_CAPMODE;
+    }
+#endif
 }
 
 static void riscv_cpu_realize(DeviceState *dev, Error **errp)
