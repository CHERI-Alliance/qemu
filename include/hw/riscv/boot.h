--- conflicted
+++ resolved
@@ -22,16 +22,9 @@
 
 #include "exec/cpu-defs.h"
 
-<<<<<<< HEAD
 QEMU_WARN_UNUSED_RESULT target_ulong riscv_find_and_load_firmware(
     MachineState *machine, const char *default_machine_firmware,
-    hwaddr firmware_load_addr);
-=======
-void riscv_find_and_load_firmware(MachineState *machine,
-                                  const char *default_machine_firmware,
-                                  hwaddr firmware_load_addr,
-                                  symbol_fn_t sym_cb);
->>>>>>> cccdd8c7
+    hwaddr firmware_load_addr, symbol_fn_t sym_cb);
 char *riscv_find_firmware(const char *firmware_filename);
 target_ulong riscv_load_firmware(const char *firmware_filename,
                                  hwaddr firmware_load_addr,
