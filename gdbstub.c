/*
 * gdb server stub
 *
 * Copyright (c) 2003-2005 Fabrice Bellard
 *
 * This library is free software; you can redistribute it and/or
 * modify it under the terms of the GNU Lesser General Public
 * License as published by the Free Software Foundation; either
 * version 2 of the License, or (at your option) any later version.
 *
 * This library is distributed in the hope that it will be useful,
 * but WITHOUT ANY WARRANTY; without even the implied warranty of
 * MERCHANTABILITY or FITNESS FOR A PARTICULAR PURPOSE.  See the GNU
 * Lesser General Public License for more details.
 *
 * You should have received a copy of the GNU Lesser General Public
 * License along with this library; if not, see <http://www.gnu.org/licenses/>.
 */
#include "qemu/osdep.h"
#include "qapi/error.h"
#include "qemu/error-report.h"
#include "qemu/cutils.h"
#include "trace-root.h"
#ifdef CONFIG_USER_ONLY
#include "qemu.h"
#else
#include "monitor/monitor.h"
#include "chardev/char.h"
#include "chardev/char-fe.h"
#include "sysemu/sysemu.h"
#include "exec/gdbstub.h"
#include "hw/cpu/cluster.h"
#endif

#define MAX_PACKET_LENGTH 4096

#include "qemu/sockets.h"
#include "sysemu/hw_accel.h"
#include "sysemu/kvm.h"
#include "exec/semihost.h"
#include "exec/exec-all.h"

#ifdef CONFIG_USER_ONLY
#define GDB_ATTACHED "0"
#else
#define GDB_ATTACHED "1"
#endif

static inline int target_memory_rw_debug(CPUState *cpu, target_ulong addr,
                                         uint8_t *buf, int len, bool is_write)
{
    CPUClass *cc = CPU_GET_CLASS(cpu);

    if (cc->memory_rw_debug) {
        return cc->memory_rw_debug(cpu, addr, buf, len, is_write);
    }
    return cpu_memory_rw_debug(cpu, addr, buf, len, is_write);
}

/* Return the GDB index for a given vCPU state.
 *
 * For user mode this is simply the thread id. In system mode GDB
 * numbers CPUs from 1 as 0 is reserved as an "any cpu" index.
 */
static inline int cpu_gdb_index(CPUState *cpu)
{
#if defined(CONFIG_USER_ONLY)
    TaskState *ts = (TaskState *) cpu->opaque;
    return ts->ts_tid;
#else
    return cpu->cpu_index + 1;
#endif
}

enum {
    GDB_SIGNAL_0 = 0,
    GDB_SIGNAL_INT = 2,
    GDB_SIGNAL_QUIT = 3,
    GDB_SIGNAL_TRAP = 5,
    GDB_SIGNAL_ABRT = 6,
    GDB_SIGNAL_ALRM = 14,
    GDB_SIGNAL_IO = 23,
    GDB_SIGNAL_XCPU = 24,
    GDB_SIGNAL_UNKNOWN = 143
};

#ifdef CONFIG_USER_ONLY

/* Map target signal numbers to GDB protocol signal numbers and vice
 * versa.  For user emulation's currently supported systems, we can
 * assume most signals are defined.
 */

static int gdb_signal_table[] = {
    0,
    TARGET_SIGHUP,
    TARGET_SIGINT,
    TARGET_SIGQUIT,
    TARGET_SIGILL,
    TARGET_SIGTRAP,
    TARGET_SIGABRT,
    -1, /* SIGEMT */
    TARGET_SIGFPE,
    TARGET_SIGKILL,
    TARGET_SIGBUS,
    TARGET_SIGSEGV,
    TARGET_SIGSYS,
    TARGET_SIGPIPE,
    TARGET_SIGALRM,
    TARGET_SIGTERM,
    TARGET_SIGURG,
    TARGET_SIGSTOP,
    TARGET_SIGTSTP,
    TARGET_SIGCONT,
    TARGET_SIGCHLD,
    TARGET_SIGTTIN,
    TARGET_SIGTTOU,
    TARGET_SIGIO,
    TARGET_SIGXCPU,
    TARGET_SIGXFSZ,
    TARGET_SIGVTALRM,
    TARGET_SIGPROF,
    TARGET_SIGWINCH,
    -1, /* SIGLOST */
    TARGET_SIGUSR1,
    TARGET_SIGUSR2,
#ifdef TARGET_SIGPWR
    TARGET_SIGPWR,
#else
    -1,
#endif
    -1, /* SIGPOLL */
    -1,
    -1,
    -1,
    -1,
    -1,
    -1,
    -1,
    -1,
    -1,
    -1,
    -1,
#ifdef __SIGRTMIN
    __SIGRTMIN + 1,
    __SIGRTMIN + 2,
    __SIGRTMIN + 3,
    __SIGRTMIN + 4,
    __SIGRTMIN + 5,
    __SIGRTMIN + 6,
    __SIGRTMIN + 7,
    __SIGRTMIN + 8,
    __SIGRTMIN + 9,
    __SIGRTMIN + 10,
    __SIGRTMIN + 11,
    __SIGRTMIN + 12,
    __SIGRTMIN + 13,
    __SIGRTMIN + 14,
    __SIGRTMIN + 15,
    __SIGRTMIN + 16,
    __SIGRTMIN + 17,
    __SIGRTMIN + 18,
    __SIGRTMIN + 19,
    __SIGRTMIN + 20,
    __SIGRTMIN + 21,
    __SIGRTMIN + 22,
    __SIGRTMIN + 23,
    __SIGRTMIN + 24,
    __SIGRTMIN + 25,
    __SIGRTMIN + 26,
    __SIGRTMIN + 27,
    __SIGRTMIN + 28,
    __SIGRTMIN + 29,
    __SIGRTMIN + 30,
    __SIGRTMIN + 31,
    -1, /* SIGCANCEL */
    __SIGRTMIN,
    __SIGRTMIN + 32,
    __SIGRTMIN + 33,
    __SIGRTMIN + 34,
    __SIGRTMIN + 35,
    __SIGRTMIN + 36,
    __SIGRTMIN + 37,
    __SIGRTMIN + 38,
    __SIGRTMIN + 39,
    __SIGRTMIN + 40,
    __SIGRTMIN + 41,
    __SIGRTMIN + 42,
    __SIGRTMIN + 43,
    __SIGRTMIN + 44,
    __SIGRTMIN + 45,
    __SIGRTMIN + 46,
    __SIGRTMIN + 47,
    __SIGRTMIN + 48,
    __SIGRTMIN + 49,
    __SIGRTMIN + 50,
    __SIGRTMIN + 51,
    __SIGRTMIN + 52,
    __SIGRTMIN + 53,
    __SIGRTMIN + 54,
    __SIGRTMIN + 55,
    __SIGRTMIN + 56,
    __SIGRTMIN + 57,
    __SIGRTMIN + 58,
    __SIGRTMIN + 59,
    __SIGRTMIN + 60,
    __SIGRTMIN + 61,
    __SIGRTMIN + 62,
    __SIGRTMIN + 63,
    __SIGRTMIN + 64,
    __SIGRTMIN + 65,
    __SIGRTMIN + 66,
    __SIGRTMIN + 67,
    __SIGRTMIN + 68,
    __SIGRTMIN + 69,
    __SIGRTMIN + 70,
    __SIGRTMIN + 71,
    __SIGRTMIN + 72,
    __SIGRTMIN + 73,
    __SIGRTMIN + 74,
    __SIGRTMIN + 75,
    __SIGRTMIN + 76,
    __SIGRTMIN + 77,
    __SIGRTMIN + 78,
    __SIGRTMIN + 79,
    __SIGRTMIN + 80,
    __SIGRTMIN + 81,
    __SIGRTMIN + 82,
    __SIGRTMIN + 83,
    __SIGRTMIN + 84,
    __SIGRTMIN + 85,
    __SIGRTMIN + 86,
    __SIGRTMIN + 87,
    __SIGRTMIN + 88,
    __SIGRTMIN + 89,
    __SIGRTMIN + 90,
    __SIGRTMIN + 91,
    __SIGRTMIN + 92,
    __SIGRTMIN + 93,
    __SIGRTMIN + 94,
    __SIGRTMIN + 95,
    -1, /* SIGINFO */
    -1, /* UNKNOWN */
    -1, /* DEFAULT */
    -1,
    -1,
    -1,
    -1,
    -1,
    -1
#endif
};
#else
/* In system mode we only need SIGINT and SIGTRAP; other signals
   are not yet supported.  */

enum {
    TARGET_SIGINT = 2,
    TARGET_SIGTRAP = 5
};

static int gdb_signal_table[] = {
    -1,
    -1,
    TARGET_SIGINT,
    -1,
    -1,
    TARGET_SIGTRAP
};
#endif

#ifdef CONFIG_USER_ONLY
static int target_signal_to_gdb (int sig)
{
    int i;
    for (i = 0; i < ARRAY_SIZE (gdb_signal_table); i++)
        if (gdb_signal_table[i] == sig)
            return i;
    return GDB_SIGNAL_UNKNOWN;
}
#endif

static int gdb_signal_to_target (int sig)
{
    if (sig < ARRAY_SIZE (gdb_signal_table))
        return gdb_signal_table[sig];
    else
        return -1;
}

typedef struct GDBRegisterState {
    int base_reg;
    int num_regs;
    gdb_reg_cb get_reg;
    gdb_reg_cb set_reg;
    const char *xml;
    struct GDBRegisterState *next;
} GDBRegisterState;

typedef struct GDBProcess {
    uint32_t pid;
    bool attached;

    char target_xml[1024];
} GDBProcess;

enum RSState {
    RS_INACTIVE,
    RS_IDLE,
    RS_GETLINE,
    RS_GETLINE_ESC,
    RS_GETLINE_RLE,
    RS_CHKSUM1,
    RS_CHKSUM2,
};
typedef struct GDBState {
    CPUState *c_cpu; /* current CPU for step/continue ops */
    CPUState *g_cpu; /* current CPU for other ops */
    CPUState *query_cpu; /* for q{f|s}ThreadInfo */
    enum RSState state; /* parsing state */
    char line_buf[MAX_PACKET_LENGTH];
    int line_buf_index;
    int line_sum; /* running checksum */
    int line_csum; /* checksum at the end of the packet */
    uint8_t last_packet[MAX_PACKET_LENGTH + 4];
    int last_packet_len;
    int signal;
#ifdef CONFIG_USER_ONLY
    int fd;
    int running_state;
#else
    CharBackend chr;
    Chardev *mon_chr;
#endif
    bool multiprocess;
    GDBProcess *processes;
    int process_num;
    char syscall_buf[256];
    gdb_syscall_complete_cb current_syscall_cb;
} GDBState;

/* By default use no IRQs and no timers while single stepping so as to
 * make single stepping like an ICE HW step.
 */
static int sstep_flags = SSTEP_ENABLE|SSTEP_NOIRQ|SSTEP_NOTIMER;

static GDBState *gdbserver_state;

bool gdb_has_xml;

#ifdef CONFIG_USER_ONLY
/* XXX: This is not thread safe.  Do we care?  */
static int gdbserver_fd = -1;

static int get_char(GDBState *s)
{
    uint8_t ch;
    int ret;

    for(;;) {
        ret = qemu_recv(s->fd, &ch, 1, 0);
        if (ret < 0) {
            if (errno == ECONNRESET)
                s->fd = -1;
            if (errno != EINTR)
                return -1;
        } else if (ret == 0) {
            close(s->fd);
            s->fd = -1;
            return -1;
        } else {
            break;
        }
    }
    return ch;
}
#endif

static enum {
    GDB_SYS_UNKNOWN,
    GDB_SYS_ENABLED,
    GDB_SYS_DISABLED,
} gdb_syscall_mode;

/* Decide if either remote gdb syscalls or native file IO should be used. */
int use_gdb_syscalls(void)
{
    SemihostingTarget target = semihosting_get_target();
    if (target == SEMIHOSTING_TARGET_NATIVE) {
        /* -semihosting-config target=native */
        return false;
    } else if (target == SEMIHOSTING_TARGET_GDB) {
        /* -semihosting-config target=gdb */
        return true;
    }

    /* -semihosting-config target=auto */
    /* On the first call check if gdb is connected and remember. */
    if (gdb_syscall_mode == GDB_SYS_UNKNOWN) {
        gdb_syscall_mode = (gdbserver_state ? GDB_SYS_ENABLED
                                            : GDB_SYS_DISABLED);
    }
    return gdb_syscall_mode == GDB_SYS_ENABLED;
}

/* Resume execution.  */
static inline void gdb_continue(GDBState *s)
{

#ifdef CONFIG_USER_ONLY
    s->running_state = 1;
    trace_gdbstub_op_continue();
#else
    if (!runstate_needs_reset()) {
        trace_gdbstub_op_continue();
        vm_start();
    }
#endif
}

/*
 * Resume execution, per CPU actions. For user-mode emulation it's
 * equivalent to gdb_continue.
 */
static int gdb_continue_partial(GDBState *s, char *newstates)
{
    CPUState *cpu;
    int res = 0;
#ifdef CONFIG_USER_ONLY
    /*
     * This is not exactly accurate, but it's an improvement compared to the
     * previous situation, where only one CPU would be single-stepped.
     */
    CPU_FOREACH(cpu) {
        if (newstates[cpu->cpu_index] == 's') {
            trace_gdbstub_op_stepping(cpu->cpu_index);
            cpu_single_step(cpu, sstep_flags);
        }
    }
    s->running_state = 1;
#else
    int flag = 0;

    if (!runstate_needs_reset()) {
        if (vm_prepare_start()) {
            return 0;
        }

        CPU_FOREACH(cpu) {
            switch (newstates[cpu->cpu_index]) {
            case 0:
            case 1:
                break; /* nothing to do here */
            case 's':
                trace_gdbstub_op_stepping(cpu->cpu_index);
                cpu_single_step(cpu, sstep_flags);
                cpu_resume(cpu);
                flag = 1;
                break;
            case 'c':
                trace_gdbstub_op_continue_cpu(cpu->cpu_index);
                cpu_resume(cpu);
                flag = 1;
                break;
            default:
                res = -1;
                break;
            }
        }
    }
    if (flag) {
        qemu_clock_enable(QEMU_CLOCK_VIRTUAL, true);
    }
#endif
    return res;
}

static void put_buffer(GDBState *s, const uint8_t *buf, int len)
{
#ifdef CONFIG_USER_ONLY
    int ret;

    while (len > 0) {
        ret = send(s->fd, buf, len, 0);
        if (ret < 0) {
            if (errno != EINTR)
                return;
        } else {
            buf += ret;
            len -= ret;
        }
    }
#else
    /* XXX this blocks entire thread. Rewrite to use
     * qemu_chr_fe_write and background I/O callbacks */
    qemu_chr_fe_write_all(&s->chr, buf, len);
#endif
}

static inline int fromhex(int v)
{
    if (v >= '0' && v <= '9')
        return v - '0';
    else if (v >= 'A' && v <= 'F')
        return v - 'A' + 10;
    else if (v >= 'a' && v <= 'f')
        return v - 'a' + 10;
    else
        return 0;
}

static inline int tohex(int v)
{
    if (v < 10)
        return v + '0';
    else
        return v - 10 + 'a';
}

/* writes 2*len+1 bytes in buf */
static void memtohex(char *buf, const uint8_t *mem, int len)
{
    int i, c;
    char *q;
    q = buf;
    for(i = 0; i < len; i++) {
        c = mem[i];
        *q++ = tohex(c >> 4);
        *q++ = tohex(c & 0xf);
    }
    *q = '\0';
}

static void hextomem(uint8_t *mem, const char *buf, int len)
{
    int i;

    for(i = 0; i < len; i++) {
        mem[i] = (fromhex(buf[0]) << 4) | fromhex(buf[1]);
        buf += 2;
    }
}

static void hexdump(const char *buf, int len,
                    void (*trace_fn)(size_t ofs, char const *text))
{
    char line_buffer[3 * 16 + 4 + 16 + 1];

    size_t i;
    for (i = 0; i < len || (i & 0xF); ++i) {
        size_t byte_ofs = i & 15;

        if (byte_ofs == 0) {
            memset(line_buffer, ' ', 3 * 16 + 4 + 16);
            line_buffer[3 * 16 + 4 + 16] = 0;
        }

        size_t col_group = (i >> 2) & 3;
        size_t hex_col = byte_ofs * 3 + col_group;
        size_t txt_col = 3 * 16 + 4 + byte_ofs;

        if (i < len) {
            char value = buf[i];

            line_buffer[hex_col + 0] = tohex((value >> 4) & 0xF);
            line_buffer[hex_col + 1] = tohex((value >> 0) & 0xF);
            line_buffer[txt_col + 0] = (value >= ' ' && value < 127)
                    ? value
                    : '.';
        }

        if (byte_ofs == 0xF)
            trace_fn(i & -16, line_buffer);
    }
}

/* return -1 if error, 0 if OK */
static int put_packet_binary(GDBState *s, const char *buf, int len, bool dump)
{
    int csum, i;
    uint8_t *p;

    if (dump && trace_event_get_state_backends(TRACE_GDBSTUB_IO_BINARYREPLY)) {
        hexdump(buf, len, trace_gdbstub_io_binaryreply);
    }

    for(;;) {
        p = s->last_packet;
        *(p++) = '$';
        memcpy(p, buf, len);
        p += len;
        csum = 0;
        for(i = 0; i < len; i++) {
            csum += buf[i];
        }
        *(p++) = '#';
        *(p++) = tohex((csum >> 4) & 0xf);
        *(p++) = tohex((csum) & 0xf);

        s->last_packet_len = p - s->last_packet;
        put_buffer(s, (uint8_t *)s->last_packet, s->last_packet_len);

#ifdef CONFIG_USER_ONLY
        i = get_char(s);
        if (i < 0)
            return -1;
        if (i == '+')
            break;
#else
        break;
#endif
    }
    return 0;
}

/* return -1 if error, 0 if OK */
static int put_packet(GDBState *s, const char *buf)
{
    trace_gdbstub_io_reply(buf);

    return put_packet_binary(s, buf, strlen(buf), false);
}

/* Encode data using the encoding for 'x' packets.  */
static int memtox(char *buf, const char *mem, int len)
{
    char *p = buf;
    char c;

    while (len--) {
        c = *(mem++);
        switch (c) {
        case '#': case '$': case '*': case '}':
            *(p++) = '}';
            *(p++) = c ^ 0x20;
            break;
        default:
            *(p++) = c;
            break;
        }
    }
    return p - buf;
}

static uint32_t gdb_get_cpu_pid(const GDBState *s, CPUState *cpu)
{
    /* TODO: In user mode, we should use the task state PID */
    if (cpu->cluster_index == UNASSIGNED_CLUSTER_INDEX) {
        /* Return the default process' PID */
        return s->processes[s->process_num - 1].pid;
    }
    return cpu->cluster_index + 1;
}

static GDBProcess *gdb_get_process(const GDBState *s, uint32_t pid)
{
    int i;

    if (!pid) {
        /* 0 means any process, we take the first one */
        return &s->processes[0];
    }

    for (i = 0; i < s->process_num; i++) {
        if (s->processes[i].pid == pid) {
            return &s->processes[i];
        }
    }

    return NULL;
}

static GDBProcess *gdb_get_cpu_process(const GDBState *s, CPUState *cpu)
{
    return gdb_get_process(s, gdb_get_cpu_pid(s, cpu));
}

static CPUState *find_cpu(uint32_t thread_id)
{
    CPUState *cpu;

    CPU_FOREACH(cpu) {
        if (cpu_gdb_index(cpu) == thread_id) {
            return cpu;
        }
    }

    return NULL;
}

static CPUState *get_first_cpu_in_process(const GDBState *s,
                                          GDBProcess *process)
{
    CPUState *cpu;

    CPU_FOREACH(cpu) {
        if (gdb_get_cpu_pid(s, cpu) == process->pid) {
            return cpu;
        }
    }

    return NULL;
}

static CPUState *gdb_next_cpu_in_process(const GDBState *s, CPUState *cpu)
{
    uint32_t pid = gdb_get_cpu_pid(s, cpu);
    cpu = CPU_NEXT(cpu);

    while (cpu) {
        if (gdb_get_cpu_pid(s, cpu) == pid) {
            break;
        }

        cpu = CPU_NEXT(cpu);
    }

    return cpu;
}

/* Return the cpu following @cpu, while ignoring unattached processes. */
static CPUState *gdb_next_attached_cpu(const GDBState *s, CPUState *cpu)
{
    cpu = CPU_NEXT(cpu);

    while (cpu) {
        if (gdb_get_cpu_process(s, cpu)->attached) {
            break;
        }

        cpu = CPU_NEXT(cpu);
    }

    return cpu;
}

/* Return the first attached cpu */
static CPUState *gdb_first_attached_cpu(const GDBState *s)
{
    CPUState *cpu = first_cpu;
    GDBProcess *process = gdb_get_cpu_process(s, cpu);

    if (!process->attached) {
        return gdb_next_attached_cpu(s, cpu);
    }

    return cpu;
}

static CPUState *gdb_get_cpu(const GDBState *s, uint32_t pid, uint32_t tid)
{
    GDBProcess *process;
    CPUState *cpu;

    if (!pid && !tid) {
        /* 0 means any process/thread, we take the first attached one */
        return gdb_first_attached_cpu(s);
    } else if (pid && !tid) {
        /* any thread in a specific process */
        process = gdb_get_process(s, pid);

        if (process == NULL) {
            return NULL;
        }

        if (!process->attached) {
            return NULL;
        }

        return get_first_cpu_in_process(s, process);
    } else {
        /* a specific thread */
        cpu = find_cpu(tid);

        if (cpu == NULL) {
            return NULL;
        }

        process = gdb_get_cpu_process(s, cpu);

        if (pid && process->pid != pid) {
            return NULL;
        }

        if (!process->attached) {
            return NULL;
        }

        return cpu;
    }
}

static const char *get_feature_xml(const GDBState *s, const char *p,
                                   const char **newp, GDBProcess *process)
{
    size_t len;
    int i;
    const char *name;
    CPUState *cpu = get_first_cpu_in_process(s, process);
    CPUClass *cc = CPU_GET_CLASS(cpu);

    len = 0;
    while (p[len] && p[len] != ':')
        len++;
    *newp = p + len;

    name = NULL;
    if (strncmp(p, "target.xml", len) == 0) {
        char *buf = process->target_xml;
        const size_t buf_sz = sizeof(process->target_xml);

        /* Generate the XML description for this CPU.  */
        if (!buf[0]) {
            GDBRegisterState *r;

            pstrcat(buf, buf_sz,
                    "<?xml version=\"1.0\"?>"
                    "<!DOCTYPE target SYSTEM \"gdb-target.dtd\">"
                    "<target>");
            if (cc->gdb_arch_name) {
                gchar *arch = cc->gdb_arch_name(cpu);
                pstrcat(buf, buf_sz, "<architecture>");
                pstrcat(buf, buf_sz, arch);
                pstrcat(buf, buf_sz, "</architecture>");
                g_free(arch);
            }
            pstrcat(buf, buf_sz, "<xi:include href=\"");
            pstrcat(buf, buf_sz, cc->gdb_core_xml_file);
            pstrcat(buf, buf_sz, "\"/>");
            for (r = cpu->gdb_regs; r; r = r->next) {
                pstrcat(buf, buf_sz, "<xi:include href=\"");
                pstrcat(buf, buf_sz, r->xml);
                pstrcat(buf, buf_sz, "\"/>");
            }
            pstrcat(buf, buf_sz, "</target>");
        }
        return buf;
    }
    if (cc->gdb_get_dynamic_xml) {
        char *xmlname = g_strndup(p, len);
        const char *xml = cc->gdb_get_dynamic_xml(cpu, xmlname);

        g_free(xmlname);
        if (xml) {
            return xml;
        }
    }
    for (i = 0; ; i++) {
        name = xml_builtin[i][0];
        if (!name || (strncmp(name, p, len) == 0 && strlen(name) == len))
            break;
    }
    return name ? xml_builtin[i][1] : NULL;
}

static int gdb_read_register(CPUState *cpu, uint8_t *mem_buf, int reg)
{
    CPUClass *cc = CPU_GET_CLASS(cpu);
    CPUArchState *env = cpu->env_ptr;
    GDBRegisterState *r;

    if (reg < cc->gdb_num_core_regs) {
        return cc->gdb_read_register(cpu, mem_buf, reg);
    }

    for (r = cpu->gdb_regs; r; r = r->next) {
        if (r->base_reg <= reg && reg < r->base_reg + r->num_regs) {
            return r->get_reg(env, mem_buf, reg - r->base_reg);
        }
    }
    return 0;
}

static int gdb_write_register(CPUState *cpu, uint8_t *mem_buf, int reg)
{
    CPUClass *cc = CPU_GET_CLASS(cpu);
    CPUArchState *env = cpu->env_ptr;
    GDBRegisterState *r;

    if (reg < cc->gdb_num_core_regs) {
        return cc->gdb_write_register(cpu, mem_buf, reg);
    }

    for (r = cpu->gdb_regs; r; r = r->next) {
        if (r->base_reg <= reg && reg < r->base_reg + r->num_regs) {
            return r->set_reg(env, mem_buf, reg - r->base_reg);
        }
    }
    return 0;
}

/* Register a supplemental set of CPU registers.  If g_pos is nonzero it
   specifies the first register number and these registers are included in
   a standard "g" packet.  Direction is relative to gdb, i.e. get_reg is
   gdb reading a CPU register, and set_reg is gdb modifying a CPU register.
 */

void gdb_register_coprocessor(CPUState *cpu,
                              gdb_reg_cb get_reg, gdb_reg_cb set_reg,
                              int num_regs, const char *xml, int g_pos)
{
    GDBRegisterState *s;
    GDBRegisterState **p;

    p = &cpu->gdb_regs;
    while (*p) {
        /* Check for duplicates.  */
        if (strcmp((*p)->xml, xml) == 0)
            return;
        p = &(*p)->next;
    }

    s = g_new0(GDBRegisterState, 1);
    s->base_reg = cpu->gdb_num_regs;
    s->num_regs = num_regs;
    s->get_reg = get_reg;
    s->set_reg = set_reg;
    s->xml = xml;

    /* Add to end of list.  */
    cpu->gdb_num_regs += num_regs;
    *p = s;
    if (g_pos) {
        if (g_pos != s->base_reg) {
            error_report("Error: Bad gdb register numbering for '%s', "
                         "expected %d got %d", xml, g_pos, s->base_reg);
        } else {
            cpu->gdb_num_g_regs = cpu->gdb_num_regs;
        }
    }
}

#ifndef CONFIG_USER_ONLY
/* Translate GDB watchpoint type to a flags value for cpu_watchpoint_* */
static inline int xlat_gdb_type(CPUState *cpu, int gdbtype)
{
    static const int xlat[] = {
        [GDB_WATCHPOINT_WRITE]  = BP_GDB | BP_MEM_WRITE,
        [GDB_WATCHPOINT_READ]   = BP_GDB | BP_MEM_READ,
        [GDB_WATCHPOINT_ACCESS] = BP_GDB | BP_MEM_ACCESS,
    };

    CPUClass *cc = CPU_GET_CLASS(cpu);
    int cputype = xlat[gdbtype];

    if (cc->gdb_stop_before_watchpoint) {
        cputype |= BP_STOP_BEFORE_ACCESS;
    }
    return cputype;
}
#endif

static int gdb_breakpoint_insert(target_ulong addr, target_ulong len, int type)
{
    CPUState *cpu;
    int err = 0;

    if (kvm_enabled()) {
        return kvm_insert_breakpoint(gdbserver_state->c_cpu, addr, len, type);
    }

    switch (type) {
    case GDB_BREAKPOINT_SW:
    case GDB_BREAKPOINT_HW:
        CPU_FOREACH(cpu) {
            err = cpu_breakpoint_insert(cpu, addr, BP_GDB, NULL);
            if (err) {
                break;
            }
        }
        return err;
#ifndef CONFIG_USER_ONLY
    case GDB_WATCHPOINT_WRITE:
    case GDB_WATCHPOINT_READ:
    case GDB_WATCHPOINT_ACCESS:
        CPU_FOREACH(cpu) {
            err = cpu_watchpoint_insert(cpu, addr, len,
                                        xlat_gdb_type(cpu, type), NULL);
            if (err) {
                break;
            }
        }
        return err;
#endif
    default:
        return -ENOSYS;
    }
}

static int gdb_breakpoint_remove(target_ulong addr, target_ulong len, int type)
{
    CPUState *cpu;
    int err = 0;

    if (kvm_enabled()) {
        return kvm_remove_breakpoint(gdbserver_state->c_cpu, addr, len, type);
    }

    switch (type) {
    case GDB_BREAKPOINT_SW:
    case GDB_BREAKPOINT_HW:
        CPU_FOREACH(cpu) {
            err = cpu_breakpoint_remove(cpu, addr, BP_GDB);
            if (err) {
                break;
            }
        }
        return err;
#ifndef CONFIG_USER_ONLY
    case GDB_WATCHPOINT_WRITE:
    case GDB_WATCHPOINT_READ:
    case GDB_WATCHPOINT_ACCESS:
        CPU_FOREACH(cpu) {
            err = cpu_watchpoint_remove(cpu, addr, len,
                                        xlat_gdb_type(cpu, type));
            if (err)
                break;
        }
        return err;
#endif
    default:
        return -ENOSYS;
    }
}

static inline void gdb_cpu_breakpoint_remove_all(CPUState *cpu)
{
    cpu_breakpoint_remove_all(cpu, BP_GDB);
#ifndef CONFIG_USER_ONLY
    cpu_watchpoint_remove_all(cpu, BP_GDB);
#endif
}

static void gdb_process_breakpoint_remove_all(const GDBState *s, GDBProcess *p)
{
    CPUState *cpu = get_first_cpu_in_process(s, p);

    while (cpu) {
        gdb_cpu_breakpoint_remove_all(cpu);
        cpu = gdb_next_cpu_in_process(s, cpu);
    }
}

static void gdb_breakpoint_remove_all(void)
{
    CPUState *cpu;

    if (kvm_enabled()) {
        kvm_remove_all_breakpoints(gdbserver_state->c_cpu);
        return;
    }

    CPU_FOREACH(cpu) {
        gdb_cpu_breakpoint_remove_all(cpu);
    }
}

static void gdb_set_cpu_pc(GDBState *s, target_ulong pc)
{
    CPUState *cpu = s->c_cpu;

    cpu_synchronize_state(cpu);
    cpu_set_pc(cpu, pc);
}

static char *gdb_fmt_thread_id(const GDBState *s, CPUState *cpu,
                           char *buf, size_t buf_size)
{
    if (s->multiprocess) {
        snprintf(buf, buf_size, "p%02x.%02x",
                 gdb_get_cpu_pid(s, cpu), cpu_gdb_index(cpu));
    } else {
        snprintf(buf, buf_size, "%02x", cpu_gdb_index(cpu));
    }

    return buf;
}

typedef enum GDBThreadIdKind {
    GDB_ONE_THREAD = 0,
    GDB_ALL_THREADS,     /* One process, all threads */
    GDB_ALL_PROCESSES,
    GDB_READ_THREAD_ERR
} GDBThreadIdKind;

static GDBThreadIdKind read_thread_id(const char *buf, const char **end_buf,
                                      uint32_t *pid, uint32_t *tid)
{
    unsigned long p, t;
    int ret;

    if (*buf == 'p') {
        buf++;
        ret = qemu_strtoul(buf, &buf, 16, &p);

        if (ret) {
            return GDB_READ_THREAD_ERR;
        }

        /* Skip '.' */
        buf++;
    } else {
        p = 1;
    }

    ret = qemu_strtoul(buf, &buf, 16, &t);

    if (ret) {
        return GDB_READ_THREAD_ERR;
    }

    *end_buf = buf;

    if (p == -1) {
        return GDB_ALL_PROCESSES;
    }

    if (pid) {
        *pid = p;
    }

    if (t == -1) {
        return GDB_ALL_THREADS;
    }

    if (tid) {
        *tid = t;
    }

    return GDB_ONE_THREAD;
}

static int is_query_packet(const char *p, const char *query, char separator)
{
    unsigned int query_len = strlen(query);

    return strncmp(p, query, query_len) == 0 &&
        (p[query_len] == '\0' || p[query_len] == separator);
}

/**
 * gdb_handle_vcont - Parses and handles a vCont packet.
 * returns -ENOTSUP if a command is unsupported, -EINVAL or -ERANGE if there is
 *         a format error, 0 on success.
 */
static int gdb_handle_vcont(GDBState *s, const char *p)
{
    int res, signal = 0;
    char cur_action;
    char *newstates;
    unsigned long tmp;
    uint32_t pid, tid;
    GDBProcess *process;
    CPUState *cpu;
    GDBThreadIdKind kind;
#ifdef CONFIG_USER_ONLY
    int max_cpus = 1; /* global variable max_cpus exists only in system mode */

    CPU_FOREACH(cpu) {
        max_cpus = max_cpus <= cpu->cpu_index ? cpu->cpu_index + 1 : max_cpus;
    }
#endif
    /* uninitialised CPUs stay 0 */
    newstates = g_new0(char, max_cpus);

    /* mark valid CPUs with 1 */
    CPU_FOREACH(cpu) {
        newstates[cpu->cpu_index] = 1;
    }

    /*
     * res keeps track of what error we are returning, with -ENOTSUP meaning
     * that the command is unknown or unsupported, thus returning an empty
     * packet, while -EINVAL and -ERANGE cause an E22 packet, due to invalid,
     *  or incorrect parameters passed.
     */
    res = 0;
    while (*p) {
        if (*p++ != ';') {
            res = -ENOTSUP;
            goto out;
        }

        cur_action = *p++;
        if (cur_action == 'C' || cur_action == 'S') {
            cur_action = qemu_tolower(cur_action);
            res = qemu_strtoul(p + 1, &p, 16, &tmp);
            if (res) {
                goto out;
            }
            signal = gdb_signal_to_target(tmp);
        } else if (cur_action != 'c' && cur_action != 's') {
            /* unknown/invalid/unsupported command */
            res = -ENOTSUP;
            goto out;
        }

        if (*p == '\0' || *p == ';') {
            /*
             * No thread specifier, action is on "all threads". The
             * specification is unclear regarding the process to act on. We
             * choose all processes.
             */
            kind = GDB_ALL_PROCESSES;
        } else if (*p++ == ':') {
            kind = read_thread_id(p, &p, &pid, &tid);
        } else {
            res = -ENOTSUP;
            goto out;
        }

        switch (kind) {
        case GDB_READ_THREAD_ERR:
            res = -EINVAL;
            goto out;

        case GDB_ALL_PROCESSES:
            cpu = gdb_first_attached_cpu(s);
            while (cpu) {
                if (newstates[cpu->cpu_index] == 1) {
                    newstates[cpu->cpu_index] = cur_action;
                }

                cpu = gdb_next_attached_cpu(s, cpu);
            }
            break;

        case GDB_ALL_THREADS:
            process = gdb_get_process(s, pid);

            if (!process->attached) {
                res = -EINVAL;
                goto out;
            }

            cpu = get_first_cpu_in_process(s, process);
            while (cpu) {
                if (newstates[cpu->cpu_index] == 1) {
                    newstates[cpu->cpu_index] = cur_action;
                }

                cpu = gdb_next_cpu_in_process(s, cpu);
            }
            break;

        case GDB_ONE_THREAD:
            cpu = gdb_get_cpu(s, pid, tid);

            /* invalid CPU/thread specified */
            if (!cpu) {
                res = -EINVAL;
                goto out;
            }

            /* only use if no previous match occourred */
            if (newstates[cpu->cpu_index] == 1) {
                newstates[cpu->cpu_index] = cur_action;
            }
            break;
        }
    }
    s->signal = signal;
    gdb_continue_partial(s, newstates);

out:
    g_free(newstates);

    return res;
}

static int gdb_handle_packet(GDBState *s, const char *line_buf)
{
    CPUState *cpu;
    GDBProcess *process;
    CPUClass *cc;
    const char *p;
    uint32_t pid, tid;
    int ch, reg_size, type, res;
    uint8_t mem_buf[MAX_PACKET_LENGTH];
    char buf[sizeof(mem_buf) + 1 /* trailing NUL */];
    char thread_id[16];
    uint8_t *registers;
    target_ulong addr, len;
    GDBThreadIdKind thread_kind;

    trace_gdbstub_io_command(line_buf);

    p = line_buf;
    ch = *p++;
    switch(ch) {
    case '!':
        put_packet(s, "OK");
        break;
    case '?':
        /* TODO: Make this return the correct value for user-mode.  */
        snprintf(buf, sizeof(buf), "T%02xthread:%s;", GDB_SIGNAL_TRAP,
                 gdb_fmt_thread_id(s, s->c_cpu, thread_id, sizeof(thread_id)));
        put_packet(s, buf);
        /* Remove all the breakpoints when this query is issued,
         * because gdb is doing and initial connect and the state
         * should be cleaned up.
         */
        gdb_breakpoint_remove_all();
        break;
    case 'c':
        if (*p != '\0') {
            addr = strtoull(p, (char **)&p, 16);
            gdb_set_cpu_pc(s, addr);
        }
        s->signal = 0;
        gdb_continue(s);
        return RS_IDLE;
    case 'C':
        s->signal = gdb_signal_to_target (strtoul(p, (char **)&p, 16));
        if (s->signal == -1)
            s->signal = 0;
        gdb_continue(s);
        return RS_IDLE;
    case 'v':
        if (strncmp(p, "Cont", 4) == 0) {
            p += 4;
            if (*p == '?') {
                put_packet(s, "vCont;c;C;s;S");
                break;
            }

            res = gdb_handle_vcont(s, p);

            if (res) {
                if ((res == -EINVAL) || (res == -ERANGE)) {
                    put_packet(s, "E22");
                    break;
                }
                goto unknown_command;
            }
            break;
        } else if (strncmp(p, "Attach;", 7) == 0) {
            unsigned long pid;

            p += 7;

            if (qemu_strtoul(p, &p, 16, &pid)) {
                put_packet(s, "E22");
                break;
            }

            process = gdb_get_process(s, pid);

            if (process == NULL) {
                put_packet(s, "E22");
                break;
            }

            cpu = get_first_cpu_in_process(s, process);

            if (cpu == NULL) {
                /* Refuse to attach an empty process */
                put_packet(s, "E22");
                break;
            }

            process->attached = true;

            s->g_cpu = cpu;
            s->c_cpu = cpu;

            snprintf(buf, sizeof(buf), "T%02xthread:%s;", GDB_SIGNAL_TRAP,
                     gdb_fmt_thread_id(s, cpu, thread_id, sizeof(thread_id)));

            put_packet(s, buf);
            break;
        } else if (strncmp(p, "Kill;", 5) == 0) {
            /* Kill the target */
            put_packet(s, "OK");
            error_report("QEMU: Terminated via GDBstub");
            exit(0);
        } else {
            goto unknown_command;
        }
    case 'k':
        /* Kill the target */
        error_report("QEMU: Terminated via GDBstub");
        exit(0);
    case 'D':
        /* Detach packet */
        pid = 1;

        if (s->multiprocess) {
            unsigned long lpid;
            if (*p != ';') {
                put_packet(s, "E22");
                break;
            }

            if (qemu_strtoul(p + 1, &p, 16, &lpid)) {
                put_packet(s, "E22");
                break;
            }

            pid = lpid;
        }

        process = gdb_get_process(s, pid);
        gdb_process_breakpoint_remove_all(s, process);
        process->attached = false;

        if (pid == gdb_get_cpu_pid(s, s->c_cpu)) {
            s->c_cpu = gdb_first_attached_cpu(s);
        }

        if (pid == gdb_get_cpu_pid(s, s->g_cpu)) {
            s->g_cpu = gdb_first_attached_cpu(s);
        }

        if (s->c_cpu == NULL) {
            /* No more process attached */
            gdb_syscall_mode = GDB_SYS_DISABLED;
            gdb_continue(s);
        }
        put_packet(s, "OK");
        break;
    case 's':
        if (*p != '\0') {
            addr = strtoull(p, (char **)&p, 16);
            gdb_set_cpu_pc(s, addr);
        }
        cpu_single_step(s->c_cpu, sstep_flags);
        gdb_continue(s);
        return RS_IDLE;
    case 'F':
        {
            target_ulong ret;
            target_ulong err;

            ret = strtoull(p, (char **)&p, 16);
            if (*p == ',') {
                p++;
                err = strtoull(p, (char **)&p, 16);
            } else {
                err = 0;
            }
            if (*p == ',')
                p++;
            type = *p;
            if (s->current_syscall_cb) {
                s->current_syscall_cb(s->c_cpu, ret, err);
                s->current_syscall_cb = NULL;
            }
            if (type == 'C') {
                put_packet(s, "T02");
            } else {
                gdb_continue(s);
            }
        }
        break;
    case 'g':
        cpu_synchronize_state(s->g_cpu);
        len = 0;
        for (addr = 0; addr < s->g_cpu->gdb_num_g_regs; addr++) {
            reg_size = gdb_read_register(s->g_cpu, mem_buf + len, addr);
            len += reg_size;
        }
        memtohex(buf, mem_buf, len);
        put_packet(s, buf);
        break;
    case 'G':
        cpu_synchronize_state(s->g_cpu);
        registers = mem_buf;
        len = strlen(p) / 2;
        hextomem((uint8_t *)registers, p, len);
        for (addr = 0; addr < s->g_cpu->gdb_num_g_regs && len > 0; addr++) {
            reg_size = gdb_write_register(s->g_cpu, registers, addr);
            len -= reg_size;
            registers += reg_size;
        }
        put_packet(s, "OK");
        break;
    case 'm':
        addr = strtoull(p, (char **)&p, 16);
        if (*p == ',')
            p++;
        len = strtoull(p, NULL, 16);

        /* memtohex() doubles the required space */
        if (len > MAX_PACKET_LENGTH / 2) {
            put_packet (s, "E22");
            break;
        }

        if (target_memory_rw_debug(s->g_cpu, addr, mem_buf, len, false) != 0) {
            put_packet (s, "E14");
        } else {
            memtohex(buf, mem_buf, len);
            put_packet(s, buf);
        }
        break;
    case 'M':
        addr = strtoull(p, (char **)&p, 16);
        if (*p == ',')
            p++;
        len = strtoull(p, (char **)&p, 16);
        if (*p == ':')
            p++;

        /* hextomem() reads 2*len bytes */
        if (len > strlen(p) / 2) {
            put_packet (s, "E22");
            break;
        }
        hextomem(mem_buf, p, len);
        if (target_memory_rw_debug(s->g_cpu, addr, mem_buf, len,
                                   true) != 0) {
            put_packet(s, "E14");
        } else {
            put_packet(s, "OK");
        }
        break;
    case 'p':
        /* Older gdb are really dumb, and don't use 'g' if 'p' is avaialable.
           This works, but can be very slow.  Anything new enough to
           understand XML also knows how to use this properly.  */
        if (!gdb_has_xml)
            goto unknown_command;
        addr = strtoull(p, (char **)&p, 16);
        reg_size = gdb_read_register(s->g_cpu, mem_buf, addr);
        if (reg_size) {
            memtohex(buf, mem_buf, reg_size);
            put_packet(s, buf);
        } else {
            put_packet(s, "E14");
        }
        break;
    case 'P':
        if (!gdb_has_xml)
            goto unknown_command;
        addr = strtoull(p, (char **)&p, 16);
        if (*p == '=')
            p++;
        reg_size = strlen(p) / 2;
        hextomem(mem_buf, p, reg_size);
        gdb_write_register(s->g_cpu, mem_buf, addr);
        put_packet(s, "OK");
        break;
    case 'Z':
    case 'z':
        type = strtoul(p, (char **)&p, 16);
        if (*p == ',')
            p++;
        addr = strtoull(p, (char **)&p, 16);
        if (*p == ',')
            p++;
        len = strtoull(p, (char **)&p, 16);
        if (ch == 'Z')
            res = gdb_breakpoint_insert(addr, len, type);
        else
            res = gdb_breakpoint_remove(addr, len, type);
        if (res >= 0)
             put_packet(s, "OK");
        else if (res == -ENOSYS)
            put_packet(s, "");
        else
            put_packet(s, "E22");
        break;
    case 'H':
        type = *p++;

        thread_kind = read_thread_id(p, &p, &pid, &tid);
        if (thread_kind == GDB_READ_THREAD_ERR) {
            put_packet(s, "E22");
            break;
        }

        if (thread_kind != GDB_ONE_THREAD) {
            put_packet(s, "OK");
            break;
        }
        cpu = gdb_get_cpu(s, pid, tid);
        if (cpu == NULL) {
            put_packet(s, "E22");
            break;
        }
        switch (type) {
        case 'c':
            s->c_cpu = cpu;
            put_packet(s, "OK");
            break;
        case 'g':
            s->g_cpu = cpu;
            put_packet(s, "OK");
            break;
        default:
             put_packet(s, "E22");
             break;
        }
        break;
    case 'T':
        thread_kind = read_thread_id(p, &p, &pid, &tid);
        if (thread_kind == GDB_READ_THREAD_ERR) {
            put_packet(s, "E22");
            break;
        }
        cpu = gdb_get_cpu(s, pid, tid);

        if (cpu != NULL) {
            put_packet(s, "OK");
        } else {
            put_packet(s, "E22");
        }
        break;
    case 'q':
    case 'Q':
        /* parse any 'q' packets here */
        if (!strcmp(p,"qemu.sstepbits")) {
            /* Query Breakpoint bit definitions */
            snprintf(buf, sizeof(buf), "ENABLE=%x,NOIRQ=%x,NOTIMER=%x",
                     SSTEP_ENABLE,
                     SSTEP_NOIRQ,
                     SSTEP_NOTIMER);
            put_packet(s, buf);
            break;
        } else if (is_query_packet(p, "qemu.sstep", '=')) {
            /* Display or change the sstep_flags */
            p += 10;
            if (*p != '=') {
                /* Display current setting */
                snprintf(buf, sizeof(buf), "0x%x", sstep_flags);
                put_packet(s, buf);
                break;
            }
            p++;
            type = strtoul(p, (char **)&p, 16);
            sstep_flags = type;
            put_packet(s, "OK");
            break;
        } else if (strcmp(p,"C") == 0) {
            /*
             * "Current thread" remains vague in the spec, so always return
             * the first thread of the current process (gdb returns the
             * first thread).
             */
            cpu = get_first_cpu_in_process(s, gdb_get_cpu_process(s, s->g_cpu));
            snprintf(buf, sizeof(buf), "QC%s",
                     gdb_fmt_thread_id(s, cpu, thread_id, sizeof(thread_id)));
            put_packet(s, buf);
            break;
        } else if (strcmp(p,"fThreadInfo") == 0) {
            s->query_cpu = gdb_first_attached_cpu(s);
            goto report_cpuinfo;
        } else if (strcmp(p,"sThreadInfo") == 0) {
        report_cpuinfo:
            if (s->query_cpu) {
                snprintf(buf, sizeof(buf), "m%s",
                         gdb_fmt_thread_id(s, s->query_cpu,
                                       thread_id, sizeof(thread_id)));
                put_packet(s, buf);
                s->query_cpu = gdb_next_attached_cpu(s, s->query_cpu);
            } else
                put_packet(s, "l");
            break;
        } else if (strncmp(p,"ThreadExtraInfo,", 16) == 0) {
            if (read_thread_id(p + 16, &p, &pid, &tid) == GDB_READ_THREAD_ERR) {
                put_packet(s, "E22");
                break;
            }
            cpu = gdb_get_cpu(s, pid, tid);
            if (cpu != NULL) {
                cpu_synchronize_state(cpu);

                if (s->multiprocess && (s->process_num > 1)) {
                    /* Print the CPU model and name in multiprocess mode */
                    ObjectClass *oc = object_get_class(OBJECT(cpu));
                    const char *cpu_model = object_class_get_name(oc);
                    char *cpu_name =
                        object_get_canonical_path_component(OBJECT(cpu));
                    len = snprintf((char *)mem_buf, sizeof(buf) / 2,
                                   "%s %s [%s]", cpu_model, cpu_name,
                                   cpu->halted ? "halted " : "running");
                    g_free(cpu_name);
                } else {
                    /* memtohex() doubles the required space */
                    len = snprintf((char *)mem_buf, sizeof(buf) / 2,
                                   "CPU#%d [%s]", cpu->cpu_index,
                                   cpu->halted ? "halted " : "running");
                }
                trace_gdbstub_op_extra_info((char *)mem_buf);
                memtohex(buf, mem_buf, len);
                put_packet(s, buf);
            }
            break;
        }
#ifdef CONFIG_USER_ONLY
        else if (strcmp(p, "Offsets") == 0) {
            TaskState *ts = s->c_cpu->opaque;

            snprintf(buf, sizeof(buf),
                     "Text=" TARGET_ABI_FMT_lx ";Data=" TARGET_ABI_FMT_lx
                     ";Bss=" TARGET_ABI_FMT_lx,
                     ts->info->code_offset,
                     ts->info->data_offset,
                     ts->info->data_offset);
            put_packet(s, buf);
            break;
        }
#else /* !CONFIG_USER_ONLY */
        else if (strncmp(p, "Rcmd,", 5) == 0) {
            int len = strlen(p + 5);

            if ((len % 2) != 0) {
                put_packet(s, "E01");
                break;
            }
            len = len / 2;
            hextomem(mem_buf, p + 5, len);
            mem_buf[len++] = 0;
            qemu_chr_be_write(s->mon_chr, mem_buf, len);
            put_packet(s, "OK");
            break;
        }
#endif /* !CONFIG_USER_ONLY */
        if (is_query_packet(p, "Supported", ':')) {
            snprintf(buf, sizeof(buf), "PacketSize=%x", MAX_PACKET_LENGTH);
            cc = CPU_GET_CLASS(first_cpu);
            if (cc->gdb_core_xml_file != NULL) {
                pstrcat(buf, sizeof(buf), ";qXfer:features:read+");
            }

            if (strstr(p, "multiprocess+")) {
                s->multiprocess = true;
            }
            pstrcat(buf, sizeof(buf), ";multiprocess+");

            put_packet(s, buf);
            break;
        }
        if (strncmp(p, "Xfer:features:read:", 19) == 0) {
            const char *xml;
            target_ulong total_len;

            process = gdb_get_cpu_process(s, s->g_cpu);
            cc = CPU_GET_CLASS(s->g_cpu);
            if (cc->gdb_core_xml_file == NULL) {
                goto unknown_command;
            }

            gdb_has_xml = true;
            p += 19;
            xml = get_feature_xml(s, p, &p, process);
            if (!xml) {
                snprintf(buf, sizeof(buf), "E00");
                put_packet(s, buf);
                break;
            }

            if (*p == ':')
                p++;
            addr = strtoul(p, (char **)&p, 16);
            if (*p == ',')
                p++;
            len = strtoul(p, (char **)&p, 16);

            total_len = strlen(xml);
            if (addr > total_len) {
                snprintf(buf, sizeof(buf), "E00");
                put_packet(s, buf);
                break;
            }
            if (len > (MAX_PACKET_LENGTH - 5) / 2)
                len = (MAX_PACKET_LENGTH - 5) / 2;
            if (len < total_len - addr) {
                buf[0] = 'm';
                len = memtox(buf + 1, xml + addr, len);
            } else {
                buf[0] = 'l';
                len = memtox(buf + 1, xml + addr, total_len - addr);
            }
            put_packet_binary(s, buf, len + 1, true);
            break;
        }
        if (is_query_packet(p, "Attached", ':')) {
            put_packet(s, GDB_ATTACHED);
            break;
        }
        /* Unrecognised 'q' command.  */
        goto unknown_command;

    default:
    unknown_command:
        /* put empty packet */
        buf[0] = '\0';
        put_packet(s, buf);
        break;
    }
    return RS_IDLE;
}

void gdb_set_stop_cpu(CPUState *cpu)
{
<<<<<<< HEAD
    if (!gdbserver_state) {
        qemu_log_mask(CPU_LOG_INSTR | CPU_LOG_INT | CPU_LOG_EXEC, "Reached breakpoint!\n");
        error_report("No debugger is attached");  /* XXX should drop into
                                                     monitor? */
        qemu_log_flush();
        exit(-1);
    }
=======
    GDBProcess *p = gdb_get_cpu_process(gdbserver_state, cpu);

    if (!p->attached) {
        /*
         * Having a stop CPU corresponding to a process that is not attached
         * confuses GDB. So we ignore the request.
         */
        return;
    }

>>>>>>> 49fc899f
    gdbserver_state->c_cpu = cpu;
    gdbserver_state->g_cpu = cpu;
}

#ifndef CONFIG_USER_ONLY
static void gdb_vm_state_change(void *opaque, int running, RunState state)
{
    GDBState *s = gdbserver_state;
    CPUState *cpu = s->c_cpu;
    char buf[256];
    char thread_id[16];
    const char *type;
    int ret;

    if (running || s->state == RS_INACTIVE) {
        return;
    }
    /* Is there a GDB syscall waiting to be sent?  */
    if (s->current_syscall_cb) {
        put_packet(s, s->syscall_buf);
        return;
    }

    if (cpu == NULL) {
        /* No process attached */
        return;
    }

    gdb_fmt_thread_id(s, cpu, thread_id, sizeof(thread_id));

    switch (state) {
    case RUN_STATE_DEBUG:
        if (cpu->watchpoint_hit) {
            switch (cpu->watchpoint_hit->flags & BP_MEM_ACCESS) {
            case BP_MEM_READ:
                type = "r";
                break;
            case BP_MEM_ACCESS:
                type = "a";
                break;
            default:
                type = "";
                break;
            }
            trace_gdbstub_hit_watchpoint(type, cpu_gdb_index(cpu),
                    (target_ulong)cpu->watchpoint_hit->vaddr);
            snprintf(buf, sizeof(buf),
                     "T%02xthread:%s;%swatch:" TARGET_FMT_lx ";",
                     GDB_SIGNAL_TRAP, thread_id, type,
                     (target_ulong)cpu->watchpoint_hit->vaddr);
            cpu->watchpoint_hit = NULL;
            goto send_packet;
        } else {
            trace_gdbstub_hit_break();
        }
        tb_flush(cpu);
        ret = GDB_SIGNAL_TRAP;
        break;
    case RUN_STATE_PAUSED:
        trace_gdbstub_hit_paused();
        ret = GDB_SIGNAL_INT;
        break;
    case RUN_STATE_SHUTDOWN:
        trace_gdbstub_hit_shutdown();
        ret = GDB_SIGNAL_QUIT;
        break;
    case RUN_STATE_IO_ERROR:
        trace_gdbstub_hit_io_error();
        ret = GDB_SIGNAL_IO;
        break;
    case RUN_STATE_WATCHDOG:
        trace_gdbstub_hit_watchdog();
        ret = GDB_SIGNAL_ALRM;
        break;
    case RUN_STATE_INTERNAL_ERROR:
        trace_gdbstub_hit_internal_error();
        ret = GDB_SIGNAL_ABRT;
        break;
    case RUN_STATE_SAVE_VM:
    case RUN_STATE_RESTORE_VM:
        return;
    case RUN_STATE_FINISH_MIGRATE:
        ret = GDB_SIGNAL_XCPU;
        break;
    default:
        trace_gdbstub_hit_unknown(state);
        ret = GDB_SIGNAL_UNKNOWN;
        break;
    }
    gdb_set_stop_cpu(cpu);
    snprintf(buf, sizeof(buf), "T%02xthread:%s;", ret, thread_id);

send_packet:
    put_packet(s, buf);

    /* disable single step if it was enabled */
    cpu_single_step(cpu, 0);
}
#endif

/* Send a gdb syscall request.
   This accepts limited printf-style format specifiers, specifically:
    %x  - target_ulong argument printed in hex.
    %lx - 64-bit argument printed in hex.
    %s  - string pointer (target_ulong) and length (int) pair.  */
void gdb_do_syscallv(gdb_syscall_complete_cb cb, const char *fmt, va_list va)
{
    char *p;
    char *p_end;
    target_ulong addr;
    uint64_t i64;
    GDBState *s;

    s = gdbserver_state;
    if (!s)
        return;
    s->current_syscall_cb = cb;
#ifndef CONFIG_USER_ONLY
    vm_stop(RUN_STATE_DEBUG);
#endif
    p = s->syscall_buf;
    p_end = &s->syscall_buf[sizeof(s->syscall_buf)];
    *(p++) = 'F';
    while (*fmt) {
        if (*fmt == '%') {
            fmt++;
            switch (*fmt++) {
            case 'x':
                addr = va_arg(va, target_ulong);
                p += snprintf(p, p_end - p, TARGET_FMT_lx, addr);
                break;
            case 'l':
                if (*(fmt++) != 'x')
                    goto bad_format;
                i64 = va_arg(va, uint64_t);
                p += snprintf(p, p_end - p, "%" PRIx64, i64);
                break;
            case 's':
                addr = va_arg(va, target_ulong);
                p += snprintf(p, p_end - p, TARGET_FMT_lx "/%x",
                              addr, va_arg(va, int));
                break;
            default:
            bad_format:
                error_report("gdbstub: Bad syscall format string '%s'",
                             fmt - 1);
                break;
            }
        } else {
            *(p++) = *(fmt++);
        }
    }
    *p = 0;
#ifdef CONFIG_USER_ONLY
    put_packet(s, s->syscall_buf);
    /* Return control to gdb for it to process the syscall request.
     * Since the protocol requires that gdb hands control back to us
     * using a "here are the results" F packet, we don't need to check
     * gdb_handlesig's return value (which is the signal to deliver if
     * execution was resumed via a continue packet).
     */
    gdb_handlesig(s->c_cpu, 0);
#else
    /* In this case wait to send the syscall packet until notification that
       the CPU has stopped.  This must be done because if the packet is sent
       now the reply from the syscall request could be received while the CPU
       is still in the running state, which can cause packets to be dropped
       and state transition 'T' packets to be sent while the syscall is still
       being processed.  */
    qemu_cpu_kick(s->c_cpu);
#endif
}

void gdb_do_syscall(gdb_syscall_complete_cb cb, const char *fmt, ...)
{
    va_list va;

    va_start(va, fmt);
    gdb_do_syscallv(cb, fmt, va);
    va_end(va);
}

static void gdb_read_byte(GDBState *s, int ch)
{
    uint8_t reply;

#ifndef CONFIG_USER_ONLY
    if (s->last_packet_len) {
        /* Waiting for a response to the last packet.  If we see the start
           of a new command then abandon the previous response.  */
        if (ch == '-') {
            trace_gdbstub_err_got_nack();
            put_buffer(s, (uint8_t *)s->last_packet, s->last_packet_len);
        } else if (ch == '+') {
            trace_gdbstub_io_got_ack();
        } else {
            trace_gdbstub_io_got_unexpected((uint8_t)ch);
        }

        if (ch == '+' || ch == '$')
            s->last_packet_len = 0;
        if (ch != '$')
            return;
    }
    if (runstate_is_running()) {
        /* when the CPU is running, we cannot do anything except stop
           it when receiving a char */
        vm_stop(RUN_STATE_PAUSED);
    } else
#endif
    {
        switch(s->state) {
        case RS_IDLE:
            if (ch == '$') {
                /* start of command packet */
                s->line_buf_index = 0;
                s->line_sum = 0;
                s->state = RS_GETLINE;
            } else {
                trace_gdbstub_err_garbage((uint8_t)ch);
            }
            break;
        case RS_GETLINE:
            if (ch == '}') {
                /* start escape sequence */
                s->state = RS_GETLINE_ESC;
                s->line_sum += ch;
            } else if (ch == '*') {
                /* start run length encoding sequence */
                s->state = RS_GETLINE_RLE;
                s->line_sum += ch;
            } else if (ch == '#') {
                /* end of command, start of checksum*/
                s->state = RS_CHKSUM1;
            } else if (s->line_buf_index >= sizeof(s->line_buf) - 1) {
                trace_gdbstub_err_overrun();
                s->state = RS_IDLE;
            } else {
                /* unescaped command character */
                s->line_buf[s->line_buf_index++] = ch;
                s->line_sum += ch;
            }
            break;
        case RS_GETLINE_ESC:
            if (ch == '#') {
                /* unexpected end of command in escape sequence */
                s->state = RS_CHKSUM1;
            } else if (s->line_buf_index >= sizeof(s->line_buf) - 1) {
                /* command buffer overrun */
                trace_gdbstub_err_overrun();
                s->state = RS_IDLE;
            } else {
                /* parse escaped character and leave escape state */
                s->line_buf[s->line_buf_index++] = ch ^ 0x20;
                s->line_sum += ch;
                s->state = RS_GETLINE;
            }
            break;
        case RS_GETLINE_RLE:
            if (ch < ' ') {
                /* invalid RLE count encoding */
                trace_gdbstub_err_invalid_repeat((uint8_t)ch);
                s->state = RS_GETLINE;
            } else {
                /* decode repeat length */
                int repeat = (unsigned char)ch - ' ' + 3;
                if (s->line_buf_index + repeat >= sizeof(s->line_buf) - 1) {
                    /* that many repeats would overrun the command buffer */
                    trace_gdbstub_err_overrun();
                    s->state = RS_IDLE;
                } else if (s->line_buf_index < 1) {
                    /* got a repeat but we have nothing to repeat */
                    trace_gdbstub_err_invalid_rle();
                    s->state = RS_GETLINE;
                } else {
                    /* repeat the last character */
                    memset(s->line_buf + s->line_buf_index,
                           s->line_buf[s->line_buf_index - 1], repeat);
                    s->line_buf_index += repeat;
                    s->line_sum += ch;
                    s->state = RS_GETLINE;
                }
            }
            break;
        case RS_CHKSUM1:
            /* get high hex digit of checksum */
            if (!isxdigit(ch)) {
                trace_gdbstub_err_checksum_invalid((uint8_t)ch);
                s->state = RS_GETLINE;
                break;
            }
            s->line_buf[s->line_buf_index] = '\0';
            s->line_csum = fromhex(ch) << 4;
            s->state = RS_CHKSUM2;
            break;
        case RS_CHKSUM2:
            /* get low hex digit of checksum */
            if (!isxdigit(ch)) {
                trace_gdbstub_err_checksum_invalid((uint8_t)ch);
                s->state = RS_GETLINE;
                break;
            }
            s->line_csum |= fromhex(ch);

            if (s->line_csum != (s->line_sum & 0xff)) {
                trace_gdbstub_err_checksum_incorrect(s->line_sum, s->line_csum);
                /* send NAK reply */
                reply = '-';
                put_buffer(s, &reply, 1);
                s->state = RS_IDLE;
            } else {
                /* send ACK reply */
                reply = '+';
                put_buffer(s, &reply, 1);
                s->state = gdb_handle_packet(s, s->line_buf);
            }
            break;
        default:
            abort();
        }
    }
}

/* Tell the remote gdb that the process has exited.  */
void gdb_exit(CPUArchState *env, int code)
{
  GDBState *s;
  char buf[4];

  s = gdbserver_state;
  if (!s) {
      return;
  }
#ifdef CONFIG_USER_ONLY
  if (gdbserver_fd < 0 || s->fd < 0) {
      return;
  }
#endif

  trace_gdbstub_op_exiting((uint8_t)code);

  snprintf(buf, sizeof(buf), "W%02x", (uint8_t)code);
  put_packet(s, buf);

#ifndef CONFIG_USER_ONLY
  qemu_chr_fe_deinit(&s->chr, true);
#endif
}

/*
 * Create the process that will contain all the "orphan" CPUs (that are not
 * part of a CPU cluster). Note that if this process contains no CPUs, it won't
 * be attachable and thus will be invisible to the user.
 */
static void create_default_process(GDBState *s)
{
    GDBProcess *process;
    int max_pid = 0;

    if (s->process_num) {
        max_pid = s->processes[s->process_num - 1].pid;
    }

    s->processes = g_renew(GDBProcess, s->processes, ++s->process_num);
    process = &s->processes[s->process_num - 1];

    /* We need an available PID slot for this process */
    assert(max_pid < UINT32_MAX);

    process->pid = max_pid + 1;
    process->attached = false;
    process->target_xml[0] = '\0';
}

#ifdef CONFIG_USER_ONLY
int
gdb_handlesig(CPUState *cpu, int sig)
{
    GDBState *s;
    char buf[256];
    int n;

    s = gdbserver_state;
    if (gdbserver_fd < 0 || s->fd < 0) {
        return sig;
    }

    /* disable single step if it was enabled */
    cpu_single_step(cpu, 0);
    tb_flush(cpu);

    if (sig != 0) {
        snprintf(buf, sizeof(buf), "S%02x", target_signal_to_gdb(sig));
        put_packet(s, buf);
    }
    /* put_packet() might have detected that the peer terminated the
       connection.  */
    if (s->fd < 0) {
        return sig;
    }

    sig = 0;
    s->state = RS_IDLE;
    s->running_state = 0;
    while (s->running_state == 0) {
        n = read(s->fd, buf, 256);
        if (n > 0) {
            int i;

            for (i = 0; i < n; i++) {
                gdb_read_byte(s, buf[i]);
            }
        } else {
            /* XXX: Connection closed.  Should probably wait for another
               connection before continuing.  */
            if (n == 0) {
                close(s->fd);
            }
            s->fd = -1;
            return sig;
        }
    }
    sig = s->signal;
    s->signal = 0;
    return sig;
}

/* Tell the remote gdb that the process has exited due to SIG.  */
void gdb_signalled(CPUArchState *env, int sig)
{
    GDBState *s;
    char buf[4];

    s = gdbserver_state;
    if (gdbserver_fd < 0 || s->fd < 0) {
        return;
    }

    snprintf(buf, sizeof(buf), "X%02x", target_signal_to_gdb(sig));
    put_packet(s, buf);
}

static bool gdb_accept(void)
{
    GDBState *s;
    struct sockaddr_in sockaddr;
    socklen_t len;
    int fd;

    for(;;) {
        len = sizeof(sockaddr);
        fd = accept(gdbserver_fd, (struct sockaddr *)&sockaddr, &len);
        if (fd < 0 && errno != EINTR) {
            perror("accept");
            return false;
        } else if (fd >= 0) {
            qemu_set_cloexec(fd);
            break;
        }
    }

    /* set short latency */
    if (socket_set_nodelay(fd)) {
        perror("setsockopt");
        close(fd);
        return false;
    }

    s = g_malloc0(sizeof(GDBState));
    create_default_process(s);
    s->processes[0].attached = true;
    s->c_cpu = gdb_first_attached_cpu(s);
    s->g_cpu = s->c_cpu;
    s->fd = fd;
    gdb_has_xml = false;

    gdbserver_state = s;
    return true;
}

static int gdbserver_open(int port)
{
    struct sockaddr_in sockaddr;
    int fd, ret;

    fd = socket(PF_INET, SOCK_STREAM, 0);
    if (fd < 0) {
        perror("socket");
        return -1;
    }
    qemu_set_cloexec(fd);

    socket_set_fast_reuse(fd);

    sockaddr.sin_family = AF_INET;
    sockaddr.sin_port = htons(port);
    sockaddr.sin_addr.s_addr = 0;
    ret = bind(fd, (struct sockaddr *)&sockaddr, sizeof(sockaddr));
    if (ret < 0) {
        perror("bind");
        close(fd);
        return -1;
    }
    ret = listen(fd, 1);
    if (ret < 0) {
        perror("listen");
        close(fd);
        return -1;
    }
    return fd;
}

int gdbserver_start(int port)
{
    gdbserver_fd = gdbserver_open(port);
    if (gdbserver_fd < 0)
        return -1;
    /* accept connections */
    if (!gdb_accept()) {
        close(gdbserver_fd);
        gdbserver_fd = -1;
        return -1;
    }
    return 0;
}

/* Disable gdb stub for child processes.  */
void gdbserver_fork(CPUState *cpu)
{
    GDBState *s = gdbserver_state;

    if (gdbserver_fd < 0 || s->fd < 0) {
        return;
    }
    close(s->fd);
    s->fd = -1;
    cpu_breakpoint_remove_all(cpu, BP_GDB);
    cpu_watchpoint_remove_all(cpu, BP_GDB);
}
#else
static int gdb_chr_can_receive(void *opaque)
{
  /* We can handle an arbitrarily large amount of data.
   Pick the maximum packet size, which is as good as anything.  */
  return MAX_PACKET_LENGTH;
}

static void gdb_chr_receive(void *opaque, const uint8_t *buf, int size)
{
    int i;

    for (i = 0; i < size; i++) {
        gdb_read_byte(gdbserver_state, buf[i]);
    }
}

static void gdb_chr_event(void *opaque, int event)
{
    int i;
    GDBState *s = (GDBState *) opaque;

    switch (event) {
    case CHR_EVENT_OPENED:
        /* Start with first process attached, others detached */
        for (i = 0; i < s->process_num; i++) {
            s->processes[i].attached = !i;
        }

        s->c_cpu = gdb_first_attached_cpu(s);
        s->g_cpu = s->c_cpu;

        vm_stop(RUN_STATE_PAUSED);
        gdb_has_xml = false;
        break;
    default:
        break;
    }
}

static void gdb_monitor_output(GDBState *s, const char *msg, int len)
{
    char buf[MAX_PACKET_LENGTH];

    buf[0] = 'O';
    if (len > (MAX_PACKET_LENGTH/2) - 1)
        len = (MAX_PACKET_LENGTH/2) - 1;
    memtohex(buf + 1, (uint8_t *)msg, len);
    put_packet(s, buf);
}

static int gdb_monitor_write(Chardev *chr, const uint8_t *buf, int len)
{
    const char *p = (const char *)buf;
    int max_sz;

    max_sz = (sizeof(gdbserver_state->last_packet) - 2) / 2;
    for (;;) {
        if (len <= max_sz) {
            gdb_monitor_output(gdbserver_state, p, len);
            break;
        }
        gdb_monitor_output(gdbserver_state, p, max_sz);
        p += max_sz;
        len -= max_sz;
    }
    return len;
}

#ifndef _WIN32
static void gdb_sigterm_handler(int signal)
{
    if (runstate_is_running()) {
        vm_stop(RUN_STATE_PAUSED);
    }
}
#endif

static void gdb_monitor_open(Chardev *chr, ChardevBackend *backend,
                             bool *be_opened, Error **errp)
{
    *be_opened = false;
}

static void char_gdb_class_init(ObjectClass *oc, void *data)
{
    ChardevClass *cc = CHARDEV_CLASS(oc);

    cc->internal = true;
    cc->open = gdb_monitor_open;
    cc->chr_write = gdb_monitor_write;
}

#define TYPE_CHARDEV_GDB "chardev-gdb"

static const TypeInfo char_gdb_type_info = {
    .name = TYPE_CHARDEV_GDB,
    .parent = TYPE_CHARDEV,
    .class_init = char_gdb_class_init,
};

static int find_cpu_clusters(Object *child, void *opaque)
{
    if (object_dynamic_cast(child, TYPE_CPU_CLUSTER)) {
        GDBState *s = (GDBState *) opaque;
        CPUClusterState *cluster = CPU_CLUSTER(child);
        GDBProcess *process;

        s->processes = g_renew(GDBProcess, s->processes, ++s->process_num);

        process = &s->processes[s->process_num - 1];

        /*
         * GDB process IDs -1 and 0 are reserved. To avoid subtle errors at
         * runtime, we enforce here that the machine does not use a cluster ID
         * that would lead to PID 0.
         */
        assert(cluster->cluster_id != UINT32_MAX);
        process->pid = cluster->cluster_id + 1;
        process->attached = false;
        process->target_xml[0] = '\0';

        return 0;
    }

    return object_child_foreach(child, find_cpu_clusters, opaque);
}

static int pid_order(const void *a, const void *b)
{
    GDBProcess *pa = (GDBProcess *) a;
    GDBProcess *pb = (GDBProcess *) b;

    if (pa->pid < pb->pid) {
        return -1;
    } else if (pa->pid > pb->pid) {
        return 1;
    } else {
        return 0;
    }
}

static void create_processes(GDBState *s)
{
    object_child_foreach(object_get_root(), find_cpu_clusters, s);

    if (s->processes) {
        /* Sort by PID */
        qsort(s->processes, s->process_num, sizeof(s->processes[0]), pid_order);
    }

    create_default_process(s);
}

static void cleanup_processes(GDBState *s)
{
    g_free(s->processes);
    s->process_num = 0;
    s->processes = NULL;
}

int gdbserver_start(const char *device)
{
    trace_gdbstub_op_start(device);

    GDBState *s;
    char gdbstub_device_name[128];
    Chardev *chr = NULL;
    Chardev *mon_chr;

    if (!first_cpu) {
        error_report("gdbstub: meaningless to attach gdb to a "
                     "machine without any CPU.");
        return -1;
    }

    if (!device)
        return -1;
    if (strcmp(device, "none") != 0) {
        if (strstart(device, "tcp:", NULL)) {
            /* enforce required TCP attributes */
            snprintf(gdbstub_device_name, sizeof(gdbstub_device_name),
                     "%s,nowait,nodelay,server", device);
            device = gdbstub_device_name;
        }
#ifndef _WIN32
        else if (strcmp(device, "stdio") == 0) {
            struct sigaction act;

            memset(&act, 0, sizeof(act));
            act.sa_handler = gdb_sigterm_handler;
            sigaction(SIGINT, &act, NULL);
        }
#endif
        /*
         * FIXME: it's a bit weird to allow using a mux chardev here
         * and implicitly setup a monitor. We may want to break this.
         */
        chr = qemu_chr_new_noreplay("gdb", device, true, NULL);
        if (!chr)
            return -1;
    }

    s = gdbserver_state;
    if (!s) {
        s = g_malloc0(sizeof(GDBState));
        gdbserver_state = s;

        qemu_add_vm_change_state_handler(gdb_vm_state_change, NULL);

        /* Initialize a monitor terminal for gdb */
        mon_chr = qemu_chardev_new(NULL, TYPE_CHARDEV_GDB,
                                   NULL, NULL, &error_abort);
        monitor_init(mon_chr, 0);
    } else {
        qemu_chr_fe_deinit(&s->chr, true);
        mon_chr = s->mon_chr;
        cleanup_processes(s);
        memset(s, 0, sizeof(GDBState));
        s->mon_chr = mon_chr;
    }

    create_processes(s);

    if (chr) {
        qemu_chr_fe_init(&s->chr, chr, &error_abort);
        qemu_chr_fe_set_handlers(&s->chr, gdb_chr_can_receive, gdb_chr_receive,
                                 gdb_chr_event, NULL, s, NULL, true);
    }
    s->state = chr ? RS_IDLE : RS_INACTIVE;
    s->mon_chr = mon_chr;
    s->current_syscall_cb = NULL;

    return 0;
}

void gdbserver_cleanup(void)
{
    if (gdbserver_state) {
        put_packet(gdbserver_state, "W00");
    }
}

static void register_types(void)
{
    type_register_static(&char_gdb_type_info);
}

type_init(register_types);
#endif<|MERGE_RESOLUTION|>--- conflicted
+++ resolved
@@ -1795,7 +1795,6 @@
 
 void gdb_set_stop_cpu(CPUState *cpu)
 {
-<<<<<<< HEAD
     if (!gdbserver_state) {
         qemu_log_mask(CPU_LOG_INSTR | CPU_LOG_INT | CPU_LOG_EXEC, "Reached breakpoint!\n");
         error_report("No debugger is attached");  /* XXX should drop into
@@ -1803,7 +1802,6 @@
         qemu_log_flush();
         exit(-1);
     }
-=======
     GDBProcess *p = gdb_get_cpu_process(gdbserver_state, cpu);
 
     if (!p->attached) {
@@ -1814,7 +1812,6 @@
         return;
     }
 
->>>>>>> 49fc899f
     gdbserver_state->c_cpu = cpu;
     gdbserver_state->g_cpu = cpu;
 }
