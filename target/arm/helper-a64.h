/*
 *  AArch64 specific helper definitions
 *
 *  Copyright (c) 2013 Alexander Graf <agraf@suse.de>
 *
 * This library is free software; you can redistribute it and/or
 * modify it under the terms of the GNU Lesser General Public
 * License as published by the Free Software Foundation; either
 * version 2.1 of the License, or (at your option) any later version.
 *
 * This library is distributed in the hope that it will be useful,
 * but WITHOUT ANY WARRANTY; without even the implied warranty of
 * MERCHANTABILITY or FITNESS FOR A PARTICULAR PURPOSE.  See the GNU
 * Lesser General Public License for more details.
 *
 * You should have received a copy of the GNU Lesser General Public
 * License along with this library; if not, see <http://www.gnu.org/licenses/>.
 */
DEF_HELPER_FLAGS_2(udiv64, TCG_CALL_NO_RWG_SE, i64, i64, i64)
DEF_HELPER_FLAGS_2(sdiv64, TCG_CALL_NO_RWG_SE, s64, s64, s64)
DEF_HELPER_FLAGS_1(rbit64, TCG_CALL_NO_RWG_SE, i64, i64)
DEF_HELPER_2(msr_i_spsel, void, env, i32)
DEF_HELPER_2(msr_i_daifset, void, env, i32)
DEF_HELPER_2(msr_i_daifclear, void, env, i32)
DEF_HELPER_3(vfp_cmph_a64, i64, f16, f16, ptr)
DEF_HELPER_3(vfp_cmpeh_a64, i64, f16, f16, ptr)
DEF_HELPER_3(vfp_cmps_a64, i64, f32, f32, ptr)
DEF_HELPER_3(vfp_cmpes_a64, i64, f32, f32, ptr)
DEF_HELPER_3(vfp_cmpd_a64, i64, f64, f64, ptr)
DEF_HELPER_3(vfp_cmped_a64, i64, f64, f64, ptr)
DEF_HELPER_FLAGS_4(simd_tblx, TCG_CALL_NO_RWG, void, ptr, ptr, ptr, i32)
DEF_HELPER_FLAGS_3(vfp_mulxs, TCG_CALL_NO_RWG, f32, f32, f32, ptr)
DEF_HELPER_FLAGS_3(vfp_mulxd, TCG_CALL_NO_RWG, f64, f64, f64, ptr)
DEF_HELPER_FLAGS_3(neon_ceq_f64, TCG_CALL_NO_RWG, i64, i64, i64, ptr)
DEF_HELPER_FLAGS_3(neon_cge_f64, TCG_CALL_NO_RWG, i64, i64, i64, ptr)
DEF_HELPER_FLAGS_3(neon_cgt_f64, TCG_CALL_NO_RWG, i64, i64, i64, ptr)
DEF_HELPER_FLAGS_3(recpsf_f16, TCG_CALL_NO_RWG, f16, f16, f16, ptr)
DEF_HELPER_FLAGS_3(recpsf_f32, TCG_CALL_NO_RWG, f32, f32, f32, ptr)
DEF_HELPER_FLAGS_3(recpsf_f64, TCG_CALL_NO_RWG, f64, f64, f64, ptr)
DEF_HELPER_FLAGS_3(rsqrtsf_f16, TCG_CALL_NO_RWG, f16, f16, f16, ptr)
DEF_HELPER_FLAGS_3(rsqrtsf_f32, TCG_CALL_NO_RWG, f32, f32, f32, ptr)
DEF_HELPER_FLAGS_3(rsqrtsf_f64, TCG_CALL_NO_RWG, f64, f64, f64, ptr)
DEF_HELPER_FLAGS_1(neon_addlp_s8, TCG_CALL_NO_RWG_SE, i64, i64)
DEF_HELPER_FLAGS_1(neon_addlp_u8, TCG_CALL_NO_RWG_SE, i64, i64)
DEF_HELPER_FLAGS_1(neon_addlp_s16, TCG_CALL_NO_RWG_SE, i64, i64)
DEF_HELPER_FLAGS_1(neon_addlp_u16, TCG_CALL_NO_RWG_SE, i64, i64)
DEF_HELPER_FLAGS_2(frecpx_f64, TCG_CALL_NO_RWG, f64, f64, ptr)
DEF_HELPER_FLAGS_2(frecpx_f32, TCG_CALL_NO_RWG, f32, f32, ptr)
DEF_HELPER_FLAGS_2(frecpx_f16, TCG_CALL_NO_RWG, f16, f16, ptr)
DEF_HELPER_FLAGS_2(fcvtx_f64_to_f32, TCG_CALL_NO_RWG, f32, f64, env)
DEF_HELPER_FLAGS_3(crc32_64, TCG_CALL_NO_RWG_SE, i64, i64, i64, i32)
DEF_HELPER_FLAGS_3(crc32c_64, TCG_CALL_NO_RWG_SE, i64, i64, i64, i32)
DEF_HELPER_FLAGS_4(paired_cmpxchg64_le, TCG_CALL_NO_WG, i64, env, i64, i64, i64)
DEF_HELPER_FLAGS_4(paired_cmpxchg64_le_parallel, TCG_CALL_NO_WG,
                   i64, env, i64, i64, i64)
DEF_HELPER_FLAGS_4(paired_cmpxchg64_be, TCG_CALL_NO_WG, i64, env, i64, i64, i64)
DEF_HELPER_FLAGS_4(paired_cmpxchg64_be_parallel, TCG_CALL_NO_WG,
                   i64, env, i64, i64, i64)
DEF_HELPER_5(casp_le_parallel, void, env, i32, i64, i64, i64)
DEF_HELPER_5(casp_be_parallel, void, env, i32, i64, i64, i64)
DEF_HELPER_FLAGS_3(advsimd_maxh, TCG_CALL_NO_RWG, f16, f16, f16, ptr)
DEF_HELPER_FLAGS_3(advsimd_minh, TCG_CALL_NO_RWG, f16, f16, f16, ptr)
DEF_HELPER_FLAGS_3(advsimd_maxnumh, TCG_CALL_NO_RWG, f16, f16, f16, ptr)
DEF_HELPER_FLAGS_3(advsimd_minnumh, TCG_CALL_NO_RWG, f16, f16, f16, ptr)
DEF_HELPER_3(advsimd_addh, f16, f16, f16, ptr)
DEF_HELPER_3(advsimd_subh, f16, f16, f16, ptr)
DEF_HELPER_3(advsimd_mulh, f16, f16, f16, ptr)
DEF_HELPER_3(advsimd_divh, f16, f16, f16, ptr)
DEF_HELPER_3(advsimd_ceq_f16, i32, f16, f16, ptr)
DEF_HELPER_3(advsimd_cge_f16, i32, f16, f16, ptr)
DEF_HELPER_3(advsimd_cgt_f16, i32, f16, f16, ptr)
DEF_HELPER_3(advsimd_acge_f16, i32, f16, f16, ptr)
DEF_HELPER_3(advsimd_acgt_f16, i32, f16, f16, ptr)
DEF_HELPER_3(advsimd_mulxh, f16, f16, f16, ptr)
DEF_HELPER_4(advsimd_muladdh, f16, f16, f16, f16, ptr)
DEF_HELPER_3(advsimd_add2h, i32, i32, i32, ptr)
DEF_HELPER_3(advsimd_sub2h, i32, i32, i32, ptr)
DEF_HELPER_3(advsimd_mul2h, i32, i32, i32, ptr)
DEF_HELPER_3(advsimd_div2h, i32, i32, i32, ptr)
DEF_HELPER_3(advsimd_max2h, i32, i32, i32, ptr)
DEF_HELPER_3(advsimd_min2h, i32, i32, i32, ptr)
DEF_HELPER_3(advsimd_maxnum2h, i32, i32, i32, ptr)
DEF_HELPER_3(advsimd_minnum2h, i32, i32, i32, ptr)
DEF_HELPER_3(advsimd_mulx2h, i32, i32, i32, ptr)
DEF_HELPER_4(advsimd_muladd2h, i32, i32, i32, i32, ptr)
DEF_HELPER_2(advsimd_rinth_exact, f16, f16, ptr)
DEF_HELPER_2(advsimd_rinth, f16, f16, ptr)
DEF_HELPER_2(advsimd_f16tosinth, i32, f16, ptr)
DEF_HELPER_2(advsimd_f16touinth, i32, f16, ptr)
DEF_HELPER_2(sqrt_f16, f16, f16, ptr)

DEF_HELPER_2(exception_return, void, env, i64)
DEF_HELPER_FLAGS_2(dc_zva, TCG_CALL_NO_WG, void, env, cap_checked_ptr)

DEF_HELPER_FLAGS_3(pacia, TCG_CALL_NO_WG, i64, env, i64, i64)
DEF_HELPER_FLAGS_3(pacib, TCG_CALL_NO_WG, i64, env, i64, i64)
DEF_HELPER_FLAGS_3(pacda, TCG_CALL_NO_WG, i64, env, i64, i64)
DEF_HELPER_FLAGS_3(pacdb, TCG_CALL_NO_WG, i64, env, i64, i64)
DEF_HELPER_FLAGS_3(pacga, TCG_CALL_NO_WG, i64, env, i64, i64)
DEF_HELPER_FLAGS_3(autia, TCG_CALL_NO_WG, i64, env, i64, i64)
DEF_HELPER_FLAGS_3(autib, TCG_CALL_NO_WG, i64, env, i64, i64)
DEF_HELPER_FLAGS_3(autda, TCG_CALL_NO_WG, i64, env, i64, i64)
DEF_HELPER_FLAGS_3(autdb, TCG_CALL_NO_WG, i64, env, i64, i64)
DEF_HELPER_FLAGS_2(xpaci, TCG_CALL_NO_RWG_SE, i64, env, i64)
DEF_HELPER_FLAGS_2(xpacd, TCG_CALL_NO_RWG_SE, i64, env, i64)

<<<<<<< HEAD
DEF_HELPER_FLAGS_3(mte_check1, TCG_CALL_NO_WG, i64, env, i32, i64)
DEF_HELPER_FLAGS_3(mte_checkN, TCG_CALL_NO_WG, i64, env, i32, i64)
DEF_HELPER_FLAGS_3(mte_check_zva, TCG_CALL_NO_WG, cap_checked_ptr, env, i32,
                   i64)
=======
DEF_HELPER_FLAGS_3(mte_check, TCG_CALL_NO_WG, i64, env, i32, i64)
DEF_HELPER_FLAGS_3(mte_check_zva, TCG_CALL_NO_WG, i64, env, i32, i64)
>>>>>>> c3811c08
DEF_HELPER_FLAGS_3(irg, TCG_CALL_NO_RWG, i64, env, i64, i64)
DEF_HELPER_FLAGS_4(addsubg, TCG_CALL_NO_RWG_SE, i64, env, i64, s32, i32)
DEF_HELPER_FLAGS_3(ldg, TCG_CALL_NO_WG, i64, env, i64, i64)
DEF_HELPER_FLAGS_3(stg, TCG_CALL_NO_WG, void, env, i64, i64)
DEF_HELPER_FLAGS_3(stg_parallel, TCG_CALL_NO_WG, void, env, i64, i64)
DEF_HELPER_FLAGS_2(stg_stub, TCG_CALL_NO_WG, void, env, i64)
DEF_HELPER_FLAGS_3(st2g, TCG_CALL_NO_WG, void, env, i64, i64)
DEF_HELPER_FLAGS_3(st2g_parallel, TCG_CALL_NO_WG, void, env, i64, i64)
DEF_HELPER_FLAGS_2(st2g_stub, TCG_CALL_NO_WG, void, env, i64)
DEF_HELPER_FLAGS_2(ldgm, TCG_CALL_NO_WG, i64, env, i64)
DEF_HELPER_FLAGS_3(stgm, TCG_CALL_NO_WG, void, env, i64, i64)
DEF_HELPER_FLAGS_3(stzgm_tags, TCG_CALL_NO_WG, void, env, cap_checked_ptr, i64)

DEF_HELPER_FLAGS_2(alignment_fault_exception, TCG_CALL_NO_RETURN, void, env,
                   i64)
DEF_HELPER_FLAGS_1(sp_alignment_exception, TCG_CALL_NO_RETURN, void, env)

#if defined(TARGET_CHERI)
#include "cheri-helper-common.h"
#endif<|MERGE_RESOLUTION|>--- conflicted
+++ resolved
@@ -104,15 +104,9 @@
 DEF_HELPER_FLAGS_2(xpaci, TCG_CALL_NO_RWG_SE, i64, env, i64)
 DEF_HELPER_FLAGS_2(xpacd, TCG_CALL_NO_RWG_SE, i64, env, i64)
 
-<<<<<<< HEAD
-DEF_HELPER_FLAGS_3(mte_check1, TCG_CALL_NO_WG, i64, env, i32, i64)
-DEF_HELPER_FLAGS_3(mte_checkN, TCG_CALL_NO_WG, i64, env, i32, i64)
+DEF_HELPER_FLAGS_3(mte_check, TCG_CALL_NO_WG, i64, env, i32, i64)
 DEF_HELPER_FLAGS_3(mte_check_zva, TCG_CALL_NO_WG, cap_checked_ptr, env, i32,
                    i64)
-=======
-DEF_HELPER_FLAGS_3(mte_check, TCG_CALL_NO_WG, i64, env, i32, i64)
-DEF_HELPER_FLAGS_3(mte_check_zva, TCG_CALL_NO_WG, i64, env, i32, i64)
->>>>>>> c3811c08
 DEF_HELPER_FLAGS_3(irg, TCG_CALL_NO_RWG, i64, env, i64, i64)
 DEF_HELPER_FLAGS_4(addsubg, TCG_CALL_NO_RWG_SE, i64, env, i64, s32, i32)
 DEF_HELPER_FLAGS_3(ldg, TCG_CALL_NO_WG, i64, env, i64, i64)
