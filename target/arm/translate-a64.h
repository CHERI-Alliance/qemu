/*
 *  AArch64 translation, common definitions.
 *
 * This library is free software; you can redistribute it and/or
 * modify it under the terms of the GNU Lesser General Public
 * License as published by the Free Software Foundation; either
 * version 2.1 of the License, or (at your option) any later version.
 *
 * This library is distributed in the hope that it will be useful,
 * but WITHOUT ANY WARRANTY; without even the implied warranty of
 * MERCHANTABILITY or FITNESS FOR A PARTICULAR PURPOSE.  See the GNU
 * Lesser General Public License for more details.
 *
 * You should have received a copy of the GNU Lesser General Public
 * License along with this library; if not, see <http://www.gnu.org/licenses/>.
 */

#ifndef TARGET_ARM_TRANSLATE_A64_H
#define TARGET_ARM_TRANSLATE_A64_H

void unallocated_encoding(DisasContext *s);

#define unsupported_encoding(s, insn)                                    \
    do {                                                                 \
        qemu_log_mask(LOG_UNIMP,                                         \
                      "%s:%d: unsupported instruction encoding 0x%08x "  \
                      "at pc=%016" PRIx64 "\n",                          \
                      __FILE__, __LINE__, insn, s->pc_curr);             \
        unallocated_encoding(s);                                         \
    } while (0)

TCGv_i64 new_tmp_a64(DisasContext *s);
TCGv_i64 new_tmp_a64_local(DisasContext *s);
TCGv_i64 new_tmp_a64_zero(DisasContext *s);
TCGv_i64 cpu_reg(DisasContext *s, int reg);
TCGv_i64 cpu_reg_sp(DisasContext *s, int reg);
TCGv_i64 read_cpu_reg(DisasContext *s, int reg, int sf);
TCGv_i64 read_cpu_reg_sp(DisasContext *s, int reg, int sf);
void write_fp_dreg(DisasContext *s, int reg, TCGv_i64 v);
bool logic_imm_decode_wmask(uint64_t *result, unsigned int immn,
                            unsigned int imms, unsigned int immr);
bool sve_access_check(DisasContext *s);
TCGv_i64 clean_data_tbi(DisasContext *s, TCGv_i64 addr);
<<<<<<< HEAD
TCGv_cap_checked_ptr clean_data_tbi_and_cheri(DisasContext *s, TCGv_i64 addr,
                                              bool is_load, bool is_store,
                                              int size, int base_reg,
                                              bool alternate_base,
                                              bool ddc_base);

TCGv_cap_checked_ptr gen_mte_and_cheri_check1(DisasContext *s, TCGv_i64 addr,
                                              bool is_read, bool is_write,
                                              bool tag_checked, int log2_size,
                                              int base_reg, bool alternate_base,
                                              bool ddc_base);
TCGv_cap_checked_ptr gen_mte_and_cheri_checkN(DisasContext *s, TCGv_i64 addr,
                                              bool is_read, bool is_write,
                                              bool tag_checked, int log2_esize,
                                              int total_size, int base_reg,
                                              bool alternate_base,
                                              bool ddc_base);
=======
TCGv_i64 gen_mte_check1(DisasContext *s, TCGv_i64 addr, bool is_write,
                        bool tag_checked, int log2_size);
TCGv_i64 gen_mte_checkN(DisasContext *s, TCGv_i64 addr, bool is_write,
                        bool tag_checked, int size);
>>>>>>> c3811c08

/* We should have at some point before trying to access an FP register
 * done the necessary access check, so assert that
 * (a) we did the check and
 * (b) we didn't then just plough ahead anyway if it failed.
 * Print the instruction pattern in the abort message so we can figure
 * out what we need to fix if a user encounters this problem in the wild.
 */
static inline void assert_fp_access_checked(DisasContext *s)
{
#ifdef CONFIG_DEBUG_TCG
    if (unlikely(!s->fp_access_checked || s->fp_excp_el)) {
        fprintf(stderr, "target-arm: FP access check missing for "
                "instruction 0x%08x\n", s->insn);
        abort();
    }
#endif
}

/* Return the offset into CPUARMState of an element of specified
 * size, 'element' places in from the least significant end of
 * the FP/vector register Qn.
 */
static inline int vec_reg_offset(DisasContext *s, int regno,
                                 int element, MemOp size)
{
    int element_size = 1 << size;
    int offs = element * element_size;
#ifdef HOST_WORDS_BIGENDIAN
    /* This is complicated slightly because vfp.zregs[n].d[0] is
     * still the lowest and vfp.zregs[n].d[15] the highest of the
     * 256 byte vector, even on big endian systems.
     *
     * Calculate the offset assuming fully little-endian,
     * then XOR to account for the order of the 8-byte units.
     *
     * For 16 byte elements, the two 8 byte halves will not form a
     * host int128 if the host is bigendian, since they're in the
     * wrong order.  However the only 16 byte operation we have is
     * a move, so we can ignore this for the moment.  More complicated
     * operations will have to special case loading and storing from
     * the zregs array.
     */
    if (element_size < 8) {
        offs ^= 8 - element_size;
    }
#endif
    offs += offsetof(CPUARMState, vfp.zregs[regno]);
    assert_fp_access_checked(s);
    return offs;
}

/* Return the offset info CPUARMState of the "whole" vector register Qn.  */
static inline int vec_full_reg_offset(DisasContext *s, int regno)
{
    assert_fp_access_checked(s);
    return offsetof(CPUARMState, vfp.zregs[regno]);
}

/* Return a newly allocated pointer to the vector register.  */
static inline TCGv_ptr vec_full_reg_ptr(DisasContext *s, int regno)
{
    TCGv_ptr ret = tcg_temp_new_ptr();
    tcg_gen_addi_ptr(ret, cpu_env, vec_full_reg_offset(s, regno));
    return ret;
}

/* Return the byte size of the "whole" vector register, VL / 8.  */
static inline int vec_full_reg_size(DisasContext *s)
{
    return s->sve_len;
}

bool disas_sve(DisasContext *, uint32_t);

void gen_gvec_rax1(unsigned vece, uint32_t rd_ofs, uint32_t rn_ofs,
                   uint32_t rm_ofs, uint32_t opr_sz, uint32_t max_sz);

#endif /* TARGET_ARM_TRANSLATE_A64_H */<|MERGE_RESOLUTION|>--- conflicted
+++ resolved
@@ -41,7 +41,6 @@
                             unsigned int imms, unsigned int immr);
 bool sve_access_check(DisasContext *s);
 TCGv_i64 clean_data_tbi(DisasContext *s, TCGv_i64 addr);
-<<<<<<< HEAD
 TCGv_cap_checked_ptr clean_data_tbi_and_cheri(DisasContext *s, TCGv_i64 addr,
                                               bool is_load, bool is_store,
                                               int size, int base_reg,
@@ -55,16 +54,9 @@
                                               bool ddc_base);
 TCGv_cap_checked_ptr gen_mte_and_cheri_checkN(DisasContext *s, TCGv_i64 addr,
                                               bool is_read, bool is_write,
-                                              bool tag_checked, int log2_esize,
-                                              int total_size, int base_reg,
-                                              bool alternate_base,
+                                              bool tag_checked, int size,
+                                              int base_reg, bool alternate_base,
                                               bool ddc_base);
-=======
-TCGv_i64 gen_mte_check1(DisasContext *s, TCGv_i64 addr, bool is_write,
-                        bool tag_checked, int log2_size);
-TCGv_i64 gen_mte_checkN(DisasContext *s, TCGv_i64 addr, bool is_write,
-                        bool tag_checked, int size);
->>>>>>> c3811c08
 
 /* We should have at some point before trying to access an FP register
  * done the necessary access check, so assert that
