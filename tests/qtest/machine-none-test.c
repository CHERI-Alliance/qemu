/*
 * Machine 'none' tests.
 *
 * Copyright (c) 2018 Red Hat Inc.
 *
 * Authors:
 *  Igor Mammedov <imammedo@redhat.com>,
 *
 * This work is licensed under the terms of the GNU GPL, version 2 or later.
 * See the COPYING file in the top-level directory.
 */

#include "qemu/osdep.h"

#include "qemu-common.h"
#include "qemu/cutils.h"
#include "libqos/libqtest.h"
#include "qapi/qmp/qdict.h"


struct arch2cpu {
    const char *arch;
    const char *cpu_model;
};

static struct arch2cpu cpus_map[] = {
    /* tested targets list */
    { "arm", "cortex-a15" },
    { "aarch64", "cortex-a57" },
    { "avr", "avr6-avr-cpu" },
    { "x86_64", "qemu64,apic-id=0" },
    { "i386", "qemu32,apic-id=0" },
    { "alpha", "ev67" },
    { "cris", "crisv32" },
    { "m68k", "m5206" },
    { "microblaze", "any" },
    { "microblazeel", "any" },
    { "mips", "4Kc" },
    { "mipsel", "I7200" },
    { "mips64", "20Kc" },
    { "mips64cheri128", "BERI" },
    { "mips64el", "I6500" },
<<<<<<< HEAD
    { "morello", "morello" },
    { "moxie", "MoxieLite" },
=======
>>>>>>> 2d3fc4e2
    { "nios2", "FIXME" },
    { "or1k", "or1200" },
    { "ppc", "604" },
    { "ppc64", "power8e_v2.1" },
    { "s390x", "qemu" },
    { "sh4", "sh7750r" },
    { "sh4eb", "sh7751r" },
    { "sparc", "LEON2" },
    { "sparc64", "Fujitsu Sparc64" },
    { "tricore", "tc1796" },
    { "xtensa", "dc233c" },
    { "xtensaeb", "fsf" },
    { "hppa", "hppa" },
    { "riscv64", "rv64" },
    { "riscv64cheri", "rv64" },
    { "riscv32", "rv32" },
    { "riscv32cheri", "rv32" },
    { "rx", "rx62n" },
};

static const char *get_cpu_model_by_arch(const char *arch)
{
    int i;

    for (i = 0; i < ARRAY_SIZE(cpus_map); i++) {
        if (!strcmp(arch, cpus_map[i].arch)) {
            return cpus_map[i].cpu_model;
        }
    }
    return NULL;
}

static void test_machine_cpu_cli(void)
{
    QDict *response;
    const char *arch = qtest_get_arch();
    const char *cpu_model = get_cpu_model_by_arch(arch);
    QTestState *qts;

    if (!cpu_model) {
        fprintf(stderr, "WARNING: cpu name for target '%s' isn't defined,"
                " add it to cpus_map\n", arch);
        return; /* TODO: die here to force all targets have a test */
    }
    qts = qtest_initf("-machine none -cpu '%s'", cpu_model);

    response = qtest_qmp(qts, "{ 'execute': 'quit' }");
    g_assert(qdict_haskey(response, "return"));
    qobject_unref(response);

    qtest_quit(qts);
}

int main(int argc, char **argv)
{
    g_test_init(&argc, &argv, NULL);

    qtest_add_func("machine/none/cpu_option", test_machine_cpu_cli);

    return g_test_run();
}<|MERGE_RESOLUTION|>--- conflicted
+++ resolved
@@ -40,11 +40,7 @@
     { "mips64", "20Kc" },
     { "mips64cheri128", "BERI" },
     { "mips64el", "I6500" },
-<<<<<<< HEAD
     { "morello", "morello" },
-    { "moxie", "MoxieLite" },
-=======
->>>>>>> 2d3fc4e2
     { "nios2", "FIXME" },
     { "or1k", "or1200" },
     { "ppc", "604" },
