--- conflicted
+++ resolved
@@ -231,7 +231,6 @@
 } ARMPACKey;
 #endif
 
-<<<<<<< HEAD
 #ifdef TARGET_CHERI
 #include "cheri-lazy-capregs-types.h"
 typedef aligned_cap_register_t AARCH_REG_TYPE;
@@ -249,13 +248,12 @@
 #ifdef TARGET_AARCH64
 extern const char * const arm64_regnames[32];
 #endif
-=======
+
 /* See the commentary above the TBFLAG field definitions.  */
 typedef struct CPUARMTBFlags {
     uint32_t flags;
     target_ulong flags2;
 } CPUARMTBFlags;
->>>>>>> c3811c08
 
 typedef struct CPUARMState {
     /* Regs for current mode.  */
@@ -300,16 +298,12 @@
     uint32_t aarch64; /* 1 if CPU is in aarch64 state; inverse of PSTATE.nRW */
 
     /* Cached TBFLAGS state.  See below for which bits are included.  */
-<<<<<<< HEAD
 #ifdef TARGET_CHERI
     /* On CHERI, we have another set of 32 flags, which will cache some of as
      * well */
     uint32_t chflags;
 #endif
-    uint32_t hflags;
-=======
     CPUARMTBFlags hflags;
->>>>>>> c3811c08
 
     /* Frequently accessed CPSR bits are stored separately for efficiency.
        This contains all the other bits.  Use cpsr_{read,write} to access
@@ -3799,14 +3793,6 @@
 FIELD(TBFLAG_A64, MTE_ACTIVE, 18, 1)
 FIELD(TBFLAG_A64, MTE0_ACTIVE, 19, 1)
 
-<<<<<<< HEAD
-extern void aarch_cpu_get_tb_cpu_state(CPUARMState *env, target_ulong *pc,
-                                       target_ulong *cs_base,
-                                       target_ulong *cs_top,
-                                       uint32_t *cheri_flags, uint32_t *pflags);
-// Ugly macro hack to avoid having to modify cpu_get_tb_cpu_state in all targets
-#define cpu_get_tb_cpu_state_6 aarch_cpu_get_tb_cpu_state
-=======
 /*
  * Helpers for using the above.
  */
@@ -3826,7 +3812,13 @@
 #define EX_TBFLAG_A32(IN, WHICH)   FIELD_EX32(IN.flags2, TBFLAG_A32, WHICH)
 #define EX_TBFLAG_M32(IN, WHICH)   FIELD_EX32(IN.flags2, TBFLAG_M32, WHICH)
 #define EX_TBFLAG_AM32(IN, WHICH)  FIELD_EX32(IN.flags2, TBFLAG_AM32, WHICH)
->>>>>>> c3811c08
+
+extern void aarch_cpu_get_tb_cpu_state(CPUARMState *env, target_ulong *pc,
+                                       target_ulong *cs_base,
+                                       target_ulong *cs_top,
+                                       uint32_t *cheri_flags, uint32_t *pflags);
+// Ugly macro hack to avoid having to modify cpu_get_tb_cpu_state in all targets
+#define cpu_get_tb_cpu_state_6 aarch_cpu_get_tb_cpu_state
 
 /**
  * cpu_mmu_index:
