--- conflicted
+++ resolved
@@ -13,22 +13,15 @@
 #include <sys/resource.h>
 #include <getopt.h>
 #include <syslog.h>
-<<<<<<< HEAD
-=======
 #ifdef CONFIG_LINUX
-#include <sys/capability.h>
->>>>>>> 002aeff3
 #include <sys/fsuid.h>
 #include <sys/ioctl.h>
 #include <linux/fs.h>
 #ifdef CONFIG_LINUX_MAGIC_H
 #include <linux/magic.h>
 #endif
-<<<<<<< HEAD
 #include <cap-ng.h>
-=======
-#endif
->>>>>>> 002aeff3
+#endif
 #include "qemu-common.h"
 #include "qemu/sockets.h"
 #include "qemu/xattr.h"
@@ -89,56 +82,237 @@
     }
 }
 
-<<<<<<< HEAD
-=======
 #ifdef CONFIG_LINUX
-static int do_cap_set(cap_value_t *cap_value, int size, int reset)
-{
-    cap_t caps;
-    if (reset) {
-        /*
-         * Start with an empty set and set permitted and effective
-         */
-        caps = cap_init();
-        if (caps == NULL) {
-            do_perror("cap_init");
+static int init_capabilities(void)
+{
+    /* helper needs following capabilities only */
+    int cap_list[] = {
+        CAP_CHOWN,
+        CAP_DAC_OVERRIDE,
+        CAP_FOWNER,
+        CAP_FSETID,
+        CAP_SETGID,
+        CAP_MKNOD,
+        CAP_SETUID,
+    };
+    int i;
+
+    capng_clear(CAPNG_SELECT_BOTH);
+    for (i = 0; i < ARRAY_SIZE(cap_list); i++) {
+        if (capng_update(CAPNG_ADD, CAPNG_EFFECTIVE | CAPNG_PERMITTED,
+                         cap_list[i]) < 0) {
+            do_perror("capng_update");
             return -1;
         }
-        if (cap_set_flag(caps, CAP_PERMITTED, size, cap_value, CAP_SET) < 0) {
-            do_perror("cap_set_flag");
-            goto error;
-        }
+    }
+    if (capng_apply(CAPNG_SELECT_BOTH) < 0) {
+        do_perror("capng_apply");
+        return -1;
+    }
+
+    /* Prepare effective set for setugid.  */
+    for (i = 0; i < ARRAY_SIZE(cap_list); i++) {
+        if (cap_list[i] == CAP_DAC_OVERRIDE) {
+            continue;
+        }
+
+        if (capng_update(CAPNG_DROP, CAPNG_EFFECTIVE,
+                         cap_list[i]) < 0) {
+            do_perror("capng_update");
+            return -1;
+        }
+    }
+    return 0;
+}
+#else
+static int setugid(int uid, int gid, int *suid, int *sgid)
+{
+    int retval;
+
+    *suid = geteuid();
+    *sgid = getegid();
+
+    if (setegid(gid) == -1) {
+        retval = -errno;
+        goto err_out;
+    }
+
+    if (seteuid(uid) == -1) {
+        retval = -errno;
+        goto err_sgid;
+    }
+
+err_sgid:
+    if (setgid(*sgid) == -1) {
+        abort();
+    }
+err_out:
+    return retval;
+}
+
+/*
+ * This is used to reset the ugid back with the saved values
+ * There is nothing much we can do checking error values here.
+ */
+static void resetugid(int suid, int sgid)
+{
+    if (setegid(sgid) == -1) {
+        abort();
+    }
+    if (seteuid(suid) == -1) {
+        abort();
+    }
+}
+
+static int init_capabilities(void)
+{
+    return 0;
+}
+#endif
+
+static int socket_read(int sockfd, void *buff, ssize_t size)
+{
+    ssize_t retval, total = 0;
+
+    while (size) {
+        retval = read(sockfd, buff, size);
+        if (retval == 0) {
+            return -EIO;
+        }
+        if (retval < 0) {
+            if (errno == EINTR) {
+                continue;
+            }
+            return -errno;
+        }
+        size -= retval;
+        buff += retval;
+        total += retval;
+    }
+    return total;
+}
+
+static int socket_write(int sockfd, void *buff, ssize_t size)
+{
+    ssize_t retval, total = 0;
+
+    while (size) {
+        retval = write(sockfd, buff, size);
+        if (retval < 0) {
+            if (errno == EINTR) {
+                continue;
+            }
+            return -errno;
+        }
+        size -= retval;
+        buff += retval;
+        total += retval;
+    }
+    return total;
+}
+
+static int read_request(int sockfd, struct iovec *iovec, ProxyHeader *header)
+{
+    int retval;
+
+    /*
+     * read the request header.
+     */
+    iovec->iov_len = 0;
+    retval = socket_read(sockfd, iovec->iov_base, PROXY_HDR_SZ);
+    if (retval < 0) {
+        return retval;
+    }
+    iovec->iov_len = PROXY_HDR_SZ;
+    retval = proxy_unmarshal(iovec, 0, "dd", &header->type, &header->size);
+    if (retval < 0) {
+        return retval;
+    }
+    /*
+     * We can't process message.size > PROXY_MAX_IO_SZ.
+     * Treat it as fatal error
+     */
+    if (header->size > PROXY_MAX_IO_SZ) {
+        return -ENOBUFS;
+    }
+    retval = socket_read(sockfd, iovec->iov_base + PROXY_HDR_SZ, header->size);
+    if (retval < 0) {
+        return retval;
+    }
+    iovec->iov_len += header->size;
+    return 0;
+}
+
+static int send_fd(int sockfd, int fd)
+{
+    struct msghdr msg;
+    struct iovec iov;
+    int retval, data;
+    struct cmsghdr *cmsg;
+    union MsgControl msg_control;
+
+    iov.iov_base = &data;
+    iov.iov_len = sizeof(data);
+
+    memset(&msg, 0, sizeof(msg));
+    msg.msg_iov = &iov;
+    msg.msg_iovlen = 1;
+    /* No ancillary data on error */
+    if (fd < 0) {
+        /* fd is really negative errno if the request failed  */
+        data = fd;
     } else {
-        caps = cap_get_proc();
-        if (!caps) {
-            do_perror("cap_get_proc");
-            return -1;
-        }
-    }
-    if (cap_set_flag(caps, CAP_EFFECTIVE, size, cap_value, CAP_SET) < 0) {
-        do_perror("cap_set_flag");
-        goto error;
-    }
-    if (cap_set_proc(caps) < 0) {
-        do_perror("cap_set_proc");
-        goto error;
-    }
-    cap_free(caps);
+        data = V9FS_FD_VALID;
+        msg.msg_control = &msg_control;
+        msg.msg_controllen = sizeof(msg_control);
+
+        cmsg = &msg_control.cmsg;
+        cmsg->cmsg_len = CMSG_LEN(sizeof(fd));
+        cmsg->cmsg_level = SOL_SOCKET;
+        cmsg->cmsg_type = SCM_RIGHTS;
+        memcpy(CMSG_DATA(cmsg), &fd, sizeof(fd));
+    }
+
+    do {
+        retval = sendmsg(sockfd, &msg, 0);
+    } while (retval < 0 && errno == EINTR);
+    if (fd >= 0) {
+        close(fd);
+    }
+    if (retval < 0) {
+        return retval;
+    }
     return 0;
-
-error:
-    cap_free(caps);
-    return -1;
-}
-
-static int acquire_dac_override(void)
-{
-    cap_value_t cap_list[] = {
-        CAP_DAC_OVERRIDE,
-    };
-    return do_cap_set(cap_list, ARRAY_SIZE(cap_list), 0);
-}
-
+}
+
+static int send_status(int sockfd, struct iovec *iovec, int status)
+{
+    ProxyHeader header;
+    int retval, msg_size;
+
+    if (status < 0) {
+        header.type = T_ERROR;
+    } else {
+        header.type = T_SUCCESS;
+    }
+    header.size = sizeof(status);
+    /*
+     * marshal the return status. We don't check error.
+     * because we are sure we have enough space for the status
+     */
+    msg_size = proxy_marshal(iovec, 0, "ddd", header.type,
+                             header.size, status);
+    if (msg_size < 0) {
+        return msg_size;
+    }
+    retval = socket_write(sockfd, iovec->iov_base, msg_size);
+    if (retval < 0) {
+        return retval;
+    }
+    return 0;
+}
+
+#ifdef CONFIG_LINUX
 /*
  * from man 7 capabilities, section
  * Effect of User ID Changes on Capabilities:
@@ -163,308 +337,6 @@
     *sgid = getegid();
 
     if (setresgid(-1, gid, *sgid) == -1) {
-        retval = -errno;
-        goto err_out;
-    }
-
-    if (setresuid(-1, uid, *suid) == -1) {
-        retval = -errno;
-        goto err_sgid;
-    }
-
-    if (uid != 0 || gid != 0) {
-        /*
-        * We still need DAC_OVERRIDE because we don't change
-        * supplementary group ids, and hence may be subjected DAC rules
-        */
-        if (acquire_dac_override() < 0) {
-            retval = -errno;
-            goto err_suid;
-        }
-    }
-    return 0;
-
-err_suid:
-    if (setresuid(-1, *suid, *suid) == -1) {
-        abort();
-    }
-err_sgid:
-    if (setresgid(-1, *sgid, *sgid) == -1) {
-        abort();
-    }
-err_out:
-    return retval;
-}
-
-/*
- * This is used to reset the ugid back with the saved values
- * There is nothing much we can do checking error values here.
- */
-static void resetugid(int suid, int sgid)
-{
-    if (setresgid(-1, sgid, sgid) == -1) {
-        abort();
-    }
-    if (setresuid(-1, suid, suid) == -1) {
-        abort();
-    }
-}
-
->>>>>>> 002aeff3
-static int init_capabilities(void)
-{
-    /* helper needs following capabilities only */
-    int cap_list[] = {
-        CAP_CHOWN,
-        CAP_DAC_OVERRIDE,
-        CAP_FOWNER,
-        CAP_FSETID,
-        CAP_SETGID,
-        CAP_MKNOD,
-        CAP_SETUID,
-    };
-    int i;
-
-    capng_clear(CAPNG_SELECT_BOTH);
-    for (i = 0; i < ARRAY_SIZE(cap_list); i++) {
-        if (capng_update(CAPNG_ADD, CAPNG_EFFECTIVE | CAPNG_PERMITTED,
-                         cap_list[i]) < 0) {
-            do_perror("capng_update");
-            return -1;
-        }
-    }
-    if (capng_apply(CAPNG_SELECT_BOTH) < 0) {
-        do_perror("capng_apply");
-        return -1;
-    }
-
-    /* Prepare effective set for setugid.  */
-    for (i = 0; i < ARRAY_SIZE(cap_list); i++) {
-        if (cap_list[i] == CAP_DAC_OVERRIDE) {
-            continue;
-        }
-
-        if (capng_update(CAPNG_DROP, CAPNG_EFFECTIVE,
-                         cap_list[i]) < 0) {
-            do_perror("capng_update");
-            return -1;
-        }
-    }
-    return 0;
-}
-#else
-static int setugid(int uid, int gid, int *suid, int *sgid)
-{
-    int retval;
-
-    *suid = geteuid();
-    *sgid = getegid();
-
-    if (setegid(gid) == -1) {
-        retval = -errno;
-        goto err_out;
-    }
-
-    if (seteuid(uid) == -1) {
-        retval = -errno;
-        goto err_sgid;
-    }
-
-err_sgid:
-    if (setgid(*sgid) == -1) {
-        abort();
-    }
-err_out:
-    return retval;
-}
-
-/*
- * This is used to reset the ugid back with the saved values
- * There is nothing much we can do checking error values here.
- */
-static void resetugid(int suid, int sgid)
-{
-    if (setegid(sgid) == -1) {
-        abort();
-    }
-    if (seteuid(suid) == -1) {
-        abort();
-    }
-}
-
-static int init_capabilities(void)
-{
-    return 0;
-}
-#endif
-
-static int socket_read(int sockfd, void *buff, ssize_t size)
-{
-    ssize_t retval, total = 0;
-
-    while (size) {
-        retval = read(sockfd, buff, size);
-        if (retval == 0) {
-            return -EIO;
-        }
-        if (retval < 0) {
-            if (errno == EINTR) {
-                continue;
-            }
-            return -errno;
-        }
-        size -= retval;
-        buff += retval;
-        total += retval;
-    }
-    return total;
-}
-
-static int socket_write(int sockfd, void *buff, ssize_t size)
-{
-    ssize_t retval, total = 0;
-
-    while (size) {
-        retval = write(sockfd, buff, size);
-        if (retval < 0) {
-            if (errno == EINTR) {
-                continue;
-            }
-            return -errno;
-        }
-        size -= retval;
-        buff += retval;
-        total += retval;
-    }
-    return total;
-}
-
-static int read_request(int sockfd, struct iovec *iovec, ProxyHeader *header)
-{
-    int retval;
-
-    /*
-     * read the request header.
-     */
-    iovec->iov_len = 0;
-    retval = socket_read(sockfd, iovec->iov_base, PROXY_HDR_SZ);
-    if (retval < 0) {
-        return retval;
-    }
-    iovec->iov_len = PROXY_HDR_SZ;
-    retval = proxy_unmarshal(iovec, 0, "dd", &header->type, &header->size);
-    if (retval < 0) {
-        return retval;
-    }
-    /*
-     * We can't process message.size > PROXY_MAX_IO_SZ.
-     * Treat it as fatal error
-     */
-    if (header->size > PROXY_MAX_IO_SZ) {
-        return -ENOBUFS;
-    }
-    retval = socket_read(sockfd, iovec->iov_base + PROXY_HDR_SZ, header->size);
-    if (retval < 0) {
-        return retval;
-    }
-    iovec->iov_len += header->size;
-    return 0;
-}
-
-static int send_fd(int sockfd, int fd)
-{
-    struct msghdr msg;
-    struct iovec iov;
-    int retval, data;
-    struct cmsghdr *cmsg;
-    union MsgControl msg_control;
-
-    iov.iov_base = &data;
-    iov.iov_len = sizeof(data);
-
-    memset(&msg, 0, sizeof(msg));
-    msg.msg_iov = &iov;
-    msg.msg_iovlen = 1;
-    /* No ancillary data on error */
-    if (fd < 0) {
-        /* fd is really negative errno if the request failed  */
-        data = fd;
-    } else {
-        data = V9FS_FD_VALID;
-        msg.msg_control = &msg_control;
-        msg.msg_controllen = sizeof(msg_control);
-
-        cmsg = &msg_control.cmsg;
-        cmsg->cmsg_len = CMSG_LEN(sizeof(fd));
-        cmsg->cmsg_level = SOL_SOCKET;
-        cmsg->cmsg_type = SCM_RIGHTS;
-        memcpy(CMSG_DATA(cmsg), &fd, sizeof(fd));
-    }
-
-    do {
-        retval = sendmsg(sockfd, &msg, 0);
-    } while (retval < 0 && errno == EINTR);
-    if (fd >= 0) {
-        close(fd);
-    }
-    if (retval < 0) {
-        return retval;
-    }
-    return 0;
-}
-
-static int send_status(int sockfd, struct iovec *iovec, int status)
-{
-    ProxyHeader header;
-    int retval, msg_size;
-
-    if (status < 0) {
-        header.type = T_ERROR;
-    } else {
-        header.type = T_SUCCESS;
-    }
-    header.size = sizeof(status);
-    /*
-     * marshal the return status. We don't check error.
-     * because we are sure we have enough space for the status
-     */
-    msg_size = proxy_marshal(iovec, 0, "ddd", header.type,
-                             header.size, status);
-    if (msg_size < 0) {
-        return msg_size;
-    }
-    retval = socket_write(sockfd, iovec->iov_base, msg_size);
-    if (retval < 0) {
-        return retval;
-    }
-    return 0;
-}
-
-/*
-<<<<<<< HEAD
- * from man 7 capabilities, section
- * Effect of User ID Changes on Capabilities:
- * If the effective user ID is changed from nonzero to 0, then the permitted
- * set is copied to the effective set.  If the effective user ID is changed
- * from 0 to nonzero, then all capabilities are are cleared from the effective
- * set.
- *
- * The setfsuid/setfsgid man pages warn that changing the effective user ID may
- * expose the program to unwanted signals, but this is not true anymore: for an
- * unprivileged (without CAP_KILL) program to send a signal, the real or
- * effective user ID of the sending process must equal the real or saved user
- * ID of the target process.  Even when dropping privileges, it is enough to
- * keep the saved UID to a "privileged" value and virtfs-proxy-helper won't
- * be exposed to signals.  So just use setresuid/setresgid.
- */
-static int setugid(int uid, int gid, int *suid, int *sgid)
-{
-    int retval;
-
-    *suid = geteuid();
-    *sgid = getegid();
-
-    if (setresgid(-1, gid, *sgid) == -1) {
         return -errno;
     }
 
@@ -515,10 +387,9 @@
         abort();
     }
 }
+#endif
 
 /*
-=======
->>>>>>> 002aeff3
  * send response in two parts
  * 1) ProxyHeader
  * 2) Response or error status
@@ -673,13 +544,19 @@
     pr_stat->st_blksize = stat->st_blksize;
     pr_stat->st_blocks = stat->st_blocks;
 #ifdef CONFIG_DARWIN
+    pr_stat->st_atim_sec = stat->st_atimespec.tv_sec;
     pr_stat->st_atim_nsec = stat->st_atimespec.tv_nsec;
+    pr_stat->st_mtim_sec = stat->st_mtimespec.tv_sec;
     pr_stat->st_mtim_nsec = stat->st_mtimespec.tv_nsec;
+    pr_stat->st_ctim_sec = stat->st_ctimespec.tv_sec;
     pr_stat->st_ctim_nsec = stat->st_ctimespec.tv_nsec;
 #else
     pr_stat->st_atim_sec = stat->st_atim.tv_sec;
+    pr_stat->st_atim_nsec = stat->st_atim.tv_nsec;
     pr_stat->st_mtim_sec = stat->st_mtim.tv_sec;
+    pr_stat->st_mtim_nsec = stat->st_mtim.tv_nsec;
     pr_stat->st_ctim_sec = stat->st_ctim.tv_sec;
+    pr_stat->st_ctim_nsec = stat->st_ctim.tv_nsec;
 #endif
 }
 
