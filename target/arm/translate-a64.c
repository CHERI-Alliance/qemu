--- conflicted
+++ resolved
@@ -76,15 +76,6 @@
 #endif
 }
 
-static inline MemOp memop_align_sctlr_size(DisasContext *ctx, int size)
-{
-#ifdef STRICT_ALIGNMENT_CHECKS
-    return GET_FLAG(ctx, SCTLRA) ? (size << MO_ASHIFT) : 0;
-#else
-    return 0;
-#endif
-}
-
 static inline bool get_sctlr_sa(DisasContext *ctx)
 {
 #ifdef STRICT_ALIGNMENT_CHECKS
@@ -104,11 +95,6 @@
 // These really should be available to non-cheri as well. See comment in cpu.h.
 
 static inline MemOp memop_align_sctlr(DisasContext *ctx)
-{
-    return 0;
-}
-
-static inline MemOp memop_align_sctlr_size(DisasContext *ctx, int size)
 {
     return 0;
 }
@@ -596,34 +582,11 @@
 /*
  * For MTE, check multiple logical sequential accesses.
  */
-<<<<<<< HEAD
 TCGv_cap_checked_ptr gen_mte_and_cheri_checkN(DisasContext *s, TCGv_i64 addr,
                                               bool is_read, bool is_write,
-                                              bool tag_checked, int log2_esize,
-                                              int total_size, int base_reg,
-                                              bool alternate_base,
+                                              bool tag_checked, int size,
+                                              int base_reg, bool alternate_base,
                                               bool ddc_base)
-{
-    if (total_size != (1 << log2_esize)) {
-        if (tag_checked && s->mte_active[0]) {
-            TCGv_i32 tcg_desc;
-            TCGv_i64 ret;
-            int desc = 0;
-
-            desc = FIELD_DP32(desc, MTEDESC, MIDX, get_mem_index(s));
-            desc = FIELD_DP32(desc, MTEDESC, TBI, s->tbid);
-            desc = FIELD_DP32(desc, MTEDESC, TCMA, s->tcma);
-            desc = FIELD_DP32(desc, MTEDESC, WRITE, is_write);
-            desc = FIELD_DP32(desc, MTEDESC, ESIZE, 1 << log2_esize);
-            desc = FIELD_DP32(desc, MTEDESC, TSIZE, total_size);
-            tcg_desc = tcg_const_i32(desc);
-
-            ret = new_tmp_a64(s);
-            gen_helper_mte_checkN(ret, cpu_env, tcg_desc, addr);
-            tcg_temp_free_i32(tcg_desc);
-=======
-TCGv_i64 gen_mte_checkN(DisasContext *s, TCGv_i64 addr, bool is_write,
-                        bool tag_checked, int size)
 {
     if (tag_checked && s->mte_active[0]) {
         TCGv_i32 tcg_desc;
@@ -640,22 +603,12 @@
         ret = new_tmp_a64(s);
         gen_helper_mte_check(ret, cpu_env, tcg_desc, addr);
         tcg_temp_free_i32(tcg_desc);
->>>>>>> c3811c08
-
-            return arm_bounds_checked(s, ret, total_size, base_reg, is_read,
-                                      is_write, alternate_base, ddc_base);
-        } else {
-            clean_data_tbi_and_cheri(s, addr, is_read, is_write, total_size,
-                                     base_reg, alternate_base, ddc_base);
-        }
-    }
-<<<<<<< HEAD
-    return gen_mte_and_cheri_check1(s, addr, is_read, is_write, tag_checked,
-                                    log2_esize, base_reg, alternate_base,
-                                    ddc_base);
-=======
-    return clean_data_tbi(s, addr);
->>>>>>> c3811c08
+
+        return arm_bounds_checked(s, ret, size, base_reg, is_read,
+                                  is_write, alternate_base, ddc_base);
+    }
+    return clean_data_tbi_and_cheri(s, addr, is_read, is_write, size,
+                                    base_reg, alternate_base, ddc_base);
 }
 
 typedef struct DisasCompare64 {
@@ -1243,23 +1196,12 @@
  * Store from GPR register to memory.
  */
 static void do_gpr_st_memidx(DisasContext *s, TCGv_i64 source,
-<<<<<<< HEAD
-                             TCGv_cap_checked_ptr tcg_addr, int size,
+                             TCGv_cap_checked_ptr tcg_addr, MemOp memop,
                              int memidx, bool iss_valid, unsigned int iss_srt,
                              bool iss_sf, bool iss_ar)
 {
-    g_assert(size <= 3);
-    tcg_gen_qemu_st_i64_with_checked_addr(
-        source, tcg_addr, memidx, s->be_data + size | memop_align_sctlr(s));
-=======
-                             TCGv_i64 tcg_addr, MemOp memop, int memidx,
-                             bool iss_valid,
-                             unsigned int iss_srt,
-                             bool iss_sf, bool iss_ar)
-{
     memop = finalize_memop(s, memop);
-    tcg_gen_qemu_st_i64(source, tcg_addr, memidx, memop);
->>>>>>> c3811c08
+    tcg_gen_qemu_st_i64_with_checked_addr(source, tcg_addr, memidx, memop);
 
     if (iss_valid) {
         uint32_t syn;
@@ -1276,15 +1218,10 @@
 }
 
 static void do_gpr_st(DisasContext *s, TCGv_i64 source,
-<<<<<<< HEAD
-                      TCGv_cap_checked_ptr tcg_addr, int size, bool iss_valid,
-                      unsigned int iss_srt, bool iss_sf, bool iss_ar)
-=======
-                      TCGv_i64 tcg_addr, MemOp memop,
+                      TCGv_cap_checked_ptr tcg_addr, MemOp memop,
                       bool iss_valid,
                       unsigned int iss_srt,
                       bool iss_sf, bool iss_ar)
->>>>>>> c3811c08
 {
     do_gpr_st_memidx(s, source, tcg_addr, memop, get_mem_index(s),
                      iss_valid, iss_srt, iss_sf, iss_ar);
@@ -1293,31 +1230,14 @@
 /*
  * Load from memory to GPR register
  */
-<<<<<<< HEAD
 static void do_gpr_ld_memidx(DisasContext *s, TCGv_i64 dest,
-                             TCGv_cap_checked_ptr tcg_addr, int size,
-                             bool is_signed, bool extend, int memidx,
-                             bool iss_valid, unsigned int iss_srt, bool iss_sf,
-                             bool iss_ar)
-{
-    MemOp memop = s->be_data + size | memop_align_sctlr(s);
-
-    g_assert(size <= 3);
-
-    if (is_signed) {
-        memop += MO_SIGN;
-    }
-
-    tcg_gen_qemu_ld_i64_with_checked_addr(dest, tcg_addr, memidx, memop);
-=======
-static void do_gpr_ld_memidx(DisasContext *s, TCGv_i64 dest, TCGv_i64 tcg_addr,
+                             TCGv_cap_checked_ptr tcg_addr,
                              MemOp memop, bool extend, int memidx,
                              bool iss_valid, unsigned int iss_srt,
                              bool iss_sf, bool iss_ar)
 {
     memop = finalize_memop(s, memop);
-    tcg_gen_qemu_ld_i64(dest, tcg_addr, memidx, memop);
->>>>>>> c3811c08
+    tcg_gen_qemu_ld_i64_with_checked_addr(dest, tcg_addr, memidx, memop);
 
     if (extend && (memop & MO_SIGN)) {
         g_assert((memop & MO_SIZE) <= MO_32);
@@ -1343,15 +1263,10 @@
     }
 }
 
-<<<<<<< HEAD
 static void do_gpr_ld(DisasContext *s, TCGv_i64 dest,
-                      TCGv_cap_checked_ptr tcg_addr, int size, bool is_signed,
-                      bool extend, bool iss_valid, unsigned int iss_srt,
-=======
-static void do_gpr_ld(DisasContext *s, TCGv_i64 dest, TCGv_i64 tcg_addr,
+                      TCGv_cap_checked_ptr tcg_addr,
                       MemOp memop, bool extend,
                       bool iss_valid, unsigned int iss_srt,
->>>>>>> c3811c08
                       bool iss_sf, bool iss_ar)
 {
     do_gpr_ld_memidx(s, dest, tcg_addr, memop, extend, get_mem_index(s),
@@ -1365,54 +1280,30 @@
                      int size)
 {
     /* This writes the bottom N bits of a 128 bit wide vector to memory */
-<<<<<<< HEAD
-    TCGv_i64 tmp = tcg_temp_new_i64();
-
-    MemOp memop = s->be_data;
-    MemOp align = memop_align_sctlr_size(s, size);
-    tcg_gen_ld_i64(tmp, cpu_env, fp_reg_offset(s, srcidx, MO_64));
+    TCGv_i64 tmplo = tcg_temp_new_i64();
+    MemOp mop;
+
+    tcg_gen_ld_i64(tmplo, cpu_env, fp_reg_offset(s, srcidx, MO_64));
+
     if (size < 4) {
-        tcg_gen_qemu_st_i64_with_checked_addr(tmp, tcg_addr, get_mem_index(s),
-                                              memop + size | align);
+        mop = finalize_memop(s, size);
+        tcg_gen_qemu_st_i64_with_checked_addr(tmplo, tcg_addr, get_mem_index(s), mop);
     } else {
         bool be = s->be_data == MO_BE;
         TCGv_cap_checked_ptr tcg_hiaddr = tcg_temp_new_cap_checked();
-
+        TCGv_i64 tmphi = tcg_temp_new_i64();
+
+        tcg_gen_ld_i64(tmphi, cpu_env, fp_reg_hi_offset(s, srcidx));
+
+        mop = s->be_data | MO_Q;
+        tcg_gen_qemu_st_i64_with_checked_addr(be ? tmphi : tmplo, tcg_addr, get_mem_index(s),
+                            mop | (s->align_mem ? MO_ALIGN_16 : 0));
         tcg_gen_addi_i64((TCGv_i64)tcg_hiaddr, (TCGv_i64)tcg_addr, 8);
-        // If the first load is correctly aligned, so will the second
-        tcg_gen_qemu_st_i64_with_checked_addr(tmp, be ? tcg_hiaddr : tcg_addr,
-                                              get_mem_index(s),
-                                              memop | MO_Q | align);
-        tcg_gen_ld_i64(tmp, cpu_env, fp_reg_hi_offset(s, srcidx));
-        tcg_gen_qemu_st_i64_with_checked_addr(tmp, be ? tcg_addr : tcg_hiaddr,
-                                              get_mem_index(s), memop | MO_Q);
+        tcg_gen_qemu_st_i64_with_checked_addr(be ? tmplo : tmphi, tcg_hiaddr,
+                            get_mem_index(s), mop);
+
         tcg_temp_free_cap_checked(tcg_hiaddr);
-=======
-    TCGv_i64 tmplo = tcg_temp_new_i64();
-    MemOp mop;
-
-    tcg_gen_ld_i64(tmplo, cpu_env, fp_reg_offset(s, srcidx, MO_64));
-
-    if (size < 4) {
-        mop = finalize_memop(s, size);
-        tcg_gen_qemu_st_i64(tmplo, tcg_addr, get_mem_index(s), mop);
-    } else {
-        bool be = s->be_data == MO_BE;
-        TCGv_i64 tcg_hiaddr = tcg_temp_new_i64();
-        TCGv_i64 tmphi = tcg_temp_new_i64();
-
-        tcg_gen_ld_i64(tmphi, cpu_env, fp_reg_hi_offset(s, srcidx));
-
-        mop = s->be_data | MO_Q;
-        tcg_gen_qemu_st_i64(be ? tmphi : tmplo, tcg_addr, get_mem_index(s),
-                            mop | (s->align_mem ? MO_ALIGN_16 : 0));
-        tcg_gen_addi_i64(tcg_hiaddr, tcg_addr, 8);
-        tcg_gen_qemu_st_i64(be ? tmplo : tmphi, tcg_hiaddr,
-                            get_mem_index(s), mop);
-
-        tcg_temp_free_i64(tcg_hiaddr);
         tcg_temp_free_i64(tmphi);
->>>>>>> c3811c08
     }
 
     tcg_temp_free_i64(tmplo);
@@ -1429,17 +1320,10 @@
     TCGv_i64 tmphi = NULL;
     MemOp mop;
 
-    MemOp memop = s->be_data;
-    MemOp align = memop_align_sctlr_size(s, size);
-
     if (size < 4) {
-<<<<<<< HEAD
-        tcg_gen_qemu_ld_i64_with_checked_addr(tmplo, tcg_addr, get_mem_index(s),
-                                              memop + size | align);
-=======
         mop = finalize_memop(s, size);
-        tcg_gen_qemu_ld_i64(tmplo, tcg_addr, get_mem_index(s), mop);
->>>>>>> c3811c08
+        tcg_gen_qemu_ld_i64_with_checked_addr(tmplo, tcg_addr,
+                                              get_mem_index(s), mop);
     } else {
         bool be = s->be_data == MO_BE;
         TCGv_cap_checked_ptr tcg_hiaddr;
@@ -1447,23 +1331,14 @@
         tmphi = tcg_temp_new_i64();
         tcg_hiaddr = tcg_temp_new_cap_checked();
 
-<<<<<<< HEAD
+        mop = s->be_data | MO_Q;
+        tcg_gen_qemu_ld_i64_with_checked_addr(
+            be ? tmphi : tmplo, tcg_addr, get_mem_index(s),
+            mop | (s->align_mem ? MO_ALIGN_16 : 0));
         tcg_gen_addi_i64((TCGv_i64)tcg_hiaddr, (TCGv_i64)tcg_addr, 8);
-        tcg_gen_qemu_ld_i64_with_checked_addr(tmplo, be ? tcg_hiaddr : tcg_addr,
-                                              get_mem_index(s),
-                                              memop | MO_Q | align);
-        tcg_gen_qemu_ld_i64_with_checked_addr(tmphi, be ? tcg_addr : tcg_hiaddr,
-                                              get_mem_index(s), memop | MO_Q);
+        tcg_gen_qemu_ld_i64_with_checked_addr(be ? tmplo : tmphi, tcg_hiaddr,
+                                              get_mem_index(s), mop);
         tcg_temp_free_cap_checked(tcg_hiaddr);
-=======
-        mop = s->be_data | MO_Q;
-        tcg_gen_qemu_ld_i64(be ? tmphi : tmplo, tcg_addr, get_mem_index(s),
-                            mop | (s->align_mem ? MO_ALIGN_16 : 0));
-        tcg_gen_addi_i64(tcg_hiaddr, tcg_addr, 8);
-        tcg_gen_qemu_ld_i64(be ? tmplo : tmphi, tcg_hiaddr,
-                            get_mem_index(s), mop);
-        tcg_temp_free_i64(tcg_hiaddr);
->>>>>>> c3811c08
     }
 
     tcg_gen_st_i64(tmplo, cpu_env, fp_reg_offset(s, destidx, MO_64));
@@ -1591,44 +1466,26 @@
 
 /* Store from vector register to memory */
 static void do_vec_st(DisasContext *s, int srcidx, int element,
-<<<<<<< HEAD
-                      TCGv_cap_checked_ptr tcg_addr, int size, MemOp endian)
+                      TCGv_cap_checked_ptr tcg_addr, MemOp mop)
 {
     TCGv_i64 tcg_tmp = tcg_temp_new_i64();
 
-    read_vec_element(s, tcg_tmp, srcidx, element, size);
+    read_vec_element(s, tcg_tmp, srcidx, element, mop & MO_SIZE);
     tcg_gen_qemu_st_i64_with_checked_addr(tcg_tmp, tcg_addr, get_mem_index(s),
-                                          endian | size | memop_align_sctlr(s));
-=======
-                      TCGv_i64 tcg_addr, MemOp mop)
-{
-    TCGv_i64 tcg_tmp = tcg_temp_new_i64();
-
-    read_vec_element(s, tcg_tmp, srcidx, element, mop & MO_SIZE);
-    tcg_gen_qemu_st_i64(tcg_tmp, tcg_addr, get_mem_index(s), mop);
->>>>>>> c3811c08
+                                          mop);
 
     tcg_temp_free_i64(tcg_tmp);
 }
 
 /* Load from memory to vector register */
 static void do_vec_ld(DisasContext *s, int destidx, int element,
-<<<<<<< HEAD
-                      TCGv_cap_checked_ptr tcg_addr, int size, MemOp endian)
+                      TCGv_cap_checked_ptr tcg_addr, MemOp mop)
 {
     TCGv_i64 tcg_tmp = tcg_temp_new_i64();
 
     tcg_gen_qemu_ld_i64_with_checked_addr(tcg_tmp, tcg_addr, get_mem_index(s),
-                                          endian | size | memop_align_sctlr(s));
-    write_vec_element(s, tcg_tmp, destidx, element, size);
-=======
-                      TCGv_i64 tcg_addr, MemOp mop)
-{
-    TCGv_i64 tcg_tmp = tcg_temp_new_i64();
-
-    tcg_gen_qemu_ld_i64(tcg_tmp, tcg_addr, get_mem_index(s), mop);
+                                          mop);
     write_vec_element(s, tcg_tmp, destidx, element, mop & MO_SIZE);
->>>>>>> c3811c08
 
     tcg_temp_free_i64(tcg_tmp);
 }
@@ -3434,16 +3291,10 @@
             gen_check_sp_alignment(s);
         }
         tcg_gen_mb(TCG_MO_ALL | TCG_BAR_STRL);
-<<<<<<< HEAD
         clean_addr = gen_mte_and_cheri_check1(s, cpu_reg_sp(s, rn), false, true,
                                               rn != 31, size, rn, false, true);
-        do_gpr_st(s, cpu_reg(s, rt), clean_addr, size, true, rt,
-=======
-        clean_addr = gen_mte_check1(s, cpu_reg_sp(s, rn),
-                                    true, rn != 31, size);
         /* TODO: ARMv8.4-LSE SCTLR.nAA */
         do_gpr_st(s, cpu_reg(s, rt), clean_addr, size | MO_ALIGN, true, rt,
->>>>>>> c3811c08
                   disas_ldst_compute_iss_sf(size, false, 0), is_lasr);
         return;
 
@@ -3458,18 +3309,11 @@
         if (rn == 31) {
             gen_check_sp_alignment(s);
         }
-<<<<<<< HEAD
         clean_addr = gen_mte_and_cheri_check1(s, cpu_reg_sp(s, rn), true, false,
                                               rn != 31, size, rn, false, true);
-        do_gpr_ld(s, cpu_reg(s, rt), clean_addr, size, false, false, true, rt,
-                  disas_ldst_compute_iss_sf(size, false, 0), is_lasr);
-=======
-        clean_addr = gen_mte_check1(s, cpu_reg_sp(s, rn),
-                                    false, rn != 31, size);
         /* TODO: ARMv8.4-LSE SCTLR.nAA */
         do_gpr_ld(s, cpu_reg(s, rt), clean_addr, size | MO_ALIGN, false, true,
                   rt, disas_ldst_compute_iss_sf(size, false, 0), is_lasr);
->>>>>>> c3811c08
         tcg_gen_mb(TCG_MO_ALL | TCG_BAR_LDAQ);
         return;
 
@@ -3723,14 +3567,9 @@
         }
     }
 
-<<<<<<< HEAD
     clean_addr = gen_mte_and_cheri_checkN(s, dirty_addr, is_load, !is_load,
-                                          (wback || rn != 31) && !set_tag, size,
+                                          (wback || rn != 31) && !set_tag,
                                           2 << size, rn, false, true);
-=======
-    clean_addr = gen_mte_checkN(s, dirty_addr, !is_load,
-                                (wback || rn != 31) && !set_tag, 2 << size);
->>>>>>> c3811c08
 
     if (is_vector) {
         if (is_load) {
@@ -3754,20 +3593,12 @@
             /* Do not modify tcg_rt before recognizing any exception
              * from the second load.
              */
-<<<<<<< HEAD
-            do_gpr_ld(s, tmp, clean_addr, size, is_signed, false, false,
-                      (unsigned int)-1, false, false);
+            do_gpr_ld(s, tmp, clean_addr, size + is_signed * MO_SIGN,
+                      false, false, (unsigned int)-1, false, false);
             tcg_gen_addi_i64((TCGv_i64)clean_addr, (TCGv_i64)clean_addr,
                              1 << size);
-            do_gpr_ld(s, tcg_rt2, clean_addr, size, is_signed, false, false,
-                      (unsigned int)-1, false, false);
-=======
-            do_gpr_ld(s, tmp, clean_addr, size + is_signed * MO_SIGN,
-                      false, false, 0, false, false);
-            tcg_gen_addi_i64(clean_addr, clean_addr, 1 << size);
             do_gpr_ld(s, tcg_rt2, clean_addr, size + is_signed * MO_SIGN,
-                      false, false, 0, false, false);
->>>>>>> c3811c08
+                      false, false, (unsigned int)-1, false, false);
 
             tcg_gen_mov_i64(tcg_rt, tmp);
             tcg_temp_free_i64(tmp);
@@ -4424,14 +4255,9 @@
     bool is_store = !extract32(insn, 22, 1);
     bool is_postidx = extract32(insn, 23, 1);
     bool is_q = extract32(insn, 30, 1);
-<<<<<<< HEAD
     TCGv_cap_checked_ptr clean_addr;
     TCGv_i64 tcg_rn, tcg_ebytes;
-    MemOp endian = s->be_data;
-=======
-    TCGv_i64 clean_addr, tcg_rn, tcg_ebytes;
     MemOp endian, align, mop;
->>>>>>> c3811c08
 
     int total;    /* total bytes */
     int elements; /* elements per vector */
@@ -4511,14 +4337,9 @@
      * Issue the MTE check vs the logical repeat count, before we
      * promote consecutive little-endian elements below.
      */
-<<<<<<< HEAD
     clean_addr = gen_mte_and_cheri_checkN(s, tcg_rn, !is_store, is_store,
-                                          is_postidx || rn != 31, size, total,
+                                          is_postidx || rn != 31, total,
                                           rn, false, true);
-=======
-    clean_addr = gen_mte_checkN(s, tcg_rn, is_store, is_postidx || rn != 31,
-                                total);
->>>>>>> c3811c08
 
     /*
      * Consecutive little-endian elements from a single register
@@ -4620,13 +4441,9 @@
     bool replicate = false;
     int index = is_q << 3 | S << 2 | size;
     int xs, total;
-<<<<<<< HEAD
     TCGv_cap_checked_ptr clean_addr;
     TCGv_i64 tcg_rn, tcg_ebytes;
-=======
-    TCGv_i64 clean_addr, tcg_rn, tcg_ebytes;
     MemOp mop;
->>>>>>> c3811c08
 
     if (extract32(insn, 31, 1)) {
         unallocated_encoding(s);
@@ -4686,15 +4503,10 @@
     total = selem << scale;
     tcg_rn = cpu_reg_sp(s, rn);
 
-<<<<<<< HEAD
     clean_addr = gen_mte_and_cheri_checkN(s, tcg_rn, is_load, !is_load,
-                                          is_postidx || rn != 31, scale, total,
+                                          is_postidx || rn != 31, total,
                                           rn, false, true);
-=======
-    clean_addr = gen_mte_checkN(s, tcg_rn, !is_load, is_postidx || rn != 31,
-                                total);
     mop = finalize_memop(s, scale);
->>>>>>> c3811c08
 
     tcg_ebytes = tcg_const_i64(1 << scale);
     for (xs = 0; xs < selem; xs++) {
@@ -4702,12 +4514,8 @@
             /* Load and replicate to all elements */
             TCGv_i64 tcg_tmp = tcg_temp_new_i64();
 
-<<<<<<< HEAD
-            tcg_gen_qemu_ld_i64_with_checked_addr(
-                tcg_tmp, clean_addr, get_mem_index(s), s->be_data + scale);
-=======
-            tcg_gen_qemu_ld_i64(tcg_tmp, clean_addr, get_mem_index(s), mop);
->>>>>>> c3811c08
+            tcg_gen_qemu_ld_i64_with_checked_addr(tcg_tmp, clean_addr,
+                                                  get_mem_index(s), mop);
             tcg_gen_gvec_dup_i64(scale, vec_full_reg_offset(s, rt),
                                  (is_q + 1) * 8, vec_full_reg_size(s),
                                  tcg_tmp);
