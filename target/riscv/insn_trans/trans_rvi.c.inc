/*
 * RISC-V translation routines for the RVXI Base Integer Instruction Set.
 *
 * Copyright (c) 2016-2017 Sagar Karandikar, sagark@eecs.berkeley.edu
 * Copyright (c) 2018 Peer Adelt, peer.adelt@hni.uni-paderborn.de
 *                    Bastian Koppelmann, kbastian@mail.uni-paderborn.de
 *
 * This program is free software; you can redistribute it and/or modify it
 * under the terms and conditions of the GNU General Public License,
 * version 2 or later, as published by the Free Software Foundation.
 *
 * This program is distributed in the hope it will be useful, but WITHOUT
 * ANY WARRANTY; without even the implied warranty of MERCHANTABILITY or
 * FITNESS FOR A PARTICULAR PURPOSE.  See the GNU General Public License for
 * more details.
 *
 * You should have received a copy of the GNU General Public License along with
 * this program.  If not, see <http://www.gnu.org/licenses/>.
 */

static bool trans_illegal(DisasContext *ctx, arg_empty *a)
{
    gen_exception_illegal(ctx);
    return true;
}

static bool trans_c64_illegal(DisasContext *ctx, arg_empty *a)
{
     REQUIRE_64BIT(ctx);
     return trans_illegal(ctx, a);
}

static bool trans_lui(DisasContext *ctx, arg_lui *a)
{
    gen_set_gpr_const(ctx, a->rd, a->imm);
    return true;
}

static bool trans_auipc(DisasContext *ctx, arg_auipc *a)
{
#ifdef TARGET_CHERI
    if (ctx->capmode) {
        TCGv_i32 dst = tcg_const_i32(a->rd);
        TCGv new_cursor = tcg_const_tl(a->imm + ctx->base.pc_next);
        gen_helper_auipcc(cpu_env, dst, new_cursor);
        tcg_temp_free(new_cursor);
        tcg_temp_free_i32(dst);
        return true;
    }
#endif
    /*
     * AUIPC returns a value relative to PCC.base for ISAv8 but the address for
     * v9. This is handled by the pcc_reloc() macro.
     */
    gen_set_gpr_const(ctx, a->rd, a->imm + ctx->base.pc_next - pcc_reloc(ctx));
    return true;
}

static bool trans_jal(DisasContext *ctx, arg_jal *a)
{
#ifdef TARGET_CHERI
    if (ctx->capmode) {
        gen_cjal(ctx, a->rd, a->imm);
        return true;
    }
#endif
    gen_jal(ctx, a->rd, a->imm);
    return true;
}

static bool trans_jalr(DisasContext *ctx, arg_jalr *a)
{
#ifdef TARGET_CHERI
    if (ctx->capmode) {
        gen_cjalr(ctx, a->rd, a->rs1, a->imm);
        return true;
    }
<<<<<<< HEAD
#endif
    gen_jalr(ctx, a->rd, a->rs1, a->imm);
=======
    tcg_gen_lookup_and_goto_ptr();

    if (misaligned) {
        gen_set_label(misaligned);
        gen_exception_inst_addr_mis(ctx);
    }
    ctx->base.is_jmp = DISAS_NORETURN;

>>>>>>> c148a057
    return true;
}

static bool gen_branch(DisasContext *ctx, arg_b *a, TCGCond cond)
{
    TCGLabel *l = gen_new_label();
    TCGv src1 = get_gpr(ctx, a->rs1, EXT_SIGN);
    TCGv src2 = get_gpr(ctx, a->rs2, EXT_SIGN);

    tcg_gen_brcond_tl(cond, src1, src2, l);
    /* Branch not taken, CHERI PCC bounds check done on next ifetch. */
    gen_goto_tb(ctx, 1, ctx->pc_succ_insn, /*bounds_check=*/false);

    gen_set_label(l); /* branch taken */

    if (!has_ext(ctx, RVC) && ((ctx->base.pc_next + a->imm) & 0x3)) {
        /* misaligned */
        gen_exception_inst_addr_mis(ctx);
    } else {
        /* Branch taken -> check if PCC bounds allow for this jump. */
        gen_goto_tb(ctx, 0, ctx->base.pc_next + a->imm, /*bounds_check=*/true);
    }
    ctx->base.is_jmp = DISAS_NORETURN;

    return true;
}

static bool trans_beq(DisasContext *ctx, arg_beq *a)
{
    return gen_branch(ctx, a, TCG_COND_EQ);
}

static bool trans_bne(DisasContext *ctx, arg_bne *a)
{
    return gen_branch(ctx, a, TCG_COND_NE);
}

static bool trans_blt(DisasContext *ctx, arg_blt *a)
{
    return gen_branch(ctx, a, TCG_COND_LT);
}

static bool trans_bge(DisasContext *ctx, arg_bge *a)
{
    return gen_branch(ctx, a, TCG_COND_GE);
}

static bool trans_bltu(DisasContext *ctx, arg_bltu *a)
{
    return gen_branch(ctx, a, TCG_COND_LTU);
}

static bool trans_bgeu(DisasContext *ctx, arg_bgeu *a)
{
    return gen_branch(ctx, a, TCG_COND_GEU);
}

static bool gen_load(DisasContext *ctx, arg_lb *a, MemOp memop)
{
#ifdef TARGET_CHERI
    if (ctx->capmode) {
        // TODO: LD is LC for RV32
        return gen_cap_load(ctx, a->rd, a->rs1, a->imm, memop);
    }
#endif
    TCGv dest = dest_gpr(ctx, a->rd);
    TCGv addr = get_gpr(ctx, a->rs1, EXT_NONE);

    if (a->imm) {
        TCGv temp = temp_new(ctx);
        tcg_gen_addi_tl(temp, addr, a->imm);
        addr = temp;
    }

    gen_ddc_interposed_ld_tl(ctx, dest, /* Update addr in-place */ NULL, addr,
                             ctx->mem_idx, memop);
    gen_set_gpr(ctx, a->rd, dest);
    return true;
}

static bool trans_lb(DisasContext *ctx, arg_lb *a)
{
    return gen_load(ctx, a, MO_SB);
}

static bool trans_lh(DisasContext *ctx, arg_lh *a)
{
    return gen_load(ctx, a, MO_TESW);
}

static bool trans_lw(DisasContext *ctx, arg_lw *a)
{
    return gen_load(ctx, a, MO_TESL);
}

static bool trans_lbu(DisasContext *ctx, arg_lbu *a)
{
    return gen_load(ctx, a, MO_UB);
}

static bool trans_lhu(DisasContext *ctx, arg_lhu *a)
{
    return gen_load(ctx, a, MO_TEUW);
}

static bool gen_store(DisasContext *ctx, arg_sb *a, MemOp memop)
{
#ifdef TARGET_CHERI
    if (ctx->capmode) {
        // TODO: SD is SC for RV32
        return gen_cap_store(ctx, a->rs1, a->rs2, a->imm, memop);
    }
#endif

    TCGv addr = get_gpr(ctx, a->rs1, EXT_NONE);
    TCGv data = get_gpr(ctx, a->rs2, EXT_NONE);

    if (a->imm) {
        TCGv temp = temp_new(ctx);
        tcg_gen_addi_tl(temp, addr, a->imm);
        addr = temp;
    }

    gen_ddc_interposed_st_tl(ctx, data, /* Update addr in-place */ NULL, addr,
                             ctx->mem_idx, memop);
    return true;
}

static bool trans_sb(DisasContext *ctx, arg_sb *a)
{
    return gen_store(ctx, a, MO_SB);
}

static bool trans_sh(DisasContext *ctx, arg_sh *a)
{
    return gen_store(ctx, a, MO_TESW);
}

static bool trans_sw(DisasContext *ctx, arg_sw *a)
{
    return gen_store(ctx, a, MO_TESL);
}

static bool trans_lwu(DisasContext *ctx, arg_lwu *a)
{
    REQUIRE_64BIT(ctx);
    return gen_load(ctx, a, MO_TEUL);
}

static bool trans_ld(DisasContext *ctx, arg_ld *a)
{
    REQUIRE_64BIT(ctx);
    return gen_load(ctx, a, MO_TEQ);
}

static bool trans_sd(DisasContext *ctx, arg_sd *a)
{
    REQUIRE_64BIT(ctx);
    return gen_store(ctx, a, MO_TEQ);
}

static bool trans_addi(DisasContext *ctx, arg_addi *a)
{
    return gen_arith_imm_fn(ctx, a, EXT_NONE, tcg_gen_addi_tl);
}

static void gen_slt(TCGv ret, TCGv s1, TCGv s2)
{
    tcg_gen_setcond_tl(TCG_COND_LT, ret, s1, s2);
}

static void gen_sltu(TCGv ret, TCGv s1, TCGv s2)
{
    tcg_gen_setcond_tl(TCG_COND_LTU, ret, s1, s2);
}

static bool trans_slti(DisasContext *ctx, arg_slti *a)
{
#ifdef CONFIG_TCG_LOG_INSTR
    /*
     * If instruction tracing is enabled, we use slti zero, zero, <magic>
     * to perform magic-nop tracing control operations.
     * These will trigger a flush of the TCG buffer, so prepare to resume
     * from next instruction.
     */
    if (unlikely(a->rd == 0)) {
        TCGv tpc = tcg_const_tl(ctx->base.pc_next);
        TCGv_i32 ttmp;

        switch (a->imm) {
        case 0x01: case 0x02:
            ttmp = tcg_const_i32(a->imm == 0x01);
            gen_helper_qemu_log_instr_buffered_mode(cpu_env, ttmp);
            tcg_temp_free_i32(ttmp);
            break;
        case 0x03:
            gen_helper_qemu_log_instr_buffer_flush(cpu_env);
            break;
        case 0x1b:
            gen_helper_qemu_log_instr_start(cpu_env, tpc);
            ctx->base.is_jmp = DISAS_NORETURN;
            break;
        case 0x1e:
            gen_helper_qemu_log_instr_stop(cpu_env, tpc);
            ctx->base.is_jmp = DISAS_NORETURN;
            break;
        case 0x2b:
            gen_helper_qemu_log_instr_user_start(cpu_env, tpc);
            ctx->base.is_jmp = DISAS_NORETURN;
            break;
        case 0x2e:
            gen_helper_qemu_log_instr_stop(cpu_env, tpc);
            ctx->base.is_jmp = DISAS_NORETURN;
            break;
        }
        tcg_temp_free(tpc);

        if (ctx->base.is_jmp != DISAS_NEXT) {
            gen_update_cpu_pc(ctx->pc_succ_insn);
            exit_tb(ctx);
            return true;
        }
    }
#endif
    return gen_arith_imm_tl(ctx, a, EXT_SIGN, gen_slt);
}

static bool trans_sltiu(DisasContext *ctx, arg_sltiu *a)
{
    return gen_arith_imm_tl(ctx, a, EXT_SIGN, gen_sltu);
}

static bool trans_xori(DisasContext *ctx, arg_xori *a)
{
    return gen_arith_imm_fn(ctx, a, EXT_NONE, tcg_gen_xori_tl);
}

static bool trans_ori(DisasContext *ctx, arg_ori *a)
{
    return gen_arith_imm_fn(ctx, a, EXT_NONE, tcg_gen_ori_tl);
}

static bool trans_andi(DisasContext *ctx, arg_andi *a)
{
    return gen_arith_imm_fn(ctx, a, EXT_NONE, tcg_gen_andi_tl);
}

static bool trans_slli(DisasContext *ctx, arg_slli *a)
{
    return gen_shift_imm_fn(ctx, a, EXT_NONE, tcg_gen_shli_tl);
}

static bool trans_srli(DisasContext *ctx, arg_srli *a)
{
    return gen_shift_imm_fn(ctx, a, EXT_ZERO, tcg_gen_shri_tl);
}

static bool trans_srai(DisasContext *ctx, arg_srai *a)
{
    return gen_shift_imm_fn(ctx, a, EXT_SIGN, tcg_gen_sari_tl);
}

static bool trans_add(DisasContext *ctx, arg_add *a)
{
    return gen_arith(ctx, a, EXT_NONE, tcg_gen_add_tl);
}

static bool trans_sub(DisasContext *ctx, arg_sub *a)
{
    return gen_arith(ctx, a, EXT_NONE, tcg_gen_sub_tl);
}

static bool trans_sll(DisasContext *ctx, arg_sll *a)
{
    return gen_shift(ctx, a, EXT_NONE, tcg_gen_shl_tl);
}

static bool trans_slt(DisasContext *ctx, arg_slt *a)
{
    return gen_arith(ctx, a, EXT_SIGN, gen_slt);
}

static bool trans_sltu(DisasContext *ctx, arg_sltu *a)
{
    return gen_arith(ctx, a, EXT_SIGN, gen_sltu);
}

static bool trans_xor(DisasContext *ctx, arg_xor *a)
{
    return gen_arith(ctx, a, EXT_NONE, tcg_gen_xor_tl);
}

static bool trans_srl(DisasContext *ctx, arg_srl *a)
{
    return gen_shift(ctx, a, EXT_ZERO, tcg_gen_shr_tl);
}

static bool trans_sra(DisasContext *ctx, arg_sra *a)
{
    return gen_shift(ctx, a, EXT_SIGN, tcg_gen_sar_tl);
}

static bool trans_or(DisasContext *ctx, arg_or *a)
{
    return gen_arith(ctx, a, EXT_NONE, tcg_gen_or_tl);
}

static bool trans_and(DisasContext *ctx, arg_and *a)
{
    return gen_arith(ctx, a, EXT_NONE, tcg_gen_and_tl);
}

static bool trans_addiw(DisasContext *ctx, arg_addiw *a)
{
    REQUIRE_64BIT(ctx);
    ctx->w = true;
    return gen_arith_imm_fn(ctx, a, EXT_NONE, tcg_gen_addi_tl);
}

static bool trans_slliw(DisasContext *ctx, arg_slliw *a)
{
    REQUIRE_64BIT(ctx);
    ctx->w = true;
    return gen_shift_imm_fn(ctx, a, EXT_NONE, tcg_gen_shli_tl);
}

static void gen_srliw(TCGv dst, TCGv src, target_long shamt)
{
    tcg_gen_extract_tl(dst, src, shamt, 32 - shamt);
}

static bool trans_srliw(DisasContext *ctx, arg_srliw *a)
{
    REQUIRE_64BIT(ctx);
    ctx->w = true;
    return gen_shift_imm_fn(ctx, a, EXT_NONE, gen_srliw);
}

static void gen_sraiw(TCGv dst, TCGv src, target_long shamt)
{
    tcg_gen_sextract_tl(dst, src, shamt, 32 - shamt);
}

static bool trans_sraiw(DisasContext *ctx, arg_sraiw *a)
{
    REQUIRE_64BIT(ctx);
    ctx->w = true;
    return gen_shift_imm_fn(ctx, a, EXT_NONE, gen_sraiw);
}

static bool trans_addw(DisasContext *ctx, arg_addw *a)
{
    REQUIRE_64BIT(ctx);
    ctx->w = true;
    return gen_arith(ctx, a, EXT_NONE, tcg_gen_add_tl);
}

static bool trans_subw(DisasContext *ctx, arg_subw *a)
{
    REQUIRE_64BIT(ctx);
    ctx->w = true;
    return gen_arith(ctx, a, EXT_NONE, tcg_gen_sub_tl);
}

static bool trans_sllw(DisasContext *ctx, arg_sllw *a)
{
    REQUIRE_64BIT(ctx);
    ctx->w = true;
    return gen_shift(ctx, a, EXT_NONE, tcg_gen_shl_tl);
}

static bool trans_srlw(DisasContext *ctx, arg_srlw *a)
{
    REQUIRE_64BIT(ctx);
    ctx->w = true;
    return gen_shift(ctx, a, EXT_ZERO, tcg_gen_shr_tl);
}

static bool trans_sraw(DisasContext *ctx, arg_sraw *a)
{
    REQUIRE_64BIT(ctx);
    ctx->w = true;
    return gen_shift(ctx, a, EXT_SIGN, tcg_gen_sar_tl);
}

static bool trans_fence(DisasContext *ctx, arg_fence *a)
{
    /* FENCE is a full memory barrier. */
    tcg_gen_mb(TCG_MO_ALL | TCG_BAR_SC);
    return true;
}

static bool trans_fence_i(DisasContext *ctx, arg_fence_i *a)
{
    if (!ctx->ext_ifencei) {
        return false;
    }

    /*
     * FENCE_I is a no-op in QEMU,
     * however we need to end the translation block
     */
<<<<<<< HEAD
    gen_update_cpu_pc(ctx->pc_succ_insn);
    exit_tb(ctx);
=======
    tcg_gen_movi_tl(cpu_pc, ctx->pc_succ_insn);
    tcg_gen_exit_tb(NULL, 0);
>>>>>>> c148a057
    ctx->base.is_jmp = DISAS_NORETURN;
    return true;
}

static bool do_csr_post(DisasContext *ctx)
{
    /* We may have changed important cpu state -- exit to main loop. */
<<<<<<< HEAD
    gen_update_cpu_pc(ctx->pc_succ_insn);
    exit_tb(ctx);
=======
    tcg_gen_movi_tl(cpu_pc, ctx->pc_succ_insn);
    tcg_gen_exit_tb(NULL, 0);
>>>>>>> c148a057
    ctx->base.is_jmp = DISAS_NORETURN;
    return true;
}

static bool do_csrr(DisasContext *ctx, int rd, int rc)
{
    TCGv dest = dest_gpr(ctx, rd);
    TCGv_i32 csr = tcg_constant_i32(rc);

    if (tb_cflags(ctx->base.tb) & CF_USE_ICOUNT) {
        gen_io_start();
    }
    gen_helper_csrr(dest, cpu_env, csr);
    gen_set_gpr(ctx, rd, dest);
    return do_csr_post(ctx);
}

static bool do_csrw(DisasContext *ctx, int rc, TCGv src)
{
    TCGv_i32 csr = tcg_constant_i32(rc);

    if (tb_cflags(ctx->base.tb) & CF_USE_ICOUNT) {
        gen_io_start();
    }
    gen_helper_csrw(cpu_env, csr, src);
    return do_csr_post(ctx);
}

static bool do_csrrw(DisasContext *ctx, int rd, int rc, TCGv src, TCGv mask)
{
    TCGv dest = dest_gpr(ctx, rd);
    TCGv_i32 csr = tcg_constant_i32(rc);

    if (tb_cflags(ctx->base.tb) & CF_USE_ICOUNT) {
        gen_io_start();
    }
    gen_helper_csrrw(dest, cpu_env, csr, src, mask);
    gen_set_gpr(ctx, rd, dest);
    return do_csr_post(ctx);
}

static bool trans_csrrw(DisasContext *ctx, arg_csrrw *a)
{
    TCGv src = get_gpr(ctx, a->rs1, EXT_NONE);

    /*
     * If rd == 0, the insn shall not read the csr, nor cause any of the
     * side effects that might occur on a csr read.
     */
    if (a->rd == 0) {
        return do_csrw(ctx, a->csr, src);
    }

    TCGv mask = tcg_constant_tl(-1);
    return do_csrrw(ctx, a->rd, a->csr, src, mask);
}

static bool trans_csrrs(DisasContext *ctx, arg_csrrs *a)
{
    /*
     * If rs1 == 0, the insn shall not write to the csr at all, nor
     * cause any of the side effects that might occur on a csr write.
     * Note that if rs1 specifies a register other than x0, holding
     * a zero value, the instruction will still attempt to write the
     * unmodified value back to the csr and will cause side effects.
     */
    if (a->rs1 == 0) {
        return do_csrr(ctx, a->rd, a->csr);
    }

    TCGv ones = tcg_constant_tl(-1);
    TCGv mask = get_gpr(ctx, a->rs1, EXT_ZERO);
    return do_csrrw(ctx, a->rd, a->csr, ones, mask);
}

static bool trans_csrrc(DisasContext *ctx, arg_csrrc *a)
{
    /*
     * If rs1 == 0, the insn shall not write to the csr at all, nor
     * cause any of the side effects that might occur on a csr write.
     * Note that if rs1 specifies a register other than x0, holding
     * a zero value, the instruction will still attempt to write the
     * unmodified value back to the csr and will cause side effects.
     */
    if (a->rs1 == 0) {
        return do_csrr(ctx, a->rd, a->csr);
    }

    TCGv mask = get_gpr(ctx, a->rs1, EXT_ZERO);
    return do_csrrw(ctx, a->rd, a->csr, ctx->zero, mask);
}

static bool trans_csrrwi(DisasContext *ctx, arg_csrrwi *a)
{
    TCGv src = tcg_constant_tl(a->rs1);

    /*
     * If rd == 0, the insn shall not read the csr, nor cause any of the
     * side effects that might occur on a csr read.
     */
    if (a->rd == 0) {
        return do_csrw(ctx, a->csr, src);
    }

    TCGv mask = tcg_constant_tl(-1);
    return do_csrrw(ctx, a->rd, a->csr, src, mask);
}

static bool trans_csrrsi(DisasContext *ctx, arg_csrrsi *a)
{
    /*
     * If rs1 == 0, the insn shall not write to the csr at all, nor
     * cause any of the side effects that might occur on a csr write.
     * Note that if rs1 specifies a register other than x0, holding
     * a zero value, the instruction will still attempt to write the
     * unmodified value back to the csr and will cause side effects.
     */
    if (a->rs1 == 0) {
        return do_csrr(ctx, a->rd, a->csr);
    }

    TCGv ones = tcg_constant_tl(-1);
    TCGv mask = tcg_constant_tl(a->rs1);
    return do_csrrw(ctx, a->rd, a->csr, ones, mask);
}

static bool trans_csrrci(DisasContext *ctx, arg_csrrci *a)
{
    /*
     * If rs1 == 0, the insn shall not write to the csr at all, nor
     * cause any of the side effects that might occur on a csr write.
     * Note that if rs1 specifies a register other than x0, holding
     * a zero value, the instruction will still attempt to write the
     * unmodified value back to the csr and will cause side effects.
     */
    if (a->rs1 == 0) {
        return do_csrr(ctx, a->rd, a->csr);
    }

    TCGv mask = tcg_constant_tl(a->rs1);
    return do_csrrw(ctx, a->rd, a->csr, ctx->zero, mask);
}<|MERGE_RESOLUTION|>--- conflicted
+++ resolved
@@ -75,19 +75,8 @@
         gen_cjalr(ctx, a->rd, a->rs1, a->imm);
         return true;
     }
-<<<<<<< HEAD
 #endif
     gen_jalr(ctx, a->rd, a->rs1, a->imm);
-=======
-    tcg_gen_lookup_and_goto_ptr();
-
-    if (misaligned) {
-        gen_set_label(misaligned);
-        gen_exception_inst_addr_mis(ctx);
-    }
-    ctx->base.is_jmp = DISAS_NORETURN;
-
->>>>>>> c148a057
     return true;
 }
 
@@ -307,7 +296,7 @@
 
         if (ctx->base.is_jmp != DISAS_NEXT) {
             gen_update_cpu_pc(ctx->pc_succ_insn);
-            exit_tb(ctx);
+            tcg_gen_exit_tb(NULL, 0);
             return true;
         }
     }
@@ -490,13 +479,8 @@
      * FENCE_I is a no-op in QEMU,
      * however we need to end the translation block
      */
-<<<<<<< HEAD
     gen_update_cpu_pc(ctx->pc_succ_insn);
-    exit_tb(ctx);
-=======
-    tcg_gen_movi_tl(cpu_pc, ctx->pc_succ_insn);
     tcg_gen_exit_tb(NULL, 0);
->>>>>>> c148a057
     ctx->base.is_jmp = DISAS_NORETURN;
     return true;
 }
@@ -504,13 +488,8 @@
 static bool do_csr_post(DisasContext *ctx)
 {
     /* We may have changed important cpu state -- exit to main loop. */
-<<<<<<< HEAD
     gen_update_cpu_pc(ctx->pc_succ_insn);
-    exit_tb(ctx);
-=======
-    tcg_gen_movi_tl(cpu_pc, ctx->pc_succ_insn);
     tcg_gen_exit_tb(NULL, 0);
->>>>>>> c148a057
     ctx->base.is_jmp = DISAS_NORETURN;
     return true;
 }
