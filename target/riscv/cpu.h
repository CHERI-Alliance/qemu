--- conflicted
+++ resolved
@@ -298,6 +298,17 @@
 
     /* True if in debugger mode.  */
     bool debugger;
+
+    /*
+     * CSRs for PointerMasking extension
+     */
+    target_ulong mmte;
+    target_ulong mpmmask;
+    target_ulong mpmbase;
+    target_ulong spmmask;
+    target_ulong spmbase;
+    target_ulong upmmask;
+    target_ulong upmbase;
 #endif
 
     float_status fp_status;
@@ -321,7 +332,6 @@
     uint64_t (*rdtime_fn)(uint32_t);
     uint32_t rdtime_fn_arg;
 
-<<<<<<< HEAD
 #ifdef CONFIG_RVFI_DII
     struct {
         struct rvfi_dii_instruction_metadata INST;
@@ -359,21 +369,6 @@
 #endif
 
 #ifndef CONFIG_USER_ONLY
-=======
-    /* True if in debugger mode.  */
-    bool debugger;
-
-    /*
-     * CSRs for PointerMasking extension
-     */
-    target_ulong mmte;
-    target_ulong mpmmask;
-    target_ulong mpmbase;
-    target_ulong spmmask;
-    target_ulong spmbase;
-    target_ulong upmmask;
-    target_ulong upmbase;
->>>>>>> 6450ce56
 #endif
 
 
