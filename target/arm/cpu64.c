/*
 * QEMU AArch64 CPU
 *
 * Copyright (c) 2013 Linaro Ltd
 *
 * This program is free software; you can redistribute it and/or
 * modify it under the terms of the GNU General Public License
 * as published by the Free Software Foundation; either version 2
 * of the License, or (at your option) any later version.
 *
 * This program is distributed in the hope that it will be useful,
 * but WITHOUT ANY WARRANTY; without even the implied warranty of
 * MERCHANTABILITY or FITNESS FOR A PARTICULAR PURPOSE.  See the
 * GNU General Public License for more details.
 *
 * You should have received a copy of the GNU General Public License
 * along with this program; if not, see
 * <http://www.gnu.org/licenses/gpl-2.0.html>
 */

#include "qemu/osdep.h"
#include "qapi/error.h"
#include "cpu.h"
#ifdef CONFIG_TCG
#include "hw/core/tcg-cpu-ops.h"
#endif /* CONFIG_TCG */
#include "qemu/module.h"
#if !defined(CONFIG_USER_ONLY)
#include "hw/loader.h"
#endif
#include "sysemu/kvm.h"
#include "kvm_arm.h"
#include "qapi/visitor.h"
#include "hw/qdev-properties.h"


#ifndef CONFIG_USER_ONLY
static uint64_t a57_a53_l2ctlr_read(CPUARMState *env, const ARMCPRegInfo *ri)
{
    ARMCPU *cpu = env_archcpu(env);

    /* Number of cores is in [25:24]; otherwise we RAZ */
    return (cpu->core_count - 1) << 24;
}
#endif

static const ARMCPRegInfo cortex_a72_a57_a53_cp_reginfo[] = {
#ifndef CONFIG_USER_ONLY
    { .name = "L2CTLR_EL1", .state = ARM_CP_STATE_AA64,
      .opc0 = 3, .opc1 = 1, .crn = 11, .crm = 0, .opc2 = 2,
      .access = PL1_RW, .readfn = a57_a53_l2ctlr_read,
      .writefn = arm_cp_write_ignore },
    { .name = "L2CTLR",
      .cp = 15, .opc1 = 1, .crn = 9, .crm = 0, .opc2 = 2,
      .access = PL1_RW, .readfn = a57_a53_l2ctlr_read,
      .writefn = arm_cp_write_ignore },
#endif
    { .name = "L2ECTLR_EL1", .state = ARM_CP_STATE_AA64,
      .opc0 = 3, .opc1 = 1, .crn = 11, .crm = 0, .opc2 = 3,
      .access = PL1_RW, .type = ARM_CP_CONST, .resetvalue = 0 },
    { .name = "L2ECTLR",
      .cp = 15, .opc1 = 1, .crn = 9, .crm = 0, .opc2 = 3,
      .access = PL1_RW, .type = ARM_CP_CONST, .resetvalue = 0 },
    { .name = "L2ACTLR", .state = ARM_CP_STATE_BOTH,
      .opc0 = 3, .opc1 = 1, .crn = 15, .crm = 0, .opc2 = 0,
      .access = PL1_RW, .type = ARM_CP_CONST, .resetvalue = 0 },
    { .name = "CPUACTLR_EL1", .state = ARM_CP_STATE_AA64,
      .opc0 = 3, .opc1 = 1, .crn = 15, .crm = 2, .opc2 = 0,
      .access = PL1_RW, .type = ARM_CP_CONST, .resetvalue = 0 },
    { .name = "CPUACTLR",
      .cp = 15, .opc1 = 0, .crm = 15,
      .access = PL1_RW, .type = ARM_CP_CONST | ARM_CP_64BIT, .resetvalue = 0 },
    { .name = "CPUECTLR_EL1", .state = ARM_CP_STATE_AA64,
      .opc0 = 3, .opc1 = 1, .crn = 15, .crm = 2, .opc2 = 1,
      .access = PL1_RW, .type = ARM_CP_CONST, .resetvalue = 0 },
    { .name = "CPUECTLR",
      .cp = 15, .opc1 = 1, .crm = 15,
      .access = PL1_RW, .type = ARM_CP_CONST | ARM_CP_64BIT, .resetvalue = 0 },
    { .name = "CPUMERRSR_EL1", .state = ARM_CP_STATE_AA64,
      .opc0 = 3, .opc1 = 1, .crn = 15, .crm = 2, .opc2 = 2,
      .access = PL1_RW, .type = ARM_CP_CONST, .resetvalue = 0 },
    { .name = "CPUMERRSR",
      .cp = 15, .opc1 = 2, .crm = 15,
      .access = PL1_RW, .type = ARM_CP_CONST | ARM_CP_64BIT, .resetvalue = 0 },
    { .name = "L2MERRSR_EL1", .state = ARM_CP_STATE_AA64,
      .opc0 = 3, .opc1 = 1, .crn = 15, .crm = 2, .opc2 = 3,
      .access = PL1_RW, .type = ARM_CP_CONST, .resetvalue = 0 },
    { .name = "L2MERRSR",
      .cp = 15, .opc1 = 3, .crm = 15,
      .access = PL1_RW, .type = ARM_CP_CONST | ARM_CP_64BIT, .resetvalue = 0 },
    REGINFO_SENTINEL
};

static void aarch64_a57_initfn(Object *obj)
{
    ARMCPU *cpu = ARM_CPU(obj);

    cpu->dtb_compatible = "arm,cortex-a57";
    set_feature(&cpu->env, ARM_FEATURE_V8);
    set_feature(&cpu->env, ARM_FEATURE_NEON);
    set_feature(&cpu->env, ARM_FEATURE_GENERIC_TIMER);
    set_feature(&cpu->env, ARM_FEATURE_AARCH64);
    set_feature(&cpu->env, ARM_FEATURE_CBAR_RO);
    set_feature(&cpu->env, ARM_FEATURE_EL2);
    set_feature(&cpu->env, ARM_FEATURE_EL3);
    set_feature(&cpu->env, ARM_FEATURE_PMU);
    cpu->kvm_target = QEMU_KVM_ARM_TARGET_CORTEX_A57;
    cpu->midr = 0x411fd070;
    cpu->revidr = 0x00000000;
    cpu->reset_fpsid = 0x41034070;
    cpu->isar.mvfr0 = 0x10110222;
    cpu->isar.mvfr1 = 0x12111111;
    cpu->isar.mvfr2 = 0x00000043;
    cpu->ctr = 0x8444c004;
    cpu->reset_sctlr = 0x00c50838;
    cpu->isar.id_pfr0 = 0x00000131;
    cpu->isar.id_pfr1 = 0x00011011;
    cpu->isar.id_dfr0 = 0x03010066;
    cpu->id_afr0 = 0x00000000;
    cpu->isar.id_mmfr0 = 0x10101105;
    cpu->isar.id_mmfr1 = 0x40000000;
    cpu->isar.id_mmfr2 = 0x01260000;
    cpu->isar.id_mmfr3 = 0x02102211;
    cpu->isar.id_isar0 = 0x02101110;
    cpu->isar.id_isar1 = 0x13112111;
    cpu->isar.id_isar2 = 0x21232042;
    cpu->isar.id_isar3 = 0x01112131;
    cpu->isar.id_isar4 = 0x00011142;
    cpu->isar.id_isar5 = 0x00011121;
    cpu->isar.id_isar6 = 0;
    cpu->isar.id_aa64pfr0 = 0x00002222;
    cpu->isar.id_aa64dfr0 = 0x10305106;
    cpu->isar.id_aa64isar0 = 0x00011120;
    cpu->isar.id_aa64mmfr0 = 0x00001124;
    cpu->isar.dbgdidr = 0x3516d000;
    cpu->clidr = 0x0a200023;
    cpu->ccsidr[0] = 0x701fe00a; /* 32KB L1 dcache */
    cpu->ccsidr[1] = 0x201fe012; /* 48KB L1 icache */
    cpu->ccsidr[2] = 0x70ffe07a; /* 2048KB L2 cache */
    cpu->dcz_blocksize = 4; /* 64 bytes */
    cpu->gic_num_lrs = 4;
    cpu->gic_vpribits = 5;
    cpu->gic_vprebits = 5;
    define_arm_cp_regs(cpu, cortex_a72_a57_a53_cp_reginfo);
}

static void aarch64_morello_initfn(Object *obj)
{
    // Can I just remove the a32 registers?
    // LETODO: Maybe stop using ifdef TARGET_CHERI and configure it from here
    // LETODO: Some registers have been fixed now, but this is still reporting
    // as an a72

    // It is unclear how closely this wants to match the real morello board
    //#define MATCH_MORELLO_CLOSELY

    ARMCPU *cpu = ARM_CPU(obj);
    uint64_t t;

    cpu->dtb_compatible = "arm,morello";
    set_feature(&cpu->env, ARM_FEATURE_V8);
    set_feature(&cpu->env, ARM_FEATURE_NEON);
    set_feature(&cpu->env, ARM_FEATURE_GENERIC_TIMER);
    set_feature(&cpu->env, ARM_FEATURE_AARCH64);
    set_feature(&cpu->env, ARM_FEATURE_CBAR_RO);
    set_feature(&cpu->env, ARM_FEATURE_EL2);
    set_feature(&cpu->env, ARM_FEATURE_EL3);
    set_feature(&cpu->env, ARM_FEATURE_PMU);
    cpu->midr = 0x410fd083;
    cpu->revidr = 0x00000000;
    cpu->reset_fpsid = 0x41034080;
    cpu->isar.mvfr0 = 0x10110222;
    cpu->isar.mvfr1 = 0x12111111;
    cpu->isar.mvfr2 = 0x00000043;
    cpu->ctr = 0x8444c004;
    cpu->reset_sctlr = 0x00c50838;
    cpu->isar.id_pfr0 = 0x00000131;
    cpu->isar.id_pfr1 = 0x00011011;
    cpu->isar.id_dfr0 = 0x03010066;
    cpu->id_afr0 = 0x00000000;
    cpu->isar.id_mmfr0 = 0x10201105;
    cpu->isar.id_mmfr1 = 0x40000000;
    cpu->isar.id_mmfr2 = 0x01260000;
    cpu->isar.id_mmfr3 = 0x02102211;
    cpu->isar.id_isar0 = 0x02101110;
    cpu->isar.id_isar1 = 0x13112111;
    cpu->isar.id_isar2 = 0x21232042;
    cpu->isar.id_isar3 = 0x01112131;
    cpu->isar.id_isar4 = 0x00011142;
    cpu->isar.id_isar5 = 0x00011121;

    /* These are enabled on morello but not yet implemented in QEMU */
    // t = FIELD_DP64(t, ID_AA64MMFR2, IESB, 1);
    // t = FIELD_DP64(t, ID_AA64PFR1, SBSS, 2);
    // t = FIELD_DP64(t, ID_AA64MMFR2, EVT, 2);

    // Processor Features
    t = cpu->isar.id_aa64pfr0;
    t = FIELD_DP64(t, ID_AA64PFR0, FP, 1);
    t = FIELD_DP64(t, ID_AA64PFR0, ADVSIMD, 1);
    t = FIELD_DP64(t, ID_AA64PFR0, EL0, 1);
    t = FIELD_DP64(t, ID_AA64PFR0, EL1, 1);
    t = FIELD_DP64(t, ID_AA64PFR0, EL2, 1);
    t = FIELD_DP64(t, ID_AA64PFR0, EL3, 1);
#ifdef MATCH_MORELLO_CLOSELY
    // RAS not actually implemented in QEMU
    // t = FIELD_DP64(t, ID_AA64PFR0, RAS, 1);
    t = FIELD_DP64(t, ID_AA64PFR0, CSV2, 1);
    t = FIELD_DP64(t, ID_AA64PFR0, CSV3, 1);
#endif
    cpu->isar.id_aa64pfr0 = t;

    t = cpu->isar.id_aa64pfr1;
    t = FIELD_DP64(t, ID_AA64PFR1, CE, 1);
    cpu->isar.id_aa64pfr1 = t;

    t = cpu->isar.id_aa64dfr0;
    t = FIELD_DP64(t, ID_AA64DFR0, PMUVER, 5); /* v8.4-PMU */
    // 4 breakpoints and watchpoints (field stores x - 1)
    t = FIELD_DP64(t, ID_AA64DFR0, BRPS, 8 - 1); /* v8.4-PMU */
    t = FIELD_DP64(t, ID_AA64DFR0, WRPS, 8 - 1); /* v8.4-PMU */
    cpu->isar.id_aa64dfr0 = t;

    // Instruction Set Attributes
    t = cpu->isar.id_aa64isar0;
    t = FIELD_DP64(t, ID_AA64ISAR0, AES, 2); /* AES + PMULL */
    t = FIELD_DP64(t, ID_AA64ISAR0, SHA1, 1);
    t = FIELD_DP64(t, ID_AA64ISAR0, SHA2, 2); /* SHA512 */
    t = FIELD_DP64(t, ID_AA64ISAR0, CRC32, 1);
    t = FIELD_DP64(t, ID_AA64ISAR0, ATOMIC, 2);
    t = FIELD_DP64(t, ID_AA64ISAR0, RDM, 1);
    t = FIELD_DP64(t, ID_AA64ISAR0, DP, 1);
    cpu->isar.id_aa64isar0 = t;

    t = cpu->isar.id_aa64isar1;
    t = FIELD_DP64(t, ID_AA64ISAR1, DPB, 1);
    t = FIELD_DP64(t, ID_AA64ISAR1, LRCPC, 1); /* ARMv8.3-RCPC */
    cpu->isar.id_aa64isar1 = t;

    // Memory model features
    t = cpu->isar.id_aa64mmfr0;
#ifdef MATCH_MORELLO_CLOSELY
    t = FIELD_DP64(t, ID_AA64MMFR0, SNSMEM, 1);
    t = FIELD_DP64(t, ID_AA64MMFR0, TGRAN16, 1);
    t = FIELD_DP64(t, ID_AA64MMFR0, TGRAN64, 0);
#else
    t = FIELD_DP64(t, ID_AA64MMFR0, TGRAN16, 0);
    t = FIELD_DP64(t, ID_AA64MMFR0, TGRAN64, 0b1111);
#endif
    t = FIELD_DP64(t, ID_AA64MMFR0, TGRAN4, 0);
    t = FIELD_DP64(t, ID_AA64MMFR0, PARANGE, 5); /* PARange: 48 bits */
    t = FIELD_DP64(t, ID_AA64MMFR0, ASIDBITS, 2);

    cpu->isar.id_aa64mmfr0 = t;

    t = cpu->isar.id_aa64mmfr1;
    // 2 would be HAF + DS, which would be useful, but tricky to implement.
    // Morello has it set.
    t = FIELD_DP64(t, ID_AA64MMFR1, HAFDBS, 0) /**/;
    t = FIELD_DP64(t, ID_AA64MMFR1, HPDS, 2); /* HPD+TTPBHA*/
    t = FIELD_DP64(t, ID_AA64MMFR1, LO, 1);
    t = FIELD_DP64(t, ID_AA64MMFR1, VH, 1);
    t = FIELD_DP64(t, ID_AA64MMFR1, PAN, 2);      /* PAN + ATS1E1 */
    t = FIELD_DP64(t, ID_AA64MMFR1, VMIDBITS, 2); /* VMID16 */
    t = FIELD_DP64(t, ID_AA64MMFR1, XNX, 1);      /* TTS2UXN */
    cpu->isar.id_aa64mmfr1 = t;

    t = cpu->isar.id_aa64mmfr2;
    t = FIELD_DP64(t, ID_AA64MMFR2, CCIDX, 0);
    t = FIELD_DP64(t, ID_AA64MMFR2, UAO, 1);
    t = FIELD_DP64(t, ID_AA64MMFR2, CNP, 1); /* TTCNP */
    cpu->isar.id_aa64mmfr2 = t;

    cpu->isar.dbgdidr = 0x3516d000;
    cpu->clidr = 0x0a200023;
    cpu->ccsidr[0] = 0x701fe00a; /* 32KB L1 dcache */
    cpu->ccsidr[1] = 0x201fe012; /* 48KB L1 icache */
    cpu->ccsidr[2] = 0x707fe07a; /* 1MB L2 cache */
    cpu->dcz_blocksize = 4;      /* 64 bytes */
    cpu->gic_num_lrs = 4;
    cpu->gic_vpribits = 5;
    cpu->gic_vprebits = 5;
    define_arm_cp_regs(cpu, cortex_a72_a57_a53_cp_reginfo);
}

static void aarch64_a53_initfn(Object *obj)
{
    ARMCPU *cpu = ARM_CPU(obj);

    cpu->dtb_compatible = "arm,cortex-a53";
    set_feature(&cpu->env, ARM_FEATURE_V8);
    set_feature(&cpu->env, ARM_FEATURE_NEON);
    set_feature(&cpu->env, ARM_FEATURE_GENERIC_TIMER);
    set_feature(&cpu->env, ARM_FEATURE_AARCH64);
    set_feature(&cpu->env, ARM_FEATURE_CBAR_RO);
    set_feature(&cpu->env, ARM_FEATURE_EL2);
    set_feature(&cpu->env, ARM_FEATURE_EL3);
    set_feature(&cpu->env, ARM_FEATURE_PMU);
    cpu->kvm_target = QEMU_KVM_ARM_TARGET_CORTEX_A53;
    cpu->midr = 0x410fd034;
    cpu->revidr = 0x00000000;
    cpu->reset_fpsid = 0x41034070;
    cpu->isar.mvfr0 = 0x10110222;
    cpu->isar.mvfr1 = 0x12111111;
    cpu->isar.mvfr2 = 0x00000043;
    cpu->ctr = 0x84448004; /* L1Ip = VIPT */
    cpu->reset_sctlr = 0x00c50838;
    cpu->isar.id_pfr0 = 0x00000131;
    cpu->isar.id_pfr1 = 0x00011011;
    cpu->isar.id_dfr0 = 0x03010066;
    cpu->id_afr0 = 0x00000000;
    cpu->isar.id_mmfr0 = 0x10101105;
    cpu->isar.id_mmfr1 = 0x40000000;
    cpu->isar.id_mmfr2 = 0x01260000;
    cpu->isar.id_mmfr3 = 0x02102211;
    cpu->isar.id_isar0 = 0x02101110;
    cpu->isar.id_isar1 = 0x13112111;
    cpu->isar.id_isar2 = 0x21232042;
    cpu->isar.id_isar3 = 0x01112131;
    cpu->isar.id_isar4 = 0x00011142;
    cpu->isar.id_isar5 = 0x00011121;
    cpu->isar.id_isar6 = 0;
    cpu->isar.id_aa64pfr0 = 0x00002222;
    cpu->isar.id_aa64dfr0 = 0x10305106;
    cpu->isar.id_aa64isar0 = 0x00011120;
    cpu->isar.id_aa64mmfr0 = 0x00001122; /* 40 bit physical addr */
    cpu->isar.dbgdidr = 0x3516d000;
    cpu->clidr = 0x0a200023;
    cpu->ccsidr[0] = 0x700fe01a; /* 32KB L1 dcache */
    cpu->ccsidr[1] = 0x201fe00a; /* 32KB L1 icache */
    cpu->ccsidr[2] = 0x707fe07a; /* 1024KB L2 cache */
    cpu->dcz_blocksize = 4; /* 64 bytes */
    cpu->gic_num_lrs = 4;
    cpu->gic_vpribits = 5;
    cpu->gic_vprebits = 5;
    define_arm_cp_regs(cpu, cortex_a72_a57_a53_cp_reginfo);
}

static void aarch64_a72_initfn(Object *obj)
{
    ARMCPU *cpu = ARM_CPU(obj);

    cpu->dtb_compatible = "arm,cortex-a72";
    set_feature(&cpu->env, ARM_FEATURE_V8);
    set_feature(&cpu->env, ARM_FEATURE_NEON);
    set_feature(&cpu->env, ARM_FEATURE_GENERIC_TIMER);
    set_feature(&cpu->env, ARM_FEATURE_AARCH64);
    set_feature(&cpu->env, ARM_FEATURE_CBAR_RO);
    set_feature(&cpu->env, ARM_FEATURE_EL2);
    set_feature(&cpu->env, ARM_FEATURE_EL3);
    set_feature(&cpu->env, ARM_FEATURE_PMU);
    cpu->midr = 0x410fd083;
    cpu->revidr = 0x00000000;
    cpu->reset_fpsid = 0x41034080;
    cpu->isar.mvfr0 = 0x10110222;
    cpu->isar.mvfr1 = 0x12111111;
    cpu->isar.mvfr2 = 0x00000043;
    cpu->ctr = 0x8444c004;
    cpu->reset_sctlr = 0x00c50838;
    cpu->isar.id_pfr0 = 0x00000131;
    cpu->isar.id_pfr1 = 0x00011011;
    cpu->isar.id_dfr0 = 0x03010066;
    cpu->id_afr0 = 0x00000000;
    cpu->isar.id_mmfr0 = 0x10201105;
    cpu->isar.id_mmfr1 = 0x40000000;
    cpu->isar.id_mmfr2 = 0x01260000;
    cpu->isar.id_mmfr3 = 0x02102211;
    cpu->isar.id_isar0 = 0x02101110;
    cpu->isar.id_isar1 = 0x13112111;
    cpu->isar.id_isar2 = 0x21232042;
    cpu->isar.id_isar3 = 0x01112131;
    cpu->isar.id_isar4 = 0x00011142;
    cpu->isar.id_isar5 = 0x00011121;
    cpu->isar.id_aa64pfr0 = 0x00002222;
    cpu->isar.id_aa64dfr0 = 0x10305106;
    cpu->isar.id_aa64isar0 = 0x00011120;
    cpu->isar.id_aa64mmfr0 = 0x00001124;
    cpu->isar.dbgdidr = 0x3516d000;
    cpu->clidr = 0x0a200023;
    cpu->ccsidr[0] = 0x701fe00a; /* 32KB L1 dcache */
    cpu->ccsidr[1] = 0x201fe012; /* 48KB L1 icache */
    cpu->ccsidr[2] = 0x707fe07a; /* 1MB L2 cache */
    cpu->dcz_blocksize = 4; /* 64 bytes */
    cpu->gic_num_lrs = 4;
    cpu->gic_vpribits = 5;
    cpu->gic_vprebits = 5;
    define_arm_cp_regs(cpu, cortex_a72_a57_a53_cp_reginfo);
}

void arm_cpu_sve_finalize(ARMCPU *cpu, Error **errp)
{
    /*
     * If any vector lengths are explicitly enabled with sve<N> properties,
     * then all other lengths are implicitly disabled.  If sve-max-vq is
     * specified then it is the same as explicitly enabling all lengths
     * up to and including the specified maximum, which means all larger
     * lengths will be implicitly disabled.  If no sve<N> properties
     * are enabled and sve-max-vq is not specified, then all lengths not
     * explicitly disabled will be enabled.  Additionally, all power-of-two
     * vector lengths less than the maximum enabled length will be
     * automatically enabled and all vector lengths larger than the largest
     * disabled power-of-two vector length will be automatically disabled.
     * Errors are generated if the user provided input that interferes with
     * any of the above.  Finally, if SVE is not disabled, then at least one
     * vector length must be enabled.
     */
    DECLARE_BITMAP(tmp, ARM_MAX_VQ);
    uint32_t vq, max_vq = 0;

    /*
     * CPU models specify a set of supported vector lengths which are
     * enabled by default.  Attempting to enable any vector length not set
     * in the supported bitmap results in an error.  When KVM is enabled we
     * fetch the supported bitmap from the host.
     */
    if (kvm_enabled() && kvm_arm_sve_supported()) {
        kvm_arm_sve_get_vls(CPU(cpu), cpu->sve_vq_supported);
    } else if (kvm_enabled()) {
        assert(!cpu_isar_feature(aa64_sve, cpu));
    }

    /*
     * Process explicit sve<N> properties.
     * From the properties, sve_vq_map<N> implies sve_vq_init<N>.
     * Check first for any sve<N> enabled.
     */
    if (!bitmap_empty(cpu->sve_vq_map, ARM_MAX_VQ)) {
        max_vq = find_last_bit(cpu->sve_vq_map, ARM_MAX_VQ) + 1;

        if (cpu->sve_max_vq && max_vq > cpu->sve_max_vq) {
            error_setg(errp, "cannot enable sve%d", max_vq * 128);
            error_append_hint(errp, "sve%d is larger than the maximum vector "
                              "length, sve-max-vq=%d (%d bits)\n",
                              max_vq * 128, cpu->sve_max_vq,
                              cpu->sve_max_vq * 128);
            return;
        }

        if (kvm_enabled()) {
            /*
             * For KVM we have to automatically enable all supported unitialized
             * lengths, even when the smaller lengths are not all powers-of-two.
             */
            bitmap_andnot(tmp, cpu->sve_vq_supported, cpu->sve_vq_init, max_vq);
            bitmap_or(cpu->sve_vq_map, cpu->sve_vq_map, tmp, max_vq);
        } else {
            /* Propagate enabled bits down through required powers-of-two. */
            for (vq = pow2floor(max_vq); vq >= 1; vq >>= 1) {
                if (!test_bit(vq - 1, cpu->sve_vq_init)) {
                    set_bit(vq - 1, cpu->sve_vq_map);
                }
            }
        }
    } else if (cpu->sve_max_vq == 0) {
        /*
         * No explicit bits enabled, and no implicit bits from sve-max-vq.
         */
        if (!cpu_isar_feature(aa64_sve, cpu)) {
            /* SVE is disabled and so are all vector lengths.  Good. */
            return;
        }

        if (kvm_enabled()) {
            /* Disabling a supported length disables all larger lengths. */
            for (vq = 1; vq <= ARM_MAX_VQ; ++vq) {
                if (test_bit(vq - 1, cpu->sve_vq_init) &&
                    test_bit(vq - 1, cpu->sve_vq_supported)) {
                    break;
                }
            }
        } else {
            /* Disabling a power-of-two disables all larger lengths. */
            for (vq = 1; vq <= ARM_MAX_VQ; vq <<= 1) {
                if (test_bit(vq - 1, cpu->sve_vq_init)) {
                    break;
                }
            }
        }

        max_vq = vq <= ARM_MAX_VQ ? vq - 1 : ARM_MAX_VQ;
        bitmap_andnot(cpu->sve_vq_map, cpu->sve_vq_supported,
                      cpu->sve_vq_init, max_vq);
        if (max_vq == 0 || bitmap_empty(cpu->sve_vq_map, max_vq)) {
            error_setg(errp, "cannot disable sve%d", vq * 128);
            error_append_hint(errp, "Disabling sve%d results in all "
                              "vector lengths being disabled.\n",
                              vq * 128);
            error_append_hint(errp, "With SVE enabled, at least one "
                              "vector length must be enabled.\n");
            return;
        }

        max_vq = find_last_bit(cpu->sve_vq_map, max_vq) + 1;
    }

    /*
     * Process the sve-max-vq property.
     * Note that we know from the above that no bit above
     * sve-max-vq is currently set.
     */
    if (cpu->sve_max_vq != 0) {
        max_vq = cpu->sve_max_vq;

        if (!test_bit(max_vq - 1, cpu->sve_vq_map) &&
            test_bit(max_vq - 1, cpu->sve_vq_init)) {
            error_setg(errp, "cannot disable sve%d", max_vq * 128);
            error_append_hint(errp, "The maximum vector length must be "
                              "enabled, sve-max-vq=%d (%d bits)\n",
                              max_vq, max_vq * 128);
            return;
        }

        /* Set all bits not explicitly set within sve-max-vq. */
        bitmap_complement(tmp, cpu->sve_vq_init, max_vq);
        bitmap_or(cpu->sve_vq_map, cpu->sve_vq_map, tmp, max_vq);
    }

    /*
     * We should know what max-vq is now.  Also, as we're done
     * manipulating sve-vq-map, we ensure any bits above max-vq
     * are clear, just in case anybody looks.
     */
    assert(max_vq != 0);
    bitmap_clear(cpu->sve_vq_map, max_vq, ARM_MAX_VQ - max_vq);

    /* Ensure the set of lengths matches what is supported. */
    bitmap_xor(tmp, cpu->sve_vq_map, cpu->sve_vq_supported, max_vq);
    if (!bitmap_empty(tmp, max_vq)) {
        vq = find_last_bit(tmp, max_vq) + 1;
        if (test_bit(vq - 1, cpu->sve_vq_map)) {
            if (cpu->sve_max_vq) {
                error_setg(errp, "cannot set sve-max-vq=%d", cpu->sve_max_vq);
                error_append_hint(errp, "This CPU does not support "
                                  "the vector length %d-bits.\n", vq * 128);
                error_append_hint(errp, "It may not be possible to use "
                                  "sve-max-vq with this CPU. Try "
                                  "using only sve<N> properties.\n");
            } else {
                error_setg(errp, "cannot enable sve%d", vq * 128);
                error_append_hint(errp, "This CPU does not support "
                                  "the vector length %d-bits.\n", vq * 128);
            }
            return;
        } else {
            if (kvm_enabled()) {
                error_setg(errp, "cannot disable sve%d", vq * 128);
                error_append_hint(errp, "The KVM host requires all "
                                  "supported vector lengths smaller "
                                  "than %d bits to also be enabled.\n",
                                  max_vq * 128);
                return;
            } else {
                /* Ensure all required powers-of-two are enabled. */
                for (vq = pow2floor(max_vq); vq >= 1; vq >>= 1) {
                    if (!test_bit(vq - 1, cpu->sve_vq_map)) {
                        error_setg(errp, "cannot disable sve%d", vq * 128);
                        error_append_hint(errp, "sve%d is required as it "
                                          "is a power-of-two length smaller "
                                          "than the maximum, sve%d\n",
                                          vq * 128, max_vq * 128);
                        return;
                    }
                }
            }
        }
    }

    /*
     * Now that we validated all our vector lengths, the only question
     * left to answer is if we even want SVE at all.
     */
    if (!cpu_isar_feature(aa64_sve, cpu)) {
        error_setg(errp, "cannot enable sve%d", max_vq * 128);
        error_append_hint(errp, "SVE must be enabled to enable vector "
                          "lengths.\n");
        error_append_hint(errp, "Add sve=on to the CPU property list.\n");
        return;
    }

    /* From now on sve_max_vq is the actual maximum supported length. */
    cpu->sve_max_vq = max_vq;
}

static void cpu_max_get_sve_max_vq(Object *obj, Visitor *v, const char *name,
                                   void *opaque, Error **errp)
{
    ARMCPU *cpu = ARM_CPU(obj);
    uint32_t value;

    /* All vector lengths are disabled when SVE is off. */
    if (!cpu_isar_feature(aa64_sve, cpu)) {
        value = 0;
    } else {
        value = cpu->sve_max_vq;
    }
    visit_type_uint32(v, name, &value, errp);
}

static void cpu_max_set_sve_max_vq(Object *obj, Visitor *v, const char *name,
                                   void *opaque, Error **errp)
{
    ARMCPU *cpu = ARM_CPU(obj);
    uint32_t max_vq;

    if (!visit_type_uint32(v, name, &max_vq, errp)) {
        return;
    }

    if (kvm_enabled() && !kvm_arm_sve_supported()) {
        error_setg(errp, "cannot set sve-max-vq");
        error_append_hint(errp, "SVE not supported by KVM on this host\n");
        return;
    }

    if (max_vq == 0 || max_vq > ARM_MAX_VQ) {
        error_setg(errp, "unsupported SVE vector length");
        error_append_hint(errp, "Valid sve-max-vq in range [1-%d]\n",
                          ARM_MAX_VQ);
        return;
    }

    cpu->sve_max_vq = max_vq;
}

/*
 * Note that cpu_arm_get/set_sve_vq cannot use the simpler
 * object_property_add_bool interface because they make use
 * of the contents of "name" to determine which bit on which
 * to operate.
 */
static void cpu_arm_get_sve_vq(Object *obj, Visitor *v, const char *name,
                               void *opaque, Error **errp)
{
    ARMCPU *cpu = ARM_CPU(obj);
    uint32_t vq = atoi(&name[3]) / 128;
    bool value;

    /* All vector lengths are disabled when SVE is off. */
    if (!cpu_isar_feature(aa64_sve, cpu)) {
        value = false;
    } else {
        value = test_bit(vq - 1, cpu->sve_vq_map);
    }
    visit_type_bool(v, name, &value, errp);
}

static void cpu_arm_set_sve_vq(Object *obj, Visitor *v, const char *name,
                               void *opaque, Error **errp)
{
    ARMCPU *cpu = ARM_CPU(obj);
    uint32_t vq = atoi(&name[3]) / 128;
    bool value;

    if (!visit_type_bool(v, name, &value, errp)) {
        return;
    }

    if (value && kvm_enabled() && !kvm_arm_sve_supported()) {
        error_setg(errp, "cannot enable %s", name);
        error_append_hint(errp, "SVE not supported by KVM on this host\n");
        return;
    }

    if (value) {
        set_bit(vq - 1, cpu->sve_vq_map);
    } else {
        clear_bit(vq - 1, cpu->sve_vq_map);
    }
    set_bit(vq - 1, cpu->sve_vq_init);
}

static bool cpu_arm_get_sve(Object *obj, Error **errp)
{
    ARMCPU *cpu = ARM_CPU(obj);
    return cpu_isar_feature(aa64_sve, cpu);
}

static void cpu_arm_set_sve(Object *obj, bool value, Error **errp)
{
    ARMCPU *cpu = ARM_CPU(obj);
    uint64_t t;

    if (value && kvm_enabled() && !kvm_arm_sve_supported()) {
        error_setg(errp, "'sve' feature not supported by KVM on this host");
        return;
    }

    t = cpu->isar.id_aa64pfr0;
    t = FIELD_DP64(t, ID_AA64PFR0, SVE, value);
    cpu->isar.id_aa64pfr0 = t;
}

#ifdef CONFIG_USER_ONLY
/* Mirror linux /proc/sys/abi/sve_default_vector_length. */
static void cpu_arm_set_sve_default_vec_len(Object *obj, Visitor *v,
                                            const char *name, void *opaque,
                                            Error **errp)
{
    ARMCPU *cpu = ARM_CPU(obj);
    int32_t default_len, default_vq, remainder;

    if (!visit_type_int32(v, name, &default_len, errp)) {
        return;
    }

    /* Undocumented, but the kernel allows -1 to indicate "maximum". */
    if (default_len == -1) {
        cpu->sve_default_vq = ARM_MAX_VQ;
        return;
    }

    default_vq = default_len / 16;
    remainder = default_len % 16;

    /*
     * Note that the 512 max comes from include/uapi/asm/sve_context.h
     * and is the maximum architectural width of ZCR_ELx.LEN.
     */
    if (remainder || default_vq < 1 || default_vq > 512) {
        error_setg(errp, "cannot set sve-default-vector-length");
        if (remainder) {
            error_append_hint(errp, "Vector length not a multiple of 16\n");
        } else if (default_vq < 1) {
            error_append_hint(errp, "Vector length smaller than 16\n");
        } else {
            error_append_hint(errp, "Vector length larger than %d\n",
                              512 * 16);
        }
        return;
    }

    cpu->sve_default_vq = default_vq;
}

static void cpu_arm_get_sve_default_vec_len(Object *obj, Visitor *v,
                                            const char *name, void *opaque,
                                            Error **errp)
{
    ARMCPU *cpu = ARM_CPU(obj);
    int32_t value = cpu->sve_default_vq * 16;

    visit_type_int32(v, name, &value, errp);
}
#endif

void aarch64_add_sve_properties(Object *obj)
{
    uint32_t vq;

    object_property_add_bool(obj, "sve", cpu_arm_get_sve, cpu_arm_set_sve);

    for (vq = 1; vq <= ARM_MAX_VQ; ++vq) {
        char name[8];
        sprintf(name, "sve%d", vq * 128);
        object_property_add(obj, name, "bool", cpu_arm_get_sve_vq,
                            cpu_arm_set_sve_vq, NULL, NULL);
    }

#ifdef CONFIG_USER_ONLY
    /* Mirror linux /proc/sys/abi/sve_default_vector_length. */
    object_property_add(obj, "sve-default-vector-length", "int32",
                        cpu_arm_get_sve_default_vec_len,
                        cpu_arm_set_sve_default_vec_len, NULL, NULL);
#endif
}

void arm_cpu_pauth_finalize(ARMCPU *cpu, Error **errp)
{
    int arch_val = 0, impdef_val = 0;
    uint64_t t;

    /* TODO: Handle HaveEnhancedPAC, HaveEnhancedPAC2, HaveFPAC. */
    if (cpu->prop_pauth) {
        if (cpu->prop_pauth_impdef) {
            impdef_val = 1;
        } else {
            arch_val = 1;
        }
    } else if (cpu->prop_pauth_impdef) {
        error_setg(errp, "cannot enable pauth-impdef without pauth");
        error_append_hint(errp, "Add pauth=on to the CPU property list.\n");
    }

    t = cpu->isar.id_aa64isar1;
    t = FIELD_DP64(t, ID_AA64ISAR1, APA, arch_val);
    t = FIELD_DP64(t, ID_AA64ISAR1, GPA, arch_val);
    t = FIELD_DP64(t, ID_AA64ISAR1, API, impdef_val);
    t = FIELD_DP64(t, ID_AA64ISAR1, GPI, impdef_val);
    cpu->isar.id_aa64isar1 = t;
}

static Property arm_cpu_pauth_property =
    DEFINE_PROP_BOOL("pauth", ARMCPU, prop_pauth, true);
static Property arm_cpu_pauth_impdef_property =
    DEFINE_PROP_BOOL("pauth-impdef", ARMCPU, prop_pauth_impdef, false);

/* -cpu max: if KVM is enabled, like -cpu host (best possible with this host);
 * otherwise, a CPU with as many features enabled as our emulation supports.
 * The version of '-cpu max' for qemu-system-arm is defined in cpu.c;
 * this only needs to handle 64 bits.
 */
static void aarch64_max_initfn(Object *obj)
{
    ARMCPU *cpu = ARM_CPU(obj);

    if (kvm_enabled()) {
        kvm_arm_set_cpu_features_from_host(cpu);
    } else {
        uint64_t t;
        uint32_t u;
        aarch64_a57_initfn(obj);

        /*
         * Reset MIDR so the guest doesn't mistake our 'max' CPU type for a real
         * one and try to apply errata workarounds or use impdef features we
         * don't provide.
         * An IMPLEMENTER field of 0 means "reserved for software use";
         * ARCHITECTURE must be 0xf indicating "v7 or later, check ID registers
         * to see which features are present";
         * the VARIANT, PARTNUM and REVISION fields are all implementation
         * defined and we choose to define PARTNUM just in case guest
         * code needs to distinguish this QEMU CPU from other software
         * implementations, though this shouldn't be needed.
         */
        t = FIELD_DP64(0, MIDR_EL1, IMPLEMENTER, 0);
        t = FIELD_DP64(t, MIDR_EL1, ARCHITECTURE, 0xf);
        t = FIELD_DP64(t, MIDR_EL1, PARTNUM, 'Q');
        t = FIELD_DP64(t, MIDR_EL1, VARIANT, 0);
        t = FIELD_DP64(t, MIDR_EL1, REVISION, 0);
        cpu->midr = t;

        t = cpu->isar.id_aa64isar0;
        t = FIELD_DP64(t, ID_AA64ISAR0, AES, 2); /* AES + PMULL */
        t = FIELD_DP64(t, ID_AA64ISAR0, SHA1, 1);
        t = FIELD_DP64(t, ID_AA64ISAR0, SHA2, 2); /* SHA512 */
        t = FIELD_DP64(t, ID_AA64ISAR0, CRC32, 1);
        t = FIELD_DP64(t, ID_AA64ISAR0, ATOMIC, 2);
        t = FIELD_DP64(t, ID_AA64ISAR0, RDM, 1);
        t = FIELD_DP64(t, ID_AA64ISAR0, SHA3, 1);
        t = FIELD_DP64(t, ID_AA64ISAR0, SM3, 1);
        t = FIELD_DP64(t, ID_AA64ISAR0, SM4, 1);
        t = FIELD_DP64(t, ID_AA64ISAR0, DP, 1);
        t = FIELD_DP64(t, ID_AA64ISAR0, FHM, 1);
        t = FIELD_DP64(t, ID_AA64ISAR0, TS, 2); /* v8.5-CondM */
        t = FIELD_DP64(t, ID_AA64ISAR0, TLB, 2); /* FEAT_TLBIRANGE */
        t = FIELD_DP64(t, ID_AA64ISAR0, RNDR, 1);
        cpu->isar.id_aa64isar0 = t;

        t = cpu->isar.id_aa64isar1;
        t = FIELD_DP64(t, ID_AA64ISAR1, DPB, 2);
        t = FIELD_DP64(t, ID_AA64ISAR1, JSCVT, 1);
        t = FIELD_DP64(t, ID_AA64ISAR1, FCMA, 1);
        t = FIELD_DP64(t, ID_AA64ISAR1, SB, 1);
        t = FIELD_DP64(t, ID_AA64ISAR1, SPECRES, 1);
        t = FIELD_DP64(t, ID_AA64ISAR1, BF16, 1);
        t = FIELD_DP64(t, ID_AA64ISAR1, FRINTTS, 1);
        t = FIELD_DP64(t, ID_AA64ISAR1, LRCPC, 2); /* ARMv8.4-RCPC */
        t = FIELD_DP64(t, ID_AA64ISAR1, I8MM, 1);
        cpu->isar.id_aa64isar1 = t;

        t = cpu->isar.id_aa64pfr0;
        t = FIELD_DP64(t, ID_AA64PFR0, SVE, 1);
        t = FIELD_DP64(t, ID_AA64PFR0, FP, 1);
        t = FIELD_DP64(t, ID_AA64PFR0, ADVSIMD, 1);
        t = FIELD_DP64(t, ID_AA64PFR0, SEL2, 1);
        t = FIELD_DP64(t, ID_AA64PFR0, DIT, 1);
        cpu->isar.id_aa64pfr0 = t;

        t = cpu->isar.id_aa64pfr1;
        t = FIELD_DP64(t, ID_AA64PFR1, BT, 1);
        t = FIELD_DP64(t, ID_AA64PFR1, SSBS, 2);
        /*
         * Begin with full support for MTE. This will be downgraded to MTE=0
         * during realize if the board provides no tag memory, much like
         * we do for EL2 with the virtualization=on property.
         */
        t = FIELD_DP64(t, ID_AA64PFR1, MTE, 3);
        cpu->isar.id_aa64pfr1 = t;

        t = cpu->isar.id_aa64mmfr0;
        t = FIELD_DP64(t, ID_AA64MMFR0, PARANGE, 5); /* PARange: 48 bits */
        cpu->isar.id_aa64mmfr0 = t;

        t = cpu->isar.id_aa64mmfr1;
        t = FIELD_DP64(t, ID_AA64MMFR1, HPDS, 1); /* HPD */
        t = FIELD_DP64(t, ID_AA64MMFR1, LO, 1);
        t = FIELD_DP64(t, ID_AA64MMFR1, VH, 1);
        t = FIELD_DP64(t, ID_AA64MMFR1, PAN, 2); /* ATS1E1 */
        t = FIELD_DP64(t, ID_AA64MMFR1, VMIDBITS, 2); /* VMID16 */
        t = FIELD_DP64(t, ID_AA64MMFR1, XNX, 1); /* TTS2UXN */
        cpu->isar.id_aa64mmfr1 = t;

        t = cpu->isar.id_aa64mmfr2;
        t = FIELD_DP64(t, ID_AA64MMFR2, UAO, 1);
        t = FIELD_DP64(t, ID_AA64MMFR2, CNP, 1); /* TTCNP */
        t = FIELD_DP64(t, ID_AA64MMFR2, ST, 1); /* TTST */
        cpu->isar.id_aa64mmfr2 = t;

        t = cpu->isar.id_aa64zfr0;
        t = FIELD_DP64(t, ID_AA64ZFR0, SVEVER, 1);
        t = FIELD_DP64(t, ID_AA64ZFR0, AES, 2);  /* PMULL */
        t = FIELD_DP64(t, ID_AA64ZFR0, BITPERM, 1);
        t = FIELD_DP64(t, ID_AA64ZFR0, BFLOAT16, 1);
        t = FIELD_DP64(t, ID_AA64ZFR0, SHA3, 1);
        t = FIELD_DP64(t, ID_AA64ZFR0, SM4, 1);
        t = FIELD_DP64(t, ID_AA64ZFR0, I8MM, 1);
        t = FIELD_DP64(t, ID_AA64ZFR0, F32MM, 1);
        t = FIELD_DP64(t, ID_AA64ZFR0, F64MM, 1);
        cpu->isar.id_aa64zfr0 = t;

        /* Replicate the same data to the 32-bit id registers.  */
        u = cpu->isar.id_isar5;
        u = FIELD_DP32(u, ID_ISAR5, AES, 2); /* AES + PMULL */
        u = FIELD_DP32(u, ID_ISAR5, SHA1, 1);
        u = FIELD_DP32(u, ID_ISAR5, SHA2, 1);
        u = FIELD_DP32(u, ID_ISAR5, CRC32, 1);
        u = FIELD_DP32(u, ID_ISAR5, RDM, 1);
        u = FIELD_DP32(u, ID_ISAR5, VCMA, 1);
        cpu->isar.id_isar5 = u;

        u = cpu->isar.id_isar6;
        u = FIELD_DP32(u, ID_ISAR6, JSCVT, 1);
        u = FIELD_DP32(u, ID_ISAR6, DP, 1);
        u = FIELD_DP32(u, ID_ISAR6, FHM, 1);
        u = FIELD_DP32(u, ID_ISAR6, SB, 1);
        u = FIELD_DP32(u, ID_ISAR6, SPECRES, 1);
        u = FIELD_DP32(u, ID_ISAR6, BF16, 1);
        u = FIELD_DP32(u, ID_ISAR6, I8MM, 1);
        cpu->isar.id_isar6 = u;

        u = cpu->isar.id_pfr0;
        u = FIELD_DP32(u, ID_PFR0, DIT, 1);
        cpu->isar.id_pfr0 = u;

        u = cpu->isar.id_pfr2;
        u = FIELD_DP32(u, ID_PFR2, SSBS, 1);
        cpu->isar.id_pfr2 = u;

        u = cpu->isar.id_mmfr3;
        u = FIELD_DP32(u, ID_MMFR3, PAN, 2); /* ATS1E1 */
        cpu->isar.id_mmfr3 = u;

        u = cpu->isar.id_mmfr4;
        u = FIELD_DP32(u, ID_MMFR4, HPDS, 1); /* AA32HPD */
        u = FIELD_DP32(u, ID_MMFR4, AC2, 1); /* ACTLR2, HACTLR2 */
        u = FIELD_DP32(u, ID_MMFR4, CNP, 1); /* TTCNP */
        u = FIELD_DP32(u, ID_MMFR4, XNX, 1); /* TTS2UXN */
        cpu->isar.id_mmfr4 = u;

        t = cpu->isar.id_aa64dfr0;
        t = FIELD_DP64(t, ID_AA64DFR0, PMUVER, 5); /* v8.4-PMU */
        cpu->isar.id_aa64dfr0 = t;

        u = cpu->isar.id_dfr0;
        u = FIELD_DP32(u, ID_DFR0, PERFMON, 5); /* v8.4-PMU */
        cpu->isar.id_dfr0 = u;

        u = cpu->isar.mvfr1;
        u = FIELD_DP32(u, MVFR1, FPHP, 3);      /* v8.2-FP16 */
        u = FIELD_DP32(u, MVFR1, SIMDHP, 2);    /* v8.2-FP16 */
        cpu->isar.mvfr1 = u;

#ifdef CONFIG_USER_ONLY
        /* For usermode -cpu max we can use a larger and more efficient DCZ
         * blocksize since we don't have to follow what the hardware does.
         */
        cpu->ctr = 0x80038003; /* 32 byte I and D cacheline size, VIPT icache */
        cpu->dcz_blocksize = 7; /*  512 bytes */
#endif

        /* Default to PAUTH on, with the architected algorithm. */
        qdev_property_add_static(DEVICE(obj), &arm_cpu_pauth_property);
        qdev_property_add_static(DEVICE(obj), &arm_cpu_pauth_impdef_property);

        bitmap_fill(cpu->sve_vq_supported, ARM_MAX_VQ);
    }

    aarch64_add_sve_properties(obj);
    object_property_add(obj, "sve-max-vq", "uint32", cpu_max_get_sve_max_vq,
                        cpu_max_set_sve_max_vq, NULL, NULL);
}

<<<<<<< HEAD
/* clang-format off */
=======
static void aarch64_a64fx_initfn(Object *obj)
{
    ARMCPU *cpu = ARM_CPU(obj);

    cpu->dtb_compatible = "arm,a64fx";
    set_feature(&cpu->env, ARM_FEATURE_V8);
    set_feature(&cpu->env, ARM_FEATURE_NEON);
    set_feature(&cpu->env, ARM_FEATURE_GENERIC_TIMER);
    set_feature(&cpu->env, ARM_FEATURE_AARCH64);
    set_feature(&cpu->env, ARM_FEATURE_EL2);
    set_feature(&cpu->env, ARM_FEATURE_EL3);
    set_feature(&cpu->env, ARM_FEATURE_PMU);
    cpu->midr = 0x461f0010;
    cpu->revidr = 0x00000000;
    cpu->ctr = 0x86668006;
    cpu->reset_sctlr = 0x30000180;
    cpu->isar.id_aa64pfr0 =   0x0000000101111111; /* No RAS Extensions */
    cpu->isar.id_aa64pfr1 = 0x0000000000000000;
    cpu->isar.id_aa64dfr0 = 0x0000000010305408;
    cpu->isar.id_aa64dfr1 = 0x0000000000000000;
    cpu->id_aa64afr0 = 0x0000000000000000;
    cpu->id_aa64afr1 = 0x0000000000000000;
    cpu->isar.id_aa64mmfr0 = 0x0000000000001122;
    cpu->isar.id_aa64mmfr1 = 0x0000000011212100;
    cpu->isar.id_aa64mmfr2 = 0x0000000000001011;
    cpu->isar.id_aa64isar0 = 0x0000000010211120;
    cpu->isar.id_aa64isar1 = 0x0000000000010001;
    cpu->isar.id_aa64zfr0 = 0x0000000000000000;
    cpu->clidr = 0x0000000080000023;
    cpu->ccsidr[0] = 0x7007e01c; /* 64KB L1 dcache */
    cpu->ccsidr[1] = 0x2007e01c; /* 64KB L1 icache */
    cpu->ccsidr[2] = 0x70ffe07c; /* 8MB L2 cache */
    cpu->dcz_blocksize = 6; /* 256 bytes */
    cpu->gic_num_lrs = 4;
    cpu->gic_vpribits = 5;
    cpu->gic_vprebits = 5;

    /* Suppport of A64FX's vector length are 128,256 and 512bit only */
    aarch64_add_sve_properties(obj);
    bitmap_zero(cpu->sve_vq_supported, ARM_MAX_VQ);
    set_bit(0, cpu->sve_vq_supported); /* 128bit */
    set_bit(1, cpu->sve_vq_supported); /* 256bit */
    set_bit(3, cpu->sve_vq_supported); /* 512bit */

    /* TODO:  Add A64FX specific HPC extension registers */
}

>>>>>>> 079b1252
static const ARMCPUInfo aarch64_cpus[] = {
    { .name = "cortex-a57",         .initfn = aarch64_a57_initfn },
    { .name = "cortex-a53",         .initfn = aarch64_a53_initfn },
    { .name = "cortex-a72",         .initfn = aarch64_a72_initfn },
<<<<<<< HEAD
    { .name = "morello",            .initfn = aarch64_morello_initfn },
=======
    { .name = "a64fx",              .initfn = aarch64_a64fx_initfn },
>>>>>>> 079b1252
    { .name = "max",                .initfn = aarch64_max_initfn },
};
/* clang-format on */

static bool aarch64_cpu_get_aarch64(Object *obj, Error **errp)
{
    ARMCPU *cpu = ARM_CPU(obj);

    return arm_feature(&cpu->env, ARM_FEATURE_AARCH64);
}

static void aarch64_cpu_set_aarch64(Object *obj, bool value, Error **errp)
{
    ARMCPU *cpu = ARM_CPU(obj);

    /* At this time, this property is only allowed if KVM is enabled.  This
     * restriction allows us to avoid fixing up functionality that assumes a
     * uniform execution state like do_interrupt.
     */
    if (value == false) {
        if (!kvm_enabled() || !kvm_arm_aarch32_supported()) {
            error_setg(errp, "'aarch64' feature cannot be disabled "
                             "unless KVM is enabled and 32-bit EL1 "
                             "is supported");
            return;
        }
        unset_feature(&cpu->env, ARM_FEATURE_AARCH64);
    } else {
        set_feature(&cpu->env, ARM_FEATURE_AARCH64);
    }
}

static void aarch64_cpu_finalizefn(Object *obj)
{
}

static gchar *aarch64_gdb_arch_name(CPUState *cs)
{
    return g_strdup("aarch64");
}

static void aarch64_cpu_class_init(ObjectClass *oc, void *data)
{
    CPUClass *cc = CPU_CLASS(oc);

    cc->gdb_read_register = aarch64_cpu_gdb_read_register;
    cc->gdb_write_register = aarch64_cpu_gdb_write_register;
    cc->gdb_num_core_regs = 34;
    cc->gdb_core_xml_file = "aarch64-core.xml";
    cc->gdb_arch_name = aarch64_gdb_arch_name;

    object_class_property_add_bool(oc, "aarch64", aarch64_cpu_get_aarch64,
                                   aarch64_cpu_set_aarch64);
    object_class_property_set_description(oc, "aarch64",
                                          "Set on/off to enable/disable aarch64 "
                                          "execution state ");
}

static void aarch64_cpu_instance_init(Object *obj)
{
    ARMCPUClass *acc = ARM_CPU_GET_CLASS(obj);

    acc->info->initfn(obj);
    arm_cpu_post_init(obj);
}

static void cpu_register_class_init(ObjectClass *oc, void *data)
{
    ARMCPUClass *acc = ARM_CPU_CLASS(oc);

    acc->info = data;
}

void aarch64_cpu_register(const ARMCPUInfo *info)
{
    TypeInfo type_info = {
        .parent = TYPE_AARCH64_CPU,
        .instance_size = sizeof(ARMCPU),
        .instance_init = aarch64_cpu_instance_init,
        .class_size = sizeof(ARMCPUClass),
        .class_init = info->class_init ?: cpu_register_class_init,
        .class_data = (void *)info,
    };

    type_info.name = g_strdup_printf("%s-" TYPE_ARM_CPU, info->name);
    type_register(&type_info);
    g_free((void *)type_info.name);
}

static const TypeInfo aarch64_cpu_type_info = {
    .name = TYPE_AARCH64_CPU,
    .parent = TYPE_ARM_CPU,
    .instance_size = sizeof(ARMCPU),
    .instance_finalize = aarch64_cpu_finalizefn,
    .abstract = true,
    .class_size = sizeof(AArch64CPUClass),
    .class_init = aarch64_cpu_class_init,
};

static void aarch64_cpu_register_types(void)
{
    size_t i;

    type_register_static(&aarch64_cpu_type_info);

    for (i = 0; i < ARRAY_SIZE(aarch64_cpus); ++i) {
        aarch64_cpu_register(&aarch64_cpus[i]);
    }
}

type_init(aarch64_cpu_register_types)<|MERGE_RESOLUTION|>--- conflicted
+++ resolved
@@ -980,9 +980,6 @@
                         cpu_max_set_sve_max_vq, NULL, NULL);
 }
 
-<<<<<<< HEAD
-/* clang-format off */
-=======
 static void aarch64_a64fx_initfn(Object *obj)
 {
     ARMCPU *cpu = ARM_CPU(obj);
@@ -1030,16 +1027,13 @@
     /* TODO:  Add A64FX specific HPC extension registers */
 }
 
->>>>>>> 079b1252
+/* clang-format off */
 static const ARMCPUInfo aarch64_cpus[] = {
     { .name = "cortex-a57",         .initfn = aarch64_a57_initfn },
     { .name = "cortex-a53",         .initfn = aarch64_a53_initfn },
     { .name = "cortex-a72",         .initfn = aarch64_a72_initfn },
-<<<<<<< HEAD
     { .name = "morello",            .initfn = aarch64_morello_initfn },
-=======
     { .name = "a64fx",              .initfn = aarch64_a64fx_initfn },
->>>>>>> 079b1252
     { .name = "max",                .initfn = aarch64_max_initfn },
 };
 /* clang-format on */
