--- conflicted
+++ resolved
@@ -18,17 +18,10 @@
  * this program.  If not, see <http://www.gnu.org/licenses/>.
  */
 
-<<<<<<< HEAD
 static inline bool gen_lr_impl(DisasContext *ctx, TCGv_cap_checked_ptr addr,
                                arg_atomic *a, MemOp mop)
 {
     /* Put addr in load_res, data in load_val.  */
-=======
-static bool gen_lr(DisasContext *ctx, arg_atomic *a, MemOp mop)
-{
-    TCGv src1 = get_gpr(ctx, a->rs1, EXT_ZERO);
-
->>>>>>> ec397e90
     if (a->rl) {
         tcg_gen_mb(TCG_MO_ALL | TCG_BAR_STRL);
     }
@@ -37,20 +30,12 @@
     if (a->aq) {
         tcg_gen_mb(TCG_MO_ALL | TCG_BAR_LDAQ);
     }
-<<<<<<< HEAD
     tcg_gen_mov_cap_checked(load_res, addr);
-    gen_set_gpr(a->rd, load_val);
-=======
-
-    /* Put addr in load_res, data in load_val.  */
-    tcg_gen_mov_tl(load_res, src1);
     gen_set_gpr(ctx, a->rd, load_val);
->>>>>>> ec397e90
 
     return true;
 }
 
-<<<<<<< HEAD
 static inline bool gen_lr(DisasContext *ctx, arg_atomic *a, MemOp mop)
 {
     TCGv_cap_checked_ptr addr =
@@ -62,15 +47,11 @@
 
 static inline bool gen_sc_impl(DisasContext *ctx, TCGv_cap_checked_ptr addr,
                                arg_atomic *a, MemOp mop)
-=======
-static bool gen_sc(DisasContext *ctx, arg_atomic *a, MemOp mop)
->>>>>>> ec397e90
 {
     TCGv dest, src1, src2;
     TCGLabel *l1 = gen_new_label();
     TCGLabel *l2 = gen_new_label();
 
-<<<<<<< HEAD
     /*
      * Alignment must always be checked (even on reservation address mismatch):
      * "If the address is not naturally aligned, an address-misaligned
@@ -91,17 +72,14 @@
     }
 
     tcg_gen_brcond_cap_checked(TCG_COND_NE, load_res, addr, l1);
-    gen_get_gpr(src2, a->rs2);
-=======
-    src1 = get_gpr(ctx, a->rs1, EXT_ZERO);
-    tcg_gen_brcond_tl(TCG_COND_NE, load_res, src1, l1);
-
->>>>>>> ec397e90
+
     /*
      * Note that the TCG atomic primitives are SC,
      * so we can ignore AQ/RL along this path.
      */
-<<<<<<< HEAD
+    dest = dest_gpr(ctx, a->rd);
+    src1 = temp_new(ctx);
+    src2 = get_gpr(ctx, a->rs2, EXT_NONE);
     tcg_gen_atomic_cmpxchg_tl_with_checked_addr(src1, load_res, load_val, src2,
                                                 ctx->mem_idx, mop);
     /*
@@ -109,16 +87,8 @@
      * sail we should report that this was just a store.
      */
     gen_rvfi_dii_set_field_const_i32(MEM, mem_rmask, 0);
-    tcg_gen_setcond_tl(TCG_COND_NE, dat, src1, load_val);
-    gen_set_gpr(a->rd, dat);
-=======
-    dest = dest_gpr(ctx, a->rd);
-    src2 = get_gpr(ctx, a->rs2, EXT_NONE);
-    tcg_gen_atomic_cmpxchg_tl(dest, load_res, load_val, src2,
-                              ctx->mem_idx, mop);
-    tcg_gen_setcond_tl(TCG_COND_NE, dest, dest, load_val);
+    tcg_gen_setcond_tl(TCG_COND_NE, dest, src1, load_val);
     gen_set_gpr(ctx, a->rd, dest);
->>>>>>> ec397e90
     tcg_gen_br(l2);
 
     gen_set_label(l1);
@@ -153,8 +123,10 @@
                     void(*func)(TCGv, TCGv_cap_checked_ptr, TCGv, TCGArg, MemOp),
                     MemOp mop)
 {
-<<<<<<< HEAD
+    TCGv dest = dest_gpr(ctx, a->rd);
     TCGv_cap_checked_ptr src1 = get_capmode_dependent_rmw_addr(ctx, a->rs1, 0, mop);
+    TCGv src2 = get_gpr(ctx, a->rs2, EXT_NONE);
+
     cheri_debug_assert((mop & MO_ALIGN) && "RMW AMOs must be aligned");
     /*
      * We have to check the alignment explicitly before the tcg_gen_atomic_*
@@ -169,23 +141,11 @@
         tcg_temp_free_i32(tcode);
         tcg_temp_free_i32(tmop);
     }
-    TCGv src2 = tcg_temp_new();
-    gen_get_gpr(src2, a->rs2);
-=======
-    TCGv dest = dest_gpr(ctx, a->rd);
-    TCGv src1 = get_gpr(ctx, a->rs1, EXT_NONE);
-    TCGv src2 = get_gpr(ctx, a->rs2, EXT_NONE);
->>>>>>> ec397e90
 
     func(dest, src1, src2, ctx->mem_idx, mop);
 
-<<<<<<< HEAD
-    gen_set_gpr(a->rd, src2);
+    gen_set_gpr(ctx, a->rd, dest);
     tcg_temp_free_cap_checked(src1);
-    tcg_temp_free(src2);
-=======
-    gen_set_gpr(ctx, a->rd, dest);
->>>>>>> ec397e90
     return true;
 }
 
