/*
 * defines common to all virtual CPUs
 *
 *  Copyright (c) 2003 Fabrice Bellard
 *
 * This library is free software; you can redistribute it and/or
 * modify it under the terms of the GNU Lesser General Public
 * License as published by the Free Software Foundation; either
 * version 2.1 of the License, or (at your option) any later version.
 *
 * This library is distributed in the hope that it will be useful,
 * but WITHOUT ANY WARRANTY; without even the implied warranty of
 * MERCHANTABILITY or FITNESS FOR A PARTICULAR PURPOSE.  See the GNU
 * Lesser General Public License for more details.
 *
 * You should have received a copy of the GNU Lesser General Public
 * License along with this library; if not, see <http://www.gnu.org/licenses/>.
 */
#ifndef CPU_ALL_H
#define CPU_ALL_H

#include "exec/cpu-common.h"
#include "exec/memory.h"
#include "qemu/thread.h"
#include "hw/core/cpu.h"
#include "qemu/rcu.h"

#define EXCP_INTERRUPT 	0x10000 /* async interruption */
#define EXCP_HLT        0x10001 /* hlt instruction reached */
#define EXCP_DEBUG      0x10002 /* cpu stopped after a breakpoint or singlestep */
#define EXCP_HALTED     0x10003 /* cpu is halted (waiting for external event) */
#define EXCP_YIELD      0x10004 /* cpu wants to yield timeslice to another */
#define EXCP_ATOMIC     0x10005 /* stop-the-world and emulate atomic */

/* some important defines:
 *
 * HOST_WORDS_BIGENDIAN : if defined, the host cpu is big endian and
 * otherwise little endian.
 *
 * TARGET_WORDS_BIGENDIAN : same for target cpu
 */

#if defined(HOST_WORDS_BIGENDIAN) != defined(TARGET_WORDS_BIGENDIAN)
#define BSWAP_NEEDED
#endif

#ifdef BSWAP_NEEDED

static inline uint16_t tswap16(uint16_t s)
{
    return bswap16(s);
}

static inline uint32_t tswap32(uint32_t s)
{
    return bswap32(s);
}

static inline uint64_t tswap64(uint64_t s)
{
    return bswap64(s);
}

static inline void tswap16s(uint16_t *s)
{
    *s = bswap16(*s);
}

static inline void tswap32s(uint32_t *s)
{
    *s = bswap32(*s);
}

static inline void tswap64s(uint64_t *s)
{
    *s = bswap64(*s);
}

#else

static inline uint16_t tswap16(uint16_t s)
{
    return s;
}

static inline uint32_t tswap32(uint32_t s)
{
    return s;
}

static inline uint64_t tswap64(uint64_t s)
{
    return s;
}

static inline void tswap16s(uint16_t *s)
{
}

static inline void tswap32s(uint32_t *s)
{
}

static inline void tswap64s(uint64_t *s)
{
}

#endif

#if TARGET_LONG_SIZE == 4
#define tswapl(s) tswap32(s)
#define tswapls(s) tswap32s((uint32_t *)(s))
#define bswaptls(s) bswap32s(s)
#else
#define tswapl(s) tswap64(s)
#define tswapls(s) tswap64s((uint64_t *)(s))
#define bswaptls(s) bswap64s(s)
#endif

/* Target-endianness CPU memory access functions. These fit into the
 * {ld,st}{type}{sign}{size}{endian}_p naming scheme described in bswap.h.
 */
#if defined(TARGET_WORDS_BIGENDIAN)
#define lduw_p(p) lduw_be_p(p)
#define ldsw_p(p) ldsw_be_p(p)
#define ldl_p(p) ldl_be_p(p)
#define ldq_p(p) ldq_be_p(p)
#define ldfl_p(p) ldfl_be_p(p)
#define ldfq_p(p) ldfq_be_p(p)
#define stw_p(p, v) stw_be_p(p, v)
#define stl_p(p, v) stl_be_p(p, v)
#define stq_p(p, v) stq_be_p(p, v)
#define stfl_p(p, v) stfl_be_p(p, v)
#define stfq_p(p, v) stfq_be_p(p, v)
#define ldn_p(p, sz) ldn_be_p(p, sz)
#define stn_p(p, sz, v) stn_be_p(p, sz, v)
#else
#define lduw_p(p) lduw_le_p(p)
#define ldsw_p(p) ldsw_le_p(p)
#define ldl_p(p) ldl_le_p(p)
#define ldq_p(p) ldq_le_p(p)
#define ldfl_p(p) ldfl_le_p(p)
#define ldfq_p(p) ldfq_le_p(p)
#define stw_p(p, v) stw_le_p(p, v)
#define stl_p(p, v) stl_le_p(p, v)
#define stq_p(p, v) stq_le_p(p, v)
#define stfl_p(p, v) stfl_le_p(p, v)
#define stfq_p(p, v) stfq_le_p(p, v)
#define ldn_p(p, sz) ldn_le_p(p, sz)
#define stn_p(p, sz, v) stn_le_p(p, sz, v)
#endif

/* MMU memory access macros */

#if defined(CONFIG_USER_ONLY)
#include "exec/user/abitypes.h"

/* On some host systems the guest address space is reserved on the host.
 * This allows the guest address space to be offset to a convenient location.
 */
extern unsigned long guest_base;
extern bool have_guest_base;
extern unsigned long reserved_va;

/*
 * Limit the guest addresses as best we can.
 *
 * When not using -R reserved_va, we cannot really limit the guest
 * to less address space than the host.  For 32-bit guests, this
 * acts as a sanity check that we're not giving the guest an address
 * that it cannot even represent.  For 64-bit guests... the address
 * might not be what the real kernel would give, but it is at least
 * representable in the guest.
 *
 * TODO: Improve address allocation to avoid this problem, and to
 * avoid setting bits at the top of guest addresses that might need
 * to be used for tags.
 */
#define GUEST_ADDR_MAX_                                                 \
    ((MIN_CONST(TARGET_VIRT_ADDR_SPACE_BITS, TARGET_ABI_BITS) <= 32) ?  \
     UINT32_MAX : ~0ul)
#define GUEST_ADDR_MAX    (reserved_va ? reserved_va - 1 : GUEST_ADDR_MAX_)

#else

#include "exec/hwaddr.h"

#define SUFFIX
#define ARG1         as
#define ARG1_DECL    AddressSpace *as
#define TARGET_ENDIANNESS
#include "exec/memory_ldst.h.inc"

#define SUFFIX       _cached_slow
#define ARG1         cache
#define ARG1_DECL    MemoryRegionCache *cache
#define TARGET_ENDIANNESS
#include "exec/memory_ldst.h.inc"

static inline void stl_phys_notdirty(AddressSpace *as, hwaddr addr, uint32_t val)
{
    address_space_stl_notdirty(as, addr, val,
                               MEMTXATTRS_UNSPECIFIED, NULL);
}

#define SUFFIX
#define ARG1         as
#define ARG1_DECL    AddressSpace *as
#define TARGET_ENDIANNESS
#include "exec/memory_ldst_phys.h.inc"

/* Inline fast path for direct RAM access.  */
#define ENDIANNESS
#include "exec/memory_ldst_cached.h.inc"

#define SUFFIX       _cached
#define ARG1         cache
#define ARG1_DECL    MemoryRegionCache *cache
#define TARGET_ENDIANNESS
#include "exec/memory_ldst_phys.h.inc"
#endif

/* page related stuff */

#ifdef TARGET_PAGE_BITS_VARY
typedef struct {
    bool decided;
    int bits;
    target_long mask;
} TargetPageBits;
#if defined(CONFIG_ATTRIBUTE_ALIAS) || !defined(IN_EXEC_VARY)
extern const TargetPageBits target_page;
#else
extern TargetPageBits target_page;
#endif
#ifdef CONFIG_DEBUG_TCG
#define TARGET_PAGE_BITS   ({ assert(target_page.decided); target_page.bits; })
#define TARGET_PAGE_MASK   ({ assert(target_page.decided); target_page.mask; })
#else
#define TARGET_PAGE_BITS   target_page.bits
#define TARGET_PAGE_MASK   target_page.mask
#endif
#define TARGET_PAGE_SIZE   (-(int)TARGET_PAGE_MASK)
#else
#define TARGET_PAGE_BITS_MIN TARGET_PAGE_BITS
#define TARGET_PAGE_SIZE   (1 << TARGET_PAGE_BITS)
#define TARGET_PAGE_MASK   ((target_long)-1 << TARGET_PAGE_BITS)
#endif

#define TARGET_PAGE_ALIGN(addr) ROUND_UP((addr), TARGET_PAGE_SIZE)

/* Using intptr_t ensures that qemu_*_page_mask is sign-extended even
 * when intptr_t is 32-bit and we are aligning a long long.
 */
extern uintptr_t qemu_host_page_size;
extern intptr_t qemu_host_page_mask;

#define HOST_PAGE_ALIGN(addr) ROUND_UP((addr), qemu_host_page_size)
#define REAL_HOST_PAGE_ALIGN(addr) ROUND_UP((addr), qemu_real_host_page_size)

/* same as PROT_xxx */
#define PAGE_READ      0x0001
#define PAGE_WRITE     0x0002
#define PAGE_EXEC      0x0004
#define PAGE_BITS      (PAGE_READ | PAGE_WRITE | PAGE_EXEC)
#define PAGE_VALID     0x0008
/* original state of the write flag (used when tracking self-modifying
   code */
#define PAGE_WRITE_ORG 0x0010
/* Invalidate the TLB entry immediately, helpful for s390x
 * Low-Address-Protection. Used with PAGE_WRITE in tlb_set_page_with_attrs() */
#define PAGE_WRITE_INV 0x0040
#if defined(CONFIG_BSD) && defined(CONFIG_USER_ONLY)
/* FIXME: Code that sets/uses this is broken and needs to go away.  */
#define PAGE_RESERVED  0x0020
#endif
/* Target-specific bits that will be used via page_get_flags().  */
#define PAGE_TARGET_1  0x0080
#ifdef TARGET_CHERI
#define PAGE_LC_CLEAR	0x8000
#define PAGE_LC_TRAP	0x4000
#define PAGE_SC_TRAP 0x10000
#define PAGE_SC_CLEAR 0x20000
// Like PAGE_LC_TRAP but will also trap loads of untagged values
#define PAGE_LC_TRAP_ANY 0x40000
#define PAGE_C_BITS                                                            \
    (PAGE_LC_CLEAR | PAGE_LC_TRAP | PAGE_SC_TRAP | PAGE_SC_CLEAR |             \
     PAGE_LC_TRAP_ANY)
#else
#define PAGE_C_BITS 0
#endif

#if defined(CONFIG_USER_ONLY)
void page_dump(FILE *f);

typedef int (*walk_memory_regions_fn)(void *, target_ulong,
                                      target_ulong, unsigned long);
int walk_memory_regions(void *, walk_memory_regions_fn);

int page_get_flags(target_ulong address);
void page_set_flags(target_ulong start, target_ulong end, int flags);
int page_check_range(target_ulong start, target_ulong len, int flags);
#endif

CPUArchState *cpu_copy(CPUArchState *env);

/* Flags for use in ENV->INTERRUPT_PENDING.

   The numbers assigned here are non-sequential in order to preserve
   binary compatibility with the vmstate dump.  Bit 0 (0x0001) was
   previously used for CPU_INTERRUPT_EXIT, and is cleared when loading
   the vmstate dump.  */

/* External hardware interrupt pending.  This is typically used for
   interrupts from devices.  */
#define CPU_INTERRUPT_HARD        0x0002

/* Exit the current TB.  This is typically used when some system-level device
   makes some change to the memory mapping.  E.g. the a20 line change.  */
#define CPU_INTERRUPT_EXITTB      0x0004

/* Halt the CPU.  */
#define CPU_INTERRUPT_HALT        0x0020

/* Debug event pending.  */
#define CPU_INTERRUPT_DEBUG       0x0080

/* Reset signal.  */
#define CPU_INTERRUPT_RESET       0x0400

/* Several target-specific external hardware interrupts.  Each target/cpu.h
   should define proper names based on these defines.  */
#define CPU_INTERRUPT_TGT_EXT_0   0x0008
#define CPU_INTERRUPT_TGT_EXT_1   0x0010
#define CPU_INTERRUPT_TGT_EXT_2   0x0040
#define CPU_INTERRUPT_TGT_EXT_3   0x0200
#define CPU_INTERRUPT_TGT_EXT_4   0x1000

/* Several target-specific internal interrupts.  These differ from the
   preceding target-specific interrupts in that they are intended to
   originate from within the cpu itself, typically in response to some
   instruction being executed.  These, therefore, are not masked while
   single-stepping within the debugger.  */
#define CPU_INTERRUPT_TGT_INT_0   0x0100
#define CPU_INTERRUPT_TGT_INT_1   0x0800
#define CPU_INTERRUPT_TGT_INT_2   0x2000

/* First unused bit: 0x4000.  */

/* The set of all bits that should be masked when single-stepping.  */
#define CPU_INTERRUPT_SSTEP_MASK \
    (CPU_INTERRUPT_HARD          \
     | CPU_INTERRUPT_TGT_EXT_0   \
     | CPU_INTERRUPT_TGT_EXT_1   \
     | CPU_INTERRUPT_TGT_EXT_2   \
     | CPU_INTERRUPT_TGT_EXT_3   \
     | CPU_INTERRUPT_TGT_EXT_4)

#ifdef CONFIG_USER_ONLY

/*
 * Allow some level of source compatibility with softmmu.  We do not
 * support any of the more exotic features, so only invalid pages may
 * be signaled by probe_access_flags().
 */
#define TLB_INVALID_MASK    (1 << (TARGET_PAGE_BITS_MIN - 1))
#define TLB_MMIO            0
#define TLB_WATCHPOINT      0

#else

/*
 * Flags stored in the low bits of the TLB virtual address.
 * These are defined so that fast path ram access is all zeros.
 * The flags all must be between TARGET_PAGE_BITS and
 * maximum address alignment bit.
 *
 * Use TARGET_PAGE_BITS_MIN so that these bits are constant
 * when TARGET_PAGE_BITS_VARY is in effect.
 */
/* Zero if TLB entry is valid.  */
#define TLB_INVALID_MASK    (1 << (TARGET_PAGE_BITS_MIN - 1))
/* Set if TLB entry references a clean RAM page.  The iotlb entry will
   contain the page physical address.  */
#define TLB_NOTDIRTY        (1 << (TARGET_PAGE_BITS_MIN - 2))
/* Set if TLB entry is an IO callback.  */
#define TLB_MMIO            (1 << (TARGET_PAGE_BITS_MIN - 3))
/* Set if TLB entry contains a watchpoint.  */
#define TLB_WATCHPOINT      (1 << (TARGET_PAGE_BITS_MIN - 4))
/* Set if TLB entry requires byte swap.  */
#define TLB_BSWAP           (1 << (TARGET_PAGE_BITS_MIN - 5))
/* Set if TLB entry writes ignored.  */
#define TLB_DISCARD_WRITE   (1 << (TARGET_PAGE_BITS_MIN - 6))

/* Use this mask to check interception with an alignment mask
 * in a TCG backend.
 */
#define TLB_FLAGS_MASK \
    (TLB_INVALID_MASK | TLB_NOTDIRTY | TLB_MMIO \
    | TLB_WATCHPOINT | TLB_BSWAP | TLB_DISCARD_WRITE)

/**
 * tlb_hit_page: return true if page aligned @addr is a hit against the
 * TLB entry @tlb_addr
 *
 * @addr: virtual address to test (must be page aligned)
 * @tlb_addr: TLB entry address (a CPUTLBEntry addr_read/write/code value)
 */
static inline bool tlb_hit_page(target_ulong tlb_addr, target_ulong addr)
{
    return addr == (tlb_addr & (TARGET_PAGE_MASK | TLB_INVALID_MASK));
}

/**
 * tlb_hit: return true if @addr is a hit against the TLB entry @tlb_addr
 *
 * @addr: virtual address to test (need not be page aligned)
 * @tlb_addr: TLB entry address (a CPUTLBEntry addr_read/write/code value)
 */
static inline bool tlb_hit(target_ulong tlb_addr, target_ulong addr)
{
    return tlb_hit_page(tlb_addr, addr & TARGET_PAGE_MASK);
}

#ifdef CONFIG_TCG
/* accel/tcg/cpu-exec.c */
void dump_drift_info(void);
/* accel/tcg/translate-all.c */
void dump_exec_info(void);
void dump_opcount_info(void);
#endif /* CONFIG_TCG */

#endif /* !CONFIG_USER_ONLY */

#ifdef CONFIG_TCG
/* accel/tcg/cpu-exec.c */
int cpu_exec(CPUState *cpu);
void tcg_exec_realizefn(CPUState *cpu, Error **errp);
void tcg_exec_unrealizefn(CPUState *cpu);
#endif /* CONFIG_TCG */

/* Returns: 0 on success, -1 on error */
int cpu_memory_rw_debug(CPUState *cpu, target_ulong addr,
                        void *ptr, target_ulong len, bool is_write);

<<<<<<< HEAD
#if defined(TARGET_CHERI) && !defined(CONFIG_USER_ONLY)
/*
 * len is length in address space, buffer at 'ptr' has one extra byte
 * per aligned capability for each tag
 */
int cpu_memory_readcap_debug(CPUState *cpu, target_ulong addr, void *ptr,
                             target_ulong len);
#endif

int cpu_exec(CPUState *cpu);

=======
>>>>>>> 5b19cb63
/**
 * cpu_set_cpustate_pointers(cpu)
 * @cpu: The cpu object
 *
 * Set the generic pointers in CPUState into the outer object.
 */
static inline void cpu_set_cpustate_pointers(ArchCPU *cpu)
{
    cpu->parent_obj.env_ptr = &cpu->env;
    cpu->parent_obj.icount_decr_ptr = &cpu->neg.icount_decr;
}

/**
 * env_archcpu(env)
 * @env: The architecture environment
 *
 * Return the ArchCPU associated with the environment.
 */
static inline ArchCPU *env_archcpu(CPUArchState *env)
{
    return container_of(env, ArchCPU, env);
}

/**
 * env_cpu(env)
 * @env: The architecture environment
 *
 * Return the CPUState associated with the environment.
 */
static inline CPUState *env_cpu(CPUArchState *env)
{
    return &env_archcpu(env)->parent_obj;
}

/**
 * env_neg(env)
 * @env: The architecture environment
 *
 * Return the CPUNegativeOffsetState associated with the environment.
 */
static inline CPUNegativeOffsetState *env_neg(CPUArchState *env)
{
    ArchCPU *arch_cpu = container_of(env, ArchCPU, env);
    return &arch_cpu->neg;
}

/**
 * cpu_neg(cpu)
 * @cpu: The generic CPUState
 *
 * Return the CPUNegativeOffsetState associated with the cpu.
 */
static inline CPUNegativeOffsetState *cpu_neg(CPUState *cpu)
{
    ArchCPU *arch_cpu = container_of(cpu, ArchCPU, parent_obj);
    return &arch_cpu->neg;
}

/**
 * env_tlb(env)
 * @env: The architecture environment
 *
 * Return the CPUTLB state associated with the environment.
 */
static inline CPUTLB *env_tlb(CPUArchState *env)
{
    return &env_neg(env)->tlb;
}

#endif /* CPU_ALL_H */<|MERGE_RESOLUTION|>--- conflicted
+++ resolved
@@ -443,7 +443,6 @@
 int cpu_memory_rw_debug(CPUState *cpu, target_ulong addr,
                         void *ptr, target_ulong len, bool is_write);
 
-<<<<<<< HEAD
 #if defined(TARGET_CHERI) && !defined(CONFIG_USER_ONLY)
 /*
  * len is length in address space, buffer at 'ptr' has one extra byte
@@ -453,10 +452,6 @@
                              target_ulong len);
 #endif
 
-int cpu_exec(CPUState *cpu);
-
-=======
->>>>>>> 5b19cb63
 /**
  * cpu_set_cpustate_pointers(cpu)
  * @cpu: The cpu object
