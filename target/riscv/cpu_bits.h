--- conflicted
+++ resolved
@@ -334,7 +334,6 @@
 #define CSR_MHPMCOUNTER30H  0xb9e
 #define CSR_MHPMCOUNTER31H  0xb9f
 
-<<<<<<< HEAD
 #ifdef TARGET_CHERI
 #define CSR_UCCSR           0x8C0
 #define CSR_SCCSR           0x9C0
@@ -348,7 +347,7 @@
 #define XCCSR_NO_RELOCATION 0x40000000 /* CHERI without DDC/PCC relocation. */
 #define XCCSR_TAG_CLEARING  0x80000000 /* CHERI has tag-clearing semantics. */
 #endif
-=======
+
 /*
  * User PointerMasking registers
  * NB: actual CSR numbers might be changed in future
@@ -380,7 +379,6 @@
 #define CSR_VSMTE           0x2c0
 #define CSR_VSPMMASK        0x2c1
 #define CSR_VSPMBASE        0x2c2
->>>>>>> 6450ce56
 
 /* mstatus CSR bits */
 #define MSTATUS_UIE         0x00000001
