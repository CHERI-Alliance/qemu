--- conflicted
+++ resolved
@@ -3297,19 +3297,8 @@
         gen = table_cmpxchg[memop & (MO_SIZE | MO_BSWAP)];
         tcg_debug_assert(gen != NULL);
 
-<<<<<<< HEAD
-#ifdef CONFIG_SOFTMMU
-        {
-            TCGMemOpIdx oi = make_memop_idx(memop & ~MO_SIGN, idx);
-            gen(retv, cpu_env, (TCGv)checked_addr, cmpv, newv, tcg_constant_i32(oi));
-        }
-#else
-        gen(retv, cpu_env, addr, cmpv, newv);
-#endif
-=======
         oi = make_memop_idx(memop & ~MO_SIGN, idx);
-        gen(retv, cpu_env, addr, cmpv, newv, tcg_constant_i32(oi));
->>>>>>> beb19138
+        gen(retv, cpu_env, (TCGv)checked_addr, cmpv, newv, tcg_constant_i32(oi));
 
         if (memop & MO_SIGN) {
             tcg_gen_ext_i32(retv, retv, memop);
@@ -3361,19 +3350,8 @@
         gen = table_cmpxchg[memop & (MO_SIZE | MO_BSWAP)];
         tcg_debug_assert(gen != NULL);
 
-<<<<<<< HEAD
-#ifdef CONFIG_SOFTMMU
-        {
-            TCGMemOpIdx oi = make_memop_idx(memop, idx);
-            gen(retv, cpu_env, (TCGv)checked_addr, cmpv, newv, tcg_constant_i32(oi));
-        }
-#else
-        gen(retv, cpu_env, (TCGv)checked_addr, cmpv, newv);
-#endif
-=======
         oi = make_memop_idx(memop, idx);
-        gen(retv, cpu_env, addr, cmpv, newv, tcg_constant_i32(oi));
->>>>>>> beb19138
+        gen(retv, cpu_env, (TCGv)checked_addr, cmpv, newv, tcg_constant_i32(oi));
 #else
         gen_helper_exit_atomic(cpu_env);
         /* Produce a result, so that we have a well-formed opcode stream
@@ -3462,15 +3440,8 @@
     gen = table[memop & (MO_SIZE | MO_BSWAP)];
     tcg_debug_assert(gen != NULL);
 
-<<<<<<< HEAD
-#ifdef CONFIG_SOFTMMU
-    {
-        TCGMemOpIdx oi = make_memop_idx(memop & ~MO_SIGN, idx);
-        gen(ret, cpu_env, (TCGv)checked_addr, val, tcg_constant_i32(oi));
-    }
-#else
-    gen(ret, cpu_env, addr, val);
-#endif
+    oi = make_memop_idx(memop & ~MO_SIGN, idx);
+    gen(ret, cpu_env, (TCGv)checked_addr, val, tcg_constant_i32(oi));
 #if defined(TARGET_CHERI)
     TCGv_i32 tcoi = tcg_const_i32(make_memop_idx(memop, idx));
     gen_helper_cheri_invalidate_tags(cpu_env, checked_addr, tcoi);
@@ -3479,10 +3450,6 @@
 #if defined(TARGET_MIPS) || defined(TARGET_RISCV)
     gen_cheri_break_loadlink(checked_addr);
 #endif
-=======
-    oi = make_memop_idx(memop & ~MO_SIGN, idx);
-    gen(ret, cpu_env, addr, val, tcg_constant_i32(oi));
->>>>>>> beb19138
 
     if (memop & MO_SIGN) {
         tcg_gen_ext_i32(ret, ret, memop);
@@ -3525,19 +3492,8 @@
         gen = table[memop & (MO_SIZE | MO_BSWAP)];
         tcg_debug_assert(gen != NULL);
 
-<<<<<<< HEAD
-#ifdef CONFIG_SOFTMMU
-        {
-            TCGMemOpIdx oi = make_memop_idx(memop & ~MO_SIGN, idx);
-            gen(ret, cpu_env, (TCGv)checked_addr, val, tcg_constant_i32(oi));
-        }
-#else
-        gen(ret, cpu_env, (TCGv)checked_addr, val);
-#endif
-=======
         oi = make_memop_idx(memop & ~MO_SIGN, idx);
-        gen(ret, cpu_env, addr, val, tcg_constant_i32(oi));
->>>>>>> beb19138
+        gen(ret, cpu_env, (TCGv)checked_addr, val, tcg_constant_i32(oi));
 #else
         gen_helper_exit_atomic(cpu_env);
         /* Produce a result, so that we have a well-formed opcode stream
