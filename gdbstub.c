--- conflicted
+++ resolved
@@ -1565,18 +1565,7 @@
 
 static void handle_cont_with_sig(GdbCmdContext *gdb_ctx, void *user_ctx)
 {
-<<<<<<< HEAD
-    if (!gdbserver_state) {
-        qemu_log_mask(CPU_LOG_INSTR | CPU_LOG_INT | CPU_LOG_EXEC, "Reached breakpoint!\n");
-        error_report("No debugger is attached");  /* XXX should drop into
-                                                     monitor? */
-        qemu_log_flush();
-        exit(-1);
-    }
-    GDBProcess *p = gdb_get_cpu_process(gdbserver_state, cpu);
-=======
     unsigned long signal = 0;
->>>>>>> 9e06029a
 
     /*
      * Note: C sig;[addr] is currently unsupported and we simply
@@ -2605,6 +2594,13 @@
 
 void gdb_set_stop_cpu(CPUState *cpu)
 {
+    if (!gdbserver_state) {
+        qemu_log_mask(CPU_LOG_INSTR | CPU_LOG_INT | CPU_LOG_EXEC, "Reached breakpoint!\n");
+        error_report("No debugger is attached");  /* XXX should drop into
+                                                     monitor? */
+        qemu_log_flush();
+        exit(-1);
+    }
     GDBProcess *p = gdb_get_cpu_process(gdbserver_state, cpu);
 
     if (!p->attached) {
