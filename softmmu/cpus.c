--- conflicted
+++ resolved
@@ -479,14 +479,11 @@
 bool qemu_mutex_iothread_locked(void)
 {
     return get_iothread_locked();
-<<<<<<< HEAD
-=======
 }
 
 bool qemu_in_main_thread(void)
 {
     return qemu_mutex_iothread_locked();
->>>>>>> d7e2fe4a
 }
 
 /*
@@ -814,4 +811,4 @@
 void qmp_inject_nmi(Error **errp)
 {
     nmi_monitor_handle(monitor_get_cpu_index(monitor_cur()), errp);
-}
+}