--- conflicted
+++ resolved
@@ -1292,25 +1292,6 @@
     tcg_gen_insn_start(ctx->base.pc_next);
 }
 
-<<<<<<< HEAD
-static bool riscv_tr_breakpoint_check(DisasContextBase *dcbase, CPUState *cpu,
-                                      const CPUBreakpoint *bp)
-{
-    DisasContext *ctx = container_of(dcbase, DisasContext, base);
-
-    gen_update_cpu_pc(ctx->base.pc_next);
-    ctx->base.is_jmp = DISAS_NORETURN;
-    gen_exception_debug();
-    /* The address covered by the breakpoint must be included in
-       [tb->pc, tb->pc + tb->size) in order to for it to be
-       properly cleared -- thus we increment the PC here so that
-       the logic setting tb->size below does the right thing.  */
-    ctx->base.pc_next += 4;
-    return true;
-}
-
-=======
->>>>>>> beb19138
 static void riscv_tr_translate_insn(DisasContextBase *dcbase, CPUState *cpu)
 {
     DisasContext *ctx = container_of(dcbase, DisasContext, base);
