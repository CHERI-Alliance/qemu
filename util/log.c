--- conflicted
+++ resolved
@@ -109,12 +109,7 @@
     if (qemu_loglevel && (!is_daemonized() || logfilename)) {
         need_to_open_file = true;
     }
-<<<<<<< HEAD
-
-    qemu_mutex_lock(&qemu_logfile_mutex);
-=======
     QEMU_LOCK_GUARD(&qemu_logfile_mutex);
->>>>>>> cccdd8c7
     if (qemu_logfile && !need_to_open_file) {
         logfile = qemu_logfile;
         atomic_rcu_set(&qemu_logfile, NULL);
