/*
 * Tiny Code Generator for QEMU
 *
 * Copyright (c) 2008 Fabrice Bellard
 *
 * Permission is hereby granted, free of charge, to any person obtaining a copy
 * of this software and associated documentation files (the "Software"), to deal
 * in the Software without restriction, including without limitation the rights
 * to use, copy, modify, merge, publish, distribute, sublicense, and/or sell
 * copies of the Software, and to permit persons to whom the Software is
 * furnished to do so, subject to the following conditions:
 *
 * The above copyright notice and this permission notice shall be included in
 * all copies or substantial portions of the Software.
 *
 * THE SOFTWARE IS PROVIDED "AS IS", WITHOUT WARRANTY OF ANY KIND, EXPRESS OR
 * IMPLIED, INCLUDING BUT NOT LIMITED TO THE WARRANTIES OF MERCHANTABILITY,
 * FITNESS FOR A PARTICULAR PURPOSE AND NONINFRINGEMENT. IN NO EVENT SHALL
 * THE AUTHORS OR COPYRIGHT HOLDERS BE LIABLE FOR ANY CLAIM, DAMAGES OR OTHER
 * LIABILITY, WHETHER IN AN ACTION OF CONTRACT, TORT OR OTHERWISE, ARISING FROM,
 * OUT OF OR IN CONNECTION WITH THE SOFTWARE OR THE USE OR OTHER DEALINGS IN
 * THE SOFTWARE.
 */

/* define it to use liveness analysis (better code) */
#define USE_TCG_OPTIMIZATIONS

#include "qemu/osdep.h"

/* Define to jump the ELF file used to communicate with GDB.  */
#undef DEBUG_JIT

#include "qemu/error-report.h"
#include "qemu/cutils.h"
#include "qemu/host-utils.h"
#include "qemu/qemu-print.h"
#include "qemu/timer.h"
#include "qemu/cacheflush.h"

/* Note: the long term plan is to reduce the dependencies on the QEMU
   CPU definitions. Currently they are used for qemu_ld/st
   instructions */
#define NO_CPU_IO_DEFS

#include "exec/exec-all.h"
#include "tcg/tcg-op.h"

#if UINTPTR_MAX == UINT32_MAX
# define ELF_CLASS  ELFCLASS32
#else
# define ELF_CLASS  ELFCLASS64
#endif
#ifdef HOST_WORDS_BIGENDIAN
# define ELF_DATA   ELFDATA2MSB
#else
# define ELF_DATA   ELFDATA2LSB
#endif

#include "elf.h"
#include "exec/log.h"
#include "tcg-internal.h"

#ifdef CONFIG_TCG_INTERPRETER
#include <ffi.h>
#endif

/* Forward declarations for functions declared in tcg-target.c.inc and
   used here. */
static void tcg_target_init(TCGContext *s);
static void tcg_target_qemu_prologue(TCGContext *s);
static bool patch_reloc(tcg_insn_unit *code_ptr, int type,
                        intptr_t value, intptr_t addend);

/* The CIE and FDE header definitions will be common to all hosts.  */
typedef struct {
    uint32_t len __attribute__((aligned((sizeof(void *)))));
    uint32_t id;
    uint8_t version;
    char augmentation[1];
    uint8_t code_align;
    uint8_t data_align;
    uint8_t return_column;
} DebugFrameCIE;

typedef struct QEMU_PACKED {
    uint32_t len __attribute__((aligned((sizeof(void *)))));
    uint32_t cie_offset;
    uintptr_t func_start;
    uintptr_t func_len;
} DebugFrameFDEHeader;

typedef struct QEMU_PACKED {
    DebugFrameCIE cie;
    DebugFrameFDEHeader fde;
} DebugFrameHeader;

static void tcg_register_jit_int(const void *buf, size_t size,
                                 const void *debug_frame,
                                 size_t debug_frame_size)
    __attribute__((unused));

/* Forward declarations for functions declared and used in tcg-target.c.inc. */
static void tcg_out_ld(TCGContext *s, TCGType type, TCGReg ret, TCGReg arg1,
                       intptr_t arg2);
static bool tcg_out_mov(TCGContext *s, TCGType type, TCGReg ret, TCGReg arg);
static void tcg_out_movi(TCGContext *s, TCGType type,
                         TCGReg ret, tcg_target_long arg);
static void tcg_out_op(TCGContext *s, TCGOpcode opc,
                       const TCGArg args[TCG_MAX_OP_ARGS],
                       const int const_args[TCG_MAX_OP_ARGS]);
#if TCG_TARGET_MAYBE_vec
static bool tcg_out_dup_vec(TCGContext *s, TCGType type, unsigned vece,
                            TCGReg dst, TCGReg src);
static bool tcg_out_dupm_vec(TCGContext *s, TCGType type, unsigned vece,
                             TCGReg dst, TCGReg base, intptr_t offset);
static void tcg_out_dupi_vec(TCGContext *s, TCGType type, unsigned vece,
                             TCGReg dst, int64_t arg);
static void tcg_out_vec_op(TCGContext *s, TCGOpcode opc,
                           unsigned vecl, unsigned vece,
                           const TCGArg args[TCG_MAX_OP_ARGS],
                           const int const_args[TCG_MAX_OP_ARGS]);
#else
static inline bool tcg_out_dup_vec(TCGContext *s, TCGType type, unsigned vece,
                                   TCGReg dst, TCGReg src)
{
    g_assert_not_reached();
}
static inline bool tcg_out_dupm_vec(TCGContext *s, TCGType type, unsigned vece,
                                    TCGReg dst, TCGReg base, intptr_t offset)
{
    g_assert_not_reached();
}
static inline void tcg_out_dupi_vec(TCGContext *s, TCGType type, unsigned vece,
                                    TCGReg dst, int64_t arg)
{
    g_assert_not_reached();
}
static inline void tcg_out_vec_op(TCGContext *s, TCGOpcode opc,
                                  unsigned vecl, unsigned vece,
                                  const TCGArg args[TCG_MAX_OP_ARGS],
                                  const int const_args[TCG_MAX_OP_ARGS])
{
    g_assert_not_reached();
}
#endif
static void tcg_out_st(TCGContext *s, TCGType type, TCGReg arg, TCGReg arg1,
                       intptr_t arg2);
static bool tcg_out_sti(TCGContext *s, TCGType type, TCGArg val,
                        TCGReg base, intptr_t ofs);
#ifdef CONFIG_TCG_INTERPRETER
static void tcg_out_call(TCGContext *s, const tcg_insn_unit *target,
                         ffi_cif *cif);
#else
static void tcg_out_call(TCGContext *s, const tcg_insn_unit *target);
#endif
static bool tcg_target_const_match(int64_t val, TCGType type, int ct);
#ifdef TCG_TARGET_NEED_LDST_LABELS
static int tcg_out_ldst_finalize(TCGContext *s);
#endif

TCGContext tcg_init_ctx;
__thread TCGContext *tcg_ctx;

TCGContext **tcg_ctxs;
unsigned int tcg_cur_ctxs;
unsigned int tcg_max_ctxs;
TCGv_env cpu_env = 0;
const void *tcg_code_gen_epilogue;
uintptr_t tcg_splitwx_diff;

#ifndef CONFIG_TCG_INTERPRETER
tcg_prologue_fn *tcg_qemu_tb_exec;
#endif

#ifdef CONFIG_DEBUG_TCG
TCGv _pc_is_current = 0;
#endif
#ifdef TARGET_CHERI
TCGv ddc_interposition;
#endif
static TCGRegSet tcg_target_available_regs[TCG_TYPE_COUNT];
static TCGRegSet tcg_target_call_clobber_regs;

#if TCG_TARGET_INSN_UNIT_SIZE == 1
static __attribute__((unused)) inline void tcg_out8(TCGContext *s, uint8_t v)
{
    *s->code_ptr++ = v;
}

static __attribute__((unused)) inline void tcg_patch8(tcg_insn_unit *p,
                                                      uint8_t v)
{
    *p = v;
}
#endif

#if TCG_TARGET_INSN_UNIT_SIZE <= 2
static __attribute__((unused)) inline void tcg_out16(TCGContext *s, uint16_t v)
{
    if (TCG_TARGET_INSN_UNIT_SIZE == 2) {
        *s->code_ptr++ = v;
    } else {
        tcg_insn_unit *p = s->code_ptr;
        memcpy(p, &v, sizeof(v));
        s->code_ptr = p + (2 / TCG_TARGET_INSN_UNIT_SIZE);
    }
}

static __attribute__((unused)) inline void tcg_patch16(tcg_insn_unit *p,
                                                       uint16_t v)
{
    if (TCG_TARGET_INSN_UNIT_SIZE == 2) {
        *p = v;
    } else {
        memcpy(p, &v, sizeof(v));
    }
}
#endif

#if TCG_TARGET_INSN_UNIT_SIZE <= 4
static __attribute__((unused)) inline void tcg_out32(TCGContext *s, uint32_t v)
{
    if (TCG_TARGET_INSN_UNIT_SIZE == 4) {
        *s->code_ptr++ = v;
    } else {
        tcg_insn_unit *p = s->code_ptr;
        memcpy(p, &v, sizeof(v));
        s->code_ptr = p + (4 / TCG_TARGET_INSN_UNIT_SIZE);
    }
}

static __attribute__((unused)) inline void tcg_patch32(tcg_insn_unit *p,
                                                       uint32_t v)
{
    if (TCG_TARGET_INSN_UNIT_SIZE == 4) {
        *p = v;
    } else {
        memcpy(p, &v, sizeof(v));
    }
}
#endif

#if TCG_TARGET_INSN_UNIT_SIZE <= 8
static __attribute__((unused)) inline void tcg_out64(TCGContext *s, uint64_t v)
{
    if (TCG_TARGET_INSN_UNIT_SIZE == 8) {
        *s->code_ptr++ = v;
    } else {
        tcg_insn_unit *p = s->code_ptr;
        memcpy(p, &v, sizeof(v));
        s->code_ptr = p + (8 / TCG_TARGET_INSN_UNIT_SIZE);
    }
}

static __attribute__((unused)) inline void tcg_patch64(tcg_insn_unit *p,
                                                       uint64_t v)
{
    if (TCG_TARGET_INSN_UNIT_SIZE == 8) {
        *p = v;
    } else {
        memcpy(p, &v, sizeof(v));
    }
}
#endif

/* label relocation processing */

static void tcg_out_reloc(TCGContext *s, tcg_insn_unit *code_ptr, int type,
                          TCGLabel *l, intptr_t addend)
{
    TCGRelocation *r = tcg_malloc(sizeof(TCGRelocation));

    r->type = type;
    r->ptr = code_ptr;
    r->addend = addend;
    QSIMPLEQ_INSERT_TAIL(&l->relocs, r, next);
}

static void tcg_out_label(TCGContext *s, TCGLabel *l)
{
    tcg_debug_assert(!l->has_value);
    l->has_value = 1;
    l->u.value_ptr = tcg_splitwx_to_rx(s->code_ptr);
}

TCGLabel *gen_new_label(void)
{
    TCGContext *s = tcg_ctx;
    TCGLabel *l = tcg_malloc(sizeof(TCGLabel));

    memset(l, 0, sizeof(TCGLabel));
    l->id = s->nb_labels++;
    QSIMPLEQ_INIT(&l->relocs);

    QSIMPLEQ_INSERT_TAIL(&s->labels, l, next);

    return l;
}

static bool tcg_resolve_relocs(TCGContext *s)
{
    TCGLabel *l;

    QSIMPLEQ_FOREACH(l, &s->labels, next) {
        TCGRelocation *r;
        uintptr_t value = l->u.value;

        QSIMPLEQ_FOREACH(r, &l->relocs, next) {
            if (!patch_reloc(r->ptr, r->type, value, r->addend)) {
                return false;
            }
        }
    }
    return true;
}

static void set_jmp_reset_offset(TCGContext *s, int which)
{
    /*
     * We will check for overflow at the end of the opcode loop in
     * tcg_gen_code, where we bound tcg_current_code_size to UINT16_MAX.
     */
    s->tb_jmp_reset_offset[which] = tcg_current_code_size(s);
}

/* Signal overflow, starting over with fewer guest insns. */
static void QEMU_NORETURN tcg_raise_tb_overflow(TCGContext *s)
{
    siglongjmp(s->jmp_trans, -2);
}

#define C_PFX1(P, A)                    P##A
#define C_PFX2(P, A, B)                 P##A##_##B
#define C_PFX3(P, A, B, C)              P##A##_##B##_##C
#define C_PFX4(P, A, B, C, D)           P##A##_##B##_##C##_##D
#define C_PFX5(P, A, B, C, D, E)        P##A##_##B##_##C##_##D##_##E
#define C_PFX6(P, A, B, C, D, E, F)     P##A##_##B##_##C##_##D##_##E##_##F

/* Define an enumeration for the various combinations. */

#define C_O0_I1(I1)                     C_PFX1(c_o0_i1_, I1),
#define C_O0_I2(I1, I2)                 C_PFX2(c_o0_i2_, I1, I2),
#define C_O0_I3(I1, I2, I3)             C_PFX3(c_o0_i3_, I1, I2, I3),
#define C_O0_I4(I1, I2, I3, I4)         C_PFX4(c_o0_i4_, I1, I2, I3, I4),

#define C_O1_I1(O1, I1)                 C_PFX2(c_o1_i1_, O1, I1),
#define C_O1_I2(O1, I1, I2)             C_PFX3(c_o1_i2_, O1, I1, I2),
#define C_O1_I3(O1, I1, I2, I3)         C_PFX4(c_o1_i3_, O1, I1, I2, I3),
#define C_O1_I4(O1, I1, I2, I3, I4)     C_PFX5(c_o1_i4_, O1, I1, I2, I3, I4),

#define C_N1_I2(O1, I1, I2)             C_PFX3(c_n1_i2_, O1, I1, I2),

#define C_O2_I1(O1, O2, I1)             C_PFX3(c_o2_i1_, O1, O2, I1),
#define C_O2_I2(O1, O2, I1, I2)         C_PFX4(c_o2_i2_, O1, O2, I1, I2),
#define C_O2_I3(O1, O2, I1, I2, I3)     C_PFX5(c_o2_i3_, O1, O2, I1, I2, I3),
#define C_O2_I4(O1, O2, I1, I2, I3, I4) C_PFX6(c_o2_i4_, O1, O2, I1, I2, I3, I4),

typedef enum {
#include "tcg-target-con-set.h"
} TCGConstraintSetIndex;

static TCGConstraintSetIndex tcg_target_op_def(TCGOpcode);

#undef C_O0_I1
#undef C_O0_I2
#undef C_O0_I3
#undef C_O0_I4
#undef C_O1_I1
#undef C_O1_I2
#undef C_O1_I3
#undef C_O1_I4
#undef C_N1_I2
#undef C_O2_I1
#undef C_O2_I2
#undef C_O2_I3
#undef C_O2_I4

/* Put all of the constraint sets into an array, indexed by the enum. */

#define C_O0_I1(I1)                     { .args_ct_str = { #I1 } },
#define C_O0_I2(I1, I2)                 { .args_ct_str = { #I1, #I2 } },
#define C_O0_I3(I1, I2, I3)             { .args_ct_str = { #I1, #I2, #I3 } },
#define C_O0_I4(I1, I2, I3, I4)         { .args_ct_str = { #I1, #I2, #I3, #I4 } },

#define C_O1_I1(O1, I1)                 { .args_ct_str = { #O1, #I1 } },
#define C_O1_I2(O1, I1, I2)             { .args_ct_str = { #O1, #I1, #I2 } },
#define C_O1_I3(O1, I1, I2, I3)         { .args_ct_str = { #O1, #I1, #I2, #I3 } },
#define C_O1_I4(O1, I1, I2, I3, I4)     { .args_ct_str = { #O1, #I1, #I2, #I3, #I4 } },

#define C_N1_I2(O1, I1, I2)             { .args_ct_str = { "&" #O1, #I1, #I2 } },

#define C_O2_I1(O1, O2, I1)             { .args_ct_str = { #O1, #O2, #I1 } },
#define C_O2_I2(O1, O2, I1, I2)         { .args_ct_str = { #O1, #O2, #I1, #I2 } },
#define C_O2_I3(O1, O2, I1, I2, I3)     { .args_ct_str = { #O1, #O2, #I1, #I2, #I3 } },
#define C_O2_I4(O1, O2, I1, I2, I3, I4) { .args_ct_str = { #O1, #O2, #I1, #I2, #I3, #I4 } },

static const TCGTargetOpDef constraint_sets[] = {
#include "tcg-target-con-set.h"
};


#undef C_O0_I1
#undef C_O0_I2
#undef C_O0_I3
#undef C_O0_I4
#undef C_O1_I1
#undef C_O1_I2
#undef C_O1_I3
#undef C_O1_I4
#undef C_N1_I2
#undef C_O2_I1
#undef C_O2_I2
#undef C_O2_I3
#undef C_O2_I4

/* Expand the enumerator to be returned from tcg_target_op_def(). */

#define C_O0_I1(I1)                     C_PFX1(c_o0_i1_, I1)
#define C_O0_I2(I1, I2)                 C_PFX2(c_o0_i2_, I1, I2)
#define C_O0_I3(I1, I2, I3)             C_PFX3(c_o0_i3_, I1, I2, I3)
#define C_O0_I4(I1, I2, I3, I4)         C_PFX4(c_o0_i4_, I1, I2, I3, I4)

#define C_O1_I1(O1, I1)                 C_PFX2(c_o1_i1_, O1, I1)
#define C_O1_I2(O1, I1, I2)             C_PFX3(c_o1_i2_, O1, I1, I2)
#define C_O1_I3(O1, I1, I2, I3)         C_PFX4(c_o1_i3_, O1, I1, I2, I3)
#define C_O1_I4(O1, I1, I2, I3, I4)     C_PFX5(c_o1_i4_, O1, I1, I2, I3, I4)

#define C_N1_I2(O1, I1, I2)             C_PFX3(c_n1_i2_, O1, I1, I2)

#define C_O2_I1(O1, O2, I1)             C_PFX3(c_o2_i1_, O1, O2, I1)
#define C_O2_I2(O1, O2, I1, I2)         C_PFX4(c_o2_i2_, O1, O2, I1, I2)
#define C_O2_I3(O1, O2, I1, I2, I3)     C_PFX5(c_o2_i3_, O1, O2, I1, I2, I3)
#define C_O2_I4(O1, O2, I1, I2, I3, I4) C_PFX6(c_o2_i4_, O1, O2, I1, I2, I3, I4)

#include "tcg-target.c.inc"

static void alloc_tcg_plugin_context(TCGContext *s)
{
#ifdef CONFIG_PLUGIN
    s->plugin_tb = g_new0(struct qemu_plugin_tb, 1);
    s->plugin_tb->insns =
        g_ptr_array_new_with_free_func(qemu_plugin_insn_cleanup_fn);
#endif
}

/*
 * All TCG threads except the parent (i.e. the one that called tcg_context_init
 * and registered the target's TCG globals) must register with this function
 * before initiating translation.
 *
 * In user-mode we just point tcg_ctx to tcg_init_ctx. See the documentation
 * of tcg_region_init() for the reasoning behind this.
 *
 * In softmmu each caller registers its context in tcg_ctxs[]. Note that in
 * softmmu tcg_ctxs[] does not track tcg_ctx_init, since the initial context
 * is not used anymore for translation once this function is called.
 *
 * Not tracking tcg_init_ctx in tcg_ctxs[] in softmmu keeps code that iterates
 * over the array (e.g. tcg_code_size() the same for both softmmu and user-mode.
 */
#ifdef CONFIG_USER_ONLY
void tcg_register_thread(void)
{
    tcg_ctx = &tcg_init_ctx;
}
#else
void tcg_register_thread(void)
{
    TCGContext *s = g_malloc(sizeof(*s));
    unsigned int i, n;

    *s = tcg_init_ctx;

    /* Relink mem_base.  */
    for (i = 0, n = tcg_init_ctx.nb_globals; i < n; ++i) {
        if (tcg_init_ctx.temps[i].mem_base) {
            ptrdiff_t b = tcg_init_ctx.temps[i].mem_base - tcg_init_ctx.temps;
            tcg_debug_assert(b >= 0 && b < n);
            s->temps[i].mem_base = &s->temps[b];
        }
    }

    /* Claim an entry in tcg_ctxs */
    n = qatomic_fetch_inc(&tcg_cur_ctxs);
    g_assert(n < tcg_max_ctxs);
    qatomic_set(&tcg_ctxs[n], s);

    if (n > 0) {
        alloc_tcg_plugin_context(s);
        tcg_region_initial_alloc(s);
    }

    tcg_ctx = s;
}
#endif /* !CONFIG_USER_ONLY */

/* pool based memory allocation */
void *tcg_malloc_internal(TCGContext *s, int size)
{
    TCGPool *p;
    int pool_size;
    
    if (size > TCG_POOL_CHUNK_SIZE) {
        /* big malloc: insert a new pool (XXX: could optimize) */
        p = g_malloc(sizeof(TCGPool) + size);
        p->size = size;
        p->next = s->pool_first_large;
        s->pool_first_large = p;
        return p->data;
    } else {
        p = s->pool_current;
        if (!p) {
            p = s->pool_first;
            if (!p)
                goto new_pool;
        } else {
            if (!p->next) {
            new_pool:
                pool_size = TCG_POOL_CHUNK_SIZE;
                p = g_malloc(sizeof(TCGPool) + pool_size);
                p->size = pool_size;
                p->next = NULL;
                if (s->pool_current) 
                    s->pool_current->next = p;
                else
                    s->pool_first = p;
            } else {
                p = p->next;
            }
        }
    }
    s->pool_current = p;
    s->pool_cur = p->data + size;
    s->pool_end = p->data + p->size;
    return p->data;
}

void tcg_pool_reset(TCGContext *s)
{
    TCGPool *p, *t;
    for (p = s->pool_first_large; p; p = t) {
        t = p->next;
        g_free(p);
    }
    s->pool_first_large = NULL;
    s->pool_cur = s->pool_end = NULL;
    s->pool_current = NULL;
}

#include "exec/helper-proto.h"

static const TCGHelperInfo all_helpers[] = {
#include "exec/helper-tcg.h"
};
static GHashTable *helper_table;

#ifdef CONFIG_TCG_INTERPRETER
static GHashTable *ffi_table;

static ffi_type * const typecode_to_ffi[8] = {
    [dh_typecode_void] = &ffi_type_void,
    [dh_typecode_i32]  = &ffi_type_uint32,
    [dh_typecode_s32]  = &ffi_type_sint32,
    [dh_typecode_i64]  = &ffi_type_uint64,
    [dh_typecode_s64]  = &ffi_type_sint64,
    [dh_typecode_ptr]  = &ffi_type_pointer,
};
#endif

static int indirect_reg_alloc_order[ARRAY_SIZE(tcg_target_reg_alloc_order)];
static void process_op_defs(TCGContext *s);
static TCGTemp *tcg_global_reg_new_internal(TCGContext *s, TCGType type,
                                            TCGReg reg, const char *name);

static void tcg_context_init(unsigned max_cpus)
{
    TCGContext *s = &tcg_init_ctx;
    int op, total_args, n, i;
    TCGOpDef *def;
    TCGArgConstraint *args_ct;
    TCGTemp *ts;

    memset(s, 0, sizeof(*s));
    s->nb_globals = 0;

    /* Count total number of arguments and allocate the corresponding
       space */
    total_args = 0;
    for(op = 0; op < NB_OPS; op++) {
        def = &tcg_op_defs[op];
        n = def->nb_iargs + def->nb_oargs;
        total_args += n;
    }

    args_ct = g_new0(TCGArgConstraint, total_args);

    for(op = 0; op < NB_OPS; op++) {
        def = &tcg_op_defs[op];
        def->args_ct = args_ct;
        n = def->nb_iargs + def->nb_oargs;
        args_ct += n;
    }

    /* Register helpers.  */
    /* Use g_direct_hash/equal for direct pointer comparisons on func.  */
    helper_table = g_hash_table_new(NULL, NULL);

    for (i = 0; i < ARRAY_SIZE(all_helpers); ++i) {
        g_hash_table_insert(helper_table, (gpointer)all_helpers[i].func,
                            (gpointer)&all_helpers[i]);
    }

#ifdef CONFIG_TCG_INTERPRETER
    /* g_direct_hash/equal for direct comparisons on uint32_t.  */
    ffi_table = g_hash_table_new(NULL, NULL);
    for (i = 0; i < ARRAY_SIZE(all_helpers); ++i) {
        struct {
            ffi_cif cif;
            ffi_type *args[];
        } *ca;
        uint32_t typemask = all_helpers[i].typemask;
        gpointer hash = (gpointer)(uintptr_t)typemask;
        ffi_status status;
        int nargs;

        if (g_hash_table_lookup(ffi_table, hash)) {
            continue;
        }

        /* Ignoring the return type, find the last non-zero field. */
        nargs = 32 - clz32(typemask >> 3);
        nargs = DIV_ROUND_UP(nargs, 3);

        ca = g_malloc0(sizeof(*ca) + nargs * sizeof(ffi_type *));
        ca->cif.rtype = typecode_to_ffi[typemask & 7];
        ca->cif.nargs = nargs;

        if (nargs != 0) {
            ca->cif.arg_types = ca->args;
            for (i = 0; i < nargs; ++i) {
                int typecode = extract32(typemask, (i + 1) * 3, 3);
                ca->args[i] = typecode_to_ffi[typecode];
            }
        }

        status = ffi_prep_cif(&ca->cif, FFI_DEFAULT_ABI, nargs,
                              ca->cif.rtype, ca->cif.arg_types);
        assert(status == FFI_OK);

        g_hash_table_insert(ffi_table, hash, (gpointer)&ca->cif);
    }
#endif

    tcg_target_init(s);
    process_op_defs(s);

    /* Reverse the order of the saved registers, assuming they're all at
       the start of tcg_target_reg_alloc_order.  */
    for (n = 0; n < ARRAY_SIZE(tcg_target_reg_alloc_order); ++n) {
        int r = tcg_target_reg_alloc_order[n];
        if (tcg_regset_test_reg(tcg_target_call_clobber_regs, r)) {
            break;
        }
    }
    for (i = 0; i < n; ++i) {
        indirect_reg_alloc_order[i] = tcg_target_reg_alloc_order[n - 1 - i];
    }
    for (; i < ARRAY_SIZE(tcg_target_reg_alloc_order); ++i) {
        indirect_reg_alloc_order[i] = tcg_target_reg_alloc_order[i];
    }

    alloc_tcg_plugin_context(s);

    tcg_ctx = s;
    /*
     * In user-mode we simply share the init context among threads, since we
     * use a single region. See the documentation tcg_region_init() for the
     * reasoning behind this.
     * In softmmu we will have at most max_cpus TCG threads.
     */
#ifdef CONFIG_USER_ONLY
    tcg_ctxs = &tcg_ctx;
    tcg_cur_ctxs = 1;
    tcg_max_ctxs = 1;
#else
    tcg_max_ctxs = max_cpus;
    tcg_ctxs = g_new0(TCGContext *, max_cpus);
#endif

    tcg_debug_assert(!tcg_regset_test_reg(s->reserved_regs, TCG_AREG0));
    ts = tcg_global_reg_new_internal(s, TCG_TYPE_PTR, TCG_AREG0, "env");
    cpu_env = temp_tcgv_ptr(ts);
}

void tcg_init(size_t tb_size, int splitwx, unsigned max_cpus)
{
    tcg_context_init(max_cpus);
    tcg_region_init(tb_size, splitwx, max_cpus);
}

/*
 * Allocate TBs right before their corresponding translated code, making
 * sure that TBs and code are on different cache lines.
 */
TranslationBlock *tcg_tb_alloc(TCGContext *s)
{
    uintptr_t align = qemu_icache_linesize;
    TranslationBlock *tb;
    void *next;

 retry:
    tb = (void *)ROUND_UP((uintptr_t)s->code_gen_ptr, align);
    next = (void *)ROUND_UP((uintptr_t)(tb + 1), align);

    if (unlikely(next > s->code_gen_highwater)) {
        if (tcg_region_alloc(s)) {
            return NULL;
        }
        goto retry;
    }
    qatomic_set(&s->code_gen_ptr, next);
    s->data_gen_ptr = NULL;
    return tb;
}

void tcg_prologue_init(TCGContext *s)
{
    size_t prologue_size;

    s->code_ptr = s->code_gen_ptr;
    s->code_buf = s->code_gen_ptr;
    s->data_gen_ptr = NULL;

#ifndef CONFIG_TCG_INTERPRETER
    tcg_qemu_tb_exec = (tcg_prologue_fn *)tcg_splitwx_to_rx(s->code_ptr);
#endif

#ifdef TCG_TARGET_NEED_POOL_LABELS
    s->pool_labels = NULL;
#endif

    qemu_thread_jit_write();
    /* Generate the prologue.  */
    tcg_target_qemu_prologue(s);

#ifdef TCG_TARGET_NEED_POOL_LABELS
    /* Allow the prologue to put e.g. guest_base into a pool entry.  */
    {
        int result = tcg_out_pool_finalize(s);
        tcg_debug_assert(result == 0);
    }
#endif

    prologue_size = tcg_current_code_size(s);

#ifndef CONFIG_TCG_INTERPRETER
    flush_idcache_range((uintptr_t)tcg_splitwx_to_rx(s->code_buf),
                        (uintptr_t)s->code_buf, prologue_size);
#endif

    tcg_region_prologue_set(s);

#ifdef DEBUG_DISAS
    if (qemu_loglevel_mask(CPU_LOG_TB_OUT_ASM)) {
        FILE *logfile = qemu_log_lock();
        qemu_log("PROLOGUE: [size=%zu]\n", prologue_size);
        if (s->data_gen_ptr) {
            size_t code_size = s->data_gen_ptr - s->code_gen_ptr;
            size_t data_size = prologue_size - code_size;
            size_t i;

            log_disas(s->code_gen_ptr, code_size);

            for (i = 0; i < data_size; i += sizeof(tcg_target_ulong)) {
                if (sizeof(tcg_target_ulong) == 8) {
                    qemu_log("0x%08" PRIxPTR ":  .quad  0x%016" PRIx64 "\n",
                             (uintptr_t)s->data_gen_ptr + i,
                             *(uint64_t *)(s->data_gen_ptr + i));
                } else {
                    qemu_log("0x%08" PRIxPTR ":  .long  0x%08x\n",
                             (uintptr_t)s->data_gen_ptr + i,
                             *(uint32_t *)(s->data_gen_ptr + i));
                }
            }
        } else {
            log_disas(s->code_gen_ptr, prologue_size);
        }
        qemu_log("\n");
        qemu_log_flush();
        qemu_log_unlock(logfile);
    }
#endif

#ifndef CONFIG_TCG_INTERPRETER
    /*
     * Assert that goto_ptr is implemented completely, setting an epilogue.
     * For tci, we use NULL as the signal to return from the interpreter,
     * so skip this check.
     */
    if (TCG_TARGET_HAS_goto_ptr) {
        tcg_debug_assert(tcg_code_gen_epilogue != NULL);
    }
#endif
}

void tcg_func_start(TCGContext *s)
{
    tcg_pool_reset(s);
    s->nb_temps = s->nb_globals;

    /* No temps have been previously allocated for size or locality.  */
    memset(s->free_temps, 0, sizeof(s->free_temps));

    /* No constant temps have been previously allocated. */
    for (int i = 0; i < TCG_TYPE_COUNT; ++i) {
        if (s->const_table[i]) {
            g_hash_table_remove_all(s->const_table[i]);
        }
    }

    s->nb_ops = 0;
    s->nb_labels = 0;
    s->current_frame_offset = s->frame_start;

#ifdef CONFIG_DEBUG_TCG
    s->goto_tb_issue_mask = 0;
#endif

    QTAILQ_INIT(&s->ops);
    QTAILQ_INIT(&s->free_ops);
    QSIMPLEQ_INIT(&s->labels);
}

static TCGTemp *tcg_temp_alloc(TCGContext *s)
{
    int n = s->nb_temps++;

    if (n >= TCG_MAX_TEMPS) {
        tcg_raise_tb_overflow(s);
    }
    return memset(&s->temps[n], 0, sizeof(TCGTemp));
}

static TCGTemp *tcg_global_alloc(TCGContext *s)
{
    TCGTemp *ts;

    tcg_debug_assert(s->nb_globals == s->nb_temps);
    tcg_debug_assert(s->nb_globals < TCG_MAX_TEMPS);
    s->nb_globals++;
    ts = tcg_temp_alloc(s);
    ts->kind = TEMP_GLOBAL;

    return ts;
}

static TCGTemp *tcg_global_reg_new_internal(TCGContext *s, TCGType type,
                                            TCGReg reg, const char *name)
{
    TCGTemp *ts;

    if (TCG_TARGET_REG_BITS == 32 && type != TCG_TYPE_I32) {
        tcg_abort();
    }

    ts = tcg_global_alloc(s);
    ts->base_type = type;
    ts->type = type;
    ts->kind = TEMP_FIXED;
    ts->reg = reg;
    ts->name = name;
    tcg_regset_set_reg(s->reserved_regs, reg);

    return ts;
}

void tcg_set_frame(TCGContext *s, TCGReg reg, intptr_t start, intptr_t size)
{
    s->frame_start = start;
    s->frame_end = start + size;
    s->frame_temp
        = tcg_global_reg_new_internal(s, TCG_TYPE_PTR, reg, "_frame");
}

TCGTemp *tcg_global_mem_new_internal(TCGType type, TCGv_ptr base,
                                     intptr_t offset, const char *name)
{
    TCGContext *s = tcg_ctx;
    TCGTemp *base_ts = tcgv_ptr_temp(base);
    TCGTemp *ts = tcg_global_alloc(s);
    int indirect_reg = 0, bigendian = 0;
#ifdef HOST_WORDS_BIGENDIAN
    bigendian = 1;
#endif

    switch (base_ts->kind) {
    case TEMP_FIXED:
        break;
    case TEMP_GLOBAL:
        /* We do not support double-indirect registers.  */
        tcg_debug_assert(!base_ts->indirect_reg);
        base_ts->indirect_base = 1;
        s->nb_indirects += (TCG_TARGET_REG_BITS == 32 && type == TCG_TYPE_I64
                            ? 2 : 1);
        indirect_reg = 1;
        break;
    default:
        g_assert_not_reached();
    }

    if (TCG_TARGET_REG_BITS == 32 && type == TCG_TYPE_I64) {
        TCGTemp *ts2 = tcg_global_alloc(s);
        char buf[64];

        ts->base_type = TCG_TYPE_I64;
        ts->type = TCG_TYPE_I32;
        ts->indirect_reg = indirect_reg;
        ts->mem_allocated = 1;
        ts->mem_base = base_ts;
        ts->mem_offset = offset + bigendian * 4;
        pstrcpy(buf, sizeof(buf), name);
        pstrcat(buf, sizeof(buf), "_0");
        ts->name = strdup(buf);

        tcg_debug_assert(ts2 == ts + 1);
        ts2->base_type = TCG_TYPE_I64;
        ts2->type = TCG_TYPE_I32;
        ts2->indirect_reg = indirect_reg;
        ts2->mem_allocated = 1;
        ts2->mem_base = base_ts;
        ts2->mem_offset = offset + (1 - bigendian) * 4;
        pstrcpy(buf, sizeof(buf), name);
        pstrcat(buf, sizeof(buf), "_1");
        ts2->name = strdup(buf);
    } else {
        ts->base_type = type;
        ts->type = type;
        ts->indirect_reg = indirect_reg;
        ts->mem_allocated = 1;
        ts->mem_base = base_ts;
        ts->mem_offset = offset;
        ts->name = name;
    }
    return ts;
}

TCGTemp *tcg_temp_new_internal(TCGType type, bool temp_local)
{
    TCGContext *s = tcg_ctx;
    TCGTempKind kind = temp_local ? TEMP_LOCAL : TEMP_NORMAL;
    TCGTemp *ts;
    int idx, k;

    k = type + (temp_local ? TCG_TYPE_COUNT : 0);
    idx = find_first_bit(s->free_temps[k].l, TCG_MAX_TEMPS);
    if (idx < TCG_MAX_TEMPS) {
        /* There is already an available temp with the right type.  */
        clear_bit(idx, s->free_temps[k].l);

        ts = &s->temps[idx];
        ts->temp_allocated = 1;
        tcg_debug_assert(ts->base_type == type);
        tcg_debug_assert(ts->kind == kind);
    } else {
        ts = tcg_temp_alloc(s);
        if (TCG_TARGET_REG_BITS == 32 && type == TCG_TYPE_I64) {
            TCGTemp *ts2 = tcg_temp_alloc(s);

            ts->base_type = type;
            ts->type = TCG_TYPE_I32;
            ts->temp_allocated = 1;
            ts->kind = kind;

            tcg_debug_assert(ts2 == ts + 1);
            ts2->base_type = TCG_TYPE_I64;
            ts2->type = TCG_TYPE_I32;
            ts2->temp_allocated = 1;
            ts2->kind = kind;
        } else {
            ts->base_type = type;
            ts->type = type;
            ts->temp_allocated = 1;
            ts->kind = kind;
        }
    }

#if defined(CONFIG_DEBUG_TCG)
    s->temps_in_use++;
#endif
    return ts;
}

TCGv_vec tcg_temp_new_vec(TCGType type)
{
    TCGTemp *t;

#ifdef CONFIG_DEBUG_TCG
    switch (type) {
    case TCG_TYPE_V64:
        assert(TCG_TARGET_HAS_v64);
        break;
    case TCG_TYPE_V128:
        assert(TCG_TARGET_HAS_v128);
        break;
    case TCG_TYPE_V256:
        assert(TCG_TARGET_HAS_v256);
        break;
    default:
        g_assert_not_reached();
    }
#endif

    t = tcg_temp_new_internal(type, 0);
    return temp_tcgv_vec(t);
}

/* Create a new temp of the same type as an existing temp.  */
TCGv_vec tcg_temp_new_vec_matching(TCGv_vec match)
{
    TCGTemp *t = tcgv_vec_temp(match);

    tcg_debug_assert(t->temp_allocated != 0);

    t = tcg_temp_new_internal(t->base_type, 0);
    return temp_tcgv_vec(t);
}

void tcg_temp_free_internal(TCGTemp *ts)
{
    TCGContext *s = tcg_ctx;
    int k, idx;

    /* In order to simplify users of tcg_constant_*, silently ignore free. */
    if (ts->kind == TEMP_CONST) {
        return;
    }

#if defined(CONFIG_DEBUG_TCG)
    s->temps_in_use--;
    if (s->temps_in_use < 0) {
        fprintf(stderr, "More temporaries freed than allocated!\n");
    }
#endif

    tcg_debug_assert(ts->kind < TEMP_GLOBAL);
    tcg_debug_assert(ts->temp_allocated != 0);
    ts->temp_allocated = 0;

    idx = temp_idx(ts);
    k = ts->base_type + (ts->kind == TEMP_NORMAL ? 0 : TCG_TYPE_COUNT);
    set_bit(idx, s->free_temps[k].l);
}

TCGTemp *tcg_constant_internal(TCGType type, int64_t val)
{
    TCGContext *s = tcg_ctx;
    GHashTable *h = s->const_table[type];
    TCGTemp *ts;

    if (h == NULL) {
        h = g_hash_table_new(g_int64_hash, g_int64_equal);
        s->const_table[type] = h;
    }

    ts = g_hash_table_lookup(h, &val);
    if (ts == NULL) {
        ts = tcg_temp_alloc(s);

        if (TCG_TARGET_REG_BITS == 32 && type == TCG_TYPE_I64) {
            TCGTemp *ts2 = tcg_temp_alloc(s);

            ts->base_type = TCG_TYPE_I64;
            ts->type = TCG_TYPE_I32;
            ts->kind = TEMP_CONST;
            ts->temp_allocated = 1;
            /*
             * Retain the full value of the 64-bit constant in the low
             * part, so that the hash table works.  Actual uses will
             * truncate the value to the low part.
             */
            ts->val = val;

            tcg_debug_assert(ts2 == ts + 1);
            ts2->base_type = TCG_TYPE_I64;
            ts2->type = TCG_TYPE_I32;
            ts2->kind = TEMP_CONST;
            ts2->temp_allocated = 1;
            ts2->val = val >> 32;
        } else {
            ts->base_type = type;
            ts->type = type;
            ts->kind = TEMP_CONST;
            ts->temp_allocated = 1;
            ts->val = val;
        }
        g_hash_table_insert(h, &ts->val, ts);
    }

    return ts;
}

TCGv_vec tcg_constant_vec(TCGType type, unsigned vece, int64_t val)
{
    val = dup_const(vece, val);
    return temp_tcgv_vec(tcg_constant_internal(type, val));
}

TCGv_vec tcg_constant_vec_matching(TCGv_vec match, unsigned vece, int64_t val)
{
    TCGTemp *t = tcgv_vec_temp(match);

    tcg_debug_assert(t->temp_allocated != 0);
    return tcg_constant_vec(t->base_type, vece, val);
}

TCGv_i32 tcg_const_i32(int32_t val)
{
    TCGv_i32 t0;
    t0 = tcg_temp_new_i32();
    tcg_gen_movi_i32(t0, val);
    return t0;
}

TCGv_i64 tcg_const_i64(int64_t val)
{
    TCGv_i64 t0;
    t0 = tcg_temp_new_i64();
    tcg_gen_movi_i64(t0, val);
    return t0;
}

TCGv_i32 tcg_const_local_i32(int32_t val)
{
    TCGv_i32 t0;
    t0 = tcg_temp_local_new_i32();
    tcg_gen_movi_i32(t0, val);
    return t0;
}

TCGv_i64 tcg_const_local_i64(int64_t val)
{
    TCGv_i64 t0;
    t0 = tcg_temp_local_new_i64();
    tcg_gen_movi_i64(t0, val);
    return t0;
}

#if defined(CONFIG_DEBUG_TCG)
void tcg_clear_temp_count(void)
{
    TCGContext *s = tcg_ctx;
    s->temps_in_use = 0;
}

int tcg_check_temp_count(void)
{
    TCGContext *s = tcg_ctx;
    if (s->temps_in_use) {
        /* Clear the count so that we don't give another
         * warning immediately next time around.
         */
        s->temps_in_use = 0;
        return 1;
    }
    return 0;
}
#endif

/* Return true if OP may appear in the opcode stream.
   Test the runtime variable that controls each opcode.  */
bool tcg_op_supported(TCGOpcode op)
{
    const bool have_vec
        = TCG_TARGET_HAS_v64 | TCG_TARGET_HAS_v128 | TCG_TARGET_HAS_v256;

    switch (op) {
    case INDEX_op_discard:
    case INDEX_op_sync:
    case INDEX_op_set_label:
    case INDEX_op_call:
    case INDEX_op_br:
    case INDEX_op_mb:
    case INDEX_op_insn_start:
    case INDEX_op_exit_tb:
    case INDEX_op_goto_tb:
    case INDEX_op_qemu_ld_i32:
    case INDEX_op_qemu_st_i32:
    case INDEX_op_qemu_ld_i64:
    case INDEX_op_qemu_st_i64:
        return true;

    case INDEX_op_qemu_st8_i32:
        return TCG_TARGET_HAS_qemu_st8_i32;

    case INDEX_op_goto_ptr:
        return TCG_TARGET_HAS_goto_ptr;

    case INDEX_op_mov_i32:
    case INDEX_op_setcond_i32:
    case INDEX_op_brcond_i32:
    case INDEX_op_ld8u_i32:
    case INDEX_op_ld8s_i32:
    case INDEX_op_ld16u_i32:
    case INDEX_op_ld16s_i32:
    case INDEX_op_ld_i32:
    case INDEX_op_st8_i32:
    case INDEX_op_st16_i32:
    case INDEX_op_st_i32:
    case INDEX_op_add_i32:
    case INDEX_op_sub_i32:
    case INDEX_op_mul_i32:
    case INDEX_op_and_i32:
    case INDEX_op_or_i32:
    case INDEX_op_xor_i32:
    case INDEX_op_shl_i32:
    case INDEX_op_shr_i32:
    case INDEX_op_sar_i32:
        return true;

    case INDEX_op_movcond_i32:
        return TCG_TARGET_HAS_movcond_i32;
    case INDEX_op_div_i32:
    case INDEX_op_divu_i32:
        return TCG_TARGET_HAS_div_i32;
    case INDEX_op_rem_i32:
    case INDEX_op_remu_i32:
        return TCG_TARGET_HAS_rem_i32;
    case INDEX_op_div2_i32:
    case INDEX_op_divu2_i32:
        return TCG_TARGET_HAS_div2_i32;
    case INDEX_op_rotl_i32:
    case INDEX_op_rotr_i32:
        return TCG_TARGET_HAS_rot_i32;
    case INDEX_op_deposit_i32:
        return TCG_TARGET_HAS_deposit_i32;
    case INDEX_op_extract_i32:
        return TCG_TARGET_HAS_extract_i32;
    case INDEX_op_sextract_i32:
        return TCG_TARGET_HAS_sextract_i32;
    case INDEX_op_extract2_i32:
        return TCG_TARGET_HAS_extract2_i32;
    case INDEX_op_add2_i32:
        return TCG_TARGET_HAS_add2_i32;
    case INDEX_op_sub2_i32:
        return TCG_TARGET_HAS_sub2_i32;
    case INDEX_op_mulu2_i32:
        return TCG_TARGET_HAS_mulu2_i32;
    case INDEX_op_muls2_i32:
        return TCG_TARGET_HAS_muls2_i32;
    case INDEX_op_muluh_i32:
        return TCG_TARGET_HAS_muluh_i32;
    case INDEX_op_mulsh_i32:
        return TCG_TARGET_HAS_mulsh_i32;
    case INDEX_op_ext8s_i32:
        return TCG_TARGET_HAS_ext8s_i32;
    case INDEX_op_ext16s_i32:
        return TCG_TARGET_HAS_ext16s_i32;
    case INDEX_op_ext8u_i32:
        return TCG_TARGET_HAS_ext8u_i32;
    case INDEX_op_ext16u_i32:
        return TCG_TARGET_HAS_ext16u_i32;
    case INDEX_op_bswap16_i32:
        return TCG_TARGET_HAS_bswap16_i32;
    case INDEX_op_bswap32_i32:
        return TCG_TARGET_HAS_bswap32_i32;
    case INDEX_op_not_i32:
        return TCG_TARGET_HAS_not_i32;
    case INDEX_op_neg_i32:
        return TCG_TARGET_HAS_neg_i32;
    case INDEX_op_andc_i32:
        return TCG_TARGET_HAS_andc_i32;
    case INDEX_op_orc_i32:
        return TCG_TARGET_HAS_orc_i32;
    case INDEX_op_eqv_i32:
        return TCG_TARGET_HAS_eqv_i32;
    case INDEX_op_nand_i32:
        return TCG_TARGET_HAS_nand_i32;
    case INDEX_op_nor_i32:
        return TCG_TARGET_HAS_nor_i32;
    case INDEX_op_clz_i32:
        return TCG_TARGET_HAS_clz_i32;
    case INDEX_op_ctz_i32:
        return TCG_TARGET_HAS_ctz_i32;
    case INDEX_op_ctpop_i32:
        return TCG_TARGET_HAS_ctpop_i32;

    case INDEX_op_brcond2_i32:
    case INDEX_op_setcond2_i32:
        return TCG_TARGET_REG_BITS == 32;

    case INDEX_op_mov_i64:
    case INDEX_op_setcond_i64:
    case INDEX_op_brcond_i64:
    case INDEX_op_ld8u_i64:
    case INDEX_op_ld8s_i64:
    case INDEX_op_ld16u_i64:
    case INDEX_op_ld16s_i64:
    case INDEX_op_ld32u_i64:
    case INDEX_op_ld32s_i64:
    case INDEX_op_ld_i64:
    case INDEX_op_st8_i64:
    case INDEX_op_st16_i64:
    case INDEX_op_st32_i64:
    case INDEX_op_st_i64:
    case INDEX_op_add_i64:
    case INDEX_op_sub_i64:
    case INDEX_op_mul_i64:
    case INDEX_op_and_i64:
    case INDEX_op_or_i64:
    case INDEX_op_xor_i64:
    case INDEX_op_shl_i64:
    case INDEX_op_shr_i64:
    case INDEX_op_sar_i64:
    case INDEX_op_ext_i32_i64:
    case INDEX_op_extu_i32_i64:
        return TCG_TARGET_REG_BITS == 64;

    case INDEX_op_movcond_i64:
        return TCG_TARGET_HAS_movcond_i64;
    case INDEX_op_div_i64:
    case INDEX_op_divu_i64:
        return TCG_TARGET_HAS_div_i64;
    case INDEX_op_rem_i64:
    case INDEX_op_remu_i64:
        return TCG_TARGET_HAS_rem_i64;
    case INDEX_op_div2_i64:
    case INDEX_op_divu2_i64:
        return TCG_TARGET_HAS_div2_i64;
    case INDEX_op_rotl_i64:
    case INDEX_op_rotr_i64:
        return TCG_TARGET_HAS_rot_i64;
    case INDEX_op_deposit_i64:
        return TCG_TARGET_HAS_deposit_i64;
    case INDEX_op_extract_i64:
        return TCG_TARGET_HAS_extract_i64;
    case INDEX_op_sextract_i64:
        return TCG_TARGET_HAS_sextract_i64;
    case INDEX_op_extract2_i64:
        return TCG_TARGET_HAS_extract2_i64;
    case INDEX_op_extrl_i64_i32:
        return TCG_TARGET_HAS_extrl_i64_i32;
    case INDEX_op_extrh_i64_i32:
        return TCG_TARGET_HAS_extrh_i64_i32;
    case INDEX_op_ext8s_i64:
        return TCG_TARGET_HAS_ext8s_i64;
    case INDEX_op_ext16s_i64:
        return TCG_TARGET_HAS_ext16s_i64;
    case INDEX_op_ext32s_i64:
        return TCG_TARGET_HAS_ext32s_i64;
    case INDEX_op_ext8u_i64:
        return TCG_TARGET_HAS_ext8u_i64;
    case INDEX_op_ext16u_i64:
        return TCG_TARGET_HAS_ext16u_i64;
    case INDEX_op_ext32u_i64:
        return TCG_TARGET_HAS_ext32u_i64;
    case INDEX_op_bswap16_i64:
        return TCG_TARGET_HAS_bswap16_i64;
    case INDEX_op_bswap32_i64:
        return TCG_TARGET_HAS_bswap32_i64;
    case INDEX_op_bswap64_i64:
        return TCG_TARGET_HAS_bswap64_i64;
    case INDEX_op_not_i64:
        return TCG_TARGET_HAS_not_i64;
    case INDEX_op_neg_i64:
        return TCG_TARGET_HAS_neg_i64;
    case INDEX_op_andc_i64:
        return TCG_TARGET_HAS_andc_i64;
    case INDEX_op_orc_i64:
        return TCG_TARGET_HAS_orc_i64;
    case INDEX_op_eqv_i64:
        return TCG_TARGET_HAS_eqv_i64;
    case INDEX_op_nand_i64:
        return TCG_TARGET_HAS_nand_i64;
    case INDEX_op_nor_i64:
        return TCG_TARGET_HAS_nor_i64;
    case INDEX_op_clz_i64:
        return TCG_TARGET_HAS_clz_i64;
    case INDEX_op_ctz_i64:
        return TCG_TARGET_HAS_ctz_i64;
    case INDEX_op_ctpop_i64:
        return TCG_TARGET_HAS_ctpop_i64;
    case INDEX_op_add2_i64:
        return TCG_TARGET_HAS_add2_i64;
    case INDEX_op_sub2_i64:
        return TCG_TARGET_HAS_sub2_i64;
    case INDEX_op_mulu2_i64:
        return TCG_TARGET_HAS_mulu2_i64;
    case INDEX_op_muls2_i64:
        return TCG_TARGET_HAS_muls2_i64;
    case INDEX_op_muluh_i64:
        return TCG_TARGET_HAS_muluh_i64;
    case INDEX_op_mulsh_i64:
        return TCG_TARGET_HAS_mulsh_i64;

    case INDEX_op_mov_vec:
    case INDEX_op_dup_vec:
    case INDEX_op_dupm_vec:
    case INDEX_op_ld_vec:
    case INDEX_op_st_vec:
    case INDEX_op_add_vec:
    case INDEX_op_sub_vec:
    case INDEX_op_and_vec:
    case INDEX_op_or_vec:
    case INDEX_op_xor_vec:
    case INDEX_op_cmp_vec:
        return have_vec;
    case INDEX_op_dup2_vec:
        return have_vec && TCG_TARGET_REG_BITS == 32;
    case INDEX_op_not_vec:
        return have_vec && TCG_TARGET_HAS_not_vec;
    case INDEX_op_neg_vec:
        return have_vec && TCG_TARGET_HAS_neg_vec;
    case INDEX_op_abs_vec:
        return have_vec && TCG_TARGET_HAS_abs_vec;
    case INDEX_op_andc_vec:
        return have_vec && TCG_TARGET_HAS_andc_vec;
    case INDEX_op_orc_vec:
        return have_vec && TCG_TARGET_HAS_orc_vec;
    case INDEX_op_mul_vec:
        return have_vec && TCG_TARGET_HAS_mul_vec;
    case INDEX_op_shli_vec:
    case INDEX_op_shri_vec:
    case INDEX_op_sari_vec:
        return have_vec && TCG_TARGET_HAS_shi_vec;
    case INDEX_op_shls_vec:
    case INDEX_op_shrs_vec:
    case INDEX_op_sars_vec:
        return have_vec && TCG_TARGET_HAS_shs_vec;
    case INDEX_op_shlv_vec:
    case INDEX_op_shrv_vec:
    case INDEX_op_sarv_vec:
        return have_vec && TCG_TARGET_HAS_shv_vec;
    case INDEX_op_rotli_vec:
        return have_vec && TCG_TARGET_HAS_roti_vec;
    case INDEX_op_rotls_vec:
        return have_vec && TCG_TARGET_HAS_rots_vec;
    case INDEX_op_rotlv_vec:
    case INDEX_op_rotrv_vec:
        return have_vec && TCG_TARGET_HAS_rotv_vec;
    case INDEX_op_ssadd_vec:
    case INDEX_op_usadd_vec:
    case INDEX_op_sssub_vec:
    case INDEX_op_ussub_vec:
        return have_vec && TCG_TARGET_HAS_sat_vec;
    case INDEX_op_smin_vec:
    case INDEX_op_umin_vec:
    case INDEX_op_smax_vec:
    case INDEX_op_umax_vec:
        return have_vec && TCG_TARGET_HAS_minmax_vec;
    case INDEX_op_bitsel_vec:
        return have_vec && TCG_TARGET_HAS_bitsel_vec;
    case INDEX_op_cmpsel_vec:
        return have_vec && TCG_TARGET_HAS_cmpsel_vec;

    default:
        tcg_debug_assert(op > INDEX_op_last_generic && op < NB_OPS);
        return true;
    }
}

/* Note: we convert the 64 bit args to 32 bit and do some alignment
   and endian swap. Maybe it would be better to do the alignment
   and endian swap in tcg_reg_alloc_call(). */
void tcg_gen_callN(void *func, TCGTemp *ret, int nargs, TCGTemp **args)
{
    int i, real_args, nb_rets, pi;
    unsigned typemask;
    const TCGHelperInfo *info;
    TCGOp *op;

    info = g_hash_table_lookup(helper_table, (gpointer)func);
    typemask = info->typemask;

#ifdef CONFIG_PLUGIN
    /* detect non-plugin helpers */
    if (tcg_ctx->plugin_insn && unlikely(strncmp(info->name, "plugin_", 7))) {
        tcg_ctx->plugin_insn->calls_helpers = true;
    }
#endif

#if defined(__sparc__) && !defined(__arch64__) \
    && !defined(CONFIG_TCG_INTERPRETER)
    /* We have 64-bit values in one register, but need to pass as two
       separate parameters.  Split them.  */
    int orig_typemask = typemask;
    int orig_nargs = nargs;
    TCGv_i64 retl, reth;
    TCGTemp *split_args[MAX_OPC_PARAM];

    retl = NULL;
    reth = NULL;
    typemask = 0;
    for (i = real_args = 0; i < nargs; ++i) {
        int argtype = extract32(orig_typemask, (i + 1) * 3, 3);
        bool is_64bit = (argtype & ~1) == dh_typecode_i64;

        if (is_64bit) {
            TCGv_i64 orig = temp_tcgv_i64(args[i]);
            TCGv_i32 h = tcg_temp_new_i32();
            TCGv_i32 l = tcg_temp_new_i32();
            tcg_gen_extr_i64_i32(l, h, orig);
            split_args[real_args++] = tcgv_i32_temp(h);
            typemask |= dh_typecode_i32 << (real_args * 3);
            split_args[real_args++] = tcgv_i32_temp(l);
            typemask |= dh_typecode_i32 << (real_args * 3);
        } else {
            split_args[real_args++] = args[i];
            typemask |= argtype << (real_args * 3);
        }
    }
    nargs = real_args;
    args = split_args;
#elif defined(TCG_TARGET_EXTEND_ARGS) && TCG_TARGET_REG_BITS == 64
    for (i = 0; i < nargs; ++i) {
        int argtype = extract32(typemask, (i + 1) * 3, 3);
        bool is_32bit = (argtype & ~1) == dh_typecode_i32;
        bool is_signed = argtype & 1;

        if (is_32bit) {
            TCGv_i64 temp = tcg_temp_new_i64();
            TCGv_i64 orig = temp_tcgv_i64(args[i]);
            if (is_signed) {
                tcg_gen_ext32s_i64(temp, orig);
            } else {
                tcg_gen_ext32u_i64(temp, orig);
            }
            args[i] = tcgv_i64_temp(temp);
        }
    }
#endif /* TCG_TARGET_EXTEND_ARGS */

    op = tcg_emit_op(INDEX_op_call);

    pi = 0;
    if (ret != NULL) {
#if defined(__sparc__) && !defined(__arch64__) \
    && !defined(CONFIG_TCG_INTERPRETER)
        if ((typemask & 6) == dh_typecode_i64) {
            /* The 32-bit ABI is going to return the 64-bit value in
               the %o0/%o1 register pair.  Prepare for this by using
               two return temporaries, and reassemble below.  */
            retl = tcg_temp_new_i64();
            reth = tcg_temp_new_i64();
            op->args[pi++] = tcgv_i64_arg(reth);
            op->args[pi++] = tcgv_i64_arg(retl);
            nb_rets = 2;
        } else {
            op->args[pi++] = temp_arg(ret);
            nb_rets = 1;
        }
#else
        if (TCG_TARGET_REG_BITS < 64 && (typemask & 6) == dh_typecode_i64) {
#ifdef HOST_WORDS_BIGENDIAN
            op->args[pi++] = temp_arg(ret + 1);
            op->args[pi++] = temp_arg(ret);
#else
            op->args[pi++] = temp_arg(ret);
            op->args[pi++] = temp_arg(ret + 1);
#endif
            nb_rets = 2;
        } else {
            op->args[pi++] = temp_arg(ret);
            nb_rets = 1;
        }
#endif
    } else {
        nb_rets = 0;
    }
    TCGOP_CALLO(op) = nb_rets;

    real_args = 0;
    for (i = 0; i < nargs; i++) {
        int argtype = extract32(typemask, (i + 1) * 3, 3);
        bool is_64bit = (argtype & ~1) == dh_typecode_i64;
        bool want_align = false;

#if defined(CONFIG_TCG_INTERPRETER)
        /*
         * Align all arguments, so that they land in predictable places
         * for passing off to ffi_call.
         */
        want_align = true;
#elif defined(TCG_TARGET_CALL_ALIGN_ARGS)
        /* Some targets want aligned 64 bit args */
        want_align = is_64bit;
#endif

        if (TCG_TARGET_REG_BITS < 64 && want_align && (real_args & 1)) {
            op->args[pi++] = TCG_CALL_DUMMY_ARG;
            real_args++;
        }

        if (TCG_TARGET_REG_BITS < 64 && is_64bit) {
            /*
             * If stack grows up, then we will be placing successive
             * arguments at lower addresses, which means we need to
             * reverse the order compared to how we would normally
             * treat either big or little-endian.  For those arguments
             * that will wind up in registers, this still works for
             * HPPA (the only current STACK_GROWSUP target) since the
             * argument registers are *also* allocated in decreasing
             * order.  If another such target is added, this logic may
             * have to get more complicated to differentiate between
             * stack arguments and register arguments.
             */
#if defined(HOST_WORDS_BIGENDIAN) != defined(TCG_TARGET_STACK_GROWSUP)
            op->args[pi++] = temp_arg(args[i] + 1);
            op->args[pi++] = temp_arg(args[i]);
#else
            op->args[pi++] = temp_arg(args[i]);
            op->args[pi++] = temp_arg(args[i] + 1);
#endif
            real_args += 2;
            continue;
        }

        op->args[pi++] = temp_arg(args[i]);
        real_args++;
    }
    op->args[pi++] = (uintptr_t)func;
    op->args[pi++] = (uintptr_t)info;
    TCGOP_CALLI(op) = real_args;

    /* Make sure the fields didn't overflow.  */
    tcg_debug_assert(TCGOP_CALLI(op) == real_args);
    tcg_debug_assert(pi <= ARRAY_SIZE(op->args));

#if defined(__sparc__) && !defined(__arch64__) \
    && !defined(CONFIG_TCG_INTERPRETER)
    /* Free all of the parts we allocated above.  */
    for (i = real_args = 0; i < orig_nargs; ++i) {
        int argtype = extract32(orig_typemask, (i + 1) * 3, 3);
        bool is_64bit = (argtype & ~1) == dh_typecode_i64;

        if (is_64bit) {
            tcg_temp_free_internal(args[real_args++]);
            tcg_temp_free_internal(args[real_args++]);
        } else {
            real_args++;
        }
    }
    if ((orig_typemask & 6) == dh_typecode_i64) {
        /* The 32-bit ABI returned two 32-bit pieces.  Re-assemble them.
           Note that describing these as TCGv_i64 eliminates an unnecessary
           zero-extension that tcg_gen_concat_i32_i64 would create.  */
        tcg_gen_concat32_i64(temp_tcgv_i64(ret), retl, reth);
        tcg_temp_free_i64(retl);
        tcg_temp_free_i64(reth);
    }
#elif defined(TCG_TARGET_EXTEND_ARGS) && TCG_TARGET_REG_BITS == 64
    for (i = 0; i < nargs; ++i) {
        int argtype = extract32(typemask, (i + 1) * 3, 3);
        bool is_32bit = (argtype & ~1) == dh_typecode_i32;

        if (is_32bit) {
            tcg_temp_free_internal(args[i]);
        }
    }
#endif /* TCG_TARGET_EXTEND_ARGS */
}

static void tcg_reg_alloc_start(TCGContext *s)
{
    int i, n;

    for (i = 0, n = s->nb_temps; i < n; i++) {
        TCGTemp *ts = &s->temps[i];
        TCGTempVal val = TEMP_VAL_MEM;

        switch (ts->kind) {
        case TEMP_CONST:
            val = TEMP_VAL_CONST;
            break;
        case TEMP_FIXED:
            val = TEMP_VAL_REG;
            break;
        case TEMP_GLOBAL:
            break;
        case TEMP_NORMAL:
            val = TEMP_VAL_DEAD;
            /* fall through */
        case TEMP_LOCAL:
            ts->mem_allocated = 0;
            break;
        default:
            g_assert_not_reached();
        }
        ts->val_type = val;
    }

    memset(s->reg_to_temp, 0, sizeof(s->reg_to_temp));
}

static char *tcg_get_arg_str_ptr(TCGContext *s, char *buf, int buf_size,
                                 TCGTemp *ts)
{
    int idx = temp_idx(ts);

    switch (ts->kind) {
    case TEMP_FIXED:
    case TEMP_GLOBAL:
        pstrcpy(buf, buf_size, ts->name);
        break;
    case TEMP_LOCAL:
        snprintf(buf, buf_size, "loc%d", idx - s->nb_globals);
        break;
    case TEMP_NORMAL:
        snprintf(buf, buf_size, "tmp%d", idx - s->nb_globals);
        break;
    case TEMP_CONST:
        switch (ts->type) {
        case TCG_TYPE_I32:
            snprintf(buf, buf_size, "$0x%x", (int32_t)ts->val);
            break;
#if TCG_TARGET_REG_BITS > 32
        case TCG_TYPE_I64:
            snprintf(buf, buf_size, "$0x%" PRIx64, ts->val);
            break;
#endif
        case TCG_TYPE_V64:
        case TCG_TYPE_V128:
        case TCG_TYPE_V256:
            snprintf(buf, buf_size, "v%d$0x%" PRIx64,
                     64 << (ts->type - TCG_TYPE_V64), ts->val);
            break;
        default:
            g_assert_not_reached();
        }
        break;
    }
    return buf;
}

static char *tcg_get_arg_str(TCGContext *s, char *buf,
                             int buf_size, TCGArg arg)
{
    return tcg_get_arg_str_ptr(s, buf, buf_size, arg_temp(arg));
}

static const char * const cond_name[] =
{
    [TCG_COND_NEVER] = "never",
    [TCG_COND_ALWAYS] = "always",
    [TCG_COND_EQ] = "eq",
    [TCG_COND_NE] = "ne",
    [TCG_COND_LT] = "lt",
    [TCG_COND_GE] = "ge",
    [TCG_COND_LE] = "le",
    [TCG_COND_GT] = "gt",
    [TCG_COND_LTU] = "ltu",
    [TCG_COND_GEU] = "geu",
    [TCG_COND_LEU] = "leu",
    [TCG_COND_GTU] = "gtu"
};

static const char * const ldst_name[] =
{
    [MO_UB]   = "ub",
    [MO_SB]   = "sb",
    [MO_LEUW] = "leuw",
    [MO_LESW] = "lesw",
    [MO_LEUL] = "leul",
    [MO_LESL] = "lesl",
    [MO_LEQ]  = "leq",
    [MO_BEUW] = "beuw",
    [MO_BESW] = "besw",
    [MO_BEUL] = "beul",
    [MO_BESL] = "besl",
    [MO_BEQ]  = "beq",
};

static const char * const alignment_name[(MO_AMASK >> MO_ASHIFT) + 1] = {
#ifdef TARGET_ALIGNED_ONLY
    [MO_UNALN >> MO_ASHIFT]    = "un+",
    [MO_ALIGN >> MO_ASHIFT]    = "",
#else
    [MO_UNALN >> MO_ASHIFT]    = "",
    [MO_ALIGN >> MO_ASHIFT]    = "al+",
#endif
    [MO_ALIGN_2 >> MO_ASHIFT]  = "al2+",
    [MO_ALIGN_4 >> MO_ASHIFT]  = "al4+",
    [MO_ALIGN_8 >> MO_ASHIFT]  = "al8+",
    [MO_ALIGN_16 >> MO_ASHIFT] = "al16+",
    [MO_ALIGN_32 >> MO_ASHIFT] = "al32+",
    [MO_ALIGN_64 >> MO_ASHIFT] = "al64+",
};

static inline bool tcg_regset_single(TCGRegSet d)
{
    return (d & (d - 1)) == 0;
}

static inline TCGReg tcg_regset_first(TCGRegSet d)
{
    if (TCG_TARGET_NB_REGS <= 32) {
        return ctz32(d);
    } else {
        return ctz64(d);
    }
}

static void tcg_dump_ops(TCGContext *s, bool have_prefs)
{
    char buf[128];
    TCGOp *op;

    QTAILQ_FOREACH(op, &s->ops, link) {
        int i, k, nb_oargs, nb_iargs, nb_cargs;
        const TCGOpDef *def;
        TCGOpcode c;
        int col = 0;

        c = op->opc;
        def = &tcg_op_defs[c];

        if (c == INDEX_op_insn_start) {
            nb_oargs = 0;
            col += qemu_log("\n ----");

            for (i = 0; i < TARGET_INSN_START_WORDS; ++i) {
                target_ulong a;
#if TARGET_LONG_BITS > TCG_TARGET_REG_BITS
                a = deposit64(op->args[i * 2], 32, 32, op->args[i * 2 + 1]);
#else
                a = op->args[i];
#endif
                col += qemu_log(" " TARGET_FMT_lx, a);
            }
        } else if (c == INDEX_op_call) {
            const TCGHelperInfo *info = tcg_call_info(op);
            void *func = tcg_call_func(op);

            /* variable number of arguments */
            nb_oargs = TCGOP_CALLO(op);
            nb_iargs = TCGOP_CALLI(op);
            nb_cargs = def->nb_cargs;

            col += qemu_log(" %s ", def->name);

            /*
             * Print the function name from TCGHelperInfo, if available.
             * Note that plugins have a template function for the info,
             * but the actual function pointer comes from the plugin.
             */
            if (func == info->func) {
                col += qemu_log("%s", info->name);
            } else {
                col += qemu_log("plugin(%p)", func);
            }

            col += qemu_log("$0x%x,$%d", info->flags, nb_oargs);
            for (i = 0; i < nb_oargs; i++) {
                col += qemu_log(",%s", tcg_get_arg_str(s, buf, sizeof(buf),
                                                       op->args[i]));
            }
            for (i = 0; i < nb_iargs; i++) {
                TCGArg arg = op->args[nb_oargs + i];
                const char *t = "<dummy>";
                if (arg != TCG_CALL_DUMMY_ARG) {
                    t = tcg_get_arg_str(s, buf, sizeof(buf), arg);
                }
                col += qemu_log(",%s", t);
            }
        } else {
            col += qemu_log(" %s ", def->name);

            nb_oargs = def->nb_oargs;
            nb_iargs = def->nb_iargs;
            nb_cargs = def->nb_cargs;

            if (def->flags & TCG_OPF_VECTOR) {
                col += qemu_log("v%d,e%d,", 64 << TCGOP_VECL(op),
                                8 << TCGOP_VECE(op));
            }

            k = 0;
            for (i = 0; i < nb_oargs; i++) {
                if (k != 0) {
                    col += qemu_log(",");
                }
                col += qemu_log("%s", tcg_get_arg_str(s, buf, sizeof(buf),
                                                      op->args[k++]));
            }
            for (i = 0; i < nb_iargs; i++) {
                if (k != 0) {
                    col += qemu_log(",");
                }
                col += qemu_log("%s", tcg_get_arg_str(s, buf, sizeof(buf),
                                                      op->args[k++]));
            }
            switch (c) {
            case INDEX_op_brcond_i32:
            case INDEX_op_setcond_i32:
            case INDEX_op_movcond_i32:
            case INDEX_op_brcond2_i32:
            case INDEX_op_setcond2_i32:
            case INDEX_op_brcond_i64:
            case INDEX_op_setcond_i64:
            case INDEX_op_movcond_i64:
            case INDEX_op_cmp_vec:
            case INDEX_op_cmpsel_vec:
                if (op->args[k] < ARRAY_SIZE(cond_name)
                    && cond_name[op->args[k]]) {
                    col += qemu_log(",%s", cond_name[op->args[k++]]);
                } else {
                    col += qemu_log(",$0x%" TCG_PRIlx, op->args[k++]);
                }
                i = 1;
                break;
            case INDEX_op_qemu_ld_i32:
            case INDEX_op_qemu_st_i32:
            case INDEX_op_qemu_st8_i32:
            case INDEX_op_qemu_ld_i64:
            case INDEX_op_qemu_st_i64:
                {
                    TCGMemOpIdx oi = op->args[k++];
                    MemOp op = get_memop(oi);
                    unsigned ix = get_mmuidx(oi);

                    if (op & ~(MO_AMASK | MO_BSWAP | MO_SSIZE)) {
                        col += qemu_log(",$0x%x,%u", op, ix);
                    } else {
                        const char *s_al, *s_op;
                        s_al = alignment_name[(op & MO_AMASK) >> MO_ASHIFT];
                        s_op = ldst_name[op & (MO_BSWAP | MO_SSIZE)];
                        col += qemu_log(",%s%s,%u", s_al, s_op, ix);
                    }
                    i = 1;
                }
                break;
            default:
                i = 0;
                break;
            }
            switch (c) {
            case INDEX_op_set_label:
            case INDEX_op_br:
            case INDEX_op_brcond_i32:
            case INDEX_op_brcond_i64:
            case INDEX_op_brcond2_i32:
                col += qemu_log("%s$L%d", k ? "," : "",
                                arg_label(op->args[k])->id);
                i++, k++;
                break;
            default:
                break;
            }
            for (; i < nb_cargs; i++, k++) {
                col += qemu_log("%s$0x%" TCG_PRIlx, k ? "," : "", op->args[k]);
            }
        }

        if (have_prefs || op->life) {

            QemuLogFile *logfile;

            rcu_read_lock();
            logfile = qatomic_rcu_read(&qemu_logfile);
            if (logfile) {
                for (; col < 40; ++col) {
                    putc(' ', logfile->fd);
                }
            }
            rcu_read_unlock();
        }

        if (op->life) {
            unsigned life = op->life;

            if (life & (SYNC_ARG * 3)) {
                qemu_log("  sync:");
                for (i = 0; i < 2; ++i) {
                    if (life & (SYNC_ARG << i)) {
                        qemu_log(" %d", i);
                    }
                }
            }
            life /= DEAD_ARG;
            if (life) {
                qemu_log("  dead:");
                for (i = 0; life; ++i, life >>= 1) {
                    if (life & 1) {
                        qemu_log(" %d", i);
                    }
                }
            }
        }

        if (have_prefs) {
            for (i = 0; i < nb_oargs; ++i) {
                TCGRegSet set = op->output_pref[i];

                if (i == 0) {
                    qemu_log("  pref=");
                } else {
                    qemu_log(",");
                }
                if (set == 0) {
                    qemu_log("none");
                } else if (set == MAKE_64BIT_MASK(0, TCG_TARGET_NB_REGS)) {
                    qemu_log("all");
#ifdef CONFIG_DEBUG_TCG
                } else if (tcg_regset_single(set)) {
                    TCGReg reg = tcg_regset_first(set);
                    qemu_log("%s", tcg_target_reg_names[reg]);
#endif
                } else if (TCG_TARGET_NB_REGS <= 32) {
                    qemu_log("%#x", (uint32_t)set);
                } else {
                    qemu_log("%#" PRIx64, (uint64_t)set);
                }
            }
        }

        qemu_log("\n");
    }
}

/* we give more priority to constraints with less registers */
static int get_constraint_priority(const TCGOpDef *def, int k)
{
    const TCGArgConstraint *arg_ct = &def->args_ct[k];
    int n;

    if (arg_ct->oalias) {
        /* an alias is equivalent to a single register */
        n = 1;
    } else {
        n = ctpop64(arg_ct->regs);
    }
    return TCG_TARGET_NB_REGS - n + 1;
}

/* sort from highest priority to lowest */
static void sort_constraints(TCGOpDef *def, int start, int n)
{
    int i, j;
    TCGArgConstraint *a = def->args_ct;

    for (i = 0; i < n; i++) {
        a[start + i].sort_index = start + i;
    }
    if (n <= 1) {
        return;
    }
    for (i = 0; i < n - 1; i++) {
        for (j = i + 1; j < n; j++) {
            int p1 = get_constraint_priority(def, a[start + i].sort_index);
            int p2 = get_constraint_priority(def, a[start + j].sort_index);
            if (p1 < p2) {
                int tmp = a[start + i].sort_index;
                a[start + i].sort_index = a[start + j].sort_index;
                a[start + j].sort_index = tmp;
            }
        }
    }
}

static void process_op_defs(TCGContext *s)
{
    TCGOpcode op;

    for (op = 0; op < NB_OPS; op++) {
        TCGOpDef *def = &tcg_op_defs[op];
        const TCGTargetOpDef *tdefs;
        int i, nb_args;

        if (def->flags & TCG_OPF_NOT_PRESENT) {
            continue;
        }

        nb_args = def->nb_iargs + def->nb_oargs;
        if (nb_args == 0) {
            continue;
        }

        /*
         * Macro magic should make it impossible, but double-check that
         * the array index is in range.  Since the signness of an enum
         * is implementation defined, force the result to unsigned.
         */
        unsigned con_set = tcg_target_op_def(op);
        tcg_debug_assert(con_set < ARRAY_SIZE(constraint_sets));
        tdefs = &constraint_sets[con_set];

        for (i = 0; i < nb_args; i++) {
            const char *ct_str = tdefs->args_ct_str[i];
            /* Incomplete TCGTargetOpDef entry. */
            tcg_debug_assert(ct_str != NULL);

            while (*ct_str != '\0') {
                switch(*ct_str) {
                case '0' ... '9':
                    {
                        int oarg = *ct_str - '0';
                        tcg_debug_assert(ct_str == tdefs->args_ct_str[i]);
                        tcg_debug_assert(oarg < def->nb_oargs);
                        tcg_debug_assert(def->args_ct[oarg].regs != 0);
                        def->args_ct[i] = def->args_ct[oarg];
                        /* The output sets oalias.  */
                        def->args_ct[oarg].oalias = true;
                        def->args_ct[oarg].alias_index = i;
                        /* The input sets ialias. */
                        def->args_ct[i].ialias = true;
                        def->args_ct[i].alias_index = oarg;
                    }
                    ct_str++;
                    break;
                case '&':
                    def->args_ct[i].newreg = true;
                    ct_str++;
                    break;
                case 'i':
                    def->args_ct[i].ct |= TCG_CT_CONST;
                    ct_str++;
                    break;

                /* Include all of the target-specific constraints. */

#undef CONST
#define CONST(CASE, MASK) \
    case CASE: def->args_ct[i].ct |= MASK; ct_str++; break;
#define REGS(CASE, MASK) \
    case CASE: def->args_ct[i].regs |= MASK; ct_str++; break;

#include "tcg-target-con-str.h"

#undef REGS
#undef CONST
                default:
                    /* Typo in TCGTargetOpDef constraint. */
                    g_assert_not_reached();
                }
            }
        }

        /* TCGTargetOpDef entry with too much information? */
        tcg_debug_assert(i == TCG_MAX_OP_ARGS || tdefs->args_ct_str[i] == NULL);

        /* sort the constraints (XXX: this is just an heuristic) */
        sort_constraints(def, 0, def->nb_oargs);
        sort_constraints(def, def->nb_oargs, def->nb_iargs);
    }
}

void tcg_op_remove(TCGContext *s, TCGOp *op)
{
    TCGLabel *label;

    switch (op->opc) {
    case INDEX_op_br:
        label = arg_label(op->args[0]);
        label->refs--;
        break;
    case INDEX_op_brcond_i32:
    case INDEX_op_brcond_i64:
        label = arg_label(op->args[3]);
        label->refs--;
        break;
    case INDEX_op_brcond2_i32:
        label = arg_label(op->args[5]);
        label->refs--;
        break;
    case INDEX_op_sync:
        tcg_debug_assert(0 && "Syncs should never be deleted");
    default:
        break;
    }

    QTAILQ_REMOVE(&s->ops, op, link);
    QTAILQ_INSERT_TAIL(&s->free_ops, op, link);
    s->nb_ops--;

#ifdef CONFIG_PROFILER
    qatomic_set(&s->prof.del_op_count, s->prof.del_op_count + 1);
#endif
}

void tcg_remove_ops_after(TCGOp *op)
{
    TCGContext *s = tcg_ctx;

    while (true) {
        TCGOp *last = tcg_last_op();
        if (last == op) {
            return;
        }
        tcg_op_remove(s, last);
    }
}

static TCGOp *tcg_op_alloc(TCGOpcode opc)
{
    TCGContext *s = tcg_ctx;
    TCGOp *op;

    if (likely(QTAILQ_EMPTY(&s->free_ops))) {
        op = tcg_malloc(sizeof(TCGOp));
    } else {
        op = QTAILQ_FIRST(&s->free_ops);
        QTAILQ_REMOVE(&s->free_ops, op, link);
    }
    memset(op, 0, offsetof(TCGOp, link));
    op->opc = opc;
    s->nb_ops++;

    return op;
}

TCGOp *tcg_emit_op(TCGOpcode opc)
{
    TCGOp *op = tcg_op_alloc(opc);
    QTAILQ_INSERT_TAIL(&tcg_ctx->ops, op, link);
    return op;
}

TCGOp *tcg_op_insert_before(TCGContext *s, TCGOp *old_op, TCGOpcode opc)
{
    TCGOp *new_op = tcg_op_alloc(opc);
    QTAILQ_INSERT_BEFORE(old_op, new_op, link);
    return new_op;
}

TCGOp *tcg_op_insert_after(TCGContext *s, TCGOp *old_op, TCGOpcode opc)
{
    TCGOp *new_op = tcg_op_alloc(opc);
    QTAILQ_INSERT_AFTER(&s->ops, old_op, new_op, link);
    return new_op;
}

/* Reachable analysis : remove unreachable code.  */
static void reachable_code_pass(TCGContext *s)
{
    TCGOp *op, *op_next;
    bool dead = false;

    QTAILQ_FOREACH_SAFE(op, &s->ops, link, op_next) {
        bool remove = dead;
        TCGLabel *label;

        switch (op->opc) {
        case INDEX_op_set_label:
            label = arg_label(op->args[0]);
            if (label->refs == 0) {
                /*
                 * While there is an occasional backward branch, virtually
                 * all branches generated by the translators are forward.
                 * Which means that generally we will have already removed
                 * all references to the label that will be, and there is
                 * little to be gained by iterating.
                 */
                remove = true;
            } else {
                /* Once we see a label, insns become live again.  */
                dead = false;
                remove = false;

                /*
                 * Optimization can fold conditional branches to unconditional.
                 * If we find a label with one reference which is preceded by
                 * an unconditional branch to it, remove both.  This needed to
                 * wait until the dead code in between them was removed.
                 */
                if (label->refs == 1) {
                    TCGOp *op_prev = QTAILQ_PREV(op, link);
                    if (op_prev->opc == INDEX_op_br &&
                        label == arg_label(op_prev->args[0])) {
                        tcg_op_remove(s, op_prev);
                        remove = true;
                    }
                }
            }
            break;

        case INDEX_op_br:
        case INDEX_op_exit_tb:
        case INDEX_op_goto_ptr:
            /* Unconditional branches; everything following is dead.  */
            dead = true;
            break;

        case INDEX_op_call:
            /* Notice noreturn helper calls, raising exceptions.  */
            if (tcg_call_flags(op) & TCG_CALL_NO_RETURN) {
                dead = true;
            }
            break;

        case INDEX_op_insn_start:
            /* Never remove -- we need to keep these for unwind.  */
            remove = false;
            break;

        default:
            break;
        }

        if (remove) {
            tcg_op_remove(s, op);
        }
    }
}

#define TS_DEAD  1
#define TS_MEM   2

#define IS_DEAD_ARG(n)   (arg_life & (DEAD_ARG << (n)))
#define NEED_SYNC_ARG(n) (arg_life & (SYNC_ARG << (n)))

/* For liveness_pass_1, the register preferences for a given temp.  */
static inline TCGRegSet *la_temp_pref(TCGTemp *ts)
{
    return ts->state_ptr;
}

/* For liveness_pass_1, reset the preferences for a given temp to the
 * maximal regset for its type.
 */
static inline void la_reset_pref(TCGTemp *ts)
{
    *la_temp_pref(ts)
        = (ts->state == TS_DEAD ? 0 : tcg_target_available_regs[ts->type]);
}

/* liveness analysis: end of function: all temps are dead, and globals
   should be in memory. */
static void la_func_end(TCGContext *s, int ng, int nt)
{
    int i;

    for (i = 0; i < ng; ++i) {
        s->temps[i].state = TS_DEAD | TS_MEM;
        la_reset_pref(&s->temps[i]);
    }
    for (i = ng; i < nt; ++i) {
        s->temps[i].state = TS_DEAD;
        la_reset_pref(&s->temps[i]);
    }
}

/* liveness analysis: end of basic block: all temps are dead, globals
   and local temps should be in memory. */
static void la_bb_end(TCGContext *s, int ng, int nt)
{
    int i;

    for (i = 0; i < nt; ++i) {
        TCGTemp *ts = &s->temps[i];
        int state;

        switch (ts->kind) {
        case TEMP_FIXED:
        case TEMP_GLOBAL:
        case TEMP_LOCAL:
            state = TS_DEAD | TS_MEM;
            break;
        case TEMP_NORMAL:
        case TEMP_CONST:
            state = TS_DEAD;
            break;
        default:
            g_assert_not_reached();
        }
        ts->state = state;
        la_reset_pref(ts);
    }
}

/* liveness analysis: sync globals back to memory.  */
static void la_global_sync(TCGContext *s, int ng)
{
    int i;

    for (i = 0; i < ng; ++i) {
        int state = s->temps[i].state;
        s->temps[i].state = state | TS_MEM;
        if (state == TS_DEAD) {
            /* If the global was previously dead, reset prefs.  */
            la_reset_pref(&s->temps[i]);
        }
    }
}

/*
 * liveness analysis: conditional branch: all temps are dead,
 * globals and local temps should be synced.
 */
static void la_bb_sync(TCGContext *s, int ng, int nt)
{
    la_global_sync(s, ng);

    for (int i = ng; i < nt; ++i) {
        TCGTemp *ts = &s->temps[i];
        int state;

        switch (ts->kind) {
        case TEMP_LOCAL:
            state = ts->state;
            ts->state = state | TS_MEM;
            if (state != TS_DEAD) {
                continue;
            }
            break;
        case TEMP_NORMAL:
            s->temps[i].state = TS_DEAD;
            break;
        case TEMP_CONST:
            continue;
        default:
            g_assert_not_reached();
        }
        la_reset_pref(&s->temps[i]);
    }
}

/* liveness analysis: sync globals back to memory and kill.  */
static void la_global_kill(TCGContext *s, int ng)
{
    int i;

    for (i = 0; i < ng; i++) {
        s->temps[i].state = TS_DEAD | TS_MEM;
        la_reset_pref(&s->temps[i]);
    }
}

/* liveness analysis: note live globals crossing calls.  */
static void la_cross_call(TCGContext *s, int nt)
{
    TCGRegSet mask = ~tcg_target_call_clobber_regs;
    int i;

    for (i = 0; i < nt; i++) {
        TCGTemp *ts = &s->temps[i];
        if (!(ts->state & TS_DEAD)) {
            TCGRegSet *pset = la_temp_pref(ts);
            TCGRegSet set = *pset;

            set &= mask;
            /* If the combination is not possible, restart.  */
            if (set == 0) {
                set = tcg_target_available_regs[ts->type] & mask;
            }
            *pset = set;
        }
    }
}

/* Liveness analysis : update the opc_arg_life array to tell if a
   given input arguments is dead. Instructions updating dead
   temporaries are removed. */
static void liveness_pass_1(TCGContext *s)
{
    int nb_globals = s->nb_globals;
    int nb_temps = s->nb_temps;
    TCGOp *op, *op_prev;
    TCGRegSet *prefs;
    int i;

    prefs = tcg_malloc(sizeof(TCGRegSet) * nb_temps);
    for (i = 0; i < nb_temps; ++i) {
        s->temps[i].state_ptr = prefs + i;
    }

    /* ??? Should be redundant with the exit_tb that ends the TB.  */
    la_func_end(s, nb_globals, nb_temps);

    QTAILQ_FOREACH_REVERSE_SAFE(op, &s->ops, link, op_prev) {
        int nb_iargs, nb_oargs;
        TCGOpcode opc_new, opc_new2;
        bool have_opc_new2;
        TCGLifeData arg_life = 0;
        TCGTemp *ts;
        TCGOpcode opc = op->opc;
        const TCGOpDef *def = &tcg_op_defs[opc];

        switch (opc) {
        case INDEX_op_call:
            {
                int call_flags;
                int nb_call_regs;

                nb_oargs = TCGOP_CALLO(op);
                nb_iargs = TCGOP_CALLI(op);
                call_flags = tcg_call_flags(op);

                /* pure functions can be removed if their result is unused */
                if (call_flags & TCG_CALL_NO_SIDE_EFFECTS) {
                    for (i = 0; i < nb_oargs; i++) {
                        ts = arg_temp(op->args[i]);
                        if (ts->state != TS_DEAD) {
                            goto do_not_remove_call;
                        }
                    }
                    goto do_remove;
                }
            do_not_remove_call:

                /* Output args are dead.  */
                for (i = 0; i < nb_oargs; i++) {
                    ts = arg_temp(op->args[i]);
                    if (ts->state & TS_DEAD) {
                        arg_life |= DEAD_ARG << i;
                    }
                    if (ts->state & TS_MEM) {
                        arg_life |= SYNC_ARG << i;
                    }
                    ts->state = TS_DEAD;
                    la_reset_pref(ts);

                    /* Not used -- it will be tcg_target_call_oarg_regs[i].  */
                    op->output_pref[i] = 0;
                }

                if (!(call_flags & (TCG_CALL_NO_WRITE_GLOBALS |
                                    TCG_CALL_NO_READ_GLOBALS))) {
                    la_global_kill(s, nb_globals);
                } else if (!(call_flags & TCG_CALL_NO_READ_GLOBALS)) {
                    la_global_sync(s, nb_globals);
                }

                /* Record arguments that die in this helper.  */
                for (i = nb_oargs; i < nb_iargs + nb_oargs; i++) {
                    ts = arg_temp(op->args[i]);
                    if (ts && ts->state & TS_DEAD) {
                        arg_life |= DEAD_ARG << i;
                    }
                }

                /* For all live registers, remove call-clobbered prefs.  */
                la_cross_call(s, nb_temps);

                nb_call_regs = ARRAY_SIZE(tcg_target_call_iarg_regs);

                /* Input arguments are live for preceding opcodes.  */
                for (i = 0; i < nb_iargs; i++) {
                    ts = arg_temp(op->args[i + nb_oargs]);
                    if (ts && ts->state & TS_DEAD) {
                        /* For those arguments that die, and will be allocated
                         * in registers, clear the register set for that arg,
                         * to be filled in below.  For args that will be on
                         * the stack, reset to any available reg.
                         */
                        *la_temp_pref(ts)
                            = (i < nb_call_regs ? 0 :
                               tcg_target_available_regs[ts->type]);
                        ts->state &= ~TS_DEAD;
                    }
                }

                /* For each input argument, add its input register to prefs.
                   If a temp is used once, this produces a single set bit.  */
                for (i = 0; i < MIN(nb_call_regs, nb_iargs); i++) {
                    ts = arg_temp(op->args[i + nb_oargs]);
                    if (ts) {
                        tcg_regset_set_reg(*la_temp_pref(ts),
                                           tcg_target_call_iarg_regs[i]);
                    }
                }
            }
            break;
        case INDEX_op_insn_start:
            break;
        case INDEX_op_discard:
            /* mark the temporary as dead */
            ts = arg_temp(op->args[0]);
            ts->state = TS_DEAD;
            la_reset_pref(ts);
            break;
        case INDEX_op_sync:
            /* Sync should never cause anything to be live as if a global is
             * dead then it should not need syncing */
            ts = arg_temp(op->args[0]);
            ts->state |= TS_MEM;
            break;
        case INDEX_op_add2_i32:
            opc_new = INDEX_op_add_i32;
            goto do_addsub2;
        case INDEX_op_sub2_i32:
            opc_new = INDEX_op_sub_i32;
            goto do_addsub2;
        case INDEX_op_add2_i64:
            opc_new = INDEX_op_add_i64;
            goto do_addsub2;
        case INDEX_op_sub2_i64:
            opc_new = INDEX_op_sub_i64;
        do_addsub2:
            nb_iargs = 4;
            nb_oargs = 2;
            /* Test if the high part of the operation is dead, but not
               the low part.  The result can be optimized to a simple
               add or sub.  This happens often for x86_64 guest when the
               cpu mode is set to 32 bit.  */
            if (arg_temp(op->args[1])->state == TS_DEAD) {
                if (arg_temp(op->args[0])->state == TS_DEAD) {
                    goto do_remove;
                }
                /* Replace the opcode and adjust the args in place,
                   leaving 3 unused args at the end.  */
                op->opc = opc = opc_new;
                op->args[1] = op->args[2];
                op->args[2] = op->args[4];
                /* Fall through and mark the single-word operation live.  */
                nb_iargs = 2;
                nb_oargs = 1;
            }
            goto do_not_remove;

        case INDEX_op_mulu2_i32:
            opc_new = INDEX_op_mul_i32;
            opc_new2 = INDEX_op_muluh_i32;
            have_opc_new2 = TCG_TARGET_HAS_muluh_i32;
            goto do_mul2;
        case INDEX_op_muls2_i32:
            opc_new = INDEX_op_mul_i32;
            opc_new2 = INDEX_op_mulsh_i32;
            have_opc_new2 = TCG_TARGET_HAS_mulsh_i32;
            goto do_mul2;
        case INDEX_op_mulu2_i64:
            opc_new = INDEX_op_mul_i64;
            opc_new2 = INDEX_op_muluh_i64;
            have_opc_new2 = TCG_TARGET_HAS_muluh_i64;
            goto do_mul2;
        case INDEX_op_muls2_i64:
            opc_new = INDEX_op_mul_i64;
            opc_new2 = INDEX_op_mulsh_i64;
            have_opc_new2 = TCG_TARGET_HAS_mulsh_i64;
            goto do_mul2;
        do_mul2:
            nb_iargs = 2;
            nb_oargs = 2;
            if (arg_temp(op->args[1])->state == TS_DEAD) {
                if (arg_temp(op->args[0])->state == TS_DEAD) {
                    /* Both parts of the operation are dead.  */
                    goto do_remove;
                }
                /* The high part of the operation is dead; generate the low. */
                op->opc = opc = opc_new;
                op->args[1] = op->args[2];
                op->args[2] = op->args[3];
            } else if (arg_temp(op->args[0])->state == TS_DEAD && have_opc_new2) {
                /* The low part of the operation is dead; generate the high. */
                op->opc = opc = opc_new2;
                op->args[0] = op->args[1];
                op->args[1] = op->args[2];
                op->args[2] = op->args[3];
            } else {
                goto do_not_remove;
            }
            /* Mark the single-word operation live.  */
            nb_oargs = 1;
            goto do_not_remove;

        default:
            /* XXX: optimize by hardcoding common cases (e.g. triadic ops) */
            nb_iargs = def->nb_iargs;
            nb_oargs = def->nb_oargs;

            /* Test if the operation can be removed because all
               its outputs are dead. We assume that nb_oargs == 0
               implies side effects */
            if (!(def->flags & TCG_OPF_SIDE_EFFECTS) && nb_oargs != 0) {
                for (i = 0; i < nb_oargs; i++) {
                    if (arg_temp(op->args[i])->state != TS_DEAD) {
                        goto do_not_remove;
                    }
                }
                goto do_remove;
            }
            goto do_not_remove;

        do_remove:
            tcg_op_remove(s, op);
            break;

        do_not_remove:
            for (i = 0; i < nb_oargs; i++) {
                ts = arg_temp(op->args[i]);

                /* Remember the preference of the uses that followed.  */
                op->output_pref[i] = *la_temp_pref(ts);

                /* Output args are dead.  */
                if (ts->state & TS_DEAD) {
                    arg_life |= DEAD_ARG << i;
                }
                if (ts->state & TS_MEM) {
                    arg_life |= SYNC_ARG << i;
                }
                ts->state = TS_DEAD;
                la_reset_pref(ts);
            }

            /* If end of basic block, update.  */
            if (def->flags & TCG_OPF_BB_EXIT) {
                la_func_end(s, nb_globals, nb_temps);
            } else if (def->flags & TCG_OPF_COND_BRANCH) {
                la_bb_sync(s, nb_globals, nb_temps);
            } else if (def->flags & TCG_OPF_BB_END) {
                la_bb_end(s, nb_globals, nb_temps);
            } else if (def->flags & TCG_OPF_SIDE_EFFECTS) {
                la_global_sync(s, nb_globals);
                if (def->flags & TCG_OPF_CALL_CLOBBER) {
                    la_cross_call(s, nb_temps);
                }
            }

            /* Record arguments that die in this opcode.  */
            for (i = nb_oargs; i < nb_oargs + nb_iargs; i++) {
                ts = arg_temp(op->args[i]);
                if (ts->state & TS_DEAD) {
                    arg_life |= DEAD_ARG << i;
                }
            }

            /* Input arguments are live for preceding opcodes.  */
            for (i = nb_oargs; i < nb_oargs + nb_iargs; i++) {
                ts = arg_temp(op->args[i]);
                if (ts->state & TS_DEAD) {
                    /* For operands that were dead, initially allow
                       all regs for the type.  */
                    *la_temp_pref(ts) = tcg_target_available_regs[ts->type];
                    ts->state &= ~TS_DEAD;
                }
            }

            /* Incorporate constraints for this operand.  */
            switch (opc) {
            case INDEX_op_mov_i32:
            case INDEX_op_mov_i64:
                /* Note that these are TCG_OPF_NOT_PRESENT and do not
                   have proper constraints.  That said, special case
                   moves to propagate preferences backward.  */
                if (IS_DEAD_ARG(1)) {
                    *la_temp_pref(arg_temp(op->args[0]))
                        = *la_temp_pref(arg_temp(op->args[1]));
                }
                break;

            default:
                for (i = nb_oargs; i < nb_oargs + nb_iargs; i++) {
                    const TCGArgConstraint *ct = &def->args_ct[i];
                    TCGRegSet set, *pset;

                    ts = arg_temp(op->args[i]);
                    pset = la_temp_pref(ts);
                    set = *pset;

                    set &= ct->regs;
                    if (ct->ialias) {
                        set &= op->output_pref[ct->alias_index];
                    }
                    /* If the combination is not possible, restart.  */
                    if (set == 0) {
                        set = ct->regs;
                    }
                    *pset = set;
                }
                break;
            }
            break;
        }
        op->life = arg_life;
    }
}

/* Liveness analysis: Convert indirect regs to direct temporaries.  */
static bool liveness_pass_2(TCGContext *s)
{
    int nb_globals = s->nb_globals;
    int nb_temps, i;
    bool changes = false;
    TCGOp *op, *op_next;

    /* Create a temporary for each indirect global.  */
    for (i = 0; i < nb_globals; ++i) {
        TCGTemp *its = &s->temps[i];
        if (its->indirect_reg) {
            TCGTemp *dts = tcg_temp_alloc(s);
            dts->type = its->type;
            dts->base_type = its->base_type;
            its->state_ptr = dts;
        } else {
            its->state_ptr = NULL;
        }
        /* All globals begin dead.  */
        its->state = TS_DEAD;
    }
    for (nb_temps = s->nb_temps; i < nb_temps; ++i) {
        TCGTemp *its = &s->temps[i];
        its->state_ptr = NULL;
        its->state = TS_DEAD;
    }

    QTAILQ_FOREACH_SAFE(op, &s->ops, link, op_next) {
        TCGOpcode opc = op->opc;
        const TCGOpDef *def = &tcg_op_defs[opc];
        TCGLifeData arg_life = op->life;
        int nb_iargs, nb_oargs, call_flags;
        TCGTemp *arg_ts, *dir_ts;

        if (opc == INDEX_op_call) {
            nb_oargs = TCGOP_CALLO(op);
            nb_iargs = TCGOP_CALLI(op);
            call_flags = tcg_call_flags(op);
        } else {
            nb_iargs = def->nb_iargs;
            nb_oargs = def->nb_oargs;

            /* Set flags similar to how calls require.  */
            if (def->flags & TCG_OPF_COND_BRANCH) {
                /* Like reading globals: sync_globals */
                call_flags = TCG_CALL_NO_WRITE_GLOBALS;
            } else if (def->flags & TCG_OPF_BB_END) {
                /* Like writing globals: save_globals */
                call_flags = 0;
            } else if (def->flags & TCG_OPF_SIDE_EFFECTS) {
                /* Like reading globals: sync_globals */
                call_flags = TCG_CALL_NO_WRITE_GLOBALS;
            } else {
                /* No effect on globals.  */
                call_flags = (TCG_CALL_NO_READ_GLOBALS |
                              TCG_CALL_NO_WRITE_GLOBALS);
            }
        }

        /* Make sure that input arguments are available.  */
        for (i = nb_oargs; i < nb_iargs + nb_oargs; i++) {
            arg_ts = arg_temp(op->args[i]);
            if (arg_ts) {
                dir_ts = arg_ts->state_ptr;
                if (dir_ts && arg_ts->state == TS_DEAD) {
                    TCGOpcode lopc = (arg_ts->type == TCG_TYPE_I32
                                      ? INDEX_op_ld_i32
                                      : INDEX_op_ld_i64);
                    TCGOp *lop = tcg_op_insert_before(s, op, lopc);

                    lop->args[0] = temp_arg(dir_ts);
                    lop->args[1] = temp_arg(arg_ts->mem_base);
                    lop->args[2] = arg_ts->mem_offset;

                    /* Loaded, but synced with memory.  */
                    arg_ts->state = TS_MEM;
                }
            }
        }

        /* Perform input replacement, and mark inputs that became dead.
           No action is required except keeping temp_state up to date
           so that we reload when needed.  */
        for (i = nb_oargs; i < nb_iargs + nb_oargs; i++) {
            arg_ts = arg_temp(op->args[i]);
            if (arg_ts) {
                dir_ts = arg_ts->state_ptr;
                if (dir_ts) {
                    op->args[i] = temp_arg(dir_ts);
                    changes = true;
                    if (IS_DEAD_ARG(i)) {
                        arg_ts->state = TS_DEAD;
                    }
                }
            }
        }

        /* Liveness analysis should ensure that the following are
           all correct, for call sites and basic block end points.  */
        if (call_flags & TCG_CALL_NO_READ_GLOBALS) {
            /* Nothing to do */
        } else if (call_flags & TCG_CALL_NO_WRITE_GLOBALS) {
            for (i = 0; i < nb_globals; ++i) {
                /* Liveness should see that globals are synced back,
                   that is, either TS_DEAD or TS_MEM.  */
                arg_ts = &s->temps[i];
                tcg_debug_assert(arg_ts->state_ptr == 0
                                 || arg_ts->state != 0);
            }
        } else {
            for (i = 0; i < nb_globals; ++i) {
                /* Liveness should see that globals are saved back,
                   that is, TS_DEAD, waiting to be reloaded.  */
                arg_ts = &s->temps[i];
                tcg_debug_assert(arg_ts->state_ptr == 0
                                 || arg_ts->state == TS_DEAD);
            }
        }

        /* Outputs become available.  */
        if (opc == INDEX_op_mov_i32 || opc == INDEX_op_mov_i64) {
            arg_ts = arg_temp(op->args[0]);
            dir_ts = arg_ts->state_ptr;
            if (dir_ts) {
                op->args[0] = temp_arg(dir_ts);
                changes = true;

                /* The output is now live and modified.  */
                arg_ts->state = 0;

                if (NEED_SYNC_ARG(0)) {
                    TCGOpcode sopc = (arg_ts->type == TCG_TYPE_I32
                                      ? INDEX_op_st_i32
                                      : INDEX_op_st_i64);
                    TCGOp *sop = tcg_op_insert_after(s, op, sopc);
                    TCGTemp *out_ts = dir_ts;

                    if (IS_DEAD_ARG(0)) {
                        out_ts = arg_temp(op->args[1]);
                        arg_ts->state = TS_DEAD;
                        tcg_op_remove(s, op);
                    } else {
                        arg_ts->state = TS_MEM;
                    }

                    sop->args[0] = temp_arg(out_ts);
                    sop->args[1] = temp_arg(arg_ts->mem_base);
                    sop->args[2] = arg_ts->mem_offset;
                } else {
                    tcg_debug_assert(!IS_DEAD_ARG(0));
                }
            }
        } else {
            for (i = 0; i < nb_oargs; i++) {
                arg_ts = arg_temp(op->args[i]);
                dir_ts = arg_ts->state_ptr;
                if (!dir_ts) {
                    continue;
                }
                op->args[i] = temp_arg(dir_ts);
                changes = true;

                /* The output is now live and modified.  */
                arg_ts->state = 0;

                /* Sync outputs upon their last write.  */
                if (NEED_SYNC_ARG(i)) {
                    TCGOpcode sopc = (arg_ts->type == TCG_TYPE_I32
                                      ? INDEX_op_st_i32
                                      : INDEX_op_st_i64);
                    TCGOp *sop = tcg_op_insert_after(s, op, sopc);

                    sop->args[0] = temp_arg(dir_ts);
                    sop->args[1] = temp_arg(arg_ts->mem_base);
                    sop->args[2] = arg_ts->mem_offset;

                    arg_ts->state = TS_MEM;
                }
                /* Drop outputs that are dead.  */
                if (IS_DEAD_ARG(i)) {
                    arg_ts->state = TS_DEAD;
                }
            }
        }
    }

    return changes;
}

#ifdef CONFIG_DEBUG_TCG
static void dump_regs(TCGContext *s)
{
    TCGTemp *ts;
    int i;
    char buf[64];

    for(i = 0; i < s->nb_temps; i++) {
        ts = &s->temps[i];
        printf("  %10s: ", tcg_get_arg_str_ptr(s, buf, sizeof(buf), ts));
        switch(ts->val_type) {
        case TEMP_VAL_REG:
            printf("%s", tcg_target_reg_names[ts->reg]);
            break;
        case TEMP_VAL_MEM:
            printf("%d(%s)", (int)ts->mem_offset,
                   tcg_target_reg_names[ts->mem_base->reg]);
            break;
        case TEMP_VAL_CONST:
            printf("$0x%" PRIx64, ts->val);
            break;
        case TEMP_VAL_DEAD:
            printf("D");
            break;
        default:
            printf("???");
            break;
        }
        printf("\n");
    }

    for(i = 0; i < TCG_TARGET_NB_REGS; i++) {
        if (s->reg_to_temp[i] != NULL) {
            printf("%s: %s\n", 
                   tcg_target_reg_names[i], 
                   tcg_get_arg_str_ptr(s, buf, sizeof(buf), s->reg_to_temp[i]));
        }
    }
}

static void check_regs(TCGContext *s)
{
    int reg;
    int k;
    TCGTemp *ts;
    char buf[64];

    for (reg = 0; reg < TCG_TARGET_NB_REGS; reg++) {
        ts = s->reg_to_temp[reg];
        if (ts != NULL) {
            if (ts->val_type != TEMP_VAL_REG || ts->reg != reg) {
                printf("Inconsistency for register %s:\n", 
                       tcg_target_reg_names[reg]);
                goto fail;
            }
        }
    }
    for (k = 0; k < s->nb_temps; k++) {
        ts = &s->temps[k];
        if (ts->val_type == TEMP_VAL_REG
            && ts->kind != TEMP_FIXED
            && s->reg_to_temp[ts->reg] != ts) {
            printf("Inconsistency for temp %s:\n",
                   tcg_get_arg_str_ptr(s, buf, sizeof(buf), ts));
        fail:
            printf("reg state:\n");
            dump_regs(s);
            tcg_abort();
        }
    }
}
#endif

static void temp_allocate_frame(TCGContext *s, TCGTemp *ts)
{
    intptr_t off, size, align;

    switch (ts->type) {
    case TCG_TYPE_I32:
        size = align = 4;
        break;
    case TCG_TYPE_I64:
    case TCG_TYPE_V64:
        size = align = 8;
        break;
    case TCG_TYPE_V128:
        size = align = 16;
        break;
    case TCG_TYPE_V256:
        /* Note that we do not require aligned storage for V256. */
        size = 32, align = 16;
        break;
    default:
        g_assert_not_reached();
    }

    assert(align <= TCG_TARGET_STACK_ALIGN);
    off = ROUND_UP(s->current_frame_offset, align);
<<<<<<< HEAD
    assert(off + size <= s->frame_end);
=======

    /* If we've exhausted the stack frame, restart with a smaller TB. */
    if (off + size > s->frame_end) {
        tcg_raise_tb_overflow(s);
    }
>>>>>>> b733163e
    s->current_frame_offset = off + size;

    ts->mem_offset = off;
#if defined(__sparc__)
    ts->mem_offset += TCG_TARGET_STACK_BIAS;
#endif
    ts->mem_base = s->frame_temp;
    ts->mem_allocated = 1;
}

static void temp_load(TCGContext *, TCGTemp *, TCGRegSet, TCGRegSet, TCGRegSet);

/* Mark a temporary as free or dead.  If 'free_or_dead' is negative,
   mark it free; otherwise mark it dead.  */
static void temp_free_or_dead(TCGContext *s, TCGTemp *ts, int free_or_dead)
{
    TCGTempVal new_type;

    switch (ts->kind) {
    case TEMP_FIXED:
        return;
    case TEMP_GLOBAL:
    case TEMP_LOCAL:
        new_type = TEMP_VAL_MEM;
        break;
    case TEMP_NORMAL:
        new_type = free_or_dead < 0 ? TEMP_VAL_MEM : TEMP_VAL_DEAD;
        break;
    case TEMP_CONST:
        new_type = TEMP_VAL_CONST;
        break;
    default:
        g_assert_not_reached();
    }
    if (ts->val_type == TEMP_VAL_REG) {
        s->reg_to_temp[ts->reg] = NULL;
    }
    ts->val_type = new_type;
}

/* Mark a temporary as dead.  */
static inline void temp_dead(TCGContext *s, TCGTemp *ts)
{
    temp_free_or_dead(s, ts, 1);
}

/* Sync a temporary to memory. 'allocated_regs' is used in case a temporary
   registers needs to be allocated to store a constant.  If 'free_or_dead'
   is non-zero, subsequently release the temporary; if it is positive, the
   temp is dead; if it is negative, the temp is free.  */
static void temp_sync(TCGContext *s, TCGTemp *ts, TCGRegSet allocated_regs,
                      TCGRegSet preferred_regs, int free_or_dead)
{
    if (!temp_readonly(ts) && !ts->mem_coherent) {
        if (!ts->mem_allocated) {
            temp_allocate_frame(s, ts);
        }
        switch (ts->val_type) {
        case TEMP_VAL_CONST:
            /* If we're going to free the temp immediately, then we won't
               require it later in a register, so attempt to store the
               constant to memory directly.  */
            if (free_or_dead
                && tcg_out_sti(s, ts->type, ts->val,
                               ts->mem_base->reg, ts->mem_offset)) {
                break;
            }
            temp_load(s, ts, tcg_target_available_regs[ts->type],
                      allocated_regs, preferred_regs);
            /* fallthrough */

        case TEMP_VAL_REG:
            tcg_out_st(s, ts->type, ts->reg,
                       ts->mem_base->reg, ts->mem_offset);
            break;

        case TEMP_VAL_MEM:
            break;

        case TEMP_VAL_DEAD:
        default:
            tcg_abort();
        }
        ts->mem_coherent = 1;
    }
    if (free_or_dead) {
        temp_free_or_dead(s, ts, free_or_dead);
    }
}

/* free register 'reg' by spilling the corresponding temporary if necessary */
static void tcg_reg_free(TCGContext *s, TCGReg reg, TCGRegSet allocated_regs)
{
    TCGTemp *ts = s->reg_to_temp[reg];
    if (ts != NULL) {
        temp_sync(s, ts, allocated_regs, 0, -1);
    }
}

/**
 * tcg_reg_alloc:
 * @required_regs: Set of registers in which we must allocate.
 * @allocated_regs: Set of registers which must be avoided.
 * @preferred_regs: Set of registers we should prefer.
 * @rev: True if we search the registers in "indirect" order.
 *
 * The allocated register must be in @required_regs & ~@allocated_regs,
 * but if we can put it in @preferred_regs we may save a move later.
 */
static TCGReg tcg_reg_alloc(TCGContext *s, TCGRegSet required_regs,
                            TCGRegSet allocated_regs,
                            TCGRegSet preferred_regs, bool rev)
{
    int i, j, f, n = ARRAY_SIZE(tcg_target_reg_alloc_order);
    TCGRegSet reg_ct[2];
    const int *order;

    reg_ct[1] = required_regs & ~allocated_regs;
    tcg_debug_assert(reg_ct[1] != 0);
    reg_ct[0] = reg_ct[1] & preferred_regs;

    /* Skip the preferred_regs option if it cannot be satisfied,
       or if the preference made no difference.  */
    f = reg_ct[0] == 0 || reg_ct[0] == reg_ct[1];

    order = rev ? indirect_reg_alloc_order : tcg_target_reg_alloc_order;

    /* Try free registers, preferences first.  */
    for (j = f; j < 2; j++) {
        TCGRegSet set = reg_ct[j];

        if (tcg_regset_single(set)) {
            /* One register in the set.  */
            TCGReg reg = tcg_regset_first(set);
            if (s->reg_to_temp[reg] == NULL) {
                return reg;
            }
        } else {
            for (i = 0; i < n; i++) {
                TCGReg reg = order[i];
                if (s->reg_to_temp[reg] == NULL &&
                    tcg_regset_test_reg(set, reg)) {
                    return reg;
                }
            }
        }
    }

    /* We must spill something.  */
    for (j = f; j < 2; j++) {
        TCGRegSet set = reg_ct[j];

        if (tcg_regset_single(set)) {
            /* One register in the set.  */
            TCGReg reg = tcg_regset_first(set);
            tcg_reg_free(s, reg, allocated_regs);
            return reg;
        } else {
            for (i = 0; i < n; i++) {
                TCGReg reg = order[i];
                if (tcg_regset_test_reg(set, reg)) {
                    tcg_reg_free(s, reg, allocated_regs);
                    return reg;
                }
            }
        }
    }

    tcg_abort();
}

/* Make sure the temporary is in a register.  If needed, allocate the register
   from DESIRED while avoiding ALLOCATED.  */
static void temp_load(TCGContext *s, TCGTemp *ts, TCGRegSet desired_regs,
                      TCGRegSet allocated_regs, TCGRegSet preferred_regs)
{
    TCGReg reg;

    switch (ts->val_type) {
    case TEMP_VAL_REG:
        return;
    case TEMP_VAL_CONST:
        reg = tcg_reg_alloc(s, desired_regs, allocated_regs,
                            preferred_regs, ts->indirect_base);
        if (ts->type <= TCG_TYPE_I64) {
            tcg_out_movi(s, ts->type, reg, ts->val);
        } else {
            uint64_t val = ts->val;
            MemOp vece = MO_64;

            /*
             * Find the minimal vector element that matches the constant.
             * The targets will, in general, have to do this search anyway,
             * do this generically.
             */
            if (val == dup_const(MO_8, val)) {
                vece = MO_8;
            } else if (val == dup_const(MO_16, val)) {
                vece = MO_16;
            } else if (val == dup_const(MO_32, val)) {
                vece = MO_32;
            }

            tcg_out_dupi_vec(s, ts->type, vece, reg, ts->val);
        }
        ts->mem_coherent = 0;
        break;
    case TEMP_VAL_MEM:
        reg = tcg_reg_alloc(s, desired_regs, allocated_regs,
                            preferred_regs, ts->indirect_base);
        tcg_out_ld(s, ts->type, reg, ts->mem_base->reg, ts->mem_offset);
        ts->mem_coherent = 1;
        break;
    case TEMP_VAL_DEAD:
    default:
        tcg_abort();
    }
    ts->reg = reg;
    ts->val_type = TEMP_VAL_REG;
    s->reg_to_temp[reg] = ts;
}

/* Save a temporary to memory. 'allocated_regs' is used in case a
   temporary registers needs to be allocated to store a constant.  */
static void temp_save(TCGContext *s, TCGTemp *ts, TCGRegSet allocated_regs)
{
    /* The liveness analysis already ensures that globals are back
       in memory. Keep an tcg_debug_assert for safety. */
    tcg_debug_assert(ts->val_type == TEMP_VAL_MEM || temp_readonly(ts));
}

/* save globals to their canonical location and assume they can be
   modified be the following code. 'allocated_regs' is used in case a
   temporary registers needs to be allocated to store a constant. */
static void save_globals(TCGContext *s, TCGRegSet allocated_regs)
{
    int i, n;

    for (i = 0, n = s->nb_globals; i < n; i++) {
        temp_save(s, &s->temps[i], allocated_regs);
    }
}

/* sync globals to their canonical location and assume they can be
   read by the following code. 'allocated_regs' is used in case a
   temporary registers needs to be allocated to store a constant. */
static void sync_globals(TCGContext *s, TCGRegSet allocated_regs)
{
    int i, n;

    for (i = 0, n = s->nb_globals; i < n; i++) {
        TCGTemp *ts = &s->temps[i];
        tcg_debug_assert(ts->val_type != TEMP_VAL_REG
                         || ts->kind == TEMP_FIXED
                         || ts->mem_coherent);
    }
}

/* at the end of a basic block, we assume all temporaries are dead and
   all globals are stored at their canonical location. */
static void tcg_reg_alloc_bb_end(TCGContext *s, TCGRegSet allocated_regs)
{
    int i;

    for (i = s->nb_globals; i < s->nb_temps; i++) {
        TCGTemp *ts = &s->temps[i];

        switch (ts->kind) {
        case TEMP_LOCAL:
            temp_save(s, ts, allocated_regs);
            break;
        case TEMP_NORMAL:
            /* The liveness analysis already ensures that temps are dead.
               Keep an tcg_debug_assert for safety. */
            tcg_debug_assert(ts->val_type == TEMP_VAL_DEAD);
            break;
        case TEMP_CONST:
            /* Similarly, we should have freed any allocated register. */
            tcg_debug_assert(ts->val_type == TEMP_VAL_CONST);
            break;
        default:
            g_assert_not_reached();
        }
    }

    save_globals(s, allocated_regs);
}

/*
 * At a conditional branch, we assume all temporaries are dead and
 * all globals and local temps are synced to their location.
 */
static void tcg_reg_alloc_cbranch(TCGContext *s, TCGRegSet allocated_regs)
{
    sync_globals(s, allocated_regs);

    for (int i = s->nb_globals; i < s->nb_temps; i++) {
        TCGTemp *ts = &s->temps[i];
        /*
         * The liveness analysis already ensures that temps are dead.
         * Keep tcg_debug_asserts for safety.
         */
        switch (ts->kind) {
        case TEMP_LOCAL:
            tcg_debug_assert(ts->val_type != TEMP_VAL_REG || ts->mem_coherent);
            break;
        case TEMP_NORMAL:
            tcg_debug_assert(ts->val_type == TEMP_VAL_DEAD);
            break;
        case TEMP_CONST:
            break;
        default:
            g_assert_not_reached();
        }
    }
}

/*
 * Specialized code generation for INDEX_op_mov_* with a constant.
 */
static void tcg_reg_alloc_do_movi(TCGContext *s, TCGTemp *ots,
                                  tcg_target_ulong val, TCGLifeData arg_life,
                                  TCGRegSet preferred_regs)
{
    /* ENV should not be modified.  */
    tcg_debug_assert(!temp_readonly(ots));

    /* The movi is not explicitly generated here.  */
    if (ots->val_type == TEMP_VAL_REG) {
        s->reg_to_temp[ots->reg] = NULL;
    }
    ots->val_type = TEMP_VAL_CONST;
    ots->val = val;
    ots->mem_coherent = 0;
    if (NEED_SYNC_ARG(0)) {
        temp_sync(s, ots, s->reserved_regs, preferred_regs, IS_DEAD_ARG(0));
    } else if (IS_DEAD_ARG(0)) {
        temp_dead(s, ots);
    }
}

/*
 * Specialized code generation for INDEX_op_mov_*.
 */
static void tcg_reg_alloc_mov(TCGContext *s, const TCGOp *op)
{
    const TCGLifeData arg_life = op->life;
    TCGRegSet allocated_regs, preferred_regs;
    TCGTemp *ts, *ots;
    TCGType otype, itype;

    allocated_regs = s->reserved_regs;
    preferred_regs = op->output_pref[0];
    ots = arg_temp(op->args[0]);
    ts = arg_temp(op->args[1]);

    /* ENV should not be modified.  */
    tcg_debug_assert(!temp_readonly(ots));

    /* Note that otype != itype for no-op truncation.  */
    otype = ots->type;
    itype = ts->type;

    if (ts->val_type == TEMP_VAL_CONST) {
        /* propagate constant or generate sti */
        tcg_target_ulong val = ts->val;
        if (IS_DEAD_ARG(1)) {
            temp_dead(s, ts);
        }
        tcg_reg_alloc_do_movi(s, ots, val, arg_life, preferred_regs);
        return;
    }

    /* If the source value is in memory we're going to be forced
       to have it in a register in order to perform the copy.  Copy
       the SOURCE value into its own register first, that way we
       don't have to reload SOURCE the next time it is used. */
    if (ts->val_type == TEMP_VAL_MEM) {
        temp_load(s, ts, tcg_target_available_regs[itype],
                  allocated_regs, preferred_regs);
    }

    tcg_debug_assert(ts->val_type == TEMP_VAL_REG);
    if (IS_DEAD_ARG(0)) {
        /* mov to a non-saved dead register makes no sense (even with
           liveness analysis disabled). */
        tcg_debug_assert(NEED_SYNC_ARG(0));
        if (!ots->mem_allocated) {
            temp_allocate_frame(s, ots);
        }
        tcg_out_st(s, otype, ts->reg, ots->mem_base->reg, ots->mem_offset);
        if (IS_DEAD_ARG(1)) {
            temp_dead(s, ts);
        }
        temp_dead(s, ots);
    } else {
        if (IS_DEAD_ARG(1) && ts->kind != TEMP_FIXED) {
            /* the mov can be suppressed */
            if (ots->val_type == TEMP_VAL_REG) {
                s->reg_to_temp[ots->reg] = NULL;
            }
            ots->reg = ts->reg;
            temp_dead(s, ts);
        } else {
            if (ots->val_type != TEMP_VAL_REG) {
                /* When allocating a new register, make sure to not spill the
                   input one. */
                tcg_regset_set_reg(allocated_regs, ts->reg);
                ots->reg = tcg_reg_alloc(s, tcg_target_available_regs[otype],
                                         allocated_regs, preferred_regs,
                                         ots->indirect_base);
            }
            if (!tcg_out_mov(s, otype, ots->reg, ts->reg)) {
                /*
                 * Cross register class move not supported.
                 * Store the source register into the destination slot
                 * and leave the destination temp as TEMP_VAL_MEM.
                 */
                assert(!temp_readonly(ots));
                if (!ts->mem_allocated) {
                    temp_allocate_frame(s, ots);
                }
                tcg_out_st(s, ts->type, ts->reg,
                           ots->mem_base->reg, ots->mem_offset);
                ots->mem_coherent = 1;
                temp_free_or_dead(s, ots, -1);
                return;
            }
        }
        ots->val_type = TEMP_VAL_REG;
        ots->mem_coherent = 0;
        s->reg_to_temp[ots->reg] = ots;
        if (NEED_SYNC_ARG(0)) {
            temp_sync(s, ots, allocated_regs, 0, 0);
        }
    }
}

/*
 * Specialized code generation for INDEX_op_dup_vec.
 */
static void tcg_reg_alloc_dup(TCGContext *s, const TCGOp *op)
{
    const TCGLifeData arg_life = op->life;
    TCGRegSet dup_out_regs, dup_in_regs;
    TCGTemp *its, *ots;
    TCGType itype, vtype;
    intptr_t endian_fixup;
    unsigned vece;
    bool ok;

    ots = arg_temp(op->args[0]);
    its = arg_temp(op->args[1]);

    /* ENV should not be modified.  */
    tcg_debug_assert(!temp_readonly(ots));

    itype = its->type;
    vece = TCGOP_VECE(op);
    vtype = TCGOP_VECL(op) + TCG_TYPE_V64;

    if (its->val_type == TEMP_VAL_CONST) {
        /* Propagate constant via movi -> dupi.  */
        tcg_target_ulong val = its->val;
        if (IS_DEAD_ARG(1)) {
            temp_dead(s, its);
        }
        tcg_reg_alloc_do_movi(s, ots, val, arg_life, op->output_pref[0]);
        return;
    }

    dup_out_regs = tcg_op_defs[INDEX_op_dup_vec].args_ct[0].regs;
    dup_in_regs = tcg_op_defs[INDEX_op_dup_vec].args_ct[1].regs;

    /* Allocate the output register now.  */
    if (ots->val_type != TEMP_VAL_REG) {
        TCGRegSet allocated_regs = s->reserved_regs;

        if (!IS_DEAD_ARG(1) && its->val_type == TEMP_VAL_REG) {
            /* Make sure to not spill the input register. */
            tcg_regset_set_reg(allocated_regs, its->reg);
        }
        ots->reg = tcg_reg_alloc(s, dup_out_regs, allocated_regs,
                                 op->output_pref[0], ots->indirect_base);
        ots->val_type = TEMP_VAL_REG;
        ots->mem_coherent = 0;
        s->reg_to_temp[ots->reg] = ots;
    }

    switch (its->val_type) {
    case TEMP_VAL_REG:
        /*
         * The dup constriaints must be broad, covering all possible VECE.
         * However, tcg_op_dup_vec() gets to see the VECE and we allow it
         * to fail, indicating that extra moves are required for that case.
         */
        if (tcg_regset_test_reg(dup_in_regs, its->reg)) {
            if (tcg_out_dup_vec(s, vtype, vece, ots->reg, its->reg)) {
                goto done;
            }
            /* Try again from memory or a vector input register.  */
        }
        if (!its->mem_coherent) {
            /*
             * The input register is not synced, and so an extra store
             * would be required to use memory.  Attempt an integer-vector
             * register move first.  We do not have a TCGRegSet for this.
             */
            if (tcg_out_mov(s, itype, ots->reg, its->reg)) {
                break;
            }
            /* Sync the temp back to its slot and load from there.  */
            temp_sync(s, its, s->reserved_regs, 0, 0);
        }
        /* fall through */

    case TEMP_VAL_MEM:
#ifdef HOST_WORDS_BIGENDIAN
        endian_fixup = itype == TCG_TYPE_I32 ? 4 : 8;
        endian_fixup -= 1 << vece;
#else
        endian_fixup = 0;
#endif
        if (tcg_out_dupm_vec(s, vtype, vece, ots->reg, its->mem_base->reg,
                             its->mem_offset + endian_fixup)) {
            goto done;
        }
        tcg_out_ld(s, itype, ots->reg, its->mem_base->reg, its->mem_offset);
        break;

    default:
        g_assert_not_reached();
    }

    /* We now have a vector input register, so dup must succeed. */
    ok = tcg_out_dup_vec(s, vtype, vece, ots->reg, ots->reg);
    tcg_debug_assert(ok);

 done:
    if (IS_DEAD_ARG(1)) {
        temp_dead(s, its);
    }
    if (NEED_SYNC_ARG(0)) {
        temp_sync(s, ots, s->reserved_regs, 0, 0);
    }
    if (IS_DEAD_ARG(0)) {
        temp_dead(s, ots);
    }
}

static void tcg_reg_alloc_op(TCGContext *s, const TCGOp *op)
{
    const TCGLifeData arg_life = op->life;
    const TCGOpDef * const def = &tcg_op_defs[op->opc];
    TCGRegSet i_allocated_regs;
    TCGRegSet o_allocated_regs;
    int i, k, nb_iargs, nb_oargs;
    TCGReg reg;
    TCGArg arg;
    const TCGArgConstraint *arg_ct;
    TCGTemp *ts;
    TCGArg new_args[TCG_MAX_OP_ARGS];
    int const_args[TCG_MAX_OP_ARGS];

    nb_oargs = def->nb_oargs;
    nb_iargs = def->nb_iargs;

    /* copy constants */
    memcpy(new_args + nb_oargs + nb_iargs, 
           op->args + nb_oargs + nb_iargs,
           sizeof(TCGArg) * def->nb_cargs);

    i_allocated_regs = s->reserved_regs;
    o_allocated_regs = s->reserved_regs;

    /* satisfy input constraints */ 
    for (k = 0; k < nb_iargs; k++) {
        TCGRegSet i_preferred_regs, o_preferred_regs;

        i = def->args_ct[nb_oargs + k].sort_index;
        arg = op->args[i];
        arg_ct = &def->args_ct[i];
        ts = arg_temp(arg);

        if (ts->val_type == TEMP_VAL_CONST
            && tcg_target_const_match(ts->val, ts->type, arg_ct->ct)) {
            /* constant is OK for instruction */
            const_args[i] = 1;
            new_args[i] = ts->val;
            continue;
        }

        i_preferred_regs = o_preferred_regs = 0;
        if (arg_ct->ialias) {
            o_preferred_regs = op->output_pref[arg_ct->alias_index];

            /*
             * If the input is readonly, then it cannot also be an
             * output and aliased to itself.  If the input is not
             * dead after the instruction, we must allocate a new
             * register and move it.
             */
            if (temp_readonly(ts) || !IS_DEAD_ARG(i)) {
                goto allocate_in_reg;
            }

            /*
             * Check if the current register has already been allocated
             * for another input aliased to an output.
             */
            if (ts->val_type == TEMP_VAL_REG) {
                reg = ts->reg;
                for (int k2 = 0; k2 < k; k2++) {
                    int i2 = def->args_ct[nb_oargs + k2].sort_index;
                    if (def->args_ct[i2].ialias && reg == new_args[i2]) {
                        goto allocate_in_reg;
                    }
                }
            }
            i_preferred_regs = o_preferred_regs;
        }

        temp_load(s, ts, arg_ct->regs, i_allocated_regs, i_preferred_regs);
        reg = ts->reg;

        if (!tcg_regset_test_reg(arg_ct->regs, reg)) {
 allocate_in_reg:
            /*
             * Allocate a new register matching the constraint
             * and move the temporary register into it.
             */
            temp_load(s, ts, tcg_target_available_regs[ts->type],
                      i_allocated_regs, 0);
            reg = tcg_reg_alloc(s, arg_ct->regs, i_allocated_regs,
                                o_preferred_regs, ts->indirect_base);
            if (!tcg_out_mov(s, ts->type, reg, ts->reg)) {
                /*
                 * Cross register class move not supported.  Sync the
                 * temp back to its slot and load from there.
                 */
                temp_sync(s, ts, i_allocated_regs, 0, 0);
                tcg_out_ld(s, ts->type, reg,
                           ts->mem_base->reg, ts->mem_offset);
            }
        }
        new_args[i] = reg;
        const_args[i] = 0;
        tcg_regset_set_reg(i_allocated_regs, reg);
    }
    
    /* mark dead temporaries and free the associated registers */
    for (i = nb_oargs; i < nb_oargs + nb_iargs; i++) {
        if (IS_DEAD_ARG(i)) {
            temp_dead(s, arg_temp(op->args[i]));
        }
    }

    if (def->flags & TCG_OPF_COND_BRANCH) {
        tcg_reg_alloc_cbranch(s, i_allocated_regs);
    } else if (def->flags & TCG_OPF_BB_END) {
        tcg_reg_alloc_bb_end(s, i_allocated_regs);
    } else {
        if (def->flags & TCG_OPF_CALL_CLOBBER) {
            /* XXX: permit generic clobber register list ? */ 
            for (i = 0; i < TCG_TARGET_NB_REGS; i++) {
                if (tcg_regset_test_reg(tcg_target_call_clobber_regs, i)) {
                    tcg_reg_free(s, i, i_allocated_regs);
                }
            }
        }
        if (def->flags & TCG_OPF_SIDE_EFFECTS) {
            /* sync globals if the op has side effects and might trigger
               an exception. */
            sync_globals(s, i_allocated_regs);
        }
        
        /* satisfy the output constraints */
        for(k = 0; k < nb_oargs; k++) {
            i = def->args_ct[k].sort_index;
            arg = op->args[i];
            arg_ct = &def->args_ct[i];
            ts = arg_temp(arg);

            /* ENV should not be modified.  */
            tcg_debug_assert(!temp_readonly(ts));

            if (arg_ct->oalias && !const_args[arg_ct->alias_index]) {
                reg = new_args[arg_ct->alias_index];
            } else if (arg_ct->newreg) {
                reg = tcg_reg_alloc(s, arg_ct->regs,
                                    i_allocated_regs | o_allocated_regs,
                                    op->output_pref[k], ts->indirect_base);
            } else {
                reg = tcg_reg_alloc(s, arg_ct->regs, o_allocated_regs,
                                    op->output_pref[k], ts->indirect_base);
            }
            tcg_regset_set_reg(o_allocated_regs, reg);
            if (ts->val_type == TEMP_VAL_REG) {
                s->reg_to_temp[ts->reg] = NULL;
            }
            ts->val_type = TEMP_VAL_REG;
            ts->reg = reg;
            /*
             * Temp value is modified, so the value kept in memory is
             * potentially not the same.
             */
            ts->mem_coherent = 0;
            s->reg_to_temp[reg] = ts;
            new_args[i] = reg;
        }
    }

    /* emit instruction */
    if (def->flags & TCG_OPF_VECTOR) {
        tcg_out_vec_op(s, op->opc, TCGOP_VECL(op), TCGOP_VECE(op),
                       new_args, const_args);
    } else {
        tcg_out_op(s, op->opc, new_args, const_args);
    }

    /* move the outputs in the correct register if needed */
    for(i = 0; i < nb_oargs; i++) {
        ts = arg_temp(op->args[i]);

        /* ENV should not be modified.  */
        tcg_debug_assert(!temp_readonly(ts));

        if (NEED_SYNC_ARG(i)) {
            temp_sync(s, ts, o_allocated_regs, 0, IS_DEAD_ARG(i));
        } else if (IS_DEAD_ARG(i)) {
            temp_dead(s, ts);
        }
    }
}

static bool tcg_reg_alloc_dup2(TCGContext *s, const TCGOp *op)
{
    const TCGLifeData arg_life = op->life;
    TCGTemp *ots, *itsl, *itsh;
    TCGType vtype = TCGOP_VECL(op) + TCG_TYPE_V64;

    /* This opcode is only valid for 32-bit hosts, for 64-bit elements. */
    tcg_debug_assert(TCG_TARGET_REG_BITS == 32);
    tcg_debug_assert(TCGOP_VECE(op) == MO_64);

    ots = arg_temp(op->args[0]);
    itsl = arg_temp(op->args[1]);
    itsh = arg_temp(op->args[2]);

    /* ENV should not be modified.  */
    tcg_debug_assert(!temp_readonly(ots));

    /* Allocate the output register now.  */
    if (ots->val_type != TEMP_VAL_REG) {
        TCGRegSet allocated_regs = s->reserved_regs;
        TCGRegSet dup_out_regs =
            tcg_op_defs[INDEX_op_dup_vec].args_ct[0].regs;

        /* Make sure to not spill the input registers. */
        if (!IS_DEAD_ARG(1) && itsl->val_type == TEMP_VAL_REG) {
            tcg_regset_set_reg(allocated_regs, itsl->reg);
        }
        if (!IS_DEAD_ARG(2) && itsh->val_type == TEMP_VAL_REG) {
            tcg_regset_set_reg(allocated_regs, itsh->reg);
        }

        ots->reg = tcg_reg_alloc(s, dup_out_regs, allocated_regs,
                                 op->output_pref[0], ots->indirect_base);
        ots->val_type = TEMP_VAL_REG;
        ots->mem_coherent = 0;
        s->reg_to_temp[ots->reg] = ots;
    }

    /* Promote dup2 of immediates to dupi_vec. */
    if (itsl->val_type == TEMP_VAL_CONST && itsh->val_type == TEMP_VAL_CONST) {
        uint64_t val = deposit64(itsl->val, 32, 32, itsh->val);
        MemOp vece = MO_64;

        if (val == dup_const(MO_8, val)) {
            vece = MO_8;
        } else if (val == dup_const(MO_16, val)) {
            vece = MO_16;
        } else if (val == dup_const(MO_32, val)) {
            vece = MO_32;
        }

        tcg_out_dupi_vec(s, vtype, vece, ots->reg, val);
        goto done;
    }

    /* If the two inputs form one 64-bit value, try dupm_vec. */
    if (itsl + 1 == itsh && itsl->base_type == TCG_TYPE_I64) {
        if (!itsl->mem_coherent) {
            temp_sync(s, itsl, s->reserved_regs, 0, 0);
        }
        if (!itsh->mem_coherent) {
            temp_sync(s, itsh, s->reserved_regs, 0, 0);
        }
#ifdef HOST_WORDS_BIGENDIAN
        TCGTemp *its = itsh;
#else
        TCGTemp *its = itsl;
#endif
        if (tcg_out_dupm_vec(s, vtype, MO_64, ots->reg,
                             its->mem_base->reg, its->mem_offset)) {
            goto done;
        }
    }

    /* Fall back to generic expansion. */
    return false;

 done:
    if (IS_DEAD_ARG(1)) {
        temp_dead(s, itsl);
    }
    if (IS_DEAD_ARG(2)) {
        temp_dead(s, itsh);
    }
    if (NEED_SYNC_ARG(0)) {
        temp_sync(s, ots, s->reserved_regs, 0, IS_DEAD_ARG(0));
    } else if (IS_DEAD_ARG(0)) {
        temp_dead(s, ots);
    }
    return true;
}

#ifdef TCG_TARGET_STACK_GROWSUP
#define STACK_DIR(x) (-(x))
#else
#define STACK_DIR(x) (x)
#endif

static void tcg_reg_alloc_call(TCGContext *s, TCGOp *op)
{
    const int nb_oargs = TCGOP_CALLO(op);
    const int nb_iargs = TCGOP_CALLI(op);
    const TCGLifeData arg_life = op->life;
    const TCGHelperInfo *info;
    int flags, nb_regs, i;
    TCGReg reg;
    TCGArg arg;
    TCGTemp *ts;
    intptr_t stack_offset;
    size_t call_stack_size;
    tcg_insn_unit *func_addr;
    int allocate_args;
    TCGRegSet allocated_regs;

    func_addr = tcg_call_func(op);
    info = tcg_call_info(op);
    flags = info->flags;

    nb_regs = ARRAY_SIZE(tcg_target_call_iarg_regs);
    if (nb_regs > nb_iargs) {
        nb_regs = nb_iargs;
    }

    /* assign stack slots first */
    call_stack_size = (nb_iargs - nb_regs) * sizeof(tcg_target_long);
    call_stack_size = (call_stack_size + TCG_TARGET_STACK_ALIGN - 1) & 
        ~(TCG_TARGET_STACK_ALIGN - 1);
    allocate_args = (call_stack_size > TCG_STATIC_CALL_ARGS_SIZE);
    if (allocate_args) {
        /* XXX: if more than TCG_STATIC_CALL_ARGS_SIZE is needed,
           preallocate call stack */
        tcg_abort();
    }

    stack_offset = TCG_TARGET_CALL_STACK_OFFSET;
    for (i = nb_regs; i < nb_iargs; i++) {
        arg = op->args[nb_oargs + i];
#ifdef TCG_TARGET_STACK_GROWSUP
        stack_offset -= sizeof(tcg_target_long);
#endif
        if (arg != TCG_CALL_DUMMY_ARG) {
            ts = arg_temp(arg);
            temp_load(s, ts, tcg_target_available_regs[ts->type],
                      s->reserved_regs, 0);
            tcg_out_st(s, ts->type, ts->reg, TCG_REG_CALL_STACK, stack_offset);
        }
#ifndef TCG_TARGET_STACK_GROWSUP
        stack_offset += sizeof(tcg_target_long);
#endif
    }
    
    /* assign input registers */
    allocated_regs = s->reserved_regs;
    for (i = 0; i < nb_regs; i++) {
        arg = op->args[nb_oargs + i];
        if (arg != TCG_CALL_DUMMY_ARG) {
            ts = arg_temp(arg);
            reg = tcg_target_call_iarg_regs[i];

            if (ts->val_type == TEMP_VAL_REG) {
                if (ts->reg != reg) {
                    tcg_reg_free(s, reg, allocated_regs);
                    if (!tcg_out_mov(s, ts->type, reg, ts->reg)) {
                        /*
                         * Cross register class move not supported.  Sync the
                         * temp back to its slot and load from there.
                         */
                        temp_sync(s, ts, allocated_regs, 0, 0);
                        tcg_out_ld(s, ts->type, reg,
                                   ts->mem_base->reg, ts->mem_offset);
                    }
                }
            } else {
                TCGRegSet arg_set = 0;

                tcg_reg_free(s, reg, allocated_regs);
                tcg_regset_set_reg(arg_set, reg);
                temp_load(s, ts, arg_set, allocated_regs, 0);
            }

            tcg_regset_set_reg(allocated_regs, reg);
        }
    }
    
    /* mark dead temporaries and free the associated registers */
    for (i = nb_oargs; i < nb_iargs + nb_oargs; i++) {
        if (IS_DEAD_ARG(i)) {
            temp_dead(s, arg_temp(op->args[i]));
        }
    }
    
    /* clobber call registers */
    for (i = 0; i < TCG_TARGET_NB_REGS; i++) {
        if (tcg_regset_test_reg(tcg_target_call_clobber_regs, i)) {
            tcg_reg_free(s, i, allocated_regs);
        }
    }

    /* Save globals if they might be written by the helper, sync them if
       they might be read. */
    if (flags & TCG_CALL_NO_READ_GLOBALS) {
        /* Nothing to do */
    } else if (flags & TCG_CALL_NO_WRITE_GLOBALS) {
        sync_globals(s, allocated_regs);
    } else {
        save_globals(s, allocated_regs);
    }

#ifdef CONFIG_TCG_INTERPRETER
    {
        gpointer hash = (gpointer)(uintptr_t)info->typemask;
        ffi_cif *cif = g_hash_table_lookup(ffi_table, hash);
        assert(cif != NULL);
        tcg_out_call(s, func_addr, cif);
    }
#else
    tcg_out_call(s, func_addr);
#endif

    /* assign output registers and emit moves if needed */
    for(i = 0; i < nb_oargs; i++) {
        arg = op->args[i];
        ts = arg_temp(arg);

        /* ENV should not be modified.  */
        tcg_debug_assert(!temp_readonly(ts));

        reg = tcg_target_call_oarg_regs[i];
        tcg_debug_assert(s->reg_to_temp[reg] == NULL);
        if (ts->val_type == TEMP_VAL_REG) {
            s->reg_to_temp[ts->reg] = NULL;
        }
        ts->val_type = TEMP_VAL_REG;
        ts->reg = reg;
        ts->mem_coherent = 0;
        s->reg_to_temp[reg] = ts;
        if (NEED_SYNC_ARG(i)) {
            temp_sync(s, ts, allocated_regs, 0, IS_DEAD_ARG(i));
        } else if (IS_DEAD_ARG(i)) {
            temp_dead(s, ts);
        }
    }
}

#ifdef CONFIG_PROFILER

/* avoid copy/paste errors */
#define PROF_ADD(to, from, field)                       \
    do {                                                \
        (to)->field += qatomic_read(&((from)->field));  \
    } while (0)

#define PROF_MAX(to, from, field)                                       \
    do {                                                                \
        typeof((from)->field) val__ = qatomic_read(&((from)->field));   \
        if (val__ > (to)->field) {                                      \
            (to)->field = val__;                                        \
        }                                                               \
    } while (0)

/* Pass in a zero'ed @prof */
static inline
void tcg_profile_snapshot(TCGProfile *prof, bool counters, bool table)
{
    unsigned int n_ctxs = qatomic_read(&tcg_cur_ctxs);
    unsigned int i;

    for (i = 0; i < n_ctxs; i++) {
        TCGContext *s = qatomic_read(&tcg_ctxs[i]);
        const TCGProfile *orig = &s->prof;

        if (counters) {
            PROF_ADD(prof, orig, cpu_exec_time);
            PROF_ADD(prof, orig, tb_count1);
            PROF_ADD(prof, orig, tb_count);
            PROF_ADD(prof, orig, op_count);
            PROF_MAX(prof, orig, op_count_max);
            PROF_ADD(prof, orig, temp_count);
            PROF_MAX(prof, orig, temp_count_max);
            PROF_ADD(prof, orig, del_op_count);
            PROF_ADD(prof, orig, code_in_len);
            PROF_ADD(prof, orig, code_out_len);
            PROF_ADD(prof, orig, search_out_len);
            PROF_ADD(prof, orig, interm_time);
            PROF_ADD(prof, orig, code_time);
            PROF_ADD(prof, orig, la_time);
            PROF_ADD(prof, orig, opt_time);
            PROF_ADD(prof, orig, restore_count);
            PROF_ADD(prof, orig, restore_time);
        }
        if (table) {
            int i;

            for (i = 0; i < NB_OPS; i++) {
                PROF_ADD(prof, orig, table_op_count[i]);
            }
        }
    }
}

#undef PROF_ADD
#undef PROF_MAX

static void tcg_profile_snapshot_counters(TCGProfile *prof)
{
    tcg_profile_snapshot(prof, true, false);
}

static void tcg_profile_snapshot_table(TCGProfile *prof)
{
    tcg_profile_snapshot(prof, false, true);
}

void tcg_dump_op_count(void)
{
    TCGProfile prof = {};
    int i;

    tcg_profile_snapshot_table(&prof);
    for (i = 0; i < NB_OPS; i++) {
        qemu_printf("%s %" PRId64 "\n", tcg_op_defs[i].name,
                    prof.table_op_count[i]);
    }
}

int64_t tcg_cpu_exec_time(void)
{
    unsigned int n_ctxs = qatomic_read(&tcg_cur_ctxs);
    unsigned int i;
    int64_t ret = 0;

    for (i = 0; i < n_ctxs; i++) {
        const TCGContext *s = qatomic_read(&tcg_ctxs[i]);
        const TCGProfile *prof = &s->prof;

        ret += qatomic_read(&prof->cpu_exec_time);
    }
    return ret;
}
#else
void tcg_dump_op_count(void)
{
    qemu_printf("[TCG profiler not compiled]\n");
}

int64_t tcg_cpu_exec_time(void)
{
    error_report("%s: TCG profiler not compiled", __func__);
    exit(EXIT_FAILURE);
}
#endif

static void sync_global(TCGContext *s, TCGOp *op)
{
    TCGTemp *ts = arg_temp(op->args[0]);
    tcg_debug_assert(ts->kind >= TEMP_GLOBAL);
    tcg_debug_assert(ts->val_type == TEMP_VAL_REG ||
                     ts->val_type == TEMP_VAL_MEM);
    // Liveness analysis should make sure that the sync happened at the last
    // write
    tcg_debug_assert((ts->val_type != TEMP_VAL_REG) || (ts->mem_coherent));
}

int tcg_gen_code(TCGContext *s, TranslationBlock *tb)
{
#ifdef CONFIG_PROFILER
    TCGProfile *prof = &s->prof;
#endif
    int i, num_insns;
    TCGOp *op;

#ifdef CONFIG_PROFILER
    {
        int n = 0;

        QTAILQ_FOREACH(op, &s->ops, link) {
            n++;
        }
        qatomic_set(&prof->op_count, prof->op_count + n);
        if (n > prof->op_count_max) {
            qatomic_set(&prof->op_count_max, n);
        }

        n = s->nb_temps;
        qatomic_set(&prof->temp_count, prof->temp_count + n);
        if (n > prof->temp_count_max) {
            qatomic_set(&prof->temp_count_max, n);
        }
    }
#endif

#ifdef DEBUG_DISAS
    if (unlikely(qemu_loglevel_mask(CPU_LOG_TB_OP)
                 && qemu_log_in_addr_range(tb->pc))) {
        FILE *logfile = qemu_log_lock();
        qemu_log("OP:\n");
        tcg_dump_ops(s, false);
        qemu_log("\n");
        qemu_log_unlock(logfile);
    }
#endif

#ifdef CONFIG_DEBUG_TCG
    /* Ensure all labels referenced have been emitted.  */
    {
        TCGLabel *l;
        bool error = false;

        QSIMPLEQ_FOREACH(l, &s->labels, next) {
            if (unlikely(!l->present) && l->refs) {
                qemu_log_mask(CPU_LOG_TB_OP,
                              "$L%d referenced but not present.\n", l->id);
                error = true;
            }
        }
        assert(!error);
    }
#endif

#ifdef CONFIG_PROFILER
    qatomic_set(&prof->opt_time, prof->opt_time - profile_getclock());
#endif

#ifdef USE_TCG_OPTIMIZATIONS
    tcg_optimize(s);
#endif

#ifdef CONFIG_PROFILER
    qatomic_set(&prof->opt_time, prof->opt_time + profile_getclock());
    qatomic_set(&prof->la_time, prof->la_time - profile_getclock());
#endif

    reachable_code_pass(s);
    liveness_pass_1(s);

    if (s->nb_indirects > 0) {
#ifdef DEBUG_DISAS
        if (unlikely(qemu_loglevel_mask(CPU_LOG_TB_OP_IND)
                     && qemu_log_in_addr_range(tb->pc))) {
            FILE *logfile = qemu_log_lock();
            qemu_log("OP before indirect lowering:\n");
            tcg_dump_ops(s, false);
            qemu_log("\n");
            qemu_log_unlock(logfile);
        }
#endif
        /* Replace indirect temps with direct temps.  */
        if (liveness_pass_2(s)) {
            /* If changes were made, re-run liveness.  */
            liveness_pass_1(s);
        }
    }

#ifdef CONFIG_PROFILER
    qatomic_set(&prof->la_time, prof->la_time + profile_getclock());
#endif

#ifdef DEBUG_DISAS
    if (unlikely(qemu_loglevel_mask(CPU_LOG_TB_OP_OPT)
                 && qemu_log_in_addr_range(tb->pc))) {
        FILE *logfile = qemu_log_lock();
        qemu_log("OP after optimization and liveness analysis:\n");
        tcg_dump_ops(s, true);
        qemu_log("\n");
        qemu_log_unlock(logfile);
    }
#endif

    tcg_reg_alloc_start(s);

    /*
     * Reset the buffer pointers when restarting after overflow.
     * TODO: Move this into translate-all.c with the rest of the
     * buffer management.  Having only this done here is confusing.
     */
    s->code_buf = tcg_splitwx_to_rw(tb->tc.ptr);
    s->code_ptr = s->code_buf;

#ifdef TCG_TARGET_NEED_LDST_LABELS
    QSIMPLEQ_INIT(&s->ldst_labels);
#endif
#ifdef TCG_TARGET_NEED_POOL_LABELS
    s->pool_labels = NULL;
#endif

    num_insns = -1;
    QTAILQ_FOREACH(op, &s->ops, link) {
        TCGOpcode opc = op->opc;

#ifdef CONFIG_PROFILER
        qatomic_set(&prof->table_op_count[opc], prof->table_op_count[opc] + 1);
#endif

        switch (opc) {
        case INDEX_op_mov_i32:
        case INDEX_op_mov_i64:
        case INDEX_op_mov_vec:
            tcg_reg_alloc_mov(s, op);
            break;
        case INDEX_op_dup_vec:
            tcg_reg_alloc_dup(s, op);
            break;
        case INDEX_op_insn_start:
            if (num_insns >= 0) {
                size_t off = tcg_current_code_size(s);
                s->gen_insn_end_off[num_insns] = off;
                /* Assert that we do not overflow our stored offset.  */
                assert(s->gen_insn_end_off[num_insns] == off);
            }
            num_insns++;
            for (i = 0; i < TARGET_INSN_START_WORDS; ++i) {
                target_ulong a;
#if TARGET_LONG_BITS > TCG_TARGET_REG_BITS
                a = deposit64(op->args[i * 2], 32, 32, op->args[i * 2 + 1]);
#else
                a = op->args[i];
#endif
                s->gen_insn_data[num_insns][i] = a;
            }
            break;
        case INDEX_op_discard:
            temp_dead(s, arg_temp(op->args[0]));
            break;
        case INDEX_op_sync:
            sync_global(s, op);
            break;
        case INDEX_op_set_label:
            tcg_reg_alloc_bb_end(s, s->reserved_regs);
            tcg_out_label(s, arg_label(op->args[0]));
            break;
        case INDEX_op_call:
            tcg_reg_alloc_call(s, op);
            break;
        case INDEX_op_dup2_vec:
            if (tcg_reg_alloc_dup2(s, op)) {
                break;
            }
            /* fall through */
        default:
            /* Sanity check that we've not introduced any unhandled opcodes. */
            tcg_debug_assert(tcg_op_supported(opc));
            /* Note: in order to speed up the code, it would be much
               faster to have specialized register allocator functions for
               some common argument patterns */
            tcg_reg_alloc_op(s, op);
            break;
        }
#ifdef CONFIG_DEBUG_TCG
        check_regs(s);
#endif
        /* Test for (pending) buffer overflow.  The assumption is that any
           one operation beginning below the high water mark cannot overrun
           the buffer completely.  Thus we can test for overflow after
           generating code without having to check during generation.  */
        if (unlikely((void *)s->code_ptr > s->code_gen_highwater)) {
            return -1;
        }
        /* Test for TB overflow, as seen by gen_insn_end_off.  */
        if (unlikely(tcg_current_code_size(s) > UINT16_MAX)) {
            return -2;
        }
    }
    tcg_debug_assert(num_insns >= 0);
    s->gen_insn_end_off[num_insns] = tcg_current_code_size(s);

    /* Generate TB finalization at the end of block */
#ifdef TCG_TARGET_NEED_LDST_LABELS
    i = tcg_out_ldst_finalize(s);
    if (i < 0) {
        return i;
    }
#endif
#ifdef TCG_TARGET_NEED_POOL_LABELS
    i = tcg_out_pool_finalize(s);
    if (i < 0) {
        return i;
    }
#endif
    if (!tcg_resolve_relocs(s)) {
        return -2;
    }

#ifndef CONFIG_TCG_INTERPRETER
    /* flush instruction cache */
    flush_idcache_range((uintptr_t)tcg_splitwx_to_rx(s->code_buf),
                        (uintptr_t)s->code_buf,
                        tcg_ptr_byte_diff(s->code_ptr, s->code_buf));
#endif

    return tcg_current_code_size(s);
}

#ifdef CONFIG_PROFILER
void tcg_dump_info(void)
{
    TCGProfile prof = {};
    const TCGProfile *s;
    int64_t tb_count;
    int64_t tb_div_count;
    int64_t tot;

    tcg_profile_snapshot_counters(&prof);
    s = &prof;
    tb_count = s->tb_count;
    tb_div_count = tb_count ? tb_count : 1;
    tot = s->interm_time + s->code_time;

    qemu_printf("JIT cycles          %" PRId64 " (%0.3f s at 2.4 GHz)\n",
                tot, tot / 2.4e9);
    qemu_printf("translated TBs      %" PRId64 " (aborted=%" PRId64
                " %0.1f%%)\n",
                tb_count, s->tb_count1 - tb_count,
                (double)(s->tb_count1 - s->tb_count)
                / (s->tb_count1 ? s->tb_count1 : 1) * 100.0);
    qemu_printf("avg ops/TB          %0.1f max=%d\n",
                (double)s->op_count / tb_div_count, s->op_count_max);
    qemu_printf("deleted ops/TB      %0.2f\n",
                (double)s->del_op_count / tb_div_count);
    qemu_printf("avg temps/TB        %0.2f max=%d\n",
                (double)s->temp_count / tb_div_count, s->temp_count_max);
    qemu_printf("avg host code/TB    %0.1f\n",
                (double)s->code_out_len / tb_div_count);
    qemu_printf("avg search data/TB  %0.1f\n",
                (double)s->search_out_len / tb_div_count);
    
    qemu_printf("cycles/op           %0.1f\n",
                s->op_count ? (double)tot / s->op_count : 0);
    qemu_printf("cycles/in byte      %0.1f\n",
                s->code_in_len ? (double)tot / s->code_in_len : 0);
    qemu_printf("cycles/out byte     %0.1f\n",
                s->code_out_len ? (double)tot / s->code_out_len : 0);
    qemu_printf("cycles/search byte     %0.1f\n",
                s->search_out_len ? (double)tot / s->search_out_len : 0);
    if (tot == 0) {
        tot = 1;
    }
    qemu_printf("  gen_interm time   %0.1f%%\n",
                (double)s->interm_time / tot * 100.0);
    qemu_printf("  gen_code time     %0.1f%%\n",
                (double)s->code_time / tot * 100.0);
    qemu_printf("optim./code time    %0.1f%%\n",
                (double)s->opt_time / (s->code_time ? s->code_time : 1)
                * 100.0);
    qemu_printf("liveness/code time  %0.1f%%\n",
                (double)s->la_time / (s->code_time ? s->code_time : 1) * 100.0);
    qemu_printf("cpu_restore count   %" PRId64 "\n",
                s->restore_count);
    qemu_printf("  avg cycles        %0.1f\n",
                s->restore_count ? (double)s->restore_time / s->restore_count : 0);
}
#else
void tcg_dump_info(void)
{
    qemu_printf("[TCG profiler not compiled]\n");
}
#endif

#ifdef ELF_HOST_MACHINE
/* In order to use this feature, the backend needs to do three things:

   (1) Define ELF_HOST_MACHINE to indicate both what value to
       put into the ELF image and to indicate support for the feature.

   (2) Define tcg_register_jit.  This should create a buffer containing
       the contents of a .debug_frame section that describes the post-
       prologue unwind info for the tcg machine.

   (3) Call tcg_register_jit_int, with the constructed .debug_frame.
*/

/* Begin GDB interface.  THE FOLLOWING MUST MATCH GDB DOCS.  */
typedef enum {
    JIT_NOACTION = 0,
    JIT_REGISTER_FN,
    JIT_UNREGISTER_FN
} jit_actions_t;

struct jit_code_entry {
    struct jit_code_entry *next_entry;
    struct jit_code_entry *prev_entry;
    const void *symfile_addr;
    uint64_t symfile_size;
};

struct jit_descriptor {
    uint32_t version;
    uint32_t action_flag;
    struct jit_code_entry *relevant_entry;
    struct jit_code_entry *first_entry;
};

void __jit_debug_register_code(void) __attribute__((noinline));
void __jit_debug_register_code(void)
{
    asm("");
}

/* Must statically initialize the version, because GDB may check
   the version before we can set it.  */
struct jit_descriptor __jit_debug_descriptor = { 1, 0, 0, 0 };

/* End GDB interface.  */

static int find_string(const char *strtab, const char *str)
{
    const char *p = strtab + 1;

    while (1) {
        if (strcmp(p, str) == 0) {
            return p - strtab;
        }
        p += strlen(p) + 1;
    }
}

static void tcg_register_jit_int(const void *buf_ptr, size_t buf_size,
                                 const void *debug_frame,
                                 size_t debug_frame_size)
{
    struct __attribute__((packed)) DebugInfo {
        uint32_t  len;
        uint16_t  version;
        uint32_t  abbrev;
        uint8_t   ptr_size;
        uint8_t   cu_die;
        uint16_t  cu_lang;
        uintptr_t cu_low_pc;
        uintptr_t cu_high_pc;
        uint8_t   fn_die;
        char      fn_name[16];
        uintptr_t fn_low_pc;
        uintptr_t fn_high_pc;
        uint8_t   cu_eoc;
    };

    struct ElfImage {
        ElfW(Ehdr) ehdr;
        ElfW(Phdr) phdr;
        ElfW(Shdr) shdr[7];
        ElfW(Sym)  sym[2];
        struct DebugInfo di;
        uint8_t    da[24];
        char       str[80];
    };

    struct ElfImage *img;

    static const struct ElfImage img_template = {
        .ehdr = {
            .e_ident[EI_MAG0] = ELFMAG0,
            .e_ident[EI_MAG1] = ELFMAG1,
            .e_ident[EI_MAG2] = ELFMAG2,
            .e_ident[EI_MAG3] = ELFMAG3,
            .e_ident[EI_CLASS] = ELF_CLASS,
            .e_ident[EI_DATA] = ELF_DATA,
            .e_ident[EI_VERSION] = EV_CURRENT,
            .e_type = ET_EXEC,
            .e_machine = ELF_HOST_MACHINE,
            .e_version = EV_CURRENT,
            .e_phoff = offsetof(struct ElfImage, phdr),
            .e_shoff = offsetof(struct ElfImage, shdr),
            .e_ehsize = sizeof(ElfW(Shdr)),
            .e_phentsize = sizeof(ElfW(Phdr)),
            .e_phnum = 1,
            .e_shentsize = sizeof(ElfW(Shdr)),
            .e_shnum = ARRAY_SIZE(img->shdr),
            .e_shstrndx = ARRAY_SIZE(img->shdr) - 1,
#ifdef ELF_HOST_FLAGS
            .e_flags = ELF_HOST_FLAGS,
#endif
#ifdef ELF_OSABI
            .e_ident[EI_OSABI] = ELF_OSABI,
#endif
        },
        .phdr = {
            .p_type = PT_LOAD,
            .p_flags = PF_X,
        },
        .shdr = {
            [0] = { .sh_type = SHT_NULL },
            /* Trick: The contents of code_gen_buffer are not present in
               this fake ELF file; that got allocated elsewhere.  Therefore
               we mark .text as SHT_NOBITS (similar to .bss) so that readers
               will not look for contents.  We can record any address.  */
            [1] = { /* .text */
                .sh_type = SHT_NOBITS,
                .sh_flags = SHF_EXECINSTR | SHF_ALLOC,
            },
            [2] = { /* .debug_info */
                .sh_type = SHT_PROGBITS,
                .sh_offset = offsetof(struct ElfImage, di),
                .sh_size = sizeof(struct DebugInfo),
            },
            [3] = { /* .debug_abbrev */
                .sh_type = SHT_PROGBITS,
                .sh_offset = offsetof(struct ElfImage, da),
                .sh_size = sizeof(img->da),
            },
            [4] = { /* .debug_frame */
                .sh_type = SHT_PROGBITS,
                .sh_offset = sizeof(struct ElfImage),
            },
            [5] = { /* .symtab */
                .sh_type = SHT_SYMTAB,
                .sh_offset = offsetof(struct ElfImage, sym),
                .sh_size = sizeof(img->sym),
                .sh_info = 1,
                .sh_link = ARRAY_SIZE(img->shdr) - 1,
                .sh_entsize = sizeof(ElfW(Sym)),
            },
            [6] = { /* .strtab */
                .sh_type = SHT_STRTAB,
                .sh_offset = offsetof(struct ElfImage, str),
                .sh_size = sizeof(img->str),
            }
        },
        .sym = {
            [1] = { /* code_gen_buffer */
                .st_info = ELF_ST_INFO(STB_GLOBAL, STT_FUNC),
                .st_shndx = 1,
            }
        },
        .di = {
            .len = sizeof(struct DebugInfo) - 4,
            .version = 2,
            .ptr_size = sizeof(void *),
            .cu_die = 1,
            .cu_lang = 0x8001,  /* DW_LANG_Mips_Assembler */
            .fn_die = 2,
            .fn_name = "code_gen_buffer"
        },
        .da = {
            1,          /* abbrev number (the cu) */
            0x11, 1,    /* DW_TAG_compile_unit, has children */
            0x13, 0x5,  /* DW_AT_language, DW_FORM_data2 */
            0x11, 0x1,  /* DW_AT_low_pc, DW_FORM_addr */
            0x12, 0x1,  /* DW_AT_high_pc, DW_FORM_addr */
            0, 0,       /* end of abbrev */
            2,          /* abbrev number (the fn) */
            0x2e, 0,    /* DW_TAG_subprogram, no children */
            0x3, 0x8,   /* DW_AT_name, DW_FORM_string */
            0x11, 0x1,  /* DW_AT_low_pc, DW_FORM_addr */
            0x12, 0x1,  /* DW_AT_high_pc, DW_FORM_addr */
            0, 0,       /* end of abbrev */
            0           /* no more abbrev */
        },
        .str = "\0" ".text\0" ".debug_info\0" ".debug_abbrev\0"
               ".debug_frame\0" ".symtab\0" ".strtab\0" "code_gen_buffer",
    };

    /* We only need a single jit entry; statically allocate it.  */
    static struct jit_code_entry one_entry;

    uintptr_t buf = (uintptr_t)buf_ptr;
    size_t img_size = sizeof(struct ElfImage) + debug_frame_size;
    DebugFrameHeader *dfh;

    img = g_malloc(img_size);
    *img = img_template;

    img->phdr.p_vaddr = buf;
    img->phdr.p_paddr = buf;
    img->phdr.p_memsz = buf_size;

    img->shdr[1].sh_name = find_string(img->str, ".text");
    img->shdr[1].sh_addr = buf;
    img->shdr[1].sh_size = buf_size;

    img->shdr[2].sh_name = find_string(img->str, ".debug_info");
    img->shdr[3].sh_name = find_string(img->str, ".debug_abbrev");

    img->shdr[4].sh_name = find_string(img->str, ".debug_frame");
    img->shdr[4].sh_size = debug_frame_size;

    img->shdr[5].sh_name = find_string(img->str, ".symtab");
    img->shdr[6].sh_name = find_string(img->str, ".strtab");

    img->sym[1].st_name = find_string(img->str, "code_gen_buffer");
    img->sym[1].st_value = buf;
    img->sym[1].st_size = buf_size;

    img->di.cu_low_pc = buf;
    img->di.cu_high_pc = buf + buf_size;
    img->di.fn_low_pc = buf;
    img->di.fn_high_pc = buf + buf_size;

    dfh = (DebugFrameHeader *)(img + 1);
    memcpy(dfh, debug_frame, debug_frame_size);
    dfh->fde.func_start = buf;
    dfh->fde.func_len = buf_size;

#ifdef DEBUG_JIT
    /* Enable this block to be able to debug the ELF image file creation.
       One can use readelf, objdump, or other inspection utilities.  */
    {
        FILE *f = fopen("/tmp/qemu.jit", "w+b");
        if (f) {
            if (fwrite(img, img_size, 1, f) != img_size) {
                /* Avoid stupid unused return value warning for fwrite.  */
            }
            fclose(f);
        }
    }
#endif

    one_entry.symfile_addr = img;
    one_entry.symfile_size = img_size;

    __jit_debug_descriptor.action_flag = JIT_REGISTER_FN;
    __jit_debug_descriptor.relevant_entry = &one_entry;
    __jit_debug_descriptor.first_entry = &one_entry;
    __jit_debug_register_code();
}
#else
/* No support for the feature.  Provide the entry point expected by exec.c,
   and implement the internal function we declared earlier.  */

static void tcg_register_jit_int(const void *buf, size_t size,
                                 const void *debug_frame,
                                 size_t debug_frame_size)
{
}

void tcg_register_jit(const void *buf, size_t buf_size)
{
}
#endif /* ELF_HOST_MACHINE */

#if !TCG_TARGET_MAYBE_vec
void tcg_expand_vec_op(TCGOpcode o, TCGType t, unsigned e, TCGArg a0, ...)
{
    g_assert_not_reached();
}
#endif<|MERGE_RESOLUTION|>--- conflicted
+++ resolved
@@ -564,6 +564,7 @@
     [dh_typecode_i64]  = &ffi_type_uint64,
     [dh_typecode_s64]  = &ffi_type_sint64,
     [dh_typecode_ptr]  = &ffi_type_pointer,
+    [dh_typecode_cap_checked_ptr]  = &ffi_type_pointer,
 };
 #endif
 
@@ -3052,15 +3053,10 @@
 
     assert(align <= TCG_TARGET_STACK_ALIGN);
     off = ROUND_UP(s->current_frame_offset, align);
-<<<<<<< HEAD
-    assert(off + size <= s->frame_end);
-=======
-
     /* If we've exhausted the stack frame, restart with a smaller TB. */
     if (off + size > s->frame_end) {
         tcg_raise_tb_overflow(s);
     }
->>>>>>> b733163e
     s->current_frame_offset = off + size;
 
     ts->mem_offset = off;
