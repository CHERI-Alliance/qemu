--- conflicted
+++ resolved
@@ -448,36 +448,19 @@
 static const target_ulong vs_delegable_ints = VS_MODE_INTERRUPTS;
 static const target_ulong all_ints = M_MODE_INTERRUPTS | S_MODE_INTERRUPTS |
                                      VS_MODE_INTERRUPTS;
-<<<<<<< HEAD
-static const target_ulong delegable_excps =
-    (1ULL << (RISCV_EXCP_INST_ADDR_MIS)) |
-    (1ULL << (RISCV_EXCP_INST_ACCESS_FAULT)) |
-    (1ULL << (RISCV_EXCP_ILLEGAL_INST)) |
-    (1ULL << (RISCV_EXCP_BREAKPOINT)) |
-    (1ULL << (RISCV_EXCP_LOAD_ADDR_MIS)) |
-    (1ULL << (RISCV_EXCP_LOAD_ACCESS_FAULT)) |
-    (1ULL << (RISCV_EXCP_STORE_AMO_ADDR_MIS)) |
-    (1ULL << (RISCV_EXCP_STORE_AMO_ACCESS_FAULT)) |
-    (1ULL << (RISCV_EXCP_U_ECALL)) |
-    (1ULL << (RISCV_EXCP_S_ECALL)) |
-    (1ULL << (RISCV_EXCP_VS_ECALL)) |
-    (1ULL << (RISCV_EXCP_M_ECALL)) |
-    (1ULL << (RISCV_EXCP_INST_PAGE_FAULT)) |
-    (1ULL << (RISCV_EXCP_LOAD_PAGE_FAULT)) |
-    (1ULL << (RISCV_EXCP_STORE_PAGE_FAULT)) |
-    (1ULL << (RISCV_EXCP_INST_GUEST_PAGE_FAULT)) |
-    (1ULL << (RISCV_EXCP_LOAD_GUEST_ACCESS_FAULT)) |
-    (1ULL << (RISCV_EXCP_VIRT_INSTRUCTION_FAULT)) |
-    (1ULL << (RISCV_EXCP_STORE_GUEST_AMO_ACCESS_FAULT)) |
+
 #ifdef TARGET_CHERI
 #ifndef TARGET_RISCV32
-    (1ULL << (RISCV_EXCP_LOAD_CAP_PAGE_FAULT)) |
-    (1ULL << (RISCV_EXCP_STORE_AMO_CAP_PAGE_FAULT)) |
-#endif
-    (1ULL << (RISCV_EXCP_CHERI)) |
-#endif
-    0;
-=======
+#define CHERI_DELEGABLE_EXCPS ( \
+        (1ULL << (RISCV_EXCP_LOAD_CAP_PAGE_FAULT)) | \
+        (1ULL << (RISCV_EXCP_STORE_AMO_CAP_PAGE_FAULT)) | \
+        (1ULL << (RISCV_EXCP_CHERI)))
+#else
+#define CHERI_DELEGABLE_EXCPS (1ULL << (RISCV_EXCP_CHERI))
+#endif
+#else
+#define CHERI_DELEGABLE_EXCPS 0
+#endif
 #define DELEGABLE_EXCPS ((1ULL << (RISCV_EXCP_INST_ADDR_MIS)) | \
                          (1ULL << (RISCV_EXCP_INST_ACCESS_FAULT)) | \
                          (1ULL << (RISCV_EXCP_ILLEGAL_INST)) | \
@@ -496,7 +479,8 @@
                          (1ULL << (RISCV_EXCP_INST_GUEST_PAGE_FAULT)) | \
                          (1ULL << (RISCV_EXCP_LOAD_GUEST_ACCESS_FAULT)) | \
                          (1ULL << (RISCV_EXCP_VIRT_INSTRUCTION_FAULT)) | \
-                         (1ULL << (RISCV_EXCP_STORE_GUEST_AMO_ACCESS_FAULT)))
+                         (1ULL << (RISCV_EXCP_STORE_GUEST_AMO_ACCESS_FAULT)) | \
+                         (CHERI_DELEGABLE_EXCPS))
 static const target_ulong vs_delegable_excps = DELEGABLE_EXCPS &
     ~((1ULL << (RISCV_EXCP_S_ECALL)) |
       (1ULL << (RISCV_EXCP_VS_ECALL)) |
@@ -505,7 +489,6 @@
       (1ULL << (RISCV_EXCP_LOAD_GUEST_ACCESS_FAULT)) |
       (1ULL << (RISCV_EXCP_VIRT_INSTRUCTION_FAULT)) |
       (1ULL << (RISCV_EXCP_STORE_GUEST_AMO_ACCESS_FAULT)));
->>>>>>> 65388f40
 static const target_ulong sstatus_v1_10_mask = SSTATUS_SIE | SSTATUS_SPIE |
     SSTATUS_UIE | SSTATUS_UPIE | SSTATUS_SPP | SSTATUS_FS | SSTATUS_XS |
     SSTATUS_SUM | SSTATUS_MXR | (target_ulong)SSTATUS64_UXL;
