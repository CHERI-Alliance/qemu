--- conflicted
+++ resolved
@@ -92,7 +92,7 @@
     qemu_fprintf(f, "pc=0x" TARGET_FMT_lx " HI=0x" TARGET_FMT_lx
                  " LO=0x" TARGET_FMT_lx " ds %04x "
                  TARGET_FMT_lx " " TARGET_FMT_ld "\n",
-                 env->active_tc.PC, env->active_tc.HI[0], env->active_tc.LO[0],
+                 PC_ADDR(env), env->active_tc.HI[0], env->active_tc.LO[0],
                  env->hflags, env->btarget, env->bcond);
     for (i = 0; i < 32; i++) {
         if ((i & 3) == 0) {
@@ -107,7 +107,7 @@
 
     qemu_fprintf(f, "CP0 Status  0x%08x Cause   0x%08x EPC    0x"
                  TARGET_FMT_lx "\n",
-                 env->CP0_Status, env->CP0_Cause, env->CP0_EPC);
+                 env->CP0_Status, env->CP0_Cause, get_CP0_EPC(env));
     qemu_fprintf(f, "    Config0 0x%08x Config1 0x%08x LLAddr 0x%016"
                  PRIx64 "\n",
                  env->CP0_Config0, env->CP0_Config1, env->CP0_LLAddr);
@@ -125,198 +125,6 @@
     MIPSCPU *vp = MIPS_CPU(qemu_get_cpu(vp_index));
     vp->env.exception_base = address;
 }
-
-<<<<<<< HEAD
-target_ulong exception_resume_pc(CPUMIPSState *env)
-{
-    target_ulong bad_pc;
-    target_ulong isa_mode;
-
-    isa_mode = !!(env->hflags & MIPS_HFLAG_M16);
-    bad_pc = PC_ADDR(env) | isa_mode;
-    if (env->hflags & MIPS_HFLAG_BMASK) {
-        /*
-         * If the exception was raised from a delay slot, come back to
-         * the jump.
-         */
-        bad_pc -= (env->hflags & MIPS_HFLAG_B16 ? 2 : 4);
-    }
-
-    return bad_pc;
-}
-
-bool mips_cpu_exec_interrupt(CPUState *cs, int interrupt_request)
-{
-    if (interrupt_request & CPU_INTERRUPT_HARD) {
-        MIPSCPU *cpu = MIPS_CPU(cs);
-        CPUMIPSState *env = &cpu->env;
-
-        if (cpu_mips_hw_interrupts_enabled(env) &&
-            cpu_mips_hw_interrupts_pending(env)) {
-            /* Raise it */
-            cs->exception_index = EXCP_EXT_INTERRUPT;
-            env->error_code = 0;
-            mips_cpu_do_interrupt(cs);
-            return true;
-        }
-    }
-    return false;
-}
-
-void QEMU_NORETURN do_raise_exception_err(CPUMIPSState *env,
-                                          MipsExcp exception,
-                                          int error_code,
-                                          uintptr_t pc)
-{
-    CPUState *cs = env_cpu(env);
-
-#ifdef TARGET_CHERI
-    // Translate CP0 Unusable to CP2 ASR fault if we are in kernel mode and
-    // PCC is missing ASR:
-    if (exception == EXCP_CpU && error_code == 0 && in_kernel_mode(env)) {
-        if (!cheri_have_access_sysregs(env)) {
-            do_raise_c2_exception_noreg(env, CapEx_AccessSystemRegsViolation, pc);
-        }
-    }
-#endif
-    if (qemu_log_instr_or_mask_enabled(env, CPU_LOG_INT)) {
-        qemu_log_instr_or_mask_msg(env, CPU_LOG_INT, "%s: %d (%s) %d\n",
-                                   __func__, exception,
-                                   mips_exception_name(exception), error_code);
-    }
-    cs->exception_index = exception;
-    env->error_code = error_code;
-
-    cpu_loop_exit_restore(cs, pc);
-}
-
-#ifndef TARGET_MIPS64
-const char mips_gp_regnames[32][5] = {
-    {"zero"}, {"at"},   {"v0"},   {"v1"},   {"a0"},   {"a1"},   {"a2"},   {"a3"},
-    {"t0"},   {"t1"},   {"t2"},   {"t3"},   {"t4"},   {"t5"},   {"t6"},   {"t7"},
-    {"s0"},   {"s1"},   {"s2"},   {"s3"},   {"s4"},   {"s5"},   {"s6"},   {"s7"},
-    {"t8"},   {"t9"},   {"k0"},   {"k1"},   {"gp"},   {"sp"},   {"s8"},   {"ra"
-};
-#else
-// Use n64 register names
-const char mips_gp_regnames[32][5] = {
-    {"zero"}, {"at"},   {"v0"},   {"v1"},   {"a0"},   {"a1"},   {"a2"},   {"a3"},
-    {"a4"},   {"a5"},   {"a6"},   {"a7"},   {"t0"},   {"t1"},   {"t2"},   {"t3"},
-    {"s0"},   {"s1"},   {"s2"},   {"s3"},   {"s4"},   {"s5"},   {"s6"},   {"s7"},
-    {"t8"},   {"t9"},   {"k0"},   {"k1"},   {"gp"},   {"sp"},   {"s8"},   {"ra"},
-};
-#endif
-
-const char mips_regnames_HI[4][4] = {
-    {"HI0"}, {"HI1"}, {"HI2"}, {"HI3"},
-};
-
-const char mips_regnames_LO[4][4] = {
-    {"LO0"}, {"LO1"}, {"LO2"}, {"LO3"},
-};
-
-const char mips_fregnames[32][4] = {
-    {"f0"},  {"f1"},  {"f2"},  {"f3"},  {"f4"},  {"f5"},  {"f6"},  {"f7"},
-    {"f8"},  {"f9"},  {"f10"}, {"f11"}, {"f12"}, {"f13"}, {"f14"}, {"f15"},
-    {"f16"}, {"f17"}, {"f18"}, {"f19"}, {"f20"}, {"f21"}, {"f22"}, {"f23"},
-    {"f24"}, {"f25"}, {"f26"}, {"f27"}, {"f28"}, {"f29"}, {"f30"}, {"f31"},
-};
-
-const char mips_msaregnames[64][7] = {
-    {"w0.d0"},  {"w0.d1"},  {"w1.d0"},  {"w1.d1"},
-    {"w2.d0"},  {"w2.d1"},  {"w3.d0"},  {"w3.d1"},
-    {"w4.d0"},  {"w4.d1"},  {"w5.d0"},  {"w5.d1"},
-    {"w6.d0"},  {"w6.d1"},  {"w7.d0"},  {"w7.d1"},
-    {"w8.d0"},  {"w8.d1"},  {"w9.d0"},  {"w9.d1"},
-    {"w10.d0"}, {"w10.d1"}, {"w11.d0"}, {"w11.d1"},
-    {"w12.d0"}, {"w12.d1"}, {"w13.d0"}, {"w13.d1"},
-    {"w14.d0"}, {"w14.d1"}, {"w15.d0"}, {"w15.d1"},
-    {"w16.d0"}, {"w16.d1"}, {"w17.d0"}, {"w17.d1"},
-    {"w18.d0"}, {"w18.d1"}, {"w19.d0"}, {"w19.d1"},
-    {"w20.d0"}, {"w20.d1"}, {"w21.d0"}, {"w21.d1"},
-    {"w22.d0"}, {"w22.d1"}, {"w23.d0"}, {"w23.d1"},
-    {"w24.d0"}, {"w24.d1"}, {"w25.d0"}, {"w25.d1"},
-    {"w26.d0"}, {"w26.d1"}, {"w27.d0"}, {"w27.d1"},
-    {"w28.d0"}, {"w28.d1"}, {"w29.d0"}, {"w29.d1"},
-    {"w30.d0"}, {"w30.d1"}, {"w31.d0"}, {"w31.d1"},
-};
-
-#if !defined(TARGET_MIPS64)
-const char * const mips_mxuregnames[16][7] = {
-    {"XR1"},  {"XR2"},  {"XR3"},  {"XR4"},  {"XR5"},  {"XR6"},  {"XR7"},  {"XR8"},
-    {"XR9"},  {"XR10"}, {"XR11"}, {"XR12"}, {"XR13"}, {"XR14"}, {"XR15"}, {"MXU_CR"},
-};
-#endif
-
-/*
- * Names of coprocessor 0 registers.
- */
-const char mips_cop0_regnames[32*8][32] = {
-/*0*/   {"Index"},        {"MVPControl"},   {"MVPConf0"},     {"MVPConf1"},
-        {0},              {0},              {0},              {0},
-/*1*/   {"Random"},       {"VPEControl"},   {"VPEConf0"},     {"VPEConf1"},
-        {"YQMask"},       {"VPESchedule"},  {"VPEScheFBack"}, {"VPEOpt"},
-/*2*/   {"EntryLo0"},     {"TCStatus"},     {"TCBind"},       {"TCRestart"},
-        {"TCHalt"},       {"TCContext"},    {"TCSchedule"},   {"TCScheFBack"},
-/*3*/   {"EntryLo1"},     {0},              {0},              {0},
-        {0},              {0},              {0},              {"TCOpt"},
-/*4*/   {"Context"},      {"ContextConfig"}, {"UserLocal"},    {"XContextConfig"},
-        {0},              {0},              {0},              {0},
-/*5*/   {"PageMask"},     {"PageGrain"},    {"SegCtl0"},      {"SegCtl1"},
-        {"SegCtl2"},      {0},              {0},              {0},
-/*6*/   {"Wired"},        {"SRSConf0"},     {"SRSConf1"},     {"SRSConf2"},
-        {"SRSConf3"},     {"SRSConf4"},     {0},              {0},
-/*7*/   {"HWREna"},       {0},              {0},              {0},
-        {0},              {0},              {0},              {0},
-/*8*/   {"BadVAddr"},     {"BadInstr"},     {"BadInstrP"},    {0},
-        {0},              {0},              {0},              {0},
-/*9*/   {"Count"},        {0},              {0},              {0},
-        {0},              {0},              {0},              {0},
-/*10*/  {"EntryHi"},      {0},              {0},              {0},
-        {0},              {"MSAAccess"},    {"MSASave"},      {"MSARequest"},
-/*11*/  {"Compare"},      {0},              {0},              {0},
-        {0},              {0},              {0},              {0},
-/*12*/  {"Status"},       {"IntCtl"},       {"SRSCtl"},       {"SRSMap"},
-        {"ViewIPL"},      {"SRSMap2"},      {0},              {0},
-/*13*/  {"Cause"},        {0},              {0},              {0},
-        {"ViewRIPL"},     {"NestedExc"},    {0},              {0},
-/*14*/  {"EPC"},          {0},              {"NestedEPC"},    {0},
-        {0},              {0},              {0},              {0},
-/*15*/  {"PRId"},         {"EBase"},        {"CDMMBase"},     {"CMGCRBase"},
-        {0},              {0},              {0},              {0},
-/*16*/  {"Config"},       {"Config1"},      {"Config2"},      {"Config3"},
-        {"Config4"},      {"Config5"},      {"Config6"},      {"Config7"},
-/*17*/  {"LLAddr"},       {"internal_lladdr (virtual)"}, {"internal_llval"}, {0},
-        {0},              {0},              {0},              {0},
-/*18*/  {"WatchLo"},      {"WatchLo1"},     {"WatchLo2"},     {"WatchLo3"},
-        {"WatchLo4"},     {"WatchLo5"},     {"WatchLo6"},     {"WatchLo7"},
-/*19*/  {"WatchHi"},      {"WatchHi1"},     {"WatchHi2"},     {"WatchHi3"},
-        {"WatchHi4"},     {"WatchHi5"},     {"WatchHi6"},     {"WatchHi7"},
-/*20*/  {"XContext"},     {0},              {0},              {0},
-        {0},              {0},              {0},              {0},
-/*21*/  {0},              {0},              {0},              {0},
-        {0},              {0},              {0},              {0},
-/*22*/  {0},              {0},              {0},              {0},
-        {0},              {0},              {0},              {0},
-/*23*/  {"Debug"},        {"TraceControl"}, {"TraceControl2"}, {"UserTraceData"},
-        {"TraceIBPC"},    {"TraceDBPC"},    {"Debug2"},       {0},
-/*24*/  {"DEPC"},         {0},              {"TraceControl3"}, {"UserTraceData2"},
-        {0},              {0},              {0},              {0},
-/*25*/  {"PerfCnt"},      {"PerfCnt1"},     {"PerfCnt2"},     {"PerfCnt3"},
-        {"PerfCnt4"},     {"PerfCnt5"},     {"PerfCnt6"},     {"PerfCnt7"},
-/*26*/  {"ErrCtl"},       {0},              {0},              {0},
-        {0},              {0},              {0},              {0},
-/*27*/  {"CacheErr"},     {0},              {0},              {0},
-        {0},              {0},              {0},              {0},
-/*28*/  {"ITagLo"},       {"IDataLo"},      {"DTagLo"},       {"DDataLo"},
-        {"L23TagLo"},     {"L23DataLo"},    {0},              {0},
-/*29*/  {"ITagHi"},       {"IDataHi"},      {"DTagHi"},       {0},
-        {0},              {"L23DataHi"},    {0},              {0},
-/*30*/  {"ErrorEPC"},     {0},              {0},              {0},
-        {0},              {0},              {0},              {0},
-/*31*/  {"DESAVE"},       {0},              {"KScratch1"},    {"KScratch2"},
-        {"KScratch3"},    {"KScratch4"},    {"KScratch5"},    {"KScratch6"},
-};
 
 #ifdef TARGET_CHERI
 const char cheri_gp_regnames[32][4] = {
@@ -344,67 +152,13 @@
 };
 #endif
 
-=======
->>>>>>> e93d8bcf
 static void mips_cpu_set_pc(CPUState *cs, vaddr value)
 {
     MIPSCPU *cpu = MIPS_CPU(cs);
 
-<<<<<<< HEAD
-    mips_update_pc(env, value & ~(target_ulong)1, /*can_be_unrepresentable=*/false);
-    if (value & 1) {
-        env->hflags |= MIPS_HFLAG_M16;
-    } else {
-        env->hflags &= ~(MIPS_HFLAG_M16);
-    }
-}
-
-#ifdef CONFIG_TCG
-static void mips_cpu_synchronize_from_tb(CPUState *cs,
-                                         const TranslationBlock *tb)
-{
-    MIPSCPU *cpu = MIPS_CPU(cs);
-    CPUMIPSState *env = &cpu->env;
-
-    mips_update_pc(env, tb->pc, /*can_be_unrepresentable=*/false);
-    env->hflags &= ~MIPS_HFLAG_BMASK;
-    env->hflags |= tb->flags & MIPS_HFLAG_BMASK;
-
-    /*
-     * Break any load-link that's in flight on this CPU since we've been
-     * preempted.  This is sufficiently rare that it shouldn't hurt to do it
-     * every preemption.  Of course, it's also only really safe to use ->lladdr
-     * for capability work at all because we're forcing MTTCG off for CHERI due
-     * to its tag table implementation.  But this doesn't make it any worse!
-     *
-     * See also target/mips/op_helper:/helper_eret
-     */
-    env->lladdr = 1;
-}
-
-# ifndef CONFIG_USER_ONLY
-static bool mips_io_recompile_replay_branch(CPUState *cs,
-                                            const TranslationBlock *tb)
-{
-    MIPSCPU *cpu = MIPS_CPU(cs);
-    CPUMIPSState *env = &cpu->env;
-
-    if ((env->hflags & MIPS_HFLAG_BMASK) != 0 && PC_ADDR(env) != tb->pc) {
-        mips_update_pc(env, PC_ADDR(env) - (env->hflags & MIPS_HFLAG_B16 ? 2 : 4),
-                       /*can_be_unrepresentable=*/false);
-        env->hflags &= ~MIPS_HFLAG_BMASK;
-        return true;
-    }
-    return false;
-}
-# endif /* !CONFIG_USER_ONLY */
-#endif /* CONFIG_TCG */
-
-=======
     mips_env_set_pc(&cpu->env, value);
 }
 
->>>>>>> e93d8bcf
 static bool mips_cpu_has_work(CPUState *cs)
 {
     MIPSCPU *cpu = MIPS_CPU(cs);
