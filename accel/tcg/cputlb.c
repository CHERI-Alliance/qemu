/*
 *  Common CPU TLB handling
 *
 *  Copyright (c) 2003 Fabrice Bellard
 *
 * This library is free software; you can redistribute it and/or
 * modify it under the terms of the GNU Lesser General Public
 * License as published by the Free Software Foundation; either
 * version 2.1 of the License, or (at your option) any later version.
 *
 * This library is distributed in the hope that it will be useful,
 * but WITHOUT ANY WARRANTY; without even the implied warranty of
 * MERCHANTABILITY or FITNESS FOR A PARTICULAR PURPOSE.  See the GNU
 * Lesser General Public License for more details.
 *
 * You should have received a copy of the GNU Lesser General Public
 * License along with this library; if not, see <http://www.gnu.org/licenses/>.
 */

#include "qemu/osdep.h"
#include "qemu/main-loop.h"
#include "hw/core/tcg-cpu-ops.h"
#include "exec/exec-all.h"
#include "exec/memory.h"
#include "exec/cpu_ldst.h"
#include "exec/cputlb.h"
#include "exec/memory-internal.h"
#include "exec/ram_addr.h"
#include "tcg/tcg.h"
#include "qemu/error-report.h"
#include "exec/log.h"
#include "exec/helper-proto.h"
#include "qemu/atomic.h"
#include "qemu/atomic128.h"
#include "exec/translate-all.h"
#include "trace/trace-root.h"
<<<<<<< HEAD
#include "trace/mem.h"
#include "cheri_tagmem.h"
=======
>>>>>>> 6723ff63
#include "tb-hash.h"
#include "internal.h"
#ifdef CONFIG_PLUGIN
#include "qemu/plugin-memory.h"
#endif

/* DEBUG defines, enable DEBUG_TLB_LOG to log to the CPU_LOG_MMU target */
/* #define DEBUG_TLB */
/* #define DEBUG_TLB_LOG */

#ifdef DEBUG_TLB
# define DEBUG_TLB_GATE 1
# ifdef DEBUG_TLB_LOG
#  define DEBUG_TLB_LOG_GATE 1
# else
#  define DEBUG_TLB_LOG_GATE 0
# endif
#else
# define DEBUG_TLB_GATE 0
# define DEBUG_TLB_LOG_GATE 0
#endif

#define tlb_debug(fmt, ...) do { \
    if (DEBUG_TLB_LOG_GATE) { \
        qemu_log_mask(CPU_LOG_MMU, "%s: " fmt, __func__, \
                      ## __VA_ARGS__); \
    } else if (DEBUG_TLB_GATE) { \
        fprintf(stderr, "%s: " fmt, __func__, ## __VA_ARGS__); \
    } \
} while (0)

#define assert_cpu_is_self(cpu) do {                              \
        if (DEBUG_TLB_GATE) {                                     \
            g_assert(!(cpu)->created || qemu_cpu_is_self(cpu));   \
        }                                                         \
    } while (0)

/* run_on_cpu_data.target_ptr should always be big enough for a
 * target_ulong even on 32 bit builds */
QEMU_BUILD_BUG_ON(sizeof(target_ulong) > sizeof(run_on_cpu_data));

/* We currently can't handle more than 16 bits in the MMUIDX bitmask.
 */
QEMU_BUILD_BUG_ON(NB_MMU_MODES > 16);
#define ALL_MMUIDX_BITS ((1 << NB_MMU_MODES) - 1)

static inline size_t tlb_n_entries(CPUTLBDescFast *fast)
{
    return (fast->mask >> CPU_TLB_ENTRY_BITS) + 1;
}

static inline size_t sizeof_tlb(CPUTLBDescFast *fast)
{
    return fast->mask + (1 << CPU_TLB_ENTRY_BITS);
}

static void tlb_window_reset(CPUTLBDesc *desc, int64_t ns,
                             size_t max_entries)
{
    desc->window_begin_ns = ns;
    desc->window_max_entries = max_entries;
}

static void tb_jmp_cache_clear_page(CPUState *cpu, target_ulong page_addr)
{
    unsigned int i, i0 = tb_jmp_cache_hash_page(page_addr);

    for (i = 0; i < TB_JMP_PAGE_SIZE; i++) {
        qatomic_set(&cpu->tb_jmp_cache[i0 + i], NULL);
    }
}

static void tb_flush_jmp_cache(CPUState *cpu, target_ulong addr)
{
    /* Discard jump cache entries for any tb which might potentially
       overlap the flushed page.  */
    tb_jmp_cache_clear_page(cpu, addr - TARGET_PAGE_SIZE);
    tb_jmp_cache_clear_page(cpu, addr);
}

/**
 * tlb_mmu_resize_locked() - perform TLB resize bookkeeping; resize if necessary
 * @desc: The CPUTLBDesc portion of the TLB
 * @fast: The CPUTLBDescFast portion of the same TLB
 *
 * Called with tlb_lock_held.
 *
 * We have two main constraints when resizing a TLB: (1) we only resize it
 * on a TLB flush (otherwise we'd have to take a perf hit by either rehashing
 * the array or unnecessarily flushing it), which means we do not control how
 * frequently the resizing can occur; (2) we don't have access to the guest's
 * future scheduling decisions, and therefore have to decide the magnitude of
 * the resize based on past observations.
 *
 * In general, a memory-hungry process can benefit greatly from an appropriately
 * sized TLB, since a guest TLB miss is very expensive. This doesn't mean that
 * we just have to make the TLB as large as possible; while an oversized TLB
 * results in minimal TLB miss rates, it also takes longer to be flushed
 * (flushes can be _very_ frequent), and the reduced locality can also hurt
 * performance.
 *
 * To achieve near-optimal performance for all kinds of workloads, we:
 *
 * 1. Aggressively increase the size of the TLB when the use rate of the
 * TLB being flushed is high, since it is likely that in the near future this
 * memory-hungry process will execute again, and its memory hungriness will
 * probably be similar.
 *
 * 2. Slowly reduce the size of the TLB as the use rate declines over a
 * reasonably large time window. The rationale is that if in such a time window
 * we have not observed a high TLB use rate, it is likely that we won't observe
 * it in the near future. In that case, once a time window expires we downsize
 * the TLB to match the maximum use rate observed in the window.
 *
 * 3. Try to keep the maximum use rate in a time window in the 30-70% range,
 * since in that range performance is likely near-optimal. Recall that the TLB
 * is direct mapped, so we want the use rate to be low (or at least not too
 * high), since otherwise we are likely to have a significant amount of
 * conflict misses.
 */
static void tlb_mmu_resize_locked(CPUTLBDesc *desc, CPUTLBDescFast *fast,
                                  int64_t now)
{
    size_t old_size = tlb_n_entries(fast);
    size_t rate;
    size_t new_size = old_size;
    int64_t window_len_ms = 100;
    int64_t window_len_ns = window_len_ms * 1000 * 1000;
    bool window_expired = now > desc->window_begin_ns + window_len_ns;

    if (desc->n_used_entries > desc->window_max_entries) {
        desc->window_max_entries = desc->n_used_entries;
    }
    rate = desc->window_max_entries * 100 / old_size;

    if (rate > 70) {
        new_size = MIN(old_size << 1, 1 << CPU_TLB_DYN_MAX_BITS);
    } else if (rate < 30 && window_expired) {
        size_t ceil = pow2ceil(desc->window_max_entries);
        size_t expected_rate = desc->window_max_entries * 100 / ceil;

        /*
         * Avoid undersizing when the max number of entries seen is just below
         * a pow2. For instance, if max_entries == 1025, the expected use rate
         * would be 1025/2048==50%. However, if max_entries == 1023, we'd get
         * 1023/1024==99.9% use rate, so we'd likely end up doubling the size
         * later. Thus, make sure that the expected use rate remains below 70%.
         * (and since we double the size, that means the lowest rate we'd
         * expect to get is 35%, which is still in the 30-70% range where
         * we consider that the size is appropriate.)
         */
        if (expected_rate > 70) {
            ceil *= 2;
        }
        new_size = MAX(ceil, 1 << CPU_TLB_DYN_MIN_BITS);
    }

    if (new_size == old_size) {
        if (window_expired) {
            tlb_window_reset(desc, now, desc->n_used_entries);
        }
        return;
    }

    g_free(fast->table);
    g_free(desc->iotlb);

    tlb_window_reset(desc, now, 0);
    /* desc->n_used_entries is cleared by the caller */
    fast->mask = (new_size - 1) << CPU_TLB_ENTRY_BITS;
    fast->table = g_try_new(CPUTLBEntry, new_size);
    desc->iotlb = g_try_new(CPUIOTLBEntry, new_size);

    /*
     * If the allocations fail, try smaller sizes. We just freed some
     * memory, so going back to half of new_size has a good chance of working.
     * Increased memory pressure elsewhere in the system might cause the
     * allocations to fail though, so we progressively reduce the allocation
     * size, aborting if we cannot even allocate the smallest TLB we support.
     */
    while (fast->table == NULL || desc->iotlb == NULL) {
        if (new_size == (1 << CPU_TLB_DYN_MIN_BITS)) {
            error_report("%s: %s", __func__, strerror(errno));
            abort();
        }
        new_size = MAX(new_size >> 1, 1 << CPU_TLB_DYN_MIN_BITS);
        fast->mask = (new_size - 1) << CPU_TLB_ENTRY_BITS;

        g_free(fast->table);
        g_free(desc->iotlb);
        fast->table = g_try_new(CPUTLBEntry, new_size);
        desc->iotlb = g_try_new(CPUIOTLBEntry, new_size);
    }
}

static void tlb_mmu_flush_locked(CPUTLBDesc *desc, CPUTLBDescFast *fast)
{
    desc->n_used_entries = 0;
    desc->large_page_addr = -1;
    desc->large_page_mask = -1;
    desc->vindex = 0;
    memset(fast->table, -1, sizeof_tlb(fast));
    memset(desc->vtable, -1, sizeof(desc->vtable));
}

static void tlb_flush_one_mmuidx_locked(CPUArchState *env, int mmu_idx,
                                        int64_t now)
{
    CPUTLBDesc *desc = &env_tlb(env)->d[mmu_idx];
    CPUTLBDescFast *fast = &env_tlb(env)->f[mmu_idx];

    tlb_mmu_resize_locked(desc, fast, now);
    tlb_mmu_flush_locked(desc, fast);
}

static void tlb_mmu_init(CPUTLBDesc *desc, CPUTLBDescFast *fast, int64_t now)
{
    size_t n_entries = 1 << CPU_TLB_DYN_DEFAULT_BITS;

    tlb_window_reset(desc, now, 0);
    desc->n_used_entries = 0;
    fast->mask = (n_entries - 1) << CPU_TLB_ENTRY_BITS;
    fast->table = g_new(CPUTLBEntry, n_entries);
    desc->iotlb = g_new(CPUIOTLBEntry, n_entries);
    tlb_mmu_flush_locked(desc, fast);
}

static inline void tlb_n_used_entries_inc(CPUArchState *env, uintptr_t mmu_idx)
{
    env_tlb(env)->d[mmu_idx].n_used_entries++;
}

static inline void tlb_n_used_entries_dec(CPUArchState *env, uintptr_t mmu_idx)
{
    env_tlb(env)->d[mmu_idx].n_used_entries--;
}

void tlb_init(CPUState *cpu)
{
    CPUArchState *env = cpu->env_ptr;
    int64_t now = get_clock_realtime();
    int i;

    qemu_spin_init(&env_tlb(env)->c.lock);

    /* All tlbs are initialized flushed. */
    env_tlb(env)->c.dirty = 0;

    for (i = 0; i < NB_MMU_MODES; i++) {
        tlb_mmu_init(&env_tlb(env)->d[i], &env_tlb(env)->f[i], now);
    }
}

void tlb_destroy(CPUState *cpu)
{
    CPUArchState *env = cpu->env_ptr;
    int i;

    qemu_spin_destroy(&env_tlb(env)->c.lock);
    for (i = 0; i < NB_MMU_MODES; i++) {
        CPUTLBDesc *desc = &env_tlb(env)->d[i];
        CPUTLBDescFast *fast = &env_tlb(env)->f[i];

        g_free(fast->table);
        g_free(desc->iotlb);
    }
}

/* flush_all_helper: run fn across all cpus
 *
 * If the wait flag is set then the src cpu's helper will be queued as
 * "safe" work and the loop exited creating a synchronisation point
 * where all queued work will be finished before execution starts
 * again.
 */
static void flush_all_helper(CPUState *src, run_on_cpu_func fn,
                             run_on_cpu_data d)
{
    CPUState *cpu;

    CPU_FOREACH(cpu) {
        if (cpu != src) {
            async_run_on_cpu(cpu, fn, d);
        }
    }
}

void tlb_flush_counts(size_t *pfull, size_t *ppart, size_t *pelide)
{
    CPUState *cpu;
    size_t full = 0, part = 0, elide = 0;

    CPU_FOREACH(cpu) {
        CPUArchState *env = cpu->env_ptr;

        full += qatomic_read(&env_tlb(env)->c.full_flush_count);
        part += qatomic_read(&env_tlb(env)->c.part_flush_count);
        elide += qatomic_read(&env_tlb(env)->c.elide_flush_count);
    }
    *pfull = full;
    *ppart = part;
    *pelide = elide;
}

static void tlb_flush_by_mmuidx_async_work(CPUState *cpu, run_on_cpu_data data)
{
    CPUArchState *env = cpu->env_ptr;
    uint16_t asked = data.host_int;
    uint16_t all_dirty, work, to_clean;
    int64_t now = get_clock_realtime();

    assert_cpu_is_self(cpu);

    tlb_debug("mmu_idx:0x%04" PRIx16 "\n", asked);

    qemu_spin_lock(&env_tlb(env)->c.lock);

    all_dirty = env_tlb(env)->c.dirty;
    to_clean = asked & all_dirty;
    all_dirty &= ~to_clean;
    env_tlb(env)->c.dirty = all_dirty;

    for (work = to_clean; work != 0; work &= work - 1) {
        int mmu_idx = ctz32(work);
        tlb_flush_one_mmuidx_locked(env, mmu_idx, now);
    }

    qemu_spin_unlock(&env_tlb(env)->c.lock);

    cpu_tb_jmp_cache_clear(cpu);

    if (to_clean == ALL_MMUIDX_BITS) {
        qatomic_set(&env_tlb(env)->c.full_flush_count,
                   env_tlb(env)->c.full_flush_count + 1);
    } else {
        qatomic_set(&env_tlb(env)->c.part_flush_count,
                   env_tlb(env)->c.part_flush_count + ctpop16(to_clean));
        if (to_clean != asked) {
            qatomic_set(&env_tlb(env)->c.elide_flush_count,
                       env_tlb(env)->c.elide_flush_count +
                       ctpop16(asked & ~to_clean));
        }
    }
}

void tlb_flush_by_mmuidx(CPUState *cpu, uint16_t idxmap)
{
    tlb_debug("mmu_idx: 0x%" PRIx16 "\n", idxmap);

    if (cpu->created && !qemu_cpu_is_self(cpu)) {
        async_run_on_cpu(cpu, tlb_flush_by_mmuidx_async_work,
                         RUN_ON_CPU_HOST_INT(idxmap));
    } else {
        tlb_flush_by_mmuidx_async_work(cpu, RUN_ON_CPU_HOST_INT(idxmap));
    }
}

void tlb_flush(CPUState *cpu)
{
    tlb_flush_by_mmuidx(cpu, ALL_MMUIDX_BITS);
}

void tlb_flush_by_mmuidx_all_cpus(CPUState *src_cpu, uint16_t idxmap)
{
    const run_on_cpu_func fn = tlb_flush_by_mmuidx_async_work;

    tlb_debug("mmu_idx: 0x%"PRIx16"\n", idxmap);

    flush_all_helper(src_cpu, fn, RUN_ON_CPU_HOST_INT(idxmap));
    fn(src_cpu, RUN_ON_CPU_HOST_INT(idxmap));
}

void tlb_flush_all_cpus(CPUState *src_cpu)
{
    tlb_flush_by_mmuidx_all_cpus(src_cpu, ALL_MMUIDX_BITS);
}

void tlb_flush_by_mmuidx_all_cpus_synced(CPUState *src_cpu, uint16_t idxmap)
{
    const run_on_cpu_func fn = tlb_flush_by_mmuidx_async_work;

    tlb_debug("mmu_idx: 0x%"PRIx16"\n", idxmap);

    flush_all_helper(src_cpu, fn, RUN_ON_CPU_HOST_INT(idxmap));
    async_safe_run_on_cpu(src_cpu, fn, RUN_ON_CPU_HOST_INT(idxmap));
}

void tlb_flush_all_cpus_synced(CPUState *src_cpu)
{
    tlb_flush_by_mmuidx_all_cpus_synced(src_cpu, ALL_MMUIDX_BITS);
}

static bool tlb_hit_page_mask_anyprot(CPUTLBEntry *tlb_entry,
                                      target_ulong page, target_ulong mask)
{
    page &= mask;
    mask &= TARGET_PAGE_MASK | TLB_INVALID_MASK;

    return (page == (tlb_entry->addr_read & mask) ||
            page == (tlb_addr_write(tlb_entry) & mask) ||
            page == (tlb_entry->addr_code & mask));
}

static inline bool tlb_hit_page_anyprot(CPUTLBEntry *tlb_entry,
                                        target_ulong page)
{
    return tlb_hit_page_mask_anyprot(tlb_entry, page, -1);
}

/**
 * tlb_entry_is_empty - return true if the entry is not in use
 * @te: pointer to CPUTLBEntry
 */
static inline bool tlb_entry_is_empty(const CPUTLBEntry *te)
{
    return te->addr_read == -1 && te->addr_write == -1 && te->addr_code == -1;
}

/* Called with tlb_c.lock held */
static bool tlb_flush_entry_mask_locked(CPUTLBEntry *tlb_entry,
                                        target_ulong page,
                                        target_ulong mask)
{
    if (tlb_hit_page_mask_anyprot(tlb_entry, page, mask)) {
        memset(tlb_entry, -1, sizeof(*tlb_entry));
        return true;
    }
    return false;
}

static inline bool tlb_flush_entry_locked(CPUTLBEntry *tlb_entry,
                                          target_ulong page)
{
    return tlb_flush_entry_mask_locked(tlb_entry, page, -1);
}

/* Called with tlb_c.lock held */
static void tlb_flush_vtlb_page_mask_locked(CPUArchState *env, int mmu_idx,
                                            target_ulong page,
                                            target_ulong mask)
{
    CPUTLBDesc *d = &env_tlb(env)->d[mmu_idx];
    int k;

    assert_cpu_is_self(env_cpu(env));
    for (k = 0; k < CPU_VTLB_SIZE; k++) {
        if (tlb_flush_entry_mask_locked(&d->vtable[k], page, mask)) {
            tlb_n_used_entries_dec(env, mmu_idx);
        }
    }
}

static inline void tlb_flush_vtlb_page_locked(CPUArchState *env, int mmu_idx,
                                              target_ulong page)
{
    tlb_flush_vtlb_page_mask_locked(env, mmu_idx, page, -1);
}

static void tlb_flush_page_locked(CPUArchState *env, int midx,
                                  target_ulong page)
{
    target_ulong lp_addr = env_tlb(env)->d[midx].large_page_addr;
    target_ulong lp_mask = env_tlb(env)->d[midx].large_page_mask;

    /* Check if we need to flush due to large pages.  */
    if ((page & lp_mask) == lp_addr) {
        tlb_debug("forcing full flush midx %d ("
                  TARGET_FMT_lx "/" TARGET_FMT_lx ")\n",
                  midx, lp_addr, lp_mask);
        tlb_flush_one_mmuidx_locked(env, midx, get_clock_realtime());
    } else {
        if (tlb_flush_entry_locked(tlb_entry(env, midx, page), page)) {
            tlb_n_used_entries_dec(env, midx);
        }
        tlb_flush_vtlb_page_locked(env, midx, page);
    }
}

/**
 * tlb_flush_page_by_mmuidx_async_0:
 * @cpu: cpu on which to flush
 * @addr: page of virtual address to flush
 * @idxmap: set of mmu_idx to flush
 *
 * Helper for tlb_flush_page_by_mmuidx and friends, flush one page
 * at @addr from the tlbs indicated by @idxmap from @cpu.
 */
static void tlb_flush_page_by_mmuidx_async_0(CPUState *cpu,
                                             target_ulong addr,
                                             uint16_t idxmap)
{
    CPUArchState *env = cpu->env_ptr;
    int mmu_idx;

    assert_cpu_is_self(cpu);

    tlb_debug("page addr:" TARGET_FMT_lx " mmu_map:0x%x\n", addr, idxmap);

    qemu_spin_lock(&env_tlb(env)->c.lock);
    for (mmu_idx = 0; mmu_idx < NB_MMU_MODES; mmu_idx++) {
        if ((idxmap >> mmu_idx) & 1) {
            tlb_flush_page_locked(env, mmu_idx, addr);
        }
    }
    qemu_spin_unlock(&env_tlb(env)->c.lock);

    tb_flush_jmp_cache(cpu, addr);
}

/**
 * tlb_flush_page_by_mmuidx_async_1:
 * @cpu: cpu on which to flush
 * @data: encoded addr + idxmap
 *
 * Helper for tlb_flush_page_by_mmuidx and friends, called through
 * async_run_on_cpu.  The idxmap parameter is encoded in the page
 * offset of the target_ptr field.  This limits the set of mmu_idx
 * that can be passed via this method.
 */
static void tlb_flush_page_by_mmuidx_async_1(CPUState *cpu,
                                             run_on_cpu_data data)
{
    target_ulong addr_and_idxmap = (target_ulong) data.target_ptr;
    target_ulong addr = addr_and_idxmap & TARGET_PAGE_MASK;
    uint16_t idxmap = addr_and_idxmap & ~TARGET_PAGE_MASK;

    tlb_flush_page_by_mmuidx_async_0(cpu, addr, idxmap);
}

typedef struct {
    target_ulong addr;
    uint16_t idxmap;
} TLBFlushPageByMMUIdxData;

/**
 * tlb_flush_page_by_mmuidx_async_2:
 * @cpu: cpu on which to flush
 * @data: allocated addr + idxmap
 *
 * Helper for tlb_flush_page_by_mmuidx and friends, called through
 * async_run_on_cpu.  The addr+idxmap parameters are stored in a
 * TLBFlushPageByMMUIdxData structure that has been allocated
 * specifically for this helper.  Free the structure when done.
 */
static void tlb_flush_page_by_mmuidx_async_2(CPUState *cpu,
                                             run_on_cpu_data data)
{
    TLBFlushPageByMMUIdxData *d = data.host_ptr;

    tlb_flush_page_by_mmuidx_async_0(cpu, d->addr, d->idxmap);
    g_free(d);
}

void tlb_flush_page_by_mmuidx(CPUState *cpu, target_ulong addr, uint16_t idxmap)
{
    tlb_debug("addr: "TARGET_FMT_lx" mmu_idx:%" PRIx16 "\n", addr, idxmap);

    /* This should already be page aligned */
    addr &= TARGET_PAGE_MASK;

    if (qemu_cpu_is_self(cpu)) {
        tlb_flush_page_by_mmuidx_async_0(cpu, addr, idxmap);
    } else if (idxmap < TARGET_PAGE_SIZE) {
        /*
         * Most targets have only a few mmu_idx.  In the case where
         * we can stuff idxmap into the low TARGET_PAGE_BITS, avoid
         * allocating memory for this operation.
         */
        async_run_on_cpu(cpu, tlb_flush_page_by_mmuidx_async_1,
                         RUN_ON_CPU_TARGET_PTR(addr | idxmap));
    } else {
        TLBFlushPageByMMUIdxData *d = g_new(TLBFlushPageByMMUIdxData, 1);

        /* Otherwise allocate a structure, freed by the worker.  */
        d->addr = addr;
        d->idxmap = idxmap;
        async_run_on_cpu(cpu, tlb_flush_page_by_mmuidx_async_2,
                         RUN_ON_CPU_HOST_PTR(d));
    }
}

void tlb_flush_page(CPUState *cpu, target_ulong addr)
{
    tlb_flush_page_by_mmuidx(cpu, addr, ALL_MMUIDX_BITS);
}

void tlb_flush_page_by_mmuidx_all_cpus(CPUState *src_cpu, target_ulong addr,
                                       uint16_t idxmap)
{
    tlb_debug("addr: "TARGET_FMT_lx" mmu_idx:%"PRIx16"\n", addr, idxmap);

    /* This should already be page aligned */
    addr &= TARGET_PAGE_MASK;

    /*
     * Allocate memory to hold addr+idxmap only when needed.
     * See tlb_flush_page_by_mmuidx for details.
     */
    if (idxmap < TARGET_PAGE_SIZE) {
        flush_all_helper(src_cpu, tlb_flush_page_by_mmuidx_async_1,
                         RUN_ON_CPU_TARGET_PTR(addr | idxmap));
    } else {
        CPUState *dst_cpu;

        /* Allocate a separate data block for each destination cpu.  */
        CPU_FOREACH(dst_cpu) {
            if (dst_cpu != src_cpu) {
                TLBFlushPageByMMUIdxData *d
                    = g_new(TLBFlushPageByMMUIdxData, 1);

                d->addr = addr;
                d->idxmap = idxmap;
                async_run_on_cpu(dst_cpu, tlb_flush_page_by_mmuidx_async_2,
                                 RUN_ON_CPU_HOST_PTR(d));
            }
        }
    }

    tlb_flush_page_by_mmuidx_async_0(src_cpu, addr, idxmap);
}

void tlb_flush_page_all_cpus(CPUState *src, target_ulong addr)
{
    tlb_flush_page_by_mmuidx_all_cpus(src, addr, ALL_MMUIDX_BITS);
}

void tlb_flush_page_by_mmuidx_all_cpus_synced(CPUState *src_cpu,
                                              target_ulong addr,
                                              uint16_t idxmap)
{
    tlb_debug("addr: "TARGET_FMT_lx" mmu_idx:%"PRIx16"\n", addr, idxmap);

    /* This should already be page aligned */
    addr &= TARGET_PAGE_MASK;

    /*
     * Allocate memory to hold addr+idxmap only when needed.
     * See tlb_flush_page_by_mmuidx for details.
     */
    if (idxmap < TARGET_PAGE_SIZE) {
        flush_all_helper(src_cpu, tlb_flush_page_by_mmuidx_async_1,
                         RUN_ON_CPU_TARGET_PTR(addr | idxmap));
        async_safe_run_on_cpu(src_cpu, tlb_flush_page_by_mmuidx_async_1,
                              RUN_ON_CPU_TARGET_PTR(addr | idxmap));
    } else {
        CPUState *dst_cpu;
        TLBFlushPageByMMUIdxData *d;

        /* Allocate a separate data block for each destination cpu.  */
        CPU_FOREACH(dst_cpu) {
            if (dst_cpu != src_cpu) {
                d = g_new(TLBFlushPageByMMUIdxData, 1);
                d->addr = addr;
                d->idxmap = idxmap;
                async_run_on_cpu(dst_cpu, tlb_flush_page_by_mmuidx_async_2,
                                 RUN_ON_CPU_HOST_PTR(d));
            }
        }

        d = g_new(TLBFlushPageByMMUIdxData, 1);
        d->addr = addr;
        d->idxmap = idxmap;
        async_safe_run_on_cpu(src_cpu, tlb_flush_page_by_mmuidx_async_2,
                              RUN_ON_CPU_HOST_PTR(d));
    }
}

void tlb_flush_page_all_cpus_synced(CPUState *src, target_ulong addr)
{
    tlb_flush_page_by_mmuidx_all_cpus_synced(src, addr, ALL_MMUIDX_BITS);
}

static void tlb_flush_range_locked(CPUArchState *env, int midx,
                                   target_ulong addr, target_ulong len,
                                   unsigned bits)
{
    CPUTLBDesc *d = &env_tlb(env)->d[midx];
    CPUTLBDescFast *f = &env_tlb(env)->f[midx];
    target_ulong mask = MAKE_64BIT_MASK(0, bits);

    /*
     * If @bits is smaller than the tlb size, there may be multiple entries
     * within the TLB; otherwise all addresses that match under @mask hit
     * the same TLB entry.
     * TODO: Perhaps allow bits to be a few bits less than the size.
     * For now, just flush the entire TLB.
     *
     * If @len is larger than the tlb size, then it will take longer to
     * test all of the entries in the TLB than it will to flush it all.
     */
    if (mask < f->mask || len > f->mask) {
        tlb_debug("forcing full flush midx %d ("
                  TARGET_FMT_lx "/" TARGET_FMT_lx "+" TARGET_FMT_lx ")\n",
                  midx, addr, mask, len);
        tlb_flush_one_mmuidx_locked(env, midx, get_clock_realtime());
        return;
    }

    /*
     * Check if we need to flush due to large pages.
     * Because large_page_mask contains all 1's from the msb,
     * we only need to test the end of the range.
     */
    if (((addr + len - 1) & d->large_page_mask) == d->large_page_addr) {
        tlb_debug("forcing full flush midx %d ("
                  TARGET_FMT_lx "/" TARGET_FMT_lx ")\n",
                  midx, d->large_page_addr, d->large_page_mask);
        tlb_flush_one_mmuidx_locked(env, midx, get_clock_realtime());
        return;
    }

    for (target_ulong i = 0; i < len; i += TARGET_PAGE_SIZE) {
        target_ulong page = addr + i;
        CPUTLBEntry *entry = tlb_entry(env, midx, page);

        if (tlb_flush_entry_mask_locked(entry, page, mask)) {
            tlb_n_used_entries_dec(env, midx);
        }
        tlb_flush_vtlb_page_mask_locked(env, midx, page, mask);
    }
}

typedef struct {
    target_ulong addr;
    target_ulong len;
    uint16_t idxmap;
    uint16_t bits;
} TLBFlushRangeData;

static void tlb_flush_range_by_mmuidx_async_0(CPUState *cpu,
                                              TLBFlushRangeData d)
{
    CPUArchState *env = cpu->env_ptr;
    int mmu_idx;

    assert_cpu_is_self(cpu);

    tlb_debug("range:" TARGET_FMT_lx "/%u+" TARGET_FMT_lx " mmu_map:0x%x\n",
              d.addr, d.bits, d.len, d.idxmap);

    qemu_spin_lock(&env_tlb(env)->c.lock);
    for (mmu_idx = 0; mmu_idx < NB_MMU_MODES; mmu_idx++) {
        if ((d.idxmap >> mmu_idx) & 1) {
            tlb_flush_range_locked(env, mmu_idx, d.addr, d.len, d.bits);
        }
    }
    qemu_spin_unlock(&env_tlb(env)->c.lock);

    for (target_ulong i = 0; i < d.len; i += TARGET_PAGE_SIZE) {
        tb_flush_jmp_cache(cpu, d.addr + i);
    }
}

static void tlb_flush_range_by_mmuidx_async_1(CPUState *cpu,
                                              run_on_cpu_data data)
{
    TLBFlushRangeData *d = data.host_ptr;
    tlb_flush_range_by_mmuidx_async_0(cpu, *d);
    g_free(d);
}

void tlb_flush_range_by_mmuidx(CPUState *cpu, target_ulong addr,
                               target_ulong len, uint16_t idxmap,
                               unsigned bits)
{
    TLBFlushRangeData d;

    /*
     * If all bits are significant, and len is small,
     * this devolves to tlb_flush_page.
     */
    if (bits >= TARGET_LONG_BITS && len <= TARGET_PAGE_SIZE) {
        tlb_flush_page_by_mmuidx(cpu, addr, idxmap);
        return;
    }
    /* If no page bits are significant, this devolves to tlb_flush. */
    if (bits < TARGET_PAGE_BITS) {
        tlb_flush_by_mmuidx(cpu, idxmap);
        return;
    }

    /* This should already be page aligned */
    d.addr = addr & TARGET_PAGE_MASK;
    d.len = len;
    d.idxmap = idxmap;
    d.bits = bits;

    if (qemu_cpu_is_self(cpu)) {
        tlb_flush_range_by_mmuidx_async_0(cpu, d);
    } else {
        /* Otherwise allocate a structure, freed by the worker.  */
        TLBFlushRangeData *p = g_memdup(&d, sizeof(d));
        async_run_on_cpu(cpu, tlb_flush_range_by_mmuidx_async_1,
                         RUN_ON_CPU_HOST_PTR(p));
    }
}

void tlb_flush_page_bits_by_mmuidx(CPUState *cpu, target_ulong addr,
                                   uint16_t idxmap, unsigned bits)
{
    tlb_flush_range_by_mmuidx(cpu, addr, TARGET_PAGE_SIZE, idxmap, bits);
}

void tlb_flush_range_by_mmuidx_all_cpus(CPUState *src_cpu,
                                        target_ulong addr, target_ulong len,
                                        uint16_t idxmap, unsigned bits)
{
    TLBFlushRangeData d;
    CPUState *dst_cpu;

    /*
     * If all bits are significant, and len is small,
     * this devolves to tlb_flush_page.
     */
    if (bits >= TARGET_LONG_BITS && len <= TARGET_PAGE_SIZE) {
        tlb_flush_page_by_mmuidx_all_cpus(src_cpu, addr, idxmap);
        return;
    }
    /* If no page bits are significant, this devolves to tlb_flush. */
    if (bits < TARGET_PAGE_BITS) {
        tlb_flush_by_mmuidx_all_cpus(src_cpu, idxmap);
        return;
    }

    /* This should already be page aligned */
    d.addr = addr & TARGET_PAGE_MASK;
    d.len = len;
    d.idxmap = idxmap;
    d.bits = bits;

    /* Allocate a separate data block for each destination cpu.  */
    CPU_FOREACH(dst_cpu) {
        if (dst_cpu != src_cpu) {
            TLBFlushRangeData *p = g_memdup(&d, sizeof(d));
            async_run_on_cpu(dst_cpu,
                             tlb_flush_range_by_mmuidx_async_1,
                             RUN_ON_CPU_HOST_PTR(p));
        }
    }

    tlb_flush_range_by_mmuidx_async_0(src_cpu, d);
}

void tlb_flush_page_bits_by_mmuidx_all_cpus(CPUState *src_cpu,
                                            target_ulong addr,
                                            uint16_t idxmap, unsigned bits)
{
    tlb_flush_range_by_mmuidx_all_cpus(src_cpu, addr, TARGET_PAGE_SIZE,
                                       idxmap, bits);
}

void tlb_flush_range_by_mmuidx_all_cpus_synced(CPUState *src_cpu,
                                               target_ulong addr,
                                               target_ulong len,
                                               uint16_t idxmap,
                                               unsigned bits)
{
    TLBFlushRangeData d, *p;
    CPUState *dst_cpu;

    /*
     * If all bits are significant, and len is small,
     * this devolves to tlb_flush_page.
     */
    if (bits >= TARGET_LONG_BITS && len <= TARGET_PAGE_SIZE) {
        tlb_flush_page_by_mmuidx_all_cpus_synced(src_cpu, addr, idxmap);
        return;
    }
    /* If no page bits are significant, this devolves to tlb_flush. */
    if (bits < TARGET_PAGE_BITS) {
        tlb_flush_by_mmuidx_all_cpus_synced(src_cpu, idxmap);
        return;
    }

    /* This should already be page aligned */
    d.addr = addr & TARGET_PAGE_MASK;
    d.len = len;
    d.idxmap = idxmap;
    d.bits = bits;

    /* Allocate a separate data block for each destination cpu.  */
    CPU_FOREACH(dst_cpu) {
        if (dst_cpu != src_cpu) {
            p = g_memdup(&d, sizeof(d));
            async_run_on_cpu(dst_cpu, tlb_flush_range_by_mmuidx_async_1,
                             RUN_ON_CPU_HOST_PTR(p));
        }
    }

    p = g_memdup(&d, sizeof(d));
    async_safe_run_on_cpu(src_cpu, tlb_flush_range_by_mmuidx_async_1,
                          RUN_ON_CPU_HOST_PTR(p));
}

void tlb_flush_page_bits_by_mmuidx_all_cpus_synced(CPUState *src_cpu,
                                                   target_ulong addr,
                                                   uint16_t idxmap,
                                                   unsigned bits)
{
    tlb_flush_range_by_mmuidx_all_cpus_synced(src_cpu, addr, TARGET_PAGE_SIZE,
                                              idxmap, bits);
}

/* update the TLBs so that writes to code in the virtual page 'addr'
   can be detected */
void tlb_protect_code(ram_addr_t ram_addr)
{
    cpu_physical_memory_test_and_clear_dirty(ram_addr, TARGET_PAGE_SIZE,
                                             DIRTY_MEMORY_CODE);
}

/* update the TLB so that writes in physical page 'phys_addr' are no longer
   tested for self modifying code */
void tlb_unprotect_code(ram_addr_t ram_addr)
{
    cpu_physical_memory_set_dirty_flag(ram_addr, DIRTY_MEMORY_CODE);
}


/*
 * Dirty write flag handling
 *
 * When the TCG code writes to a location it looks up the address in
 * the TLB and uses that data to compute the final address. If any of
 * the lower bits of the address are set then the slow path is forced.
 * There are a number of reasons to do this but for normal RAM the
 * most usual is detecting writes to code regions which may invalidate
 * generated code.
 *
 * Other vCPUs might be reading their TLBs during guest execution, so we update
 * te->addr_write with qatomic_set. We don't need to worry about this for
 * oversized guests as MTTCG is disabled for them.
 *
 * Called with tlb_c.lock held.
 */
static void tlb_reset_dirty_range_locked(CPUTLBEntry *tlb_entry,
                                         uintptr_t start, uintptr_t length)
{
    uintptr_t addr = tlb_entry->addr_write;

    if ((addr & (TLB_INVALID_MASK | TLB_MMIO |
                 TLB_DISCARD_WRITE | TLB_NOTDIRTY)) == 0) {
        addr &= TARGET_PAGE_MASK;
        addr += tlb_entry->addend;
        if ((addr - start) < length) {
#if TCG_OVERSIZED_GUEST
            tlb_entry->addr_write |= TLB_NOTDIRTY;
#else
            qatomic_set(&tlb_entry->addr_write,
                       tlb_entry->addr_write | TLB_NOTDIRTY);
#endif
        }
    }
}

/*
 * Called with tlb_c.lock held.
 * Called only from the vCPU context, i.e. the TLB's owner thread.
 */
static inline void copy_tlb_helper_locked(CPUTLBEntry *d, const CPUTLBEntry *s)
{
    *d = *s;
}

/* This is a cross vCPU call (i.e. another vCPU resetting the flags of
 * the target vCPU).
 * We must take tlb_c.lock to avoid racing with another vCPU update. The only
 * thing actually updated is the target TLB entry ->addr_write flags.
 */
void tlb_reset_dirty(CPUState *cpu, ram_addr_t start1, ram_addr_t length)
{
    CPUArchState *env;

    int mmu_idx;

    env = cpu->env_ptr;
    qemu_spin_lock(&env_tlb(env)->c.lock);
    for (mmu_idx = 0; mmu_idx < NB_MMU_MODES; mmu_idx++) {
        unsigned int i;
        unsigned int n = tlb_n_entries(&env_tlb(env)->f[mmu_idx]);

        for (i = 0; i < n; i++) {
            tlb_reset_dirty_range_locked(&env_tlb(env)->f[mmu_idx].table[i],
                                         start1, length);
        }

        for (i = 0; i < CPU_VTLB_SIZE; i++) {
            tlb_reset_dirty_range_locked(&env_tlb(env)->d[mmu_idx].vtable[i],
                                         start1, length);
        }
    }
    qemu_spin_unlock(&env_tlb(env)->c.lock);
}

/* Called with tlb_c.lock held */
static inline void tlb_set_dirty1_locked(CPUTLBEntry *tlb_entry,
                                         target_ulong vaddr)
{
    if (tlb_entry->addr_write == (vaddr | TLB_NOTDIRTY)) {
        tlb_entry->addr_write = vaddr;
    }
}

/* update the TLB corresponding to virtual page vaddr
   so that it is no longer dirty */
void tlb_set_dirty(CPUState *cpu, target_ulong vaddr)
{
    CPUArchState *env = cpu->env_ptr;
    int mmu_idx;

    assert_cpu_is_self(cpu);

    vaddr &= TARGET_PAGE_MASK;
    qemu_spin_lock(&env_tlb(env)->c.lock);
    for (mmu_idx = 0; mmu_idx < NB_MMU_MODES; mmu_idx++) {
        tlb_set_dirty1_locked(tlb_entry(env, mmu_idx, vaddr), vaddr);
    }

    for (mmu_idx = 0; mmu_idx < NB_MMU_MODES; mmu_idx++) {
        int k;
        for (k = 0; k < CPU_VTLB_SIZE; k++) {
            tlb_set_dirty1_locked(&env_tlb(env)->d[mmu_idx].vtable[k], vaddr);
        }
    }
    qemu_spin_unlock(&env_tlb(env)->c.lock);
}

/* Our TLB does not support large pages, so remember the area covered by
   large pages and trigger a full TLB flush if these are invalidated.  */
static void tlb_add_large_page(CPUArchState *env, int mmu_idx,
                               target_ulong vaddr, target_ulong size)
{
    target_ulong lp_addr = env_tlb(env)->d[mmu_idx].large_page_addr;
    target_ulong lp_mask = ~(size - 1);

    if (lp_addr == (target_ulong)-1) {
        /* No previous large page.  */
        lp_addr = vaddr;
    } else {
        /* Extend the existing region to include the new page.
           This is a compromise between unnecessary flushes and
           the cost of maintaining a full variable size TLB.  */
        lp_mask &= env_tlb(env)->d[mmu_idx].large_page_mask;
        while (((lp_addr ^ vaddr) & lp_mask) != 0) {
            lp_mask <<= 1;
        }
    }
    env_tlb(env)->d[mmu_idx].large_page_addr = lp_addr & lp_mask;
    env_tlb(env)->d[mmu_idx].large_page_mask = lp_mask;
}

/* Add a new TLB entry. At most one entry for a given virtual address
 * is permitted. Only a single TARGET_PAGE_SIZE region is mapped, the
 * supplied size is only used by tlb_flush_page.
 *
 * Called from TCG-generated code, which is under an RCU read-side
 * critical section.
 */
void tlb_set_page_with_attrs(CPUState *cpu, target_ulong vaddr,
                             hwaddr paddr, MemTxAttrs attrs, int prot,
                             int mmu_idx, target_ulong size)
{
    CPUArchState *env = cpu->env_ptr;
    CPUTLB *tlb = env_tlb(env);
    CPUTLBDesc *desc = &tlb->d[mmu_idx];
    MemoryRegionSection *section;
    unsigned int index;
    target_ulong address;
    target_ulong write_address;
    uintptr_t addend;
    CPUTLBEntry *te, tn;
    hwaddr iotlb, xlat, sz, paddr_page;
    target_ulong vaddr_page;
    int asidx = cpu_asidx_from_attrs(cpu, attrs);
    int wp_flags;
    bool is_ram, is_romd;

    assert_cpu_is_self(cpu);

    if (size <= TARGET_PAGE_SIZE) {
        sz = TARGET_PAGE_SIZE;
    } else {
        tlb_add_large_page(env, mmu_idx, vaddr, size);
        sz = size;
    }
    vaddr_page = vaddr & TARGET_PAGE_MASK;
    paddr_page = paddr & TARGET_PAGE_MASK;

    section = address_space_translate_for_iotlb(cpu, asidx, paddr_page,
                                                &xlat, &sz, attrs, &prot);
    assert(sz >= TARGET_PAGE_SIZE);

    tlb_debug("vaddr=" TARGET_FMT_lx " paddr=0x" TARGET_FMT_plx
              " prot=%x idx=%d\n",
              vaddr, paddr, prot, mmu_idx);

#ifdef TARGET_CHERI
    bool tag_setting = attrs.tag_setting != 0;
    /*
     * Getting tagmem can cause an invalidation, so best to do this before
     * any other entries are modified.
     */
    uintptr_t tagmem = (uintptr_t)cheri_tagmem_for_addr(
        env, vaddr, section->mr->ram_block, xlat, size, &prot, tag_setting);
    assert((tagmem & TLBENTRYCAP_MASK) == 0);
#endif

    address = vaddr_page;
    if (size < TARGET_PAGE_SIZE) {
        /* Repeat the MMU check and TLB fill on every access.  */
        address |= TLB_INVALID_MASK;
    }
    if (attrs.byte_swap) {
        address |= TLB_BSWAP;
    }

    is_ram = memory_region_is_ram(section->mr);
    is_romd = memory_region_is_romd(section->mr);

    if (is_ram || is_romd) {
        /* RAM and ROMD both have associated host memory. */
        addend = (uintptr_t)memory_region_get_ram_ptr(section->mr) + xlat;
    } else {
        /* I/O does not; force the host address to NULL. */
        addend = 0;
    }

    write_address = address;
    if (is_ram) {
        iotlb = memory_region_get_ram_addr(section->mr) + xlat;
        /*
         * Computing is_clean is expensive; avoid all that unless
         * the page is actually writable.
         */
        if (prot & PAGE_WRITE) {
            if (section->readonly) {
                write_address |= TLB_DISCARD_WRITE;
            } else if (cpu_physical_memory_is_clean(iotlb)) {
                write_address |= TLB_NOTDIRTY;
            }
        }
    } else {
        /* I/O or ROMD */
        iotlb = memory_region_section_get_iotlb(cpu, section) + xlat;
        /*
         * Writes to romd devices must go through MMIO to enable write.
         * Reads to romd devices go through the ram_ptr found above,
         * but of course reads to I/O must go through MMIO.
         */
        write_address |= TLB_MMIO;
        if (!is_romd) {
            address = write_address;
        }
    }

    wp_flags = cpu_watchpoint_address_matches(cpu, vaddr_page,
                                              TARGET_PAGE_SIZE);

    index = tlb_index(env, mmu_idx, vaddr_page);
    te = tlb_entry(env, mmu_idx, vaddr_page);

    /*
     * Hold the TLB lock for the rest of the function. We could acquire/release
     * the lock several times in the function, but it is faster to amortize the
     * acquisition cost by acquiring it just once. Note that this leads to
     * a longer critical section, but this is not a concern since the TLB lock
     * is unlikely to be contended.
     */
    qemu_spin_lock(&tlb->c.lock);

    /* Note that the tlb is no longer clean.  */
    tlb->c.dirty |= 1 << mmu_idx;

    /* Make sure there's no cached translation for the new page.  */
    tlb_flush_vtlb_page_locked(env, mmu_idx, vaddr_page);

    /*
     * Only evict the old entry to the victim tlb if it's for a
     * different page; otherwise just overwrite the stale data.
     */
    if (!tlb_hit_page_anyprot(te, vaddr_page) && !tlb_entry_is_empty(te)) {
        unsigned vidx = desc->vindex++ % CPU_VTLB_SIZE;
        CPUTLBEntry *tv = &desc->vtable[vidx];

        /* Evict the old entry into the victim tlb.  */
        copy_tlb_helper_locked(tv, te);
        desc->viotlb[vidx] = desc->iotlb[index];
        tlb_n_used_entries_dec(env, mmu_idx);
    }

    /* refill the tlb */
    /*
     * At this point iotlb contains a physical section number in the lower
     * TARGET_PAGE_BITS, and either
     *  + the ram_addr_t of the page base of the target RAM (RAM)
     *  + the offset within section->mr of the page base (I/O, ROMD)
     * We subtract the vaddr_page (which is page aligned and thus won't
     * disturb the low bits) to give an offset which can be added to the
     * (non-page-aligned) vaddr of the eventual memory access to get
     * the MemoryRegion offset for the access. Note that the vaddr we
     * subtract here is that of the page base, and not the same as the
     * vaddr we add back in io_readx()/io_writex()/get_page_addr_code().
     */
    desc->iotlb[index].addr = iotlb - vaddr_page;
#ifdef TARGET_CHERI
    /*
     * Cache the CHERI tag block. This massively speeds up running QEMU: before
     * we added this optimization 10-25% of total runtime could be spent
     * looking up tag blocks for a given virtual address.
     */
    desc->iotlb[index].tagmem_write = desc->iotlb[index].tagmem_read = tagmem;

    if (prot & PAGE_LC_CLEAR) {
        desc->iotlb[index].tagmem_read |= TLBENTRYCAP_FLAG_CLEAR;
    }
    if (prot & PAGE_LC_TRAP) {
        desc->iotlb[index].tagmem_read |= TLBENTRYCAP_FLAG_TRAP;
    }
    if (prot & PAGE_LC_TRAP_ANY) {
        desc->iotlb[index].tagmem_read |= TLBENTRYCAP_FLAG_TRAP_ANY;
    }
    if (prot & PAGE_SC_CLEAR) {
        desc->iotlb[index].tagmem_write |= TLBENTRYCAP_FLAG_CLEAR;
    }
    if (prot & PAGE_SC_TRAP) {
        desc->iotlb[index].tagmem_write |= TLBENTRYCAP_FLAG_TRAP;
    }

#endif
    desc->iotlb[index].attrs = attrs;

    /* Now calculate the new entry */
    tn.addend = addend - vaddr_page;
    if (prot & PAGE_READ) {
        tn.addr_read = address;
        if (wp_flags & BP_MEM_READ) {
            tn.addr_read |= TLB_WATCHPOINT;
        }
    } else {
        tn.addr_read = -1;
    }

    if (prot & PAGE_EXEC) {
        tn.addr_code = address;
    } else {
        tn.addr_code = -1;
    }

    tn.addr_write = -1;
    if (prot & PAGE_WRITE) {
        tn.addr_write = write_address;
        if (prot & PAGE_WRITE_INV) {
            tn.addr_write |= TLB_INVALID_MASK;
        }
        if (wp_flags & BP_MEM_WRITE) {
            tn.addr_write |= TLB_WATCHPOINT;
        }
    }

    copy_tlb_helper_locked(te, &tn);
    tlb_n_used_entries_inc(env, mmu_idx);
    qemu_spin_unlock(&tlb->c.lock);
}

/* Add a new TLB entry, but without specifying the memory
 * transaction attributes to be used.
 */
void tlb_set_page(CPUState *cpu, target_ulong vaddr,
                  hwaddr paddr, int prot,
                  int mmu_idx, target_ulong size)
{
    tlb_set_page_with_attrs(cpu, vaddr, paddr, MEMTXATTRS_UNSPECIFIED,
                            prot, mmu_idx, size);
}

static inline ram_addr_t qemu_ram_addr_from_host_nofail(void *ptr)
{
    ram_addr_t ram_addr;

    ram_addr = qemu_ram_addr_from_host(ptr);
    if (ram_addr == RAM_ADDR_INVALID) {
        error_report("Bad ram pointer %p", ptr);
        abort();
    }
    return ram_addr;
}

/*
 * Note: tlb_fill() can trigger a resize of the TLB. This means that all of the
 * caller's prior references to the TLB table (e.g. CPUTLBEntry pointers) must
 * be discarded and looked up again (e.g. via tlb_entry()).
 */
static void tlb_fill(CPUState *cpu, target_ulong addr, int size,
                     MMUAccessType access_type, int mmu_idx, uintptr_t retaddr)
{
    CPUClass *cc = CPU_GET_CLASS(cpu);
    bool ok;

    /*
     * This is not a probe, so only valid return is success; failure
     * should result in exception + longjmp to the cpu loop.
     */
    ok = cc->tcg_ops->tlb_fill(cpu, addr, size,
                               access_type, mmu_idx, false, retaddr);
    assert(ok);
}

static inline void cpu_unaligned_access(CPUState *cpu, vaddr addr,
                                        MMUAccessType access_type,
                                        int mmu_idx, uintptr_t retaddr)
{
    CPUClass *cc = CPU_GET_CLASS(cpu);

    cc->tcg_ops->do_unaligned_access(cpu, addr, access_type, mmu_idx, retaddr);
}

static inline void cpu_transaction_failed(CPUState *cpu, hwaddr physaddr,
                                          vaddr addr, unsigned size,
                                          MMUAccessType access_type,
                                          int mmu_idx, MemTxAttrs attrs,
                                          MemTxResult response,
                                          uintptr_t retaddr)
{
    CPUClass *cc = CPU_GET_CLASS(cpu);

    if (!cpu->ignore_memory_transaction_failures &&
        cc->tcg_ops->do_transaction_failed) {
        cc->tcg_ops->do_transaction_failed(cpu, physaddr, addr, size,
                                           access_type, mmu_idx, attrs,
                                           response, retaddr);
    }
}

static uint64_t io_readx(CPUArchState *env, CPUIOTLBEntry *iotlbentry,
                         int mmu_idx, target_ulong addr, uintptr_t retaddr,
                         MMUAccessType access_type, MemOp op)
{
    CPUState *cpu = env_cpu(env);
    hwaddr mr_offset;
    MemoryRegionSection *section;
    MemoryRegion *mr;
    uint64_t val;
    bool locked = false;
    MemTxResult r;

    section = iotlb_to_section(cpu, iotlbentry->addr, iotlbentry->attrs);
    mr = section->mr;
    mr_offset = (iotlbentry->addr & TARGET_PAGE_MASK) + addr;
    cpu->mem_io_pc = retaddr;
    if (!cpu->can_do_io) {
        cpu_io_recompile(cpu, retaddr);
    }

    if (!qemu_mutex_iothread_locked()) {
        qemu_mutex_lock_iothread();
        locked = true;
    }
    r = memory_region_dispatch_read(mr, mr_offset, &val, op, iotlbentry->attrs);
    if (r != MEMTX_OK) {
        hwaddr physaddr = mr_offset +
            section->offset_within_address_space -
            section->offset_within_region;

        cpu_transaction_failed(cpu, physaddr, addr, memop_size(op), access_type,
                               mmu_idx, iotlbentry->attrs, r, retaddr);
    }
    if (locked) {
        qemu_mutex_unlock_iothread();
    }

    return val;
}

/*
 * Save a potentially trashed IOTLB entry for later lookup by plugin.
 * This is read by tlb_plugin_lookup if the iotlb entry doesn't match
 * because of the side effect of io_writex changing memory layout.
 */
static void save_iotlb_data(CPUState *cs, hwaddr addr,
                            MemoryRegionSection *section, hwaddr mr_offset)
{
#ifdef CONFIG_PLUGIN
    SavedIOTLB *saved = &cs->saved_iotlb;
    saved->addr = addr;
    saved->section = section;
    saved->mr_offset = mr_offset;
#endif
}

static void io_writex(CPUArchState *env, CPUIOTLBEntry *iotlbentry,
                      int mmu_idx, uint64_t val, target_ulong addr,
                      uintptr_t retaddr, MemOp op)
{
    CPUState *cpu = env_cpu(env);
    hwaddr mr_offset;
    MemoryRegionSection *section;
    MemoryRegion *mr;
    bool locked = false;
    MemTxResult r;

    section = iotlb_to_section(cpu, iotlbentry->addr, iotlbentry->attrs);
    mr = section->mr;
    mr_offset = (iotlbentry->addr & TARGET_PAGE_MASK) + addr;
    if (!cpu->can_do_io) {
        cpu_io_recompile(cpu, retaddr);
    }
    cpu->mem_io_pc = retaddr;

    /*
     * The memory_region_dispatch may trigger a flush/resize
     * so for plugins we save the iotlb_data just in case.
     */
    save_iotlb_data(cpu, iotlbentry->addr, section, mr_offset);

    if (!qemu_mutex_iothread_locked()) {
        qemu_mutex_lock_iothread();
        locked = true;
    }
    r = memory_region_dispatch_write(mr, mr_offset, val, op, iotlbentry->attrs);
    if (r != MEMTX_OK) {
        hwaddr physaddr = mr_offset +
            section->offset_within_address_space -
            section->offset_within_region;

        cpu_transaction_failed(cpu, physaddr, addr, memop_size(op),
                               MMU_DATA_STORE, mmu_idx, iotlbentry->attrs, r,
                               retaddr);
    }
    if (locked) {
        qemu_mutex_unlock_iothread();
    }
}

static inline target_ulong tlb_read_ofs(CPUTLBEntry *entry, size_t ofs)
{
#if TCG_OVERSIZED_GUEST
    return *(target_ulong *)((uintptr_t)entry + ofs);
#else
    /* ofs might correspond to .addr_write, so use qatomic_read */
    return qatomic_read((target_ulong *)((uintptr_t)entry + ofs));
#endif
}

/* Return true if ADDR is present in the victim tlb, and has been copied
   back to the main tlb.  */
static bool victim_tlb_hit(CPUArchState *env, size_t mmu_idx, size_t index,
                           size_t elt_ofs, target_ulong page, bool cap_write)
{
    size_t vidx;

    assert_cpu_is_self(env_cpu(env));
    for (vidx = 0; vidx < CPU_VTLB_SIZE; ++vidx) {
        CPUTLBEntry *vtlb = &env_tlb(env)->d[mmu_idx].vtable[vidx];
        target_ulong cmp;

        /* elt_ofs might correspond to .addr_write, so use qatomic_read */
#if TCG_OVERSIZED_GUEST
        cmp = *(target_ulong *)((uintptr_t)vtlb + elt_ofs);
#else
        cmp = qatomic_read((target_ulong *)((uintptr_t)vtlb + elt_ofs));
#endif

#ifdef TARGET_CHERI
        if (cap_write && ((env_tlb(env)->d[mmu_idx].viotlb[vidx].tagmem_write &
                           TLBENTRYCAP_INVALID_WRITE_MASK) ==
                          TLBENTRYCAP_INVALID_WRITE_VALUE)) {
            continue;
        }
#endif

        if (cmp == page) {
            /* Found entry in victim tlb, swap tlb and iotlb.  */
            CPUTLBEntry tmptlb, *tlb = &env_tlb(env)->f[mmu_idx].table[index];

            qemu_spin_lock(&env_tlb(env)->c.lock);
            copy_tlb_helper_locked(&tmptlb, tlb);
            copy_tlb_helper_locked(tlb, vtlb);
            copy_tlb_helper_locked(vtlb, &tmptlb);
            qemu_spin_unlock(&env_tlb(env)->c.lock);

            CPUIOTLBEntry tmpio, *io = &env_tlb(env)->d[mmu_idx].iotlb[index];
            CPUIOTLBEntry *vio = &env_tlb(env)->d[mmu_idx].viotlb[vidx];
            tmpio = *io; *io = *vio; *vio = tmpio;
            return true;
        }
    }
    return false;
}

/* Macro to call the above, with local variables from the use context.  */
#define VICTIM_TLB_HIT(TY, ADDR)                                               \
    victim_tlb_hit(env, mmu_idx, index, offsetof(CPUTLBEntry, TY),             \
                   (ADDR) & TARGET_PAGE_MASK, false)

/*
 * Return a ram_addr_t for the virtual address for execution.
 *
 * Return -1 if we can't translate and execute from an entire page
 * of RAM.  This will force us to execute by loading and translating
 * one insn at a time, without caching.
 *
 * NOTE: This function will trigger an exception if the page is
 * not executable.
 */
tb_page_addr_t get_page_addr_code_hostp(CPUArchState *env, target_ulong addr,
                                        void **hostp)
{
    uintptr_t mmu_idx = cpu_mmu_index(env, true);
    uintptr_t index = tlb_index(env, mmu_idx, addr);
    CPUTLBEntry *entry = tlb_entry(env, mmu_idx, addr);
    void *p;

    if (unlikely(!tlb_hit(entry->addr_code, addr))) {
        if (!VICTIM_TLB_HIT(addr_code, addr)) {
            tlb_fill(env_cpu(env), addr, 0, MMU_INST_FETCH, mmu_idx, 0);
            index = tlb_index(env, mmu_idx, addr);
            entry = tlb_entry(env, mmu_idx, addr);

            if (unlikely(entry->addr_code & TLB_INVALID_MASK)) {
                /*
                 * The MMU protection covers a smaller range than a target
                 * page, so we must redo the MMU check for every insn.
                 */
                return -1;
            }
        }
        assert(tlb_hit(entry->addr_code, addr));
    }

    if (unlikely(entry->addr_code & TLB_MMIO)) {
        /* The region is not backed by RAM.  */
        if (hostp) {
            *hostp = NULL;
        }
        return -1;
    }

    p = (void *)((uintptr_t)addr + entry->addend);
    if (hostp) {
        *hostp = p;
    }
    return qemu_ram_addr_from_host_nofail(p);
}

tb_page_addr_t get_page_addr_code(CPUArchState *env, target_ulong addr)
{
    return get_page_addr_code_hostp(env, addr, NULL);
}

static void notdirty_write(CPUState *cpu, vaddr mem_vaddr, unsigned size,
                           CPUIOTLBEntry *iotlbentry, uintptr_t retaddr)
{
    ram_addr_t ram_addr = mem_vaddr + iotlbentry->addr;

    trace_memory_notdirty_write_access(mem_vaddr, ram_addr, size);

    if (!cpu_physical_memory_get_dirty_flag(ram_addr, DIRTY_MEMORY_CODE)) {
        struct page_collection *pages
            = page_collection_lock(ram_addr, ram_addr + size);
        tb_invalidate_phys_page_fast(pages, ram_addr, size, retaddr);
        page_collection_unlock(pages);
    }

    /*
     * Set both VGA and migration bits for simplicity and to remove
     * the notdirty callback faster.
     */
    cpu_physical_memory_set_dirty_range(ram_addr, size, DIRTY_CLIENTS_NOCODE);

    /* We remove the notdirty callback only if the code has been flushed. */
    if (!cpu_physical_memory_is_clean(ram_addr)) {
        trace_memory_notdirty_set_dirty(mem_vaddr);
        tlb_set_dirty(cpu, mem_vaddr);
    }
}

static inline QEMU_ALWAYS_INLINE int
probe_access_internal(CPUArchState *env, target_ulong addr, int fault_size,
                      MMUAccessType access_type, int mmu_idx, bool nonfault,
                      void **phost, uintptr_t retaddr)
{
    uintptr_t index = tlb_index(env, mmu_idx, addr);
    CPUTLBEntry *entry = tlb_entry(env, mmu_idx, addr);
    target_ulong tlb_addr, page_addr;
    size_t elt_ofs;
    int flags;

    switch (access_type) {
    case MMU_DATA_LOAD:
        elt_ofs = offsetof(CPUTLBEntry, addr_read);
        break;
    case MMU_DATA_STORE:
        /*
         * CAP_STORE still returns the write offset so the data store can be
         * done with a single probe.
         */
    case MMU_DATA_CAP_STORE:
        elt_ofs = offsetof(CPUTLBEntry, addr_write);
        break;
    case MMU_INST_FETCH:
        elt_ofs = offsetof(CPUTLBEntry, addr_code);
        break;
    default:
        g_assert_not_reached();
    }
    tlb_addr = tlb_read_ofs(entry, elt_ofs);

    page_addr = addr & TARGET_PAGE_MASK;

    bool tag_write_invalid = false;

#ifdef TARGET_CHERI
    if (access_type == MMU_DATA_CAP_STORE &&
        ((env_tlb(env)
              ->d[mmu_idx]
              .iotlb[tlb_index(env, mmu_idx, addr)]
              .tagmem_write &
          TLBENTRYCAP_INVALID_WRITE_MASK) == TLBENTRYCAP_INVALID_WRITE_VALUE))
        tag_write_invalid = true;
#endif

    if (!tlb_hit_page(tlb_addr, page_addr) || tag_write_invalid) {
        if (!victim_tlb_hit(env, mmu_idx, index, elt_ofs, page_addr,
                            access_type == MMU_DATA_CAP_STORE)) {
            CPUState *cs = env_cpu(env);
            CPUClass *cc = CPU_GET_CLASS(cs);

            if (!cc->tcg_ops->tlb_fill(cs, addr, fault_size, access_type,
                                       mmu_idx, nonfault, retaddr)) {
                /* Non-faulting page table read failed.  */
                *phost = NULL;
                return TLB_INVALID_MASK;
            }

            /* TLB resize via tlb_fill may have moved the entry.  */
            entry = tlb_entry(env, mmu_idx, addr);
        }
        tlb_addr = tlb_read_ofs(entry, elt_ofs);
    }
    flags = tlb_addr & TLB_FLAGS_MASK;

    /* Fold all "mmio-like" bits into TLB_MMIO.  This is not RAM.  */
    if (unlikely(flags & ~(TLB_WATCHPOINT | TLB_NOTDIRTY))) {
        *phost = NULL;
        return TLB_MMIO;
    }

    /* Everything else is RAM. */
    *phost = (void *)((uintptr_t)addr + entry->addend);
    return flags;
}

int probe_access_flags(CPUArchState *env, target_ulong addr,
                       MMUAccessType access_type, int mmu_idx,
                       bool nonfault, void **phost, uintptr_t retaddr)
{
    int flags;

    flags = probe_access_internal(env, addr, 0, access_type, mmu_idx,
                                  nonfault, phost, retaddr);

    /* Handle clean RAM pages.  */
    if (unlikely(flags & TLB_NOTDIRTY)) {
        uintptr_t index = tlb_index(env, mmu_idx, addr);
        CPUIOTLBEntry *iotlbentry = &env_tlb(env)->d[mmu_idx].iotlb[index];

        notdirty_write(env_cpu(env), addr, 1, iotlbentry, retaddr);
        flags &= ~TLB_NOTDIRTY;
    }

    return flags;
}

static inline QEMU_ALWAYS_INLINE void *
probe_access_inlined(CPUArchState *env, target_ulong addr, int size,
                     MMUAccessType access_type, int mmu_idx, uintptr_t retaddr)
{
    void *host;
    int flags;

    g_assert(-(addr | TARGET_PAGE_MASK) >= size);

    flags = probe_access_internal(env, addr, size, access_type, mmu_idx,
                                  false, &host, retaddr);

    /* Per the interface, size == 0 merely faults the access. */
    if (size == 0) {
        return NULL;
    }

    if (unlikely(flags & (TLB_NOTDIRTY | TLB_WATCHPOINT))) {
        uintptr_t index = tlb_index(env, mmu_idx, addr);
        CPUIOTLBEntry *iotlbentry = &env_tlb(env)->d[mmu_idx].iotlb[index];

        /* Handle watchpoints.  */
        if (flags & TLB_WATCHPOINT) {
            bool is_write =
#ifdef TARGET_CHERI
                access_type == MMU_DATA_CAP_STORE ||
#endif
                access_type == MMU_DATA_STORE;
            int wp_access = is_write ? BP_MEM_WRITE : BP_MEM_READ;
            cpu_check_watchpoint(env_cpu(env), addr, size,
                                 iotlbentry->attrs, wp_access, retaddr);
        }

        /* Handle clean RAM pages.  */
        if (flags & TLB_NOTDIRTY) {
            notdirty_write(env_cpu(env), addr, size, iotlbentry, retaddr);
        }
    }

    return host;
}

#include "probe-access.inc.c"

void *tlb_vaddr_to_host(CPUArchState *env, abi_ptr addr,
                        MMUAccessType access_type, int mmu_idx)
{
    void *host;
    int flags;

    flags = probe_access_internal(env, addr, 0, access_type,
                                  mmu_idx, true, &host, 0);

    /* No combination of flags are expected by the caller. */
    return flags ? NULL : host;
}

#ifdef CONFIG_PLUGIN
/*
 * Perform a TLB lookup and populate the qemu_plugin_hwaddr structure.
 * This should be a hot path as we will have just looked this path up
 * in the softmmu lookup code (or helper). We don't handle re-fills or
 * checking the victim table. This is purely informational.
 *
 * This almost never fails as the memory access being instrumented
 * should have just filled the TLB. The one corner case is io_writex
 * which can cause TLB flushes and potential resizing of the TLBs
 * losing the information we need. In those cases we need to recover
 * data from a copy of the iotlbentry. As long as this always occurs
 * from the same thread (which a mem callback will be) this is safe.
 */

bool tlb_plugin_lookup(CPUState *cpu, target_ulong addr, int mmu_idx,
                       bool is_store, struct qemu_plugin_hwaddr *data)
{
    CPUArchState *env = cpu->env_ptr;
    CPUTLBEntry *tlbe = tlb_entry(env, mmu_idx, addr);
    uintptr_t index = tlb_index(env, mmu_idx, addr);
    target_ulong tlb_addr = is_store ? tlb_addr_write(tlbe) : tlbe->addr_read;

    if (likely(tlb_hit(tlb_addr, addr))) {
        /* We must have an iotlb entry for MMIO */
        if (tlb_addr & TLB_MMIO) {
            CPUIOTLBEntry *iotlbentry;
            iotlbentry = &env_tlb(env)->d[mmu_idx].iotlb[index];
            data->is_io = true;
            data->v.io.section = iotlb_to_section(cpu, iotlbentry->addr, iotlbentry->attrs);
            data->v.io.offset = (iotlbentry->addr & TARGET_PAGE_MASK) + addr;
        } else {
            data->is_io = false;
            data->v.ram.hostaddr = (void *)((uintptr_t)addr + tlbe->addend);
        }
        return true;
    } else {
        SavedIOTLB *saved = &cpu->saved_iotlb;
        data->is_io = true;
        data->v.io.section = saved->section;
        data->v.io.offset = saved->mr_offset;
        return true;
    }
}

#endif

/*
 * Probe for an atomic operation.  Do not allow unaligned operations,
 * or io operations to proceed.  Return the host address.
 *
 * @prot may be PAGE_READ, PAGE_WRITE, or PAGE_READ|PAGE_WRITE.
 */
static void *atomic_mmu_lookup(CPUArchState *env, target_ulong addr,
                               MemOpIdx oi, int size, int prot,
                               uintptr_t retaddr)
{
    size_t mmu_idx = get_mmuidx(oi);
    MemOp mop = get_memop(oi);
    int a_bits = get_alignment_bits(mop);
    uintptr_t index;
    CPUTLBEntry *tlbe;
    target_ulong tlb_addr;
    void *hostaddr;

    /* Adjust the given return address.  */
    retaddr -= GETPC_ADJ;

    /* Enforce guest required alignment.  */
    if (unlikely(a_bits > 0 && (addr & ((1 << a_bits) - 1)))) {
        /* ??? Maybe indicate atomic op to cpu_unaligned_access */
        cpu_unaligned_access(env_cpu(env), addr, MMU_DATA_STORE,
                             mmu_idx, retaddr);
    }

    /* Enforce qemu required alignment.  */
    if (unlikely(addr & (size - 1))) {
        /* We get here if guest alignment was not requested,
           or was not enforced by cpu_unaligned_access above.
           We might widen the access and emulate, but for now
           mark an exception and exit the cpu loop.  */
        goto stop_the_world;
    }

    index = tlb_index(env, mmu_idx, addr);
    tlbe = tlb_entry(env, mmu_idx, addr);

    /* Check TLB entry and enforce page permissions.  */
    if (prot & PAGE_WRITE) {
        tlb_addr = tlb_addr_write(tlbe);
        if (!tlb_hit(tlb_addr, addr)) {
            if (!VICTIM_TLB_HIT(addr_write, addr)) {
                tlb_fill(env_cpu(env), addr, size,
                         MMU_DATA_STORE, mmu_idx, retaddr);
                index = tlb_index(env, mmu_idx, addr);
                tlbe = tlb_entry(env, mmu_idx, addr);
            }
            tlb_addr = tlb_addr_write(tlbe) & ~TLB_INVALID_MASK;
        }

        /* Let the guest notice RMW on a write-only page.  */
        if ((prot & PAGE_READ) &&
            unlikely(tlbe->addr_read != (tlb_addr & ~TLB_NOTDIRTY))) {
            tlb_fill(env_cpu(env), addr, size,
                     MMU_DATA_LOAD, mmu_idx, retaddr);
            /*
             * Since we don't support reads and writes to different addresses,
             * and we do have the proper page loaded for write, this shouldn't
             * ever return.  But just in case, handle via stop-the-world.
             */
            goto stop_the_world;
        }
    } else /* if (prot & PAGE_READ) */ {
        tlb_addr = tlbe->addr_read;
        if (!tlb_hit(tlb_addr, addr)) {
            if (!VICTIM_TLB_HIT(addr_write, addr)) {
                tlb_fill(env_cpu(env), addr, size,
                         MMU_DATA_LOAD, mmu_idx, retaddr);
                index = tlb_index(env, mmu_idx, addr);
                tlbe = tlb_entry(env, mmu_idx, addr);
            }
            tlb_addr = tlbe->addr_read & ~TLB_INVALID_MASK;
        }
    }

    /* Notice an IO access or a needs-MMU-lookup access */
    if (unlikely(tlb_addr & TLB_MMIO)) {
        /* There's really nothing that can be done to
           support this apart from stop-the-world.  */
        goto stop_the_world;
    }

    hostaddr = (void *)((uintptr_t)addr + tlbe->addend);

    if (unlikely(tlb_addr & TLB_NOTDIRTY)) {
        notdirty_write(env_cpu(env), addr, size,
                       &env_tlb(env)->d[mmu_idx].iotlb[index], retaddr);
    }

    return hostaddr;

 stop_the_world:
    cpu_loop_exit_atomic(env_cpu(env), retaddr);
}

/*
 * Load Helpers
 *
 * We support two different access types. SOFTMMU_CODE_ACCESS is
 * specifically for reading instructions from system memory. It is
 * called by the translation loop and in some helpers where the code
 * is disassembled. It shouldn't be called directly by guest code.
 */

typedef uint64_t FullLoadHelper(CPUArchState *env, target_ulong addr,
                                MemOpIdx oi, uintptr_t retaddr);

static inline uint64_t QEMU_ALWAYS_INLINE
load_memop(const void *haddr, MemOp op)
{
    switch (op) {
    case MO_UB:
        return ldub_p(haddr);
    case MO_BEUW:
        return lduw_be_p(haddr);
    case MO_LEUW:
        return lduw_le_p(haddr);
    case MO_BEUL:
        return (uint32_t)ldl_be_p(haddr);
    case MO_LEUL:
        return (uint32_t)ldl_le_p(haddr);
    case MO_BEQ:
        return ldq_be_p(haddr);
    case MO_LEQ:
        return ldq_le_p(haddr);
    default:
#if defined(__SANITIZE_ADDRESS__) || __has_feature(address_sanitizer)
        // ASAN + -O1 doesn't always optimize out the default case.
        g_assert_not_reached();
#else
        qemu_build_not_reached();
#endif
    }
}

#ifdef TARGET_CHERI
#include "cheri-helper-utils.h"

static void check_address_space_wrap(CPUArchState *env, target_ulong addr,
                                     target_ulong size,
                                     MMUAccessType access_type,
                                     uintptr_t retaddr)
{
    if (access_type == MMU_INST_FETCH) {
        return;
    }
    /*
     * Check if access wraps around the address space, and was not prevented
     * by earlier checks. This can only happen if we have a full address
     * space DDC, since in all other cases bounds checks will be performed.
     * Ideally we would emit the TCG checks unconditionally (which would
     * allow not performing the check here), but omitting TGG bounds checks
     * for full-AS DDC results in a major speedup when booting a
     * non-CHERI/hybrid OS kernel.
     */
    target_ulong end_addr = 0;
    if (unlikely(__builtin_add_overflow(addr, size, &end_addr) &&
                 end_addr > 0)) {
        assert(cap_get_top_full(cheri_get_ddc(env)) == CAP_MAX_TOP &&
               cap_get_base(cheri_get_ddc(env)) == 0);
        check_cap(env, cheri_get_ddc(env), 0, addr, CHERI_EXC_REGNUM_DDC, size,
                  /*instavail=*/true, retaddr);
    }
}
#endif

static uint64_t full_ldub_mmu(CPUArchState *env, target_ulong addr,
                              TCGMemOpIdx oi, uintptr_t retaddr);

static inline uint64_t QEMU_ALWAYS_INLINE
load_helper(CPUArchState *env, target_ulong addr, MemOpIdx oi,
            uintptr_t retaddr, MemOp op, bool code_read,
            FullLoadHelper *full_load)
{
    uintptr_t mmu_idx = get_mmuidx(oi);
    uintptr_t index = tlb_index(env, mmu_idx, addr);
    CPUTLBEntry *entry = tlb_entry(env, mmu_idx, addr);
    target_ulong tlb_addr = code_read ? entry->addr_code : entry->addr_read;
    const size_t tlb_off = code_read ?
        offsetof(CPUTLBEntry, addr_code) : offsetof(CPUTLBEntry, addr_read);
    const MMUAccessType access_type =
        code_read ? MMU_INST_FETCH : MMU_DATA_LOAD;
    unsigned a_bits = get_alignment_bits(get_memop(oi));
    void *haddr;
    uint64_t res;
    size_t size = memop_size(op);

    /* Handle CPU specific unaligned behaviour */
    if (addr & ((1 << a_bits) - 1)) {
        cpu_unaligned_access(env_cpu(env), addr, access_type,
                             mmu_idx, retaddr);
    }

    /* If the TLB entry is for a different page, reload and try again.  */
    if (!tlb_hit(tlb_addr, addr)) {
        if (!victim_tlb_hit(env, mmu_idx, index, tlb_off,
                            addr & TARGET_PAGE_MASK, false)) {
            tlb_fill(env_cpu(env), addr, size,
                     access_type, mmu_idx, retaddr);
            index = tlb_index(env, mmu_idx, addr);
            entry = tlb_entry(env, mmu_idx, addr);
        }
        tlb_addr = code_read ? entry->addr_code : entry->addr_read;
        tlb_addr &= ~TLB_INVALID_MASK;
    }

    /* Handle anything that isn't just a straight memory access.  */
    if (unlikely(tlb_addr & ~TARGET_PAGE_MASK)) {
        CPUIOTLBEntry *iotlbentry;
        bool need_swap;

        /* For anything that is unaligned, recurse through full_load.  */
        if ((addr & (size - 1)) != 0) {
            goto do_unaligned_access;
        }

        iotlbentry = &env_tlb(env)->d[mmu_idx].iotlb[index];

        /* Handle watchpoints.  */
        if (unlikely(tlb_addr & TLB_WATCHPOINT)) {
            /* On watchpoint hit, this will longjmp out.  */
            cpu_check_watchpoint(env_cpu(env), addr, size,
                                 iotlbentry->attrs, BP_MEM_READ, retaddr);
        }

        need_swap = size > 1 && (tlb_addr & TLB_BSWAP);

        /* Handle I/O access.  */
        if (likely(tlb_addr & TLB_MMIO)) {
            return io_readx(env, iotlbentry, mmu_idx, addr, retaddr,
                            access_type, op ^ (need_swap * MO_BSWAP));
        }

        haddr = (void *)((uintptr_t)addr + entry->addend);

        /*
         * Keep these two load_memop separate to ensure that the compiler
         * is able to fold the entire function to a single instruction.
         * There is a build-time assert inside to remind you of this.  ;-)
         */
        if (unlikely(need_swap)) {
            return load_memop(haddr, op ^ MO_BSWAP);
        }
        return load_memop(haddr, op);
    }

    /* Handle slow unaligned access (it spans two pages or IO).  */
    if (size > 1
        && unlikely((addr & ~TARGET_PAGE_MASK) + size - 1
                    >= TARGET_PAGE_SIZE)) {
        target_ulong addr1, addr2;
        uint64_t r1, r2;
        unsigned shift;
    do_unaligned_access:
        addr1 = addr & ~((target_ulong)size - 1);
        addr2 = addr1 + size;
#ifdef TARGET_CHERI
        check_address_space_wrap(env, addr, size, access_type, retaddr);
#endif
#if defined(TARGET_RISCV) && defined(CONFIG_RVFI_DII)
        /*
         * When using RVFI-DII, we inject an ignored byte load to ensure that
         * the tval value matches sail (which will be the unaligned address
         * rather than one of the aligned ones that are used to fetch the real
         * value). I believe QEMU's behaviour is legal according to the spec:
         * "If mtval is written with a nonzero value when a misaligned load or
         * store causes an access-fault or page-fault exception, then mtval
         * will contain the virtual address of the portion of the access that
         * caused the fault". However, we need to match sail to avoid diverging
         * traces when running TestRIG.
         */
        if (env->rvfi_dii_have_injected_insn) {
            (void)full_ldub_mmu(env, addr, make_memop_idx(MO_UB, mmu_idx),
                                retaddr);
        }
#endif

        r1 = full_load(env, addr1, oi, retaddr);
        r2 = full_load(env, addr2, oi, retaddr);
        shift = (addr & (size - 1)) * 8;

        if (memop_big_endian(op)) {
            /* Big-endian combine.  */
            res = (r1 << shift) | (r2 >> ((size * 8) - shift));
        } else {
            /* Little-endian combine.  */
            res = (r1 >> shift) | (r2 << ((size * 8) - shift));
        }
        return res & MAKE_64BIT_MASK(0, size * 8);
    }

    haddr = (void *)((uintptr_t)addr + entry->addend);
    return load_memop(haddr, op);
}

/*
 * For the benefit of TCG generated code, we want to avoid the
 * complication of ABI-specific return type promotion and always
 * return a value extended to the register size of the host. This is
 * tcg_target_long, except in the case of a 32-bit host and 64-bit
 * data, and for that we always have uint64_t.
 *
 * We don't bother with this widened value for SOFTMMU_CODE_ACCESS.
 */

static uint64_t full_ldub_mmu(CPUArchState *env, target_ulong addr,
                              MemOpIdx oi, uintptr_t retaddr)
{
    return load_helper(env, addr, oi, retaddr, MO_UB, false, full_ldub_mmu);
}

tcg_target_ulong helper_ret_ldub_mmu(CPUArchState *env, target_ulong addr,
                                     MemOpIdx oi, uintptr_t retaddr)
{
    return full_ldub_mmu(env, addr, oi, retaddr);
}

static uint64_t full_le_lduw_mmu(CPUArchState *env, target_ulong addr,
                                 MemOpIdx oi, uintptr_t retaddr)
{
    return load_helper(env, addr, oi, retaddr, MO_LEUW, false,
                       full_le_lduw_mmu);
}

tcg_target_ulong helper_le_lduw_mmu(CPUArchState *env, target_ulong addr,
                                    MemOpIdx oi, uintptr_t retaddr)
{
    return full_le_lduw_mmu(env, addr, oi, retaddr);
}

static uint64_t full_be_lduw_mmu(CPUArchState *env, target_ulong addr,
                                 MemOpIdx oi, uintptr_t retaddr)
{
    return load_helper(env, addr, oi, retaddr, MO_BEUW, false,
                       full_be_lduw_mmu);
}

tcg_target_ulong helper_be_lduw_mmu(CPUArchState *env, target_ulong addr,
                                    MemOpIdx oi, uintptr_t retaddr)
{
    return full_be_lduw_mmu(env, addr, oi, retaddr);
}

static uint64_t full_le_ldul_mmu(CPUArchState *env, target_ulong addr,
                                 MemOpIdx oi, uintptr_t retaddr)
{
    return load_helper(env, addr, oi, retaddr, MO_LEUL, false,
                       full_le_ldul_mmu);
}

tcg_target_ulong helper_le_ldul_mmu(CPUArchState *env, target_ulong addr,
                                    MemOpIdx oi, uintptr_t retaddr)
{
    return full_le_ldul_mmu(env, addr, oi, retaddr);
}

static uint64_t full_be_ldul_mmu(CPUArchState *env, target_ulong addr,
                                 MemOpIdx oi, uintptr_t retaddr)
{
    return load_helper(env, addr, oi, retaddr, MO_BEUL, false,
                       full_be_ldul_mmu);
}

tcg_target_ulong helper_be_ldul_mmu(CPUArchState *env, target_ulong addr,
                                    MemOpIdx oi, uintptr_t retaddr)
{
    return full_be_ldul_mmu(env, addr, oi, retaddr);
}

uint64_t helper_le_ldq_mmu(CPUArchState *env, target_ulong addr,
                           MemOpIdx oi, uintptr_t retaddr)
{
    return load_helper(env, addr, oi, retaddr, MO_LEQ, false,
                       helper_le_ldq_mmu);
}

uint64_t helper_be_ldq_mmu(CPUArchState *env, target_ulong addr,
                           MemOpIdx oi, uintptr_t retaddr)
{
    return load_helper(env, addr, oi, retaddr, MO_BEQ, false,
                       helper_be_ldq_mmu);
}

/*
 * Provide signed versions of the load routines as well.  We can of course
 * avoid this for 64-bit data, or for 32-bit data on 32-bit host.
 */


tcg_target_ulong helper_ret_ldsb_mmu(CPUArchState *env, target_ulong addr,
                                     MemOpIdx oi, uintptr_t retaddr)
{
    return (int8_t)helper_ret_ldub_mmu(env, addr, oi, retaddr);
}

tcg_target_ulong helper_le_ldsw_mmu(CPUArchState *env, target_ulong addr,
                                    MemOpIdx oi, uintptr_t retaddr)
{
    return (int16_t)helper_le_lduw_mmu(env, addr, oi, retaddr);
}

tcg_target_ulong helper_be_ldsw_mmu(CPUArchState *env, target_ulong addr,
                                    MemOpIdx oi, uintptr_t retaddr)
{
    return (int16_t)helper_be_lduw_mmu(env, addr, oi, retaddr);
}

tcg_target_ulong helper_le_ldsl_mmu(CPUArchState *env, target_ulong addr,
                                    MemOpIdx oi, uintptr_t retaddr)
{
    return (int32_t)helper_le_ldul_mmu(env, addr, oi, retaddr);
}

tcg_target_ulong helper_be_ldsl_mmu(CPUArchState *env, target_ulong addr,
                                    MemOpIdx oi, uintptr_t retaddr)
{
    return (int32_t)helper_be_ldul_mmu(env, addr, oi, retaddr);
}

/*
 * Load helpers for cpu_ldst.h.
 */

#ifdef CONFIG_TCG_LOG_INSTR
/*
 * Log a target memory load via cpu_ldst.
 */
#define log_instr_load_int(env, addr, value, op)        \
    helper_qemu_log_instr_load64(env, addr, value, op)
#else
#define log_instr_load_int(env, addr, val, op) ((void)0)
#endif

static inline uint64_t cpu_load_helper_no_log(CPUArchState *env, abi_ptr addr,
                                              int mmu_idx, uintptr_t retaddr,
                                              MemOp op,
                                              FullLoadHelper *full_load)
{
    MemOpIdx oi = make_memop_idx(op, mmu_idx);
    uint64_t ret;

    trace_guest_ld_before_exec(env_cpu(env), addr, oi);

    ret = full_load(env, addr, oi, retaddr);

    qemu_plugin_vcpu_mem_cb(env_cpu(env), addr, oi, QEMU_PLUGIN_MEM_R);

    return ret;
}

static inline uint64_t cpu_load_helper(CPUArchState *env, abi_ptr addr,
                                       int mmu_idx, uintptr_t retaddr, MemOp op,
                                       FullLoadHelper *full_load)
{
    uint64_t ret =
        cpu_load_helper_no_log(env, addr, mmu_idx, retaddr, op, full_load);
    log_instr_load_int(env, addr, ret, op);
    return ret;
}

uint32_t cpu_ldub_mmuidx_ra(CPUArchState *env, abi_ptr addr,
                            int mmu_idx, uintptr_t ra)
{
    return cpu_load_helper(env, addr, mmu_idx, ra, MO_UB, full_ldub_mmu);
}

int cpu_ldsb_mmuidx_ra(CPUArchState *env, abi_ptr addr,
                       int mmu_idx, uintptr_t ra)
{
    return (int8_t)cpu_ldub_mmuidx_ra(env, addr, mmu_idx, ra);
}

uint32_t cpu_lduw_be_mmuidx_ra(CPUArchState *env, abi_ptr addr,
                               int mmu_idx, uintptr_t ra)
{
    return cpu_load_helper(env, addr, mmu_idx, ra, MO_BEUW, full_be_lduw_mmu);
}

int cpu_ldsw_be_mmuidx_ra(CPUArchState *env, abi_ptr addr,
                          int mmu_idx, uintptr_t ra)
{
    return (int16_t)cpu_lduw_be_mmuidx_ra(env, addr, mmu_idx, ra);
}

uint32_t cpu_ldl_be_mmuidx_ra(CPUArchState *env, abi_ptr addr,
                              int mmu_idx, uintptr_t ra)
{
    return cpu_load_helper(env, addr, mmu_idx, ra, MO_BEUL, full_be_ldul_mmu);
}

uint64_t cpu_ldq_be_mmuidx_ra(CPUArchState *env, abi_ptr addr,
                              int mmu_idx, uintptr_t ra)
{
    return cpu_load_helper(env, addr, mmu_idx, ra, MO_BEQ, helper_be_ldq_mmu);
}

uint32_t cpu_lduw_le_mmuidx_ra(CPUArchState *env, abi_ptr addr,
                               int mmu_idx, uintptr_t ra)
{
    return cpu_load_helper(env, addr, mmu_idx, ra, MO_LEUW, full_le_lduw_mmu);
}

int cpu_ldsw_le_mmuidx_ra(CPUArchState *env, abi_ptr addr,
                          int mmu_idx, uintptr_t ra)
{
    return (int16_t)cpu_lduw_le_mmuidx_ra(env, addr, mmu_idx, ra);
}

uint32_t cpu_ldl_le_mmuidx_ra(CPUArchState *env, abi_ptr addr,
                              int mmu_idx, uintptr_t ra)
{
    return cpu_load_helper(env, addr, mmu_idx, ra, MO_LEUL, full_le_ldul_mmu);
}

uint64_t cpu_ldq_le_mmuidx_ra(CPUArchState *env, abi_ptr addr,
                              int mmu_idx, uintptr_t ra)
{
    return cpu_load_helper(env, addr, mmu_idx, ra, MO_LEQ, helper_le_ldq_mmu);
}

uint32_t cpu_ldub_data_ra(CPUArchState *env, target_ulong ptr,
                          uintptr_t retaddr)
{
    return cpu_ldub_mmuidx_ra(env, ptr, cpu_mmu_index(env, false), retaddr);
}

int cpu_ldsb_data_ra(CPUArchState *env, target_ulong ptr, uintptr_t retaddr)
{
    return cpu_ldsb_mmuidx_ra(env, ptr, cpu_mmu_index(env, false), retaddr);
}

uint32_t cpu_lduw_be_data_ra(CPUArchState *env, target_ulong ptr,
                             uintptr_t retaddr)
{
    return cpu_lduw_be_mmuidx_ra(env, ptr, cpu_mmu_index(env, false), retaddr);
}

int cpu_ldsw_be_data_ra(CPUArchState *env, target_ulong ptr, uintptr_t retaddr)
{
    return cpu_ldsw_be_mmuidx_ra(env, ptr, cpu_mmu_index(env, false), retaddr);
}

uint32_t cpu_ldl_be_data_ra(CPUArchState *env, target_ulong ptr,
                            uintptr_t retaddr)
{
    return cpu_ldl_be_mmuidx_ra(env, ptr, cpu_mmu_index(env, false), retaddr);
}

uint64_t cpu_ldq_be_data_ra(CPUArchState *env, target_ulong ptr,
                            uintptr_t retaddr)
{
    return cpu_ldq_be_mmuidx_ra(env, ptr, cpu_mmu_index(env, false), retaddr);
}

uint32_t cpu_lduw_le_data_ra(CPUArchState *env, target_ulong ptr,
                             uintptr_t retaddr)
{
    return cpu_lduw_le_mmuidx_ra(env, ptr, cpu_mmu_index(env, false), retaddr);
}

int cpu_ldsw_le_data_ra(CPUArchState *env, target_ulong ptr, uintptr_t retaddr)
{
    return cpu_ldsw_le_mmuidx_ra(env, ptr, cpu_mmu_index(env, false), retaddr);
}

uint32_t cpu_ldl_le_data_ra(CPUArchState *env, target_ulong ptr,
                            uintptr_t retaddr)
{
    return cpu_ldl_le_mmuidx_ra(env, ptr, cpu_mmu_index(env, false), retaddr);
}

uint64_t cpu_ldq_le_data_ra(CPUArchState *env, target_ulong ptr,
                            uintptr_t retaddr)
{
    return cpu_ldq_le_mmuidx_ra(env, ptr, cpu_mmu_index(env, false), retaddr);
}

#ifdef TARGET_CHERI
/*
 * TODO(am2419): Ugly hack to avoid logging memory accesses that load capability
 * components as normal memory accesses. The caller is responsible for logging.
 */
target_ulong cpu_ld_cap_word_ra(CPUArchState *env, target_ulong ptr,
                                uintptr_t retaddr)
{
    FullLoadHelper *full_load;
    MemOp op;
#if TARGET_LONG_BITS == 32
    op = MO_TEUW;
    full_load = MO_TE == MO_LE ? helper_le_lduw_mmu : helper_be_lduw_mmu;
#elif TARGET_LONG_BITS == 64
    op = MO_TEQ;
    full_load = MO_TE == MO_LE ? helper_le_ldq_mmu : helper_be_ldq_mmu;
#else
#error "Unhandled target long width"
#endif
    return cpu_load_helper_no_log(
        env, ptr, cpu_mmu_index(env, false), retaddr, MO_TEQ,
        MO_TE == MO_LE ? helper_le_ldq_mmu : helper_be_ldq_mmu);
}
#endif

uint32_t cpu_ldub_data(CPUArchState *env, target_ulong ptr)
{
    return cpu_ldub_data_ra(env, ptr, 0);
}

int cpu_ldsb_data(CPUArchState *env, target_ulong ptr)
{
    return cpu_ldsb_data_ra(env, ptr, 0);
}

uint32_t cpu_lduw_be_data(CPUArchState *env, target_ulong ptr)
{
    return cpu_lduw_be_data_ra(env, ptr, 0);
}

int cpu_ldsw_be_data(CPUArchState *env, target_ulong ptr)
{
    return cpu_ldsw_be_data_ra(env, ptr, 0);
}

uint32_t cpu_ldl_be_data(CPUArchState *env, target_ulong ptr)
{
    return cpu_ldl_be_data_ra(env, ptr, 0);
}

uint64_t cpu_ldq_be_data(CPUArchState *env, target_ulong ptr)
{
    return cpu_ldq_be_data_ra(env, ptr, 0);
}

uint32_t cpu_lduw_le_data(CPUArchState *env, target_ulong ptr)
{
    return cpu_lduw_le_data_ra(env, ptr, 0);
}

int cpu_ldsw_le_data(CPUArchState *env, target_ulong ptr)
{
    return cpu_ldsw_le_data_ra(env, ptr, 0);
}

uint32_t cpu_ldl_le_data(CPUArchState *env, target_ulong ptr)
{
    return cpu_ldl_le_data_ra(env, ptr, 0);
}

uint64_t cpu_ldq_le_data(CPUArchState *env, target_ulong ptr)
{
    return cpu_ldq_le_data_ra(env, ptr, 0);
}

/*
 * Store Helpers
 */

static inline void QEMU_ALWAYS_INLINE
store_memop(void *haddr, uint64_t val, MemOp op)
{
    switch (op) {
    case MO_UB:
        stb_p(haddr, val);
        break;
    case MO_BEUW:
        stw_be_p(haddr, val);
        break;
    case MO_LEUW:
        stw_le_p(haddr, val);
        break;
    case MO_BEUL:
        stl_be_p(haddr, val);
        break;
    case MO_LEUL:
        stl_le_p(haddr, val);
        break;
    case MO_BEQ:
        stq_be_p(haddr, val);
        break;
    case MO_LEQ:
        stq_le_p(haddr, val);
        break;
    default:
#if defined(__SANITIZE_ADDRESS__) || __has_feature(address_sanitizer)
        // ASAN + -O1 doesn't always optimize out the default case.
        g_assert_not_reached();
#else
        qemu_build_not_reached();
#endif
    }
}

static void __attribute__((noinline))
store_helper_unaligned(CPUArchState *env, target_ulong addr, uint64_t val,
                       uintptr_t retaddr, size_t size, uintptr_t mmu_idx,
                       bool big_endian)
{
    const size_t tlb_off = offsetof(CPUTLBEntry, addr_write);
    uintptr_t index, index2;
    CPUTLBEntry *entry, *entry2;
    target_ulong page2, tlb_addr, tlb_addr2;
    MemOpIdx oi;
    size_t size2;
    int i;

    /*
     * Ensure the second page is in the TLB.  Note that the first page
     * is already guaranteed to be filled, and that the second page
     * cannot evict the first.
     */
    page2 = (addr + size) & TARGET_PAGE_MASK;
    size2 = (addr + size) & ~TARGET_PAGE_MASK;
    index2 = tlb_index(env, mmu_idx, page2);
    entry2 = tlb_entry(env, mmu_idx, page2);

    tlb_addr2 = tlb_addr_write(entry2);
    if (!tlb_hit_page(tlb_addr2, page2)) {
        if (!victim_tlb_hit(env, mmu_idx, index2, tlb_off, page2, false)) {
            tlb_fill(env_cpu(env), page2, size2, MMU_DATA_STORE,
                     mmu_idx, retaddr);
            index2 = tlb_index(env, mmu_idx, page2);
            entry2 = tlb_entry(env, mmu_idx, page2);
        }
        tlb_addr2 = tlb_addr_write(entry2);
    }

    index = tlb_index(env, mmu_idx, addr);
    entry = tlb_entry(env, mmu_idx, addr);
    tlb_addr = tlb_addr_write(entry);
#ifdef TARGET_CHERI
    check_address_space_wrap(env, addr, size, MMU_DATA_STORE, retaddr);
#endif

    /*
     * Handle watchpoints.  Since this may trap, all checks
     * must happen before any store.
     */
    if (unlikely(tlb_addr & TLB_WATCHPOINT)) {
        cpu_check_watchpoint(env_cpu(env), addr, size - size2,
                             env_tlb(env)->d[mmu_idx].iotlb[index].attrs,
                             BP_MEM_WRITE, retaddr);
    }
    if (unlikely(tlb_addr2 & TLB_WATCHPOINT)) {
        cpu_check_watchpoint(env_cpu(env), page2, size2,
                             env_tlb(env)->d[mmu_idx].iotlb[index2].attrs,
                             BP_MEM_WRITE, retaddr);
    }

    /*
     * XXX: not efficient, but simple.
     * This loop must go in the forward direction to avoid issues
     * with self-modifying code in Windows 64-bit.
     */
    oi = make_memop_idx(MO_UB, mmu_idx);
    if (big_endian) {
        for (i = 0; i < size; ++i) {
            /* Big-endian extract.  */
            uint8_t val8 = val >> (((size - 1) * 8) - (i * 8));
            helper_ret_stb_mmu(env, addr + i, val8, oi, retaddr);
        }
    } else {
        for (i = 0; i < size; ++i) {
            /* Little-endian extract.  */
            uint8_t val8 = val >> (i * 8);
            helper_ret_stb_mmu(env, addr + i, val8, oi, retaddr);
        }
    }
}

static inline void QEMU_ALWAYS_INLINE
store_helper(CPUArchState *env, target_ulong addr, uint64_t val,
             MemOpIdx oi, uintptr_t retaddr, MemOp op)
{
    uintptr_t mmu_idx = get_mmuidx(oi);
    uintptr_t index = tlb_index(env, mmu_idx, addr);
    CPUTLBEntry *entry = tlb_entry(env, mmu_idx, addr);
    target_ulong tlb_addr = tlb_addr_write(entry);
    const size_t tlb_off = offsetof(CPUTLBEntry, addr_write);
    unsigned a_bits = get_alignment_bits(get_memop(oi));
    void *haddr;
    size_t size = memop_size(op);

    /* Handle CPU specific unaligned behaviour */
    if (addr & ((1 << a_bits) - 1)) {
        cpu_unaligned_access(env_cpu(env), addr, MMU_DATA_STORE,
                             mmu_idx, retaddr);
    }

    /* If the TLB entry is for a different page, reload and try again.  */
    if (!tlb_hit(tlb_addr, addr)) {
        if (!victim_tlb_hit(env, mmu_idx, index, tlb_off,
                            addr & TARGET_PAGE_MASK, false)) {
            tlb_fill(env_cpu(env), addr, size, MMU_DATA_STORE,
                     mmu_idx, retaddr);
            index = tlb_index(env, mmu_idx, addr);
            entry = tlb_entry(env, mmu_idx, addr);
        }
        tlb_addr = tlb_addr_write(entry) & ~TLB_INVALID_MASK;
    }

    /* Handle anything that isn't just a straight memory access.  */
    if (unlikely(tlb_addr & ~TARGET_PAGE_MASK)) {
        CPUIOTLBEntry *iotlbentry;
        bool need_swap;

        /* For anything that is unaligned, recurse through byte stores.  */
        if ((addr & (size - 1)) != 0) {
            goto do_unaligned_access;
        }

        iotlbentry = &env_tlb(env)->d[mmu_idx].iotlb[index];

        /* Handle watchpoints.  */
        if (unlikely(tlb_addr & TLB_WATCHPOINT)) {
            /* On watchpoint hit, this will longjmp out.  */
            cpu_check_watchpoint(env_cpu(env), addr, size,
                                 iotlbentry->attrs, BP_MEM_WRITE, retaddr);
        }

        need_swap = size > 1 && (tlb_addr & TLB_BSWAP);

        /* Handle I/O access.  */
        if (tlb_addr & TLB_MMIO) {
            io_writex(env, iotlbentry, mmu_idx, val, addr, retaddr,
                      op ^ (need_swap * MO_BSWAP));
            return;
        }

        /* Ignore writes to ROM.  */
        if (unlikely(tlb_addr & TLB_DISCARD_WRITE)) {
            return;
        }

        /* Handle clean RAM pages.  */
        if (tlb_addr & TLB_NOTDIRTY) {
            notdirty_write(env_cpu(env), addr, size, iotlbentry, retaddr);
        }

        haddr = (void *)((uintptr_t)addr + entry->addend);

        /*
         * Keep these two store_memop separate to ensure that the compiler
         * is able to fold the entire function to a single instruction.
         * There is a build-time assert inside to remind you of this.  ;-)
         */
        if (unlikely(need_swap)) {
            store_memop(haddr, val, op ^ MO_BSWAP);
        } else {
            store_memop(haddr, val, op);
        }
        return;
    }

    /* Handle slow unaligned access (it spans two pages or IO).  */
    if (size > 1
        && unlikely((addr & ~TARGET_PAGE_MASK) + size - 1
                     >= TARGET_PAGE_SIZE)) {
    do_unaligned_access:
        store_helper_unaligned(env, addr, val, retaddr, size,
                               mmu_idx, memop_big_endian(op));
        return;
    }

    haddr = (void *)((uintptr_t)addr + entry->addend);
    store_memop(haddr, val, op);
}

void __attribute__((noinline))
helper_ret_stb_mmu(CPUArchState *env, target_ulong addr, uint8_t val,
                   MemOpIdx oi, uintptr_t retaddr)
{
    store_helper(env, addr, val, oi, retaddr, MO_UB);
}

void helper_le_stw_mmu(CPUArchState *env, target_ulong addr, uint16_t val,
                       MemOpIdx oi, uintptr_t retaddr)
{
    store_helper(env, addr, val, oi, retaddr, MO_LEUW);
}

void helper_be_stw_mmu(CPUArchState *env, target_ulong addr, uint16_t val,
                       MemOpIdx oi, uintptr_t retaddr)
{
    store_helper(env, addr, val, oi, retaddr, MO_BEUW);
}

void helper_le_stl_mmu(CPUArchState *env, target_ulong addr, uint32_t val,
                       MemOpIdx oi, uintptr_t retaddr)
{
    store_helper(env, addr, val, oi, retaddr, MO_LEUL);
}

void helper_be_stl_mmu(CPUArchState *env, target_ulong addr, uint32_t val,
                       MemOpIdx oi, uintptr_t retaddr)
{
    store_helper(env, addr, val, oi, retaddr, MO_BEUL);
}

void helper_le_stq_mmu(CPUArchState *env, target_ulong addr, uint64_t val,
                       MemOpIdx oi, uintptr_t retaddr)
{
    store_helper(env, addr, val, oi, retaddr, MO_LEQ);
}

void helper_be_stq_mmu(CPUArchState *env, target_ulong addr, uint64_t val,
                       MemOpIdx oi, uintptr_t retaddr)
{
    store_helper(env, addr, val, oi, retaddr, MO_BEQ);
}

/*
 * Store Helpers for cpu_ldst.h
 */

#ifdef CONFIG_TCG_LOG_INSTR
/*
 * Log a target memory store via cpu_ldst.
 */
#define log_instr_store_int(env, addr, value, op)       \
    helper_qemu_log_instr_store64(env, addr, value, op)
#else
#define log_instr_store_int(env, addr, val, op) ((void)0)
#endif

static inline void QEMU_ALWAYS_INLINE
cpu_store_helper_no_log(CPUArchState *env, target_ulong addr, uint64_t val,
                        int mmu_idx, uintptr_t retaddr, MemOp op)
{
    MemOpIdx oi = make_memop_idx(op, mmu_idx);

    trace_guest_st_before_exec(env_cpu(env), addr, oi);

    store_helper(env, addr, val, oi, retaddr, op);

    qemu_plugin_vcpu_mem_cb(env_cpu(env), addr, oi, QEMU_PLUGIN_MEM_W);
}

static inline void QEMU_ALWAYS_INLINE
cpu_store_helper(CPUArchState *env, target_ulong addr, uint64_t val,
                 int mmu_idx, uintptr_t retaddr, MemOp op)
{
    cpu_store_helper_no_log(env, addr, val, mmu_idx, retaddr, op);
    log_instr_store_int(env, addr, val, op);
}

void cpu_stb_mmuidx_ra(CPUArchState *env, target_ulong addr, uint32_t val,
                       int mmu_idx, uintptr_t retaddr)
{
    cpu_store_helper(env, addr, val, mmu_idx, retaddr, MO_UB);
}

void cpu_stw_be_mmuidx_ra(CPUArchState *env, target_ulong addr, uint32_t val,
                          int mmu_idx, uintptr_t retaddr)
{
    cpu_store_helper(env, addr, val, mmu_idx, retaddr, MO_BEUW);
}

void cpu_stl_be_mmuidx_ra(CPUArchState *env, target_ulong addr, uint32_t val,
                          int mmu_idx, uintptr_t retaddr)
{
    cpu_store_helper(env, addr, val, mmu_idx, retaddr, MO_BEUL);
}

void cpu_stq_be_mmuidx_ra(CPUArchState *env, target_ulong addr, uint64_t val,
                          int mmu_idx, uintptr_t retaddr)
{
    cpu_store_helper(env, addr, val, mmu_idx, retaddr, MO_BEQ);
}

void cpu_stw_le_mmuidx_ra(CPUArchState *env, target_ulong addr, uint32_t val,
                          int mmu_idx, uintptr_t retaddr)
{
    cpu_store_helper(env, addr, val, mmu_idx, retaddr, MO_LEUW);
}

void cpu_stl_le_mmuidx_ra(CPUArchState *env, target_ulong addr, uint32_t val,
                          int mmu_idx, uintptr_t retaddr)
{
    cpu_store_helper(env, addr, val, mmu_idx, retaddr, MO_LEUL);
}

void cpu_stq_le_mmuidx_ra(CPUArchState *env, target_ulong addr, uint64_t val,
                          int mmu_idx, uintptr_t retaddr)
{
    cpu_store_helper(env, addr, val, mmu_idx, retaddr, MO_LEQ);
}

void cpu_stb_data_ra(CPUArchState *env, target_ulong ptr,
                     uint32_t val, uintptr_t retaddr)
{
    cpu_stb_mmuidx_ra(env, ptr, val, cpu_mmu_index(env, false), retaddr);
}

void cpu_stw_be_data_ra(CPUArchState *env, target_ulong ptr,
                        uint32_t val, uintptr_t retaddr)
{
    cpu_stw_be_mmuidx_ra(env, ptr, val, cpu_mmu_index(env, false), retaddr);
}

void cpu_stl_be_data_ra(CPUArchState *env, target_ulong ptr,
                        uint32_t val, uintptr_t retaddr)
{
    cpu_stl_be_mmuidx_ra(env, ptr, val, cpu_mmu_index(env, false), retaddr);
}

void cpu_stq_be_data_ra(CPUArchState *env, target_ulong ptr,
                        uint64_t val, uintptr_t retaddr)
{
    cpu_stq_be_mmuidx_ra(env, ptr, val, cpu_mmu_index(env, false), retaddr);
}

void cpu_stw_le_data_ra(CPUArchState *env, target_ulong ptr,
                        uint32_t val, uintptr_t retaddr)
{
    cpu_stw_le_mmuidx_ra(env, ptr, val, cpu_mmu_index(env, false), retaddr);
}

void cpu_stl_le_data_ra(CPUArchState *env, target_ulong ptr,
                        uint32_t val, uintptr_t retaddr)
{
    cpu_stl_le_mmuidx_ra(env, ptr, val, cpu_mmu_index(env, false), retaddr);
}

void cpu_stq_le_data_ra(CPUArchState *env, target_ulong ptr,
                        uint64_t val, uintptr_t retaddr)
{
    cpu_stq_le_mmuidx_ra(env, ptr, val, cpu_mmu_index(env, false), retaddr);
}

#ifdef TARGET_CHERI
/*
 * TODO(am2419): Ugly hack to avoid logging memory accesses that store capability
 * components as normal memory accesses. The caller is responsible for logging.
 */
void cpu_st_cap_word_ra(CPUArchState *env, target_ulong ptr,
                        target_ulong val, uintptr_t retaddr)
{
    MemOp op;
#if TARGET_LONG_BITS == 32
    op = MO_TEUW;
#elif TARGET_LONG_BITS == 64
    op = MO_TEQ;
#else
#error "Unhandled target long width"
#endif
    cpu_store_helper_no_log(env, ptr, val, cpu_mmu_index(env, false), retaddr, op);
}
#endif

void cpu_stb_data(CPUArchState *env, target_ulong ptr, uint32_t val)
{
    cpu_stb_data_ra(env, ptr, val, 0);
}

void cpu_stw_be_data(CPUArchState *env, target_ulong ptr, uint32_t val)
{
    cpu_stw_be_data_ra(env, ptr, val, 0);
}

void cpu_stl_be_data(CPUArchState *env, target_ulong ptr, uint32_t val)
{
    cpu_stl_be_data_ra(env, ptr, val, 0);
}

void cpu_stq_be_data(CPUArchState *env, target_ulong ptr, uint64_t val)
{
    cpu_stq_be_data_ra(env, ptr, val, 0);
}

void cpu_stw_le_data(CPUArchState *env, target_ulong ptr, uint32_t val)
{
    cpu_stw_le_data_ra(env, ptr, val, 0);
}

void cpu_stl_le_data(CPUArchState *env, target_ulong ptr, uint32_t val)
{
    cpu_stl_le_data_ra(env, ptr, val, 0);
}

void cpu_stq_le_data(CPUArchState *env, target_ulong ptr, uint64_t val)
{
    cpu_stq_le_data_ra(env, ptr, val, 0);
}

/*
 * First set of functions passes in OI and RETADDR.
 * This makes them callable from other helpers.
 */

#define ATOMIC_NAME(X) \
    glue(glue(glue(cpu_atomic_ ## X, SUFFIX), END), _mmu)

#define ATOMIC_MMU_CLEANUP
#define ATOMIC_MMU_IDX   get_mmuidx(oi)

#include "atomic_common.c.inc"

#define DATA_SIZE 1
#include "atomic_template.h"

#define DATA_SIZE 2
#include "atomic_template.h"

#define DATA_SIZE 4
#include "atomic_template.h"

#ifdef CONFIG_ATOMIC64
#define DATA_SIZE 8
#include "atomic_template.h"
#endif

#if HAVE_CMPXCHG128 || HAVE_ATOMIC128
#define DATA_SIZE 16
#include "atomic_template.h"
#endif

/* Code access functions.  */

static uint64_t full_ldub_code(CPUArchState *env, target_ulong addr,
                               MemOpIdx oi, uintptr_t retaddr)
{
    return load_helper(env, addr, oi, retaddr, MO_8, true, full_ldub_code);
}

uint32_t cpu_ldub_code(CPUArchState *env, abi_ptr addr)
{
    MemOpIdx oi = make_memop_idx(MO_UB, cpu_mmu_index(env, true));
    return full_ldub_code(env, addr, oi, 0);
}

static uint64_t full_lduw_code(CPUArchState *env, target_ulong addr,
                               MemOpIdx oi, uintptr_t retaddr)
{
    return load_helper(env, addr, oi, retaddr, MO_TEUW, true, full_lduw_code);
}

uint32_t cpu_lduw_code(CPUArchState *env, abi_ptr addr)
{
    MemOpIdx oi = make_memop_idx(MO_TEUW, cpu_mmu_index(env, true));
    return full_lduw_code(env, addr, oi, 0);
}

static uint64_t full_ldl_code(CPUArchState *env, target_ulong addr,
                              MemOpIdx oi, uintptr_t retaddr)
{
    return load_helper(env, addr, oi, retaddr, MO_TEUL, true, full_ldl_code);
}

uint32_t cpu_ldl_code(CPUArchState *env, abi_ptr addr)
{
    MemOpIdx oi = make_memop_idx(MO_TEUL, cpu_mmu_index(env, true));
    return full_ldl_code(env, addr, oi, 0);
}

static uint64_t full_ldq_code(CPUArchState *env, target_ulong addr,
                              MemOpIdx oi, uintptr_t retaddr)
{
    return load_helper(env, addr, oi, retaddr, MO_TEQ, true, full_ldq_code);
}

uint64_t cpu_ldq_code(CPUArchState *env, abi_ptr addr)
{
    MemOpIdx oi = make_memop_idx(MO_TEQ, cpu_mmu_index(env, true));
    return full_ldq_code(env, addr, oi, 0);
}<|MERGE_RESOLUTION|>--- conflicted
+++ resolved
@@ -34,11 +34,7 @@
 #include "qemu/atomic128.h"
 #include "exec/translate-all.h"
 #include "trace/trace-root.h"
-<<<<<<< HEAD
-#include "trace/mem.h"
 #include "cheri_tagmem.h"
-=======
->>>>>>> 6723ff63
 #include "tb-hash.h"
 #include "internal.h"
 #ifdef CONFIG_PLUGIN
@@ -1986,7 +1982,7 @@
 #endif
 
 static uint64_t full_ldub_mmu(CPUArchState *env, target_ulong addr,
-                              TCGMemOpIdx oi, uintptr_t retaddr);
+                              MemOpIdx oi, uintptr_t retaddr);
 
 static inline uint64_t QEMU_ALWAYS_INLINE
 load_helper(CPUArchState *env, target_ulong addr, MemOpIdx oi,
