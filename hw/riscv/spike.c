--- conflicted
+++ resolved
@@ -242,14 +242,7 @@
 
     /* register system main memory (actual RAM) */
     memory_region_add_subregion(system_memory, memmap[SPIKE_DRAM].base,
-<<<<<<< HEAD
-        main_mem);
-#ifdef TARGET_CHERI
-    cheri_tag_init(main_mem, machine->ram_size);
-#endif
-=======
         machine->ram);
->>>>>>> 660efed8
 
     /* create device tree */
     create_fdt(s, memmap, machine->ram_size, machine->kernel_cmdline,
