/*
 * RISC-V GDB Server Stub
 *
 * Copyright (c) 2016-2017 Sagar Karandikar, sagark@eecs.berkeley.edu
 *
 * This program is free software; you can redistribute it and/or modify it
 * under the terms and conditions of the GNU General Public License,
 * version 2 or later, as published by the Free Software Foundation.
 *
 * This program is distributed in the hope it will be useful, but WITHOUT
 * ANY WARRANTY; without even the implied warranty of MERCHANTABILITY or
 * FITNESS FOR A PARTICULAR PURPOSE.  See the GNU General Public License for
 * more details.
 *
 * You should have received a copy of the GNU General Public License along with
 * this program.  If not, see <http://www.gnu.org/licenses/>.
 */

#include "qemu/osdep.h"
#include "exec/gdbstub.h"
#include "exec/log_instr.h"
#include "cpu.h"
#include "helper_utils.h"
#ifdef TARGET_CHERI
#include "cheri-helper-utils.h"
#endif

struct TypeSize {
    const char *gdb_type;
    const char *id;
    int size;
    const char suffix;
};

static const struct TypeSize vec_lanes[] = {
    /* quads */
    { "uint128", "quads", 128, 'q' },
    /* 64 bit */
    { "uint64", "longs", 64, 'l' },
    /* 32 bit */
    { "uint32", "words", 32, 'w' },
    /* 16 bit */
    { "uint16", "shorts", 16, 's' },
    /*
     * TODO: currently there is no reliable way of telling
     * if the remote gdb actually understands ieee_half so
     * we don't expose it in the target description for now.
     * { "ieee_half", 16, 'h', 'f' },
     */
    /* bytes */
    { "uint8", "bytes", 8, 'b' },
};

int riscv_cpu_gdb_read_register(CPUState *cs, GByteArray *mem_buf, int n)
{
    RISCVCPU *cpu = RISCV_CPU(cs);
    CPURISCVState *env = &cpu->env;

    if (n < 32) {
        return gdb_get_regl(mem_buf, gpr_int_value(env, n));
    } else if (n == 32) {
        return gdb_get_regl(mem_buf, GET_SPECIAL_REG_ARCH(env, pc, pcc));
    }
    return 0;
}

int riscv_cpu_gdb_write_register(CPUState *cs, uint8_t *mem_buf, int n)
{
    RISCVCPU *cpu = RISCV_CPU(cs);
    CPURISCVState *env = &cpu->env;

    if (n == 0) {
        /* discard writes to x0 */
        return sizeof(target_ulong);
    } else if (n < 32) {
        gpr_set_int_value(env, n, ldtul_p(mem_buf));
        return sizeof(target_ulong);
    } else if (n == 32) {
        /* TODO(am2419): arguably we don't want to log changes from gdb */
        SET_SPECIAL_REG(env, pc, pcc, ldtul_p(mem_buf));
        return sizeof(target_ulong);
    }
    return 0;
}

static int riscv_gdb_get_fpu(CPURISCVState *env, GByteArray *buf, int n)
{
    if (n < 32) {
        if (env->misa_ext & RVD) {
            return gdb_get_reg64(buf, env->fpr[n]);
        }
        if (env->misa_ext & RVF) {
            return gdb_get_reg32(buf, env->fpr[n]);
        }
    /* there is hole between ft11 and fflags in fpu.xml */
    } else if (n < 36 && n > 32) {
        target_ulong val = 0;
        int result;
        /*
         * CSR_FFLAGS is at index 1 in csr_register, and gdb says it is FP
         * register 33, so we recalculate the map index.
         * This also works for CSR_FRM and CSR_FCSR.
         */
        result = riscv_csrrw_debug(env, n - 32, &val,
                                   0, 0);
        if (result == RISCV_EXCP_NONE) {
            return gdb_get_regl(buf, val);
        }
    }
    return 0;
}

static int riscv_gdb_set_fpu(CPURISCVState *env, uint8_t *mem_buf, int n)
{
    if (n < 32) {
        env->fpr[n] = ldq_p(mem_buf); /* always 64-bit */
        return sizeof(uint64_t);
    /* there is hole between ft11 and fflags in fpu.xml */
    } else if (n < 36 && n > 32) {
        target_ulong val = ldtul_p(mem_buf);
        int result;
        /*
         * CSR_FFLAGS is at index 1 in csr_register, and gdb says it is FP
         * register 33, so we recalculate the map index.
         * This also works for CSR_FRM and CSR_FCSR.
         */
        result = riscv_csrrw_debug(env, n - 32, NULL,
                                   val, -1);
        if (result == RISCV_EXCP_NONE) {
            return sizeof(target_ulong);
        }
    }
    return 0;
}

/*
 * Convert register index number passed by GDB to the correspond
 * vector CSR number. Vector CSRs are defined after vector registers
 * in dynamic generated riscv-vector.xml, thus the starting register index
 * of vector CSRs is 32.
 * Return 0 if register index number is out of range.
 */
static int riscv_gdb_vector_csrno(int num_regs)
{
    /*
     * The order of vector CSRs in the switch case
     * should match with the order defined in csr_ops[].
     */
    switch (num_regs) {
    case 32:
        return CSR_VSTART;
    case 33:
        return CSR_VXSAT;
    case 34:
        return CSR_VXRM;
    case 35:
        return CSR_VCSR;
    case 36:
        return CSR_VL;
    case 37:
        return CSR_VTYPE;
    case 38:
        return CSR_VLENB;
    default:
        /* Unknown register. */
        return 0;
    }
}

static int riscv_gdb_get_vector(CPURISCVState *env, GByteArray *buf, int n)
{
    uint16_t vlenb = env_archcpu(env)->cfg.vlen >> 3;
    if (n < 32) {
        int i;
        int cnt = 0;
        for (i = 0; i < vlenb; i += 8) {
            cnt += gdb_get_reg64(buf,
                                 env->vreg[(n * vlenb + i) / 8]);
        }
        return cnt;
    }

    int csrno = riscv_gdb_vector_csrno(n);

    if (!csrno) {
        return 0;
    }

    target_ulong val = 0;
    int result = riscv_csrrw_debug(env, csrno, &val, 0, 0);

    if (result == 0) {
        return gdb_get_regl(buf, val);
    }

    return 0;
}

static int riscv_gdb_set_vector(CPURISCVState *env, uint8_t *mem_buf, int n)
{
    uint16_t vlenb = env_archcpu(env)->cfg.vlen >> 3;
    if (n < 32) {
        int i;
        for (i = 0; i < vlenb; i += 8) {
            env->vreg[(n * vlenb + i) / 8] = ldq_p(mem_buf + i);
        }
        return vlenb;
    }

    int csrno = riscv_gdb_vector_csrno(n);

    if (!csrno) {
        return 0;
    }

    target_ulong val = ldtul_p(mem_buf);
    int result = riscv_csrrw_debug(env, csrno, NULL, val, -1);

    if (result == 0) {
        return sizeof(target_ulong);
    }

    return 0;
}

static int riscv_gdb_get_csr(CPURISCVState *env, GByteArray *buf, int n)
{
    if (n < CSR_TABLE_SIZE) {
        target_ulong val = 0;
        int result;

        result = riscv_csrrw_debug(env, n, &val, 0, 0);
        if (result == RISCV_EXCP_NONE) {
            return gdb_get_regl(buf, val);
        }
    }
    return 0;
}

static int riscv_gdb_set_csr(CPURISCVState *env, uint8_t *mem_buf, int n)
{
    if (n < CSR_TABLE_SIZE) {
        target_ulong val = ldtul_p(mem_buf);
        int result;

        result = riscv_csrrw_debug(env, n, NULL, val, -1);
        if (result == RISCV_EXCP_NONE) {
            return sizeof(target_ulong);
        }
    }
    return 0;
}

static int riscv_gdb_get_virtual(CPURISCVState *cs, GByteArray *buf, int n)
{
    if (n == 0) {
#ifdef CONFIG_USER_ONLY
        return gdb_get_regl(buf, 0);
#else
        return gdb_get_regl(buf, cs->priv);
#endif
    }
    return 0;
}

static int riscv_gdb_set_virtual(CPURISCVState *cs, uint8_t *mem_buf, int n)
{
    if (n == 0) {
#ifndef CONFIG_USER_ONLY
        cs->priv = ldtul_p(mem_buf) & 0x3;
        if (cs->priv == PRV_H) {
            cs->priv = PRV_S;
        }
#endif
        return sizeof(target_ulong);
    }
    return 0;
}


#if defined(TARGET_CHERI)
#define CHERI_GDB_NUM_GP_CAPREGS 32
#define CHERI_GDB_NUM_SPECIAL_CAPREGS 2
#define CHERI_GDB_NUM_CAPREGS (CHERI_GDB_NUM_GP_CAPREGS + CHERI_GDB_NUM_SPECIAL_CAPREGS)
#define CHERI_GDB_NUM_REGS (CHERI_GDB_NUM_CAPREGS)

static int riscv_gdb_get_cheri_reg(CPURISCVState *env, GByteArray *buf, int n)
{
    if (n < 0)
        return 0;

    if (n < CHERI_GDB_NUM_GP_CAPREGS) {
        return gdb_get_general_purpose_capreg(buf, env, n);
    }
    switch (n) {
    case CHERI_GDB_NUM_GP_CAPREGS:
        return gdb_get_capreg(buf, cheri_get_current_pcc(env));
    case CHERI_GDB_NUM_GP_CAPREGS + 1:
        return gdb_get_capreg(buf, cheri_get_ddc(env));
    }
    return 0;
}

static int riscv_gdb_cheri_reg_no_write(CPURISCVState *env, uint8_t *mem_buf,
                                        int n)
{
    /* All CHERI registers are read-only currently.  */
    if (n <= CHERI_GDB_NUM_CAPREGS) {
        return CHERI_CAP_SIZE + 1;
    }
    return 0;
}
#endif

static int riscv_gen_dynamic_csr_xml(CPUState *cs, int base_reg)
{
    RISCVCPU *cpu = RISCV_CPU(cs);
    CPURISCVState *env = &cpu->env;
    GString *s = g_string_new(NULL);
    riscv_csr_predicate_fn predicate;
    int bitsize = 16 << env->misa_mxl_max;
    int i;

    g_string_printf(s, "<?xml version=\"1.0\"?>");
    g_string_append_printf(s, "<!DOCTYPE feature SYSTEM \"gdb-target.dtd\">");
    g_string_append_printf(s, "<feature name=\"org.gnu.gdb.riscv.csr\">");

    for (i = 0; i < CSR_TABLE_SIZE; i++) {
        predicate = csr_ops[i].predicate;
        if (predicate && (predicate(env, i) == RISCV_EXCP_NONE)) {
            if (csr_ops[i].name) {
                g_string_append_printf(s, "<reg name=\"%s\"", csr_ops[i].name);
            } else {
                g_string_append_printf(s, "<reg name=\"csr%03x\"", i);
            }
            g_string_append_printf(s, " bitsize=\"%d\"", bitsize);
            g_string_append_printf(s, " regnum=\"%d\"/>", base_reg + i);
        }
    }

    g_string_append_printf(s, "</feature>");

    cpu->dyn_csr_xml = g_string_free(s, false);
    return CSR_TABLE_SIZE;
}

<<<<<<< HEAD
#if defined(TARGET_CHERI_RISCV_V9)
static struct SCR {
    uint32_t csrno;
    const char *name;
    bool code;
} scrs[] = {
    { .csrno = CSR_STVECC, .name = "stcc", .code = true },
    { .csrno = CSR_STDC, .name = "stdc" },
    { .csrno = CSR_SSCRATCHC, .name = "sscratchc" },
    { .csrno = CSR_SEPCC, .name = "sepcc", .code = true },
    { .csrno = CSR_MTVECC, .name = "mtcc", .code = true },
    { .csrno = CSR_MTDC, .name = "mtdc" },
    { .csrno = CSR_MSCRATCHC, .name = "mscratchc" },
    { .csrno = CSR_MEPCC, .name = "mepcc", .code = true },
};

static int riscv_gdb_get_scr(CPURISCVState *env, GByteArray *buf, int n)
{
    if (n < ARRAY_SIZE(scrs)) {
        cap_register_t *scr = get_cap_csr(env, scrs[n].csrno);
        return gdb_get_capreg(buf, scr);
    }
    return 0;
}

static int riscv_gen_dynamic_scr_xml(CPUState *cs, int base_reg)
{
    RISCVCPU *cpu = RISCV_CPU(cs);
    CPURISCVState *env = &cpu->env;
    GString *s = g_string_new(NULL);
    int bitsize = riscv_cpu_mxl(env) == MXL_RV32 ? 64 : 128;
    int i;

    g_string_printf(s, "<?xml version=\"1.0\"?>");
    g_string_append_printf(s, "<!DOCTYPE feature SYSTEM \"gdb-target.dtd\">");
    g_string_append_printf(s, "<feature name=\"org.gnu.gdb.riscv.scr\">");

    for (i = 0; i < ARRAY_SIZE(scrs); i++) {
        g_string_append_printf(s, "<reg name=\"%s\"", scrs[i].name);
        g_string_append_printf(s, " bitsize=\"%d\"", bitsize);
        g_string_append_printf(s, " type=\"%s_capability\"",
                               scrs[i].code ? "code" : "data");
        g_string_append_printf(s, " group=\"system\"");
        g_string_append_printf(s, " regnum=\"%d\"/>", base_reg + i);
    }

    g_string_append_printf(s, "</feature>");

    cpu->dyn_scr_xml = g_string_free(s, false);
    return ARRAY_SIZE(scrs);
}
#endif

#if defined(TARGET_CHERI_RISCV_STD)
static int riscv_gen_dynamic_ycsr_xml(CPUState *cs, int base_reg)
{
    RISCVCPU *cpu = RISCV_CPU(cs);
    CPURISCVState *env = &cpu->env;
    int bitsize = riscv_cpu_mxl(env) == MXL_RV32 ? 64 : 128;
    GString *s = g_string_new(NULL);
    g_string_printf(s, "<?xml version=\"1.0\"?>");
    g_string_append_printf(s, "<!DOCTYPE feature SYSTEM \"gdb-target.dtd\">");
    g_string_append_printf(s, "<feature name=\"org.gnu.gdb.riscv.ycsr\">");

    for (int i = 0; i < CSR_TABLE_SIZE; i++) {
        riscv_csr_cap_ops *cap_ops = get_csr_cap_info(i);
        if (!cap_ops) {
            continue;
        }
        riscv_csr_predicate_fn predicate = csr_ops[i].predicate;
        if (predicate && (predicate(env, i) == RISCV_EXCP_NONE)) {
            if (csr_ops[i].name) {
                g_string_append_printf(s, "<reg name=\"%s\"", csr_ops[i].name);
            } else {
                g_string_append_printf(s, "<reg name=\"csr%03x\"", i);
            }
            g_string_append_printf(s, " bitsize=\"%d\"", bitsize);
            g_string_append_printf(s, " group=\"system\"");
            g_string_append_printf(s, " regnum=\"%d\"/>", base_reg + i);

            g_string_append_printf(s, "<reg name=\"%s\"", cap_ops->name);
            g_string_append_printf(s, " group=\"system\"");
            g_string_append_printf(s, " bitsize=\"%d\"", bitsize);
            if ((cap_ops->flags & CSR_OP_IS_CODE_PTR) != 0) {
                g_string_append_printf(s, " type=\"code_capability\"");
            } else {
                g_string_append_printf(s, " type=\"data_capability\"");
            }
            g_string_append_printf(s, " regnum=\"%d\"/>", base_reg + i);
        }
=======
static int ricsv_gen_dynamic_vector_xml(CPUState *cs, int base_reg)
{
    RISCVCPU *cpu = RISCV_CPU(cs);
    GString *s = g_string_new(NULL);
    g_autoptr(GString) ts = g_string_new("");
    int reg_width = cpu->cfg.vlen;
    int num_regs = 0;
    int i;

    g_string_printf(s, "<?xml version=\"1.0\"?>");
    g_string_append_printf(s, "<!DOCTYPE target SYSTEM \"gdb-target.dtd\">");
    g_string_append_printf(s, "<feature name=\"org.gnu.gdb.riscv.vector\">");

    /* First define types and totals in a whole VL */
    for (i = 0; i < ARRAY_SIZE(vec_lanes); i++) {
        int count = reg_width / vec_lanes[i].size;
        g_string_printf(ts, "%s", vec_lanes[i].id);
        g_string_append_printf(s,
                               "<vector id=\"%s\" type=\"%s\" count=\"%d\"/>",
                               ts->str, vec_lanes[i].gdb_type, count);
    }

    /* Define unions */
    g_string_append_printf(s, "<union id=\"riscv_vector\">");
    for (i = 0; i < ARRAY_SIZE(vec_lanes); i++) {
        g_string_append_printf(s, "<field name=\"%c\" type=\"%s\"/>",
                               vec_lanes[i].suffix,
                               vec_lanes[i].id);
    }
    g_string_append(s, "</union>");

    /* Define vector registers */
    for (i = 0; i < 32; i++) {
        g_string_append_printf(s,
                               "<reg name=\"v%d\" bitsize=\"%d\""
                               " regnum=\"%d\" group=\"vector\""
                               " type=\"riscv_vector\"/>",
                               i, reg_width, base_reg++);
        num_regs++;
    }

    /* Define vector CSRs */
    const char *vector_csrs[7] = {
        "vstart", "vxsat", "vxrm", "vcsr",
        "vl", "vtype", "vlenb"
    };

    for (i = 0; i < 7; i++) {
        g_string_append_printf(s,
                               "<reg name=\"%s\" bitsize=\"%d\""
                               " regnum=\"%d\" group=\"vector\""
                               " type=\"int\"/>",
                               vector_csrs[i], TARGET_LONG_BITS, base_reg++);
        num_regs++;
>>>>>>> c7d773ae
    }

    g_string_append_printf(s, "</feature>");

<<<<<<< HEAD
    cpu->dyn_ycsr_xml = g_string_free(s, false);
    return CSR_TABLE_SIZE;
}

static int riscv_gdb_get_ycsr(CPURISCVState *env, GByteArray *buf, int n)
{
    if (n < CSR_TABLE_SIZE) {
        const cap_register_t *value = get_cap_csr(env, n);
        return gdb_get_capreg(buf, value);
    }
    return 0;
}
#endif
=======
    cpu->dyn_vreg_xml = g_string_free(s, false);
    return num_regs;
}
>>>>>>> c7d773ae

void riscv_cpu_register_gdb_regs_for_features(CPUState *cs)
{
    RISCVCPU *cpu = RISCV_CPU(cs);
    CPURISCVState *env = &cpu->env;
    if (env->misa_ext & RVD) {
        gdb_register_coprocessor(cs, riscv_gdb_get_fpu, riscv_gdb_set_fpu,
                                 36, "riscv-64bit-fpu.xml", 0);
    } else if (env->misa_ext & RVF) {
        gdb_register_coprocessor(cs, riscv_gdb_get_fpu, riscv_gdb_set_fpu,
                                 36, "riscv-32bit-fpu.xml", 0);
    }
    if (env->misa_ext & RVV) {
        gdb_register_coprocessor(cs, riscv_gdb_get_vector, riscv_gdb_set_vector,
                                 ricsv_gen_dynamic_vector_xml(cs,
                                                              cs->gdb_num_regs),
                                 "riscv-vector.xml", 0);
    }
#if defined(TARGET_RISCV32)
    gdb_register_coprocessor(cs, riscv_gdb_get_virtual, riscv_gdb_set_virtual,
                             1, "riscv-32bit-virtual.xml", 0);
#elif defined(TARGET_RISCV64)
    gdb_register_coprocessor(cs, riscv_gdb_get_virtual, riscv_gdb_set_virtual,
                             1, "riscv-64bit-virtual.xml", 0);
#endif
#if defined(TARGET_CHERI)
    gdb_register_coprocessor(cs, riscv_gdb_get_cheri_reg,
                             riscv_gdb_cheri_reg_no_write, CHERI_GDB_NUM_REGS,
#if defined(TARGET_RISCV32)
                             "riscv-32bit-cheri.xml", 0);
#elif defined(TARGET_RISCV64)
                             "riscv-64bit-cheri.xml", 0);
#else
#error INVALID TARGET
#endif
#endif

    gdb_register_coprocessor(cs, riscv_gdb_get_csr, riscv_gdb_set_csr,
                             riscv_gen_dynamic_csr_xml(cs, cs->gdb_num_regs),
                             "riscv-csr.xml", 0);
#if defined(TARGET_CHERI_RISCV_V9)
    gdb_register_coprocessor(
        cs, riscv_gdb_get_scr, riscv_gdb_cheri_reg_no_write,
        riscv_gen_dynamic_scr_xml(cs, cs->gdb_num_regs), "riscv-scr.xml", 0);
#elif defined(TARGET_CHERI_RISCV_STD)
    gdb_register_coprocessor(
        cs, riscv_gdb_get_ycsr, riscv_gdb_cheri_reg_no_write,
        riscv_gen_dynamic_ycsr_xml(cs, cs->gdb_num_regs), "riscv-ycsr.xml", 0);
#endif
}<|MERGE_RESOLUTION|>--- conflicted
+++ resolved
@@ -344,7 +344,68 @@
     return CSR_TABLE_SIZE;
 }
 
-<<<<<<< HEAD
+static int ricsv_gen_dynamic_vector_xml(CPUState *cs, int base_reg)
+{
+    RISCVCPU *cpu = RISCV_CPU(cs);
+    GString *s = g_string_new(NULL);
+    g_autoptr(GString) ts = g_string_new("");
+    int reg_width = cpu->cfg.vlen;
+    int num_regs = 0;
+    int i;
+
+    g_string_printf(s, "<?xml version=\"1.0\"?>");
+    g_string_append_printf(s, "<!DOCTYPE target SYSTEM \"gdb-target.dtd\">");
+    g_string_append_printf(s, "<feature name=\"org.gnu.gdb.riscv.vector\">");
+
+    /* First define types and totals in a whole VL */
+    for (i = 0; i < ARRAY_SIZE(vec_lanes); i++) {
+        int count = reg_width / vec_lanes[i].size;
+        g_string_printf(ts, "%s", vec_lanes[i].id);
+        g_string_append_printf(s,
+                               "<vector id=\"%s\" type=\"%s\" count=\"%d\"/>",
+                               ts->str, vec_lanes[i].gdb_type, count);
+    }
+
+    /* Define unions */
+    g_string_append_printf(s, "<union id=\"riscv_vector\">");
+    for (i = 0; i < ARRAY_SIZE(vec_lanes); i++) {
+        g_string_append_printf(s, "<field name=\"%c\" type=\"%s\"/>",
+                               vec_lanes[i].suffix,
+                               vec_lanes[i].id);
+    }
+    g_string_append(s, "</union>");
+
+    /* Define vector registers */
+    for (i = 0; i < 32; i++) {
+        g_string_append_printf(s,
+                               "<reg name=\"v%d\" bitsize=\"%d\""
+                               " regnum=\"%d\" group=\"vector\""
+                               " type=\"riscv_vector\"/>",
+                               i, reg_width, base_reg++);
+        num_regs++;
+    }
+
+    /* Define vector CSRs */
+    const char *vector_csrs[7] = {
+        "vstart", "vxsat", "vxrm", "vcsr",
+        "vl", "vtype", "vlenb"
+    };
+
+    for (i = 0; i < 7; i++) {
+        g_string_append_printf(s,
+                               "<reg name=\"%s\" bitsize=\"%d\""
+                               " regnum=\"%d\" group=\"vector\""
+                               " type=\"int\"/>",
+                               vector_csrs[i], TARGET_LONG_BITS, base_reg++);
+        num_regs++;
+    }
+
+    g_string_append_printf(s, "</feature>");
+
+    cpu->dyn_vreg_xml = g_string_free(s, false);
+    return num_regs;
+}
+
 #if defined(TARGET_CHERI_RISCV_V9)
 static struct SCR {
     uint32_t csrno;
@@ -435,67 +496,10 @@
             }
             g_string_append_printf(s, " regnum=\"%d\"/>", base_reg + i);
         }
-=======
-static int ricsv_gen_dynamic_vector_xml(CPUState *cs, int base_reg)
-{
-    RISCVCPU *cpu = RISCV_CPU(cs);
-    GString *s = g_string_new(NULL);
-    g_autoptr(GString) ts = g_string_new("");
-    int reg_width = cpu->cfg.vlen;
-    int num_regs = 0;
-    int i;
-
-    g_string_printf(s, "<?xml version=\"1.0\"?>");
-    g_string_append_printf(s, "<!DOCTYPE target SYSTEM \"gdb-target.dtd\">");
-    g_string_append_printf(s, "<feature name=\"org.gnu.gdb.riscv.vector\">");
-
-    /* First define types and totals in a whole VL */
-    for (i = 0; i < ARRAY_SIZE(vec_lanes); i++) {
-        int count = reg_width / vec_lanes[i].size;
-        g_string_printf(ts, "%s", vec_lanes[i].id);
-        g_string_append_printf(s,
-                               "<vector id=\"%s\" type=\"%s\" count=\"%d\"/>",
-                               ts->str, vec_lanes[i].gdb_type, count);
-    }
-
-    /* Define unions */
-    g_string_append_printf(s, "<union id=\"riscv_vector\">");
-    for (i = 0; i < ARRAY_SIZE(vec_lanes); i++) {
-        g_string_append_printf(s, "<field name=\"%c\" type=\"%s\"/>",
-                               vec_lanes[i].suffix,
-                               vec_lanes[i].id);
-    }
-    g_string_append(s, "</union>");
-
-    /* Define vector registers */
-    for (i = 0; i < 32; i++) {
-        g_string_append_printf(s,
-                               "<reg name=\"v%d\" bitsize=\"%d\""
-                               " regnum=\"%d\" group=\"vector\""
-                               " type=\"riscv_vector\"/>",
-                               i, reg_width, base_reg++);
-        num_regs++;
-    }
-
-    /* Define vector CSRs */
-    const char *vector_csrs[7] = {
-        "vstart", "vxsat", "vxrm", "vcsr",
-        "vl", "vtype", "vlenb"
-    };
-
-    for (i = 0; i < 7; i++) {
-        g_string_append_printf(s,
-                               "<reg name=\"%s\" bitsize=\"%d\""
-                               " regnum=\"%d\" group=\"vector\""
-                               " type=\"int\"/>",
-                               vector_csrs[i], TARGET_LONG_BITS, base_reg++);
-        num_regs++;
->>>>>>> c7d773ae
     }
 
     g_string_append_printf(s, "</feature>");
 
-<<<<<<< HEAD
     cpu->dyn_ycsr_xml = g_string_free(s, false);
     return CSR_TABLE_SIZE;
 }
@@ -509,11 +513,6 @@
     return 0;
 }
 #endif
-=======
-    cpu->dyn_vreg_xml = g_string_free(s, false);
-    return num_regs;
-}
->>>>>>> c7d773ae
 
 void riscv_cpu_register_gdb_regs_for_features(CPUState *cs)
 {
