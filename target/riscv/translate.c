/*
 * RISC-V emulation for qemu: main translation routines.
 *
 * Copyright (c) 2016-2017 Sagar Karandikar, sagark@eecs.berkeley.edu
 *
 * This program is free software; you can redistribute it and/or modify it
 * under the terms and conditions of the GNU General Public License,
 * version 2 or later, as published by the Free Software Foundation.
 *
 * This program is distributed in the hope it will be useful, but WITHOUT
 * ANY WARRANTY; without even the implied warranty of MERCHANTABILITY or
 * FITNESS FOR A PARTICULAR PURPOSE.  See the GNU General Public License for
 * more details.
 *
 * You should have received a copy of the GNU General Public License along with
 * this program.  If not, see <http://www.gnu.org/licenses/>.
 */

#include "qemu/osdep.h"
#include "qemu/log.h"
#include "cpu.h"
#include "tcg/tcg-op.h"
#include "disas/disas.h"
#include "exec/cpu_ldst.h"
#include "exec/exec-all.h"
#include "exec/helper-proto.h"
#include "exec/helper-gen.h"

#include "exec/translator.h"
#include "exec/log.h"
#include "exec/log_instr.h"

#include "instmap.h"

/* global register indices */
#ifdef TARGET_CHERI
#include "cheri-lazy-capregs.h"
static TCGv _cpu_cursors_do_not_access_directly[32];
static TCGv cpu_pc;  // Note: this is PCC.cursor
#else
static TCGv cpu_gpr[32], cpu_pc;
#endif
#ifdef CONFIG_RVFI_DII
TCGv_i32 cpu_rvfi_available_fields;
#endif
static TCGv cpu_vl;
static TCGv_i64 cpu_fpr[32]; /* assume F and D extensions */
static TCGv_cap_checked_ptr load_res;
static TCGv load_val;
/* globals for PM CSRs */
static TCGv pm_mask[4];
static TCGv pm_base[4];

#include "exec/gen-icount.h"

/*
 * If an operation is being performed on less than TARGET_LONG_BITS,
 * it may require the inputs to be sign- or zero-extended; which will
 * depend on the exact operation being performed.
 */
typedef enum {
    EXT_NONE,
    EXT_SIGN,
    EXT_ZERO,
} DisasExtend;

typedef struct DisasContext {
    DisasContextBase base;
    /* pc_succ_insn points to the instruction following base.pc_next */
    target_ulong pc_succ_insn;
    target_ulong priv_ver;
    RISCVMXL xl;
    uint32_t misa_ext;
    uint32_t opcode;
    uint32_t mstatus_fs;
    uint32_t mstatus_hs_fs;
    uint32_t mem_idx;
    /* Remember the rounding mode encoded in the previous fp instruction,
       which we have already installed into env->fp_status.  Or -1 for
       no previous fp instruction.  Note that we exit the TB when writing
       to any system register, which includes CSR_FRM, so we do not have
       to reset this known value.  */
    int frm;
    RISCVMXL ol;
    bool virt_enabled;
    bool ext_ifencei;
    bool hlsx;
#ifdef TARGET_CHERI
    bool capmode;
    bool cheri_v9_semantics;
#endif
    /* vector extension */
    bool vill;
    uint8_t lmul;
    uint8_t sew;
    uint16_t vlen;
    uint16_t mlen;
    bool vl_eq_vlmax;
    uint8_t ntemp;
    CPUState *cs;
    TCGv zero;
    /* Space for 3 operands plus 1 extra for address computation. */
    TCGv temp[4];
    /* PointerMasking extension */
    bool pm_enabled;
    TCGv pm_mask;
    TCGv pm_base;
} DisasContext;

#ifdef CONFIG_DEBUG_TCG
#define gen_mark_pc_updated() tcg_gen_movi_tl(_pc_is_current, 1)
#else
#define gen_mark_pc_updated() ((void)0)
#endif

static inline void gen_update_cpu_pc(target_ulong new_pc)
{
    tcg_gen_movi_tl(cpu_pc, new_pc);
    gen_mark_pc_updated();
}

static inline bool has_ext(DisasContext *ctx, uint32_t ext)
{
    return ctx->misa_ext & ext;
}

#ifdef TARGET_RISCV32
#define get_xl(ctx)    MXL_RV32
#elif defined(CONFIG_USER_ONLY)
#define get_xl(ctx)    MXL_RV64
#else
#define get_xl(ctx)    ((ctx)->xl)
#endif

/* The word size for this machine mode. */
static inline int __attribute__((unused)) get_xlen(DisasContext *ctx)
{
    return 16 << get_xl(ctx);
}

/* The operation length, as opposed to the xlen. */
#ifdef TARGET_RISCV32
#define get_ol(ctx)    MXL_RV32
#else
#define get_ol(ctx)    ((ctx)->ol)
#endif

static inline int get_olen(DisasContext *ctx)
{
    return 16 << get_ol(ctx);
}

/*
 * RISC-V requires NaN-boxing of narrower width floating point values.
 * This applies when a 32-bit value is assigned to a 64-bit FP register.
 * For consistency and simplicity, we nanbox results even when the RVD
 * extension is not present.
 */
static void gen_nanbox_s(TCGv_i64 out, TCGv_i64 in)
{
    tcg_gen_ori_i64(out, in, MAKE_64BIT_MASK(32, 32));
}

/*
 * A narrow n-bit operation, where n < FLEN, checks that input operands
 * are correctly Nan-boxed, i.e., all upper FLEN - n bits are 1.
 * If so, the least-significant bits of the input are used, otherwise the
 * input value is treated as an n-bit canonical NaN (v2.2 section 9.2).
 *
 * Here, the result is always nan-boxed, even the canonical nan.
 */
static void gen_check_nanbox_s(TCGv_i64 out, TCGv_i64 in)
{
    TCGv_i64 t_max = tcg_constant_i64(0xffffffff00000000ull);
    TCGv_i64 t_nan = tcg_constant_i64(0xffffffff7fc00000ull);

    tcg_gen_movcond_i64(TCG_COND_GEU, out, in, t_max, in, t_nan);
}

static void generate_exception(DisasContext *ctx, int excp)
{
    gen_update_cpu_pc(ctx->base.pc_next);
    gen_helper_raise_exception(cpu_env, tcg_constant_i32(excp));
    ctx->base.is_jmp = DISAS_NORETURN;
}

static void generate_exception_mtval(DisasContext *ctx, int excp)
{
    gen_update_cpu_pc(ctx->base.pc_next);
    tcg_gen_st_tl(cpu_pc, cpu_env, offsetof(CPURISCVState, badaddr));
    gen_helper_raise_exception(cpu_env, tcg_constant_i32(excp));
    ctx->base.is_jmp = DISAS_NORETURN;
}

static void gen_exception_illegal(DisasContext *ctx)
{
    generate_exception(ctx, RISCV_EXCP_ILLEGAL_INST);
}

static void gen_exception_inst_addr_mis(DisasContext *ctx)
{
    generate_exception_mtval(ctx, RISCV_EXCP_INST_ADDR_MIS);
}

static void gen_check_branch_target(DisasContext *ctx, target_ulong dest);
static void gen_goto_tb(DisasContext *ctx, int n, target_ulong dest,
                        bool bounds_check)
{
    if (bounds_check)
        gen_check_branch_target(ctx, dest);

    if (translator_use_goto_tb(&ctx->base, dest)) {
        tcg_gen_goto_tb(n);
        gen_update_cpu_pc(dest);
        tcg_gen_exit_tb(ctx->base.tb, n);
    } else {
        gen_update_cpu_pc(dest);
        tcg_gen_lookup_and_goto_ptr();
    }
}

/*
 * Wrappers for getting reg values.
 *
 * The $zero register does not have cpu_gpr[0] allocated -- we supply the
 * constant zero as a source, and an uninitialized sink as destination.
 *
 * Further, we may provide an extension for word operations.
 */
static TCGv temp_new(DisasContext *ctx)
{
    assert(ctx->ntemp < ARRAY_SIZE(ctx->temp));
    return ctx->temp[ctx->ntemp++] = tcg_temp_new();
}

#ifdef CONFIG_RVFI_DII
//#define gen_get_gpr(t, reg_num, field_prefix)                                  \
//    do {                                                                       \
//        _gen_get_gpr(t, reg_num);                                              \
//        gen_rvfi_dii_set_field(field_prefix##_data, t);                        \
//        gen_rvfi_dii_set_field_const(field_prefix##_addr, reg_num);            \
//    } while (0)
#else
// #define gen_get_gpr(t, reg_num, field) _gen_get_gpr(t, reg_num)
#endif

static TCGv get_gpr(DisasContext *ctx, int reg_num, DisasExtend ext)
{
    TCGv t;
#ifdef TARGET_CHERI
    TCGv *cpu_gpr_cursors = _cpu_cursors_do_not_access_directly;
#else
    TCGv *cpu_gpr_cursors = cpu_gpr;
#endif

    if (reg_num == 0) {
        return ctx->zero;
    }

    switch (get_ol(ctx)) {
    case MXL_RV32:
        switch (ext) {
        case EXT_NONE:
            break;
        case EXT_SIGN:
            t = temp_new(ctx);
            tcg_gen_ext32s_tl(t, cpu_gpr_cursors[reg_num]);
            return t;
        case EXT_ZERO:
            t = temp_new(ctx);
            tcg_gen_ext32u_tl(t, cpu_gpr_cursors[reg_num]);
            return t;
        default:
            g_assert_not_reached();
        }
        break;
    case MXL_RV64:
        break;
    default:
        g_assert_not_reached();
    }
    return cpu_gpr_cursors[reg_num];
}

static void gen_get_gpr(DisasContext *ctx, TCGv t, int reg_num)
{
    tcg_gen_mov_tl(t, get_gpr(ctx, reg_num, EXT_NONE));
}

static TCGv dest_gpr(DisasContext *ctx, int reg_num)
{
    if (reg_num == 0 || get_olen(ctx) < TARGET_LONG_BITS) {
        return temp_new(ctx);
    }
#ifdef TARGET_CHERI
    return _cpu_cursors_do_not_access_directly[reg_num];
#else
    return cpu_gpr[reg_num];
#endif
}

#include "cheri-translate-utils.h"

static void _gen_set_gpr(DisasContext *ctx, int reg_num, TCGv t,
                        bool clear_pesbt)
{
    if (reg_num != 0) {
#ifdef TARGET_CHERI
        TCGv *dest_gpr = _cpu_cursors_do_not_access_directly;
        if (clear_pesbt) {
            // Reset the register type to int.
            gen_lazy_cap_set_int(ctx, reg_num);
        }
#else
        TCGv *dest_gpr = cpu_gpr;
#endif
        switch (get_ol(ctx)) {
        case MXL_RV32:
            tcg_gen_ext32s_tl(dest_gpr[reg_num], t);
            break;
        case MXL_RV64:
            tcg_gen_mov_tl(dest_gpr[reg_num], t);
            break;
        default:
            g_assert_not_reached();
        }
        gen_rvfi_dii_set_field_const_i8(INTEGER, rd_addr, reg_num);
        gen_rvfi_dii_set_field_zext_tl(INTEGER, rd_wdata, t);
#ifdef CONFIG_TCG_LOG_INSTR
        // Log GPR writes here
        if (qemu_ctx_logging_enabled(ctx)) {
            gen_helper_riscv_log_gpr_write(cpu_env, tcg_constant_i32(reg_num),
                                           t);
        }
#endif
    }
}

#define gen_set_gpr(ctx, reg_num_dst, t) _gen_set_gpr(ctx, reg_num_dst, t, true)
#define gen_set_gpr_const(ctx, reg_num_dst, t)                  \
    _gen_set_gpr(ctx, reg_num_dst, tcg_constant_tl(t), true)

#ifdef CONFIG_TCG_LOG_INSTR
static inline void gen_riscv_log_instr(DisasContext *ctx, uint32_t opcode,
                                       int width)
{
    if (qemu_ctx_logging_enabled(ctx)) {
        TCGv tpc = tcg_const_tl(ctx->base.pc_next);
        TCGv_i32 topc = tcg_constant_i32(opcode);
        TCGv_i32 twidth = tcg_constant_i32(width);
        // TODO(am2419): bswap opcode if target byte-order != host byte-order
        gen_helper_riscv_log_instr(cpu_env, tpc, topc, twidth);
        tcg_temp_free(tpc);
    }
}

#else /* ! CONFIG_TCG_LOG_INSTR */
#define gen_riscv_log_instr(ctx, opcode, width) ((void)0)
#endif /* ! CONFIG_TCG_LOG_INSTR */

#define gen_riscv_log_instr16(ctx, opcode)              \
    gen_riscv_log_instr(ctx, opcode, sizeof(uint16_t))
#define gen_riscv_log_instr32(ctx, opcode)              \
    gen_riscv_log_instr(ctx, opcode, sizeof(uint32_t))


void cheri_tcg_save_pc(DisasContextBase *db) { gen_update_cpu_pc(db->pc_next); }
// We have to call gen_update_cpu_pc() before setting DISAS_NORETURN (see
// generate_exception())
void cheri_tcg_prepare_for_unconditional_exception(DisasContextBase *db)
{
    cheri_tcg_save_pc(db);
    db->is_jmp = DISAS_NORETURN;
}

static void gen_jal(DisasContext *ctx, int rd, target_ulong imm)
{
    target_ulong next_pc;

    /* check misaligned: */
    next_pc = ctx->base.pc_next + imm;
    gen_check_branch_target(ctx, next_pc);

    if (!has_ext(ctx, RVC)) {
        if ((next_pc & 0x3) != 0) {
            gen_exception_inst_addr_mis(ctx);
            return;
        }
    }
    /* For CHERI ISAv8 the result is an offset relative to PCC.base */
    gen_set_gpr_const(ctx, rd, ctx->pc_succ_insn - pcc_reloc(ctx));

    gen_goto_tb(ctx, 0, ctx->base.pc_next + imm, /*bounds_check=*/true); /* must use this for safety */
    ctx->base.is_jmp = DISAS_NORETURN;
}

static void gen_jalr(DisasContext *ctx, int rd, int rs1, target_ulong imm)
{
    /* no chaining with JALR */
    TCGLabel *misaligned = NULL;
    // Note: We need to use tcg_temp_local_new() for t0 since
    // gen_check_branch_target_dynamic() inserts branches.
    TCGv t0 = tcg_temp_local_new();

    gen_get_gpr(ctx, t0, rs1);
    /* For CHERI ISAv8 the destination is an offset relative to PCC.base. */
    tcg_gen_addi_tl(t0, t0, imm + pcc_reloc(ctx));
    tcg_gen_andi_tl(t0, t0, (target_ulong)-2);
    gen_check_branch_target_dynamic(ctx, t0);
    // Note: Only update cpu_pc after a successful bounds check to avoid
    // representability issues caused by directly modifying PCC.cursor.
    tcg_gen_mov_tl(cpu_pc, t0);
    gen_mark_pc_updated();

    if (!has_ext(ctx, RVC)) {
        misaligned = gen_new_label();
        tcg_gen_andi_tl(t0, cpu_pc, 0x2);
        tcg_gen_brcondi_tl(TCG_COND_NE, t0, 0x0, misaligned);
    }

    /* For CHERI ISAv8 the result is an offset relative to PCC.base */
    gen_set_gpr_const(ctx, rd, ctx->pc_succ_insn - pcc_reloc(ctx));

    /* No chaining with JALR. */
    tcg_gen_lookup_and_goto_ptr();

    if (misaligned) {
        gen_set_label(misaligned);
        gen_exception_inst_addr_mis(ctx);
    }
    ctx->base.is_jmp = DISAS_NORETURN;

    tcg_temp_free(t0);
}

/*
 * Generates address adjustment for PointerMasking
 */
static TCGv gen_pm_adjust_address(DisasContext *s, TCGv src)
{
    TCGv temp;
    if (!s->pm_enabled) {
        /* Load unmodified address */
        return src;
    } else {
        temp = temp_new(s);
        tcg_gen_andc_tl(temp, src, s->pm_mask);
        tcg_gen_or_tl(temp, temp, s->pm_base);
        return temp;
    }
}

#ifndef CONFIG_USER_ONLY
/* The states of mstatus_fs are:
 * 0 = disabled, 1 = initial, 2 = clean, 3 = dirty
 * We will have already diagnosed disabled state,
 * and need to turn initial/clean into dirty.
 */
static void mark_fs_dirty(DisasContext *ctx)
{
    TCGv tmp;

    if (ctx->mstatus_fs != MSTATUS_FS) {
        /* Remember the state change for the rest of the TB. */
        ctx->mstatus_fs = MSTATUS_FS;

        tmp = tcg_temp_new();
        tcg_gen_ld_tl(tmp, cpu_env, offsetof(CPURISCVState, mstatus));
        tcg_gen_ori_tl(tmp, tmp, MSTATUS_FS);
        tcg_gen_st_tl(tmp, cpu_env, offsetof(CPURISCVState, mstatus));
        tcg_temp_free(tmp);
    }

    if (ctx->virt_enabled && ctx->mstatus_hs_fs != MSTATUS_FS) {
        /* Remember the stage change for the rest of the TB. */
        ctx->mstatus_hs_fs = MSTATUS_FS;

        tmp = tcg_temp_new();
        tcg_gen_ld_tl(tmp, cpu_env, offsetof(CPURISCVState, mstatus_hs));
        tcg_gen_ori_tl(tmp, tmp, MSTATUS_FS);
        tcg_gen_st_tl(tmp, cpu_env, offsetof(CPURISCVState, mstatus_hs));
        tcg_temp_free(tmp);
    }
}
#else
static inline void mark_fs_dirty(DisasContext *ctx) { }
#endif

static void gen_set_rm(DisasContext *ctx, int rm)
{
    if (ctx->frm == rm) {
        return;
    }
    ctx->frm = rm;
    gen_helper_set_rounding_mode(cpu_env, tcg_constant_i32(rm));
}

static int ex_plus_1(DisasContext *ctx, int nf)
{
    return nf + 1;
}

#define EX_SH(amount) \
    static int ex_shift_##amount(DisasContext *ctx, int imm) \
    {                                         \
        return imm << amount;                 \
    }
EX_SH(1)
EX_SH(2)
EX_SH(3)
EX_SH(4)
EX_SH(12)

#define REQUIRE_EXT(ctx, ext) do { \
    if (!has_ext(ctx, ext)) {      \
        return false;              \
    }                              \
} while (0)

#define REQUIRE_32BIT(ctx) do {    \
    if (get_xl(ctx) != MXL_RV32) { \
        return false;              \
    }                              \
} while (0)

#define REQUIRE_64BIT(ctx) do {    \
    if (get_xl(ctx) < MXL_RV64) {  \
        return false;              \
    }                              \
} while (0)

static int ex_rvc_register(DisasContext *ctx, int reg)
{
    return 8 + reg;
}

static int ex_rvc_shifti(DisasContext *ctx, int imm)
{
    /* For RV128 a shamt of 0 means a shift by 64. */
    return imm ? imm : 64;
}

static bool pred_capmode(DisasContext *ctx)
{
#ifdef TARGET_CHERI
    return ctx->capmode;
#else
    return false;
#endif
}

static bool pred_rv64_capmode(DisasContext *ctx)
{
    REQUIRE_64BIT(ctx);
    return pred_capmode(ctx);
}

/* Include the auto-generated decoder for 32 bit insn */
#include "decode-insn32.c.inc"

static bool gen_arith_imm_fn(DisasContext *ctx, arg_i *a, DisasExtend ext,
                             void (*func)(TCGv, TCGv, target_long))
{
    TCGv dest = dest_gpr(ctx, a->rd);
    TCGv src1 = get_gpr(ctx, a->rs1, ext);

    func(dest, src1, a->imm);

    gen_set_gpr(ctx, a->rd, dest);
    return true;
}

static bool gen_arith_imm_tl(DisasContext *ctx, arg_i *a, DisasExtend ext,
                             void (*func)(TCGv, TCGv, TCGv))
{
    TCGv dest = dest_gpr(ctx, a->rd);
    TCGv src1 = get_gpr(ctx, a->rs1, ext);
    TCGv src2 = tcg_constant_tl(a->imm);

    func(dest, src1, src2);

    gen_set_gpr(ctx, a->rd, dest);
    return true;
}

static bool gen_arith(DisasContext *ctx, arg_r *a, DisasExtend ext,
                      void (*func)(TCGv, TCGv, TCGv))
{
    TCGv dest = dest_gpr(ctx, a->rd);
    TCGv src1 = get_gpr(ctx, a->rs1, ext);
    TCGv src2 = get_gpr(ctx, a->rs2, ext);

    func(dest, src1, src2);

    gen_set_gpr(ctx, a->rd, dest);
    return true;
}

static bool gen_arith_per_ol(DisasContext *ctx, arg_r *a, DisasExtend ext,
                             void (*f_tl)(TCGv, TCGv, TCGv),
                             void (*f_32)(TCGv, TCGv, TCGv))
{
    int olen = get_olen(ctx);

    if (olen != TARGET_LONG_BITS) {
        if (olen == 32) {
            f_tl = f_32;
        } else {
            g_assert_not_reached();
        }
    }
    return gen_arith(ctx, a, ext, f_tl);
}

static bool gen_shift_imm_fn(DisasContext *ctx, arg_shift *a, DisasExtend ext,
                             void (*func)(TCGv, TCGv, target_long))
{
    TCGv dest, src1;
    int max_len = get_olen(ctx);

    if (a->shamt >= max_len) {
        return false;
    }

    dest = dest_gpr(ctx, a->rd);
    src1 = get_gpr(ctx, a->rs1, ext);

    func(dest, src1, a->shamt);

    gen_set_gpr(ctx, a->rd, dest);
    return true;
}

static bool gen_shift_imm_fn_per_ol(DisasContext *ctx, arg_shift *a,
                                    DisasExtend ext,
                                    void (*f_tl)(TCGv, TCGv, target_long),
                                    void (*f_32)(TCGv, TCGv, target_long))
{
    int olen = get_olen(ctx);
    if (olen != TARGET_LONG_BITS) {
        if (olen == 32) {
            f_tl = f_32;
        } else {
            g_assert_not_reached();
        }
    }
    return gen_shift_imm_fn(ctx, a, ext, f_tl);
}

static bool gen_shift_imm_tl(DisasContext *ctx, arg_shift *a, DisasExtend ext,
                             void (*func)(TCGv, TCGv, TCGv))
{
    TCGv dest, src1, src2;
    int max_len = get_olen(ctx);

    if (a->shamt >= max_len) {
        return false;
    }

    dest = dest_gpr(ctx, a->rd);
    src1 = get_gpr(ctx, a->rs1, ext);
    src2 = tcg_constant_tl(a->shamt);

    func(dest, src1, src2);

    gen_set_gpr(ctx, a->rd, dest);
    return true;
}

static bool gen_shift(DisasContext *ctx, arg_r *a, DisasExtend ext,
                      void (*func)(TCGv, TCGv, TCGv))
{
    TCGv dest = dest_gpr(ctx, a->rd);
    TCGv src1 = get_gpr(ctx, a->rs1, ext);
    TCGv src2 = get_gpr(ctx, a->rs2, EXT_NONE);
    TCGv ext2 = tcg_temp_new();

    tcg_gen_andi_tl(ext2, src2, get_olen(ctx) - 1);
    func(dest, src1, ext2);

    gen_set_gpr(ctx, a->rd, dest);
    tcg_temp_free(ext2);
    return true;
}

static bool gen_shift_per_ol(DisasContext *ctx, arg_r *a, DisasExtend ext,
                             void (*f_tl)(TCGv, TCGv, TCGv),
                             void (*f_32)(TCGv, TCGv, TCGv))
{
    int olen = get_olen(ctx);
    if (olen != TARGET_LONG_BITS) {
        if (olen == 32) {
            f_tl = f_32;
        } else {
            g_assert_not_reached();
        }
    }
    return gen_shift(ctx, a, ext, f_tl);
}

static bool gen_unary(DisasContext *ctx, arg_r2 *a, DisasExtend ext,
                      void (*func)(TCGv, TCGv))
{
    TCGv dest = dest_gpr(ctx, a->rd);
    TCGv src1 = get_gpr(ctx, a->rs1, ext);

    func(dest, src1);

    gen_set_gpr(ctx, a->rd, dest);
    return true;
}

static bool gen_unary_per_ol(DisasContext *ctx, arg_r2 *a, DisasExtend ext,
                             void (*f_tl)(TCGv, TCGv),
                             void (*f_32)(TCGv, TCGv))
{
    int olen = get_olen(ctx);

    if (olen != TARGET_LONG_BITS) {
        if (olen == 32) {
            f_tl = f_32;
        } else {
            g_assert_not_reached();
        }
    }
    return gen_unary(ctx, a, ext, f_tl);
}

static uint32_t opcode_at(DisasContextBase *dcbase, target_ulong pc)
{
    DisasContext *ctx = container_of(dcbase, DisasContext, base);
    CPUState *cpu = ctx->cs;
    CPURISCVState *env = cpu->env_ptr;

    return cpu_ldl_code(env, pc);
}

/* Include insn module translation function */
#ifdef TARGET_CHERI
/* Must be included first since the helpers are used by trans_rvi.c.inc */
#include "insn_trans/trans_cheri.c.inc"
#else
/* Stubs needed for mode-dependent compressed instructions */

typedef arg_i arg_lc;
static inline bool trans_lc(DisasContext *ctx, arg_lc *a)
{
    g_assert_not_reached();
    return false;
}

typedef arg_s arg_sc;
static inline bool trans_sc(DisasContext *ctx, arg_sc *a)
{
    g_assert_not_reached();
    return false;
}

typedef arg_i arg_cincoffsetimm;
static inline bool trans_cincoffsetimm(DisasContext *ctx, arg_cincoffsetimm *a)
{
    g_assert_not_reached();
    return false;
}

typedef arg_atomic arg_lr_c;
static bool trans_lr_c(DisasContext *ctx, arg_lr_c *a)
{
    g_assert_not_reached();
    return false;
}

typedef arg_atomic arg_sc_c;
static bool trans_sc_c(DisasContext *ctx, arg_sc_c *a)
{
    g_assert_not_reached();
    return false;
}

typedef arg_atomic arg_amoswap_c;
static bool trans_amoswap_c(DisasContext *ctx, arg_amoswap_c *a)
{
    g_assert_not_reached();
    return false;
}
#endif
// Helpers to generate a virtual address that has been checked by the CHERI
// capability helpers: If ctx->capmode is set, the register number will be
// a capability and we check that capability, otherwise we treat the register
// as an offset relative to $ddc and check if that is in bounds.
// Note: the return value must be freed with tcg_temp_free_cap_checked()
static inline TCGv_cap_checked_ptr _get_capmode_dependent_addr(
    DisasContext *ctx, int reg_num, target_long regoffs,
#ifdef TARGET_CHERI
    void (*gen_check_cap)(TCGv_cap_checked_ptr, uint32_t, target_long, MemOp),
    void (*check_ddc)(TCGv_cap_checked_ptr, DisasContext *, TCGv, target_ulong),
#endif
    MemOp mop)

{
    TCGv_cap_checked_ptr result = tcg_temp_new_cap_checked();
#ifdef TARGET_CHERI
    if (ctx->capmode) {
        gen_check_cap(result, reg_num, regoffs, mop);
    } else {
        generate_get_ddc_checked_gpr_plus_offset(result, ctx, reg_num, regoffs,
                                                 mop, check_ddc);
    }
#else
    gen_get_gpr(ctx, result, reg_num);
    if (!__builtin_constant_p(regoffs) || regoffs != 0) {
        tcg_gen_addi_tl(result, result, regoffs);
    }
#endif
    return result;
}

static inline TCGv_cap_checked_ptr
get_capmode_dependent_load_addr(DisasContext *ctx, int reg_num,
                               target_long regoffs, MemOp mop)
{
    return _get_capmode_dependent_addr(ctx, reg_num, regoffs,
#ifdef TARGET_CHERI
                                       &generate_cap_load_check_imm,
                                       &generate_ddc_checked_load_ptr,
#endif
                                       mop);
}

static inline TCGv_cap_checked_ptr
get_capmode_dependent_store_addr(DisasContext *ctx, int reg_num,
                                target_long regoffs, MemOp mop)
{
    return _get_capmode_dependent_addr(ctx, reg_num, regoffs,
#ifdef TARGET_CHERI
                                       &generate_cap_store_check_imm,
                                       &generate_ddc_checked_store_ptr,
#endif
                                       mop);
}

static inline TCGv_cap_checked_ptr
get_capmode_dependent_rmw_addr(DisasContext *ctx, int reg_num,
                               target_long regoffs, MemOp mop)
{
    return _get_capmode_dependent_addr(ctx, reg_num, regoffs,
#ifdef TARGET_CHERI
                                       &generate_cap_rmw_check_imm,
                                       &generate_ddc_checked_rmw_ptr,
#endif
                                       mop);
}

#include "insn_trans/trans_rvi.c.inc"
#include "insn_trans/trans_rvm.c.inc"
#include "insn_trans/trans_rva.c.inc"
#include "insn_trans/trans_rvf.c.inc"
#include "insn_trans/trans_rvd.c.inc"
#include "insn_trans/trans_rvh.c.inc"
#include "insn_trans/trans_rvv.c.inc"
#include "insn_trans/trans_rvb.c.inc"
#include "insn_trans/trans_privileged.c.inc"

/* Include the auto-generated decoder for 16 bit insn */
#include "decode-insn16.c.inc"

static bool trans_c_hint(DisasContext *ctx, arg_c_hint *a)
{
    return true;
}

static void decode_opc(CPURISCVState *env, DisasContext *ctx, uint16_t opcode)
{
    /* check for compressed insn */
    if (extract16(opcode, 0, 2) != 3) {
        gen_riscv_log_instr16(ctx, opcode);
        gen_check_pcc_bounds_next_inst(ctx, 2);
        gen_rvfi_dii_set_field_const_i64(INST, insn, opcode);
        if (!has_ext(ctx, RVC)) {
            gen_exception_illegal(ctx);
        } else {
            ctx->pc_succ_insn = ctx->base.pc_next + 2;
            if (!decode_insn16(ctx, opcode)) {
                gen_exception_illegal(ctx);
            }
        }
    } else {
#ifdef CONFIG_RVFI_DII
        // We have to avoid memory accesses for injected instructions since
        // the PC could point somewhere invalid.
        uint16_t next_16 = env->rvfi_dii_have_injected_insn
                          ? (env->rvfi_dii_injected_insn >> 16)
                          : translator_lduw(env, &ctx->base,
                                            ctx->base.pc_next + 2);
#else
        uint16_t next_16 = translator_lduw(env, &ctx->base,
                                           ctx->base.pc_next + 2);
#endif
        uint32_t opcode32 = opcode;
        opcode32 = deposit32(opcode32, 16, 16, next_16);
        gen_riscv_log_instr32(ctx, opcode32);
        gen_check_pcc_bounds_next_inst(ctx, 4);
        ctx->pc_succ_insn = ctx->base.pc_next + 4;
        gen_rvfi_dii_set_field_const_i64(INST, insn, opcode32);
        if (!decode_insn32(ctx, opcode32)) {
            gen_exception_illegal(ctx);
        }
    }
}

static void riscv_tr_init_disas_context(DisasContextBase *dcbase, CPUState *cs)
{
    DisasContext *ctx = container_of(dcbase, DisasContext, base);
    CPURISCVState *env = cs->env_ptr;
    RISCVCPU *cpu = RISCV_CPU(cs);
    uint32_t tb_flags = ctx->base.tb->flags;

    ctx->pc_succ_insn = ctx->base.pc_first;
    ctx->mem_idx = FIELD_EX32(tb_flags, TB_FLAGS, MEM_IDX);
    ctx->mstatus_fs = tb_flags & TB_FLAGS_MSTATUS_FS;
#ifdef TARGET_CHERI
    ctx->capmode = tb_in_capmode(ctx->base.tb);
    ctx->cheri_v9_semantics = cpu->cfg.ext_cheri_v9;
#endif
    ctx->priv_ver = env->priv_ver;
#if !defined(CONFIG_USER_ONLY)
    if (riscv_has_ext(env, RVH)) {
        ctx->virt_enabled = riscv_cpu_virt_enabled(env);
    } else {
        ctx->virt_enabled = false;
    }
#else
    ctx->virt_enabled = false;
#endif
    ctx->misa_ext = env->misa_ext;
    ctx->frm = -1;  /* unknown rounding mode */
    ctx->ext_ifencei = cpu->cfg.ext_ifencei;
    ctx->vlen = cpu->cfg.vlen;
    ctx->mstatus_hs_fs = FIELD_EX32(tb_flags, TB_FLAGS, MSTATUS_HS_FS);
    ctx->hlsx = FIELD_EX32(tb_flags, TB_FLAGS, HLSX);
    ctx->vill = FIELD_EX32(tb_flags, TB_FLAGS, VILL);
    ctx->sew = FIELD_EX32(tb_flags, TB_FLAGS, SEW);
    ctx->lmul = FIELD_EX32(tb_flags, TB_FLAGS, LMUL);
    ctx->mlen = 1 << (ctx->sew  + 3 - ctx->lmul);
    ctx->vl_eq_vlmax = FIELD_EX32(tb_flags, TB_FLAGS, VL_EQ_VLMAX);
    ctx->xl = FIELD_EX32(tb_flags, TB_FLAGS, XL);
    ctx->cs = cs;
    ctx->ntemp = 0;
    memset(ctx->temp, 0, sizeof(ctx->temp));
    ctx->pm_enabled = FIELD_EX32(tb_flags, TB_FLAGS, PM_ENABLED);
    int priv = tb_flags & TB_FLAGS_PRIV_MMU_MASK;
    ctx->pm_mask = pm_mask[priv];
    ctx->pm_base = pm_base[priv];

    ctx->zero = tcg_constant_tl(0);
}

static void riscv_tr_tb_start(DisasContextBase *db, CPUState *cpu)
{
}

static void riscv_tr_insn_start(DisasContextBase *dcbase, CPUState *cpu)
{
    DisasContext *ctx = container_of(dcbase, DisasContext, base);

    tcg_gen_insn_start(ctx->base.pc_next);
}

static void riscv_tr_translate_insn(DisasContextBase *dcbase, CPUState *cpu)
{
    DisasContext *ctx = container_of(dcbase, DisasContext, base);
    CPURISCVState *env = cpu->env_ptr;
#ifdef CONFIG_RVFI_DII
    // We have to avoid memory accesses for injected instructions since
    // the PC could point somewhere invalid.
    uint16_t opcode16 = env->rvfi_dii_have_injected_insn
        ? env->rvfi_dii_injected_insn
        : translator_lduw(env, &ctx->base, ctx->base.pc_next);
    gen_rvfi_dii_set_field_const_i64(PC, pc_rdata, ctx->base.pc_next);
#else
    uint16_t opcode16 = translator_lduw(env, &ctx->base, ctx->base.pc_next);
#endif

    ctx->ol = ctx->xl;
    decode_opc(env, ctx, opcode16);
    ctx->base.pc_next = ctx->pc_succ_insn;
    gen_rvfi_dii_set_field_const_i64(PC, pc_wdata, ctx->base.pc_next);

    for (int i = ctx->ntemp - 1; i >= 0; --i) {
        tcg_temp_free(ctx->temp[i]);
        ctx->temp[i] = NULL;
    }
    ctx->ntemp = 0;

    if (ctx->base.is_jmp == DISAS_NEXT) {
        target_ulong page_start;

        page_start = ctx->base.pc_first & TARGET_PAGE_MASK;
        if (ctx->base.pc_next - page_start >= TARGET_PAGE_SIZE) {
            ctx->base.is_jmp = DISAS_TOO_MANY;
        }
    }
}

static void riscv_tr_tb_stop(DisasContextBase *dcbase, CPUState *cpu)
{
    DisasContext *ctx = container_of(dcbase, DisasContext, base);

    switch (ctx->base.is_jmp) {
    case DISAS_TOO_MANY:
        /* CHERI PCC bounds check done on next ifetch. */
        gen_goto_tb(ctx, 0, ctx->base.pc_next, /*bounds_check=*/false);
        break;
    case DISAS_NORETURN:
        break;
    default:
        g_assert_not_reached();
    }
}

static void riscv_tr_disas_log(const DisasContextBase *dcbase, CPUState *cpu)
{
#ifndef CONFIG_USER_ONLY
    RISCVCPU *rvcpu = RISCV_CPU(cpu);
    CPURISCVState *env = &rvcpu->env;
#endif

#ifdef CONFIG_RVFI_DII
    if (env->rvfi_dii_have_injected_insn) {
        assert(dcbase->num_insns == 1);
        FILE *logfile = qemu_log_lock();
        uint32_t insn = env->rvfi_dii_injected_insn;
        if (logfile) {
            fprintf(logfile, "IN: %s\n", lookup_symbol(dcbase->pc_first));
            target_disas_buf(stderr, cpu, &insn, sizeof(insn), dcbase->pc_first, 1);
        }
        qemu_log_unlock(logfile);
    }
#else
    qemu_log("IN: %s\n", lookup_symbol(dcbase->pc_first));
#ifndef CONFIG_USER_ONLY
    qemu_log("Priv: "TARGET_FMT_ld"; Virt: "TARGET_FMT_ld"\n", env->priv, env->virt);
#endif
    log_target_disas(cpu, dcbase->pc_first, dcbase->tb->size);
#endif
}

static const TranslatorOps riscv_tr_ops = {
    .init_disas_context = riscv_tr_init_disas_context,
    .tb_start           = riscv_tr_tb_start,
    .insn_start         = riscv_tr_insn_start,
    .translate_insn     = riscv_tr_translate_insn,
    .tb_stop            = riscv_tr_tb_stop,
    .disas_log          = riscv_tr_disas_log,
};

void gen_intermediate_code(CPUState *cs, TranslationBlock *tb, int max_insns)
{
    DisasContext ctx;

    translator_loop(&riscv_tr_ops, &ctx.base, cs, tb, max_insns);
}

void riscv_translate_init(void)
{
    int i;

#ifndef TARGET_CHERI
    /*
     * cpu_gpr[0] is a placeholder for the zero register. Do not use it.
     * Use the gen_set_gpr and get_gpr helper functions when accessing regs,
     * unless you specifically block reads/writes to reg 0.
     */
    cpu_gpr[0] = NULL;
    for (i = 1; i < 32; i++) {
        cpu_gpr[i] = tcg_global_mem_new(cpu_env,
            offsetof(CPURISCVState, gpr[i]), riscv_int_regnames[i]);
    }
#else
    /* CNULL cursor should never be written! */
    _cpu_cursors_do_not_access_directly[0] = NULL;
    /*
     * Provide fast access to integer part of capability registers using
     * gen_get_gpr() and get_set_gpr(). But don't expose the cpu_gprs TCGv
     * directly to avoid errors.
     */
    for (i = 1; i < 32; i++) {
        _cpu_cursors_do_not_access_directly[i] = tcg_global_mem_new(
            cpu_env,
            offsetof(CPURISCVState, gpcapregs.decompressed[i].cap._cr_cursor),
            riscv_int_regnames[i]);
    }
#endif
#ifdef CONFIG_RVFI_DII
    cpu_rvfi_available_fields = tcg_global_mem_new_i32(
        cpu_env, offsetof(CPURISCVState, rvfi_dii_trace.available_fields),
        "rvfi_available_fields");
#endif

    for (i = 0; i < 32; i++) {
        cpu_fpr[i] = tcg_global_mem_new_i64(cpu_env,
            offsetof(CPURISCVState, fpr[i]), riscv_fpr_regnames[i]);
    }

#ifdef TARGET_CHERI
    cpu_pc = tcg_global_mem_new(cpu_env,
                                offsetof(CPURISCVState, pcc._cr_cursor), "pc");
    /// XXXAR: We currently interpose using DDC.cursor and not DDC.base!
    ddc_interposition = tcg_global_mem_new(
        cpu_env, offsetof(CPURISCVState, ddc._cr_cursor), "ddc_interpose");
#else
    cpu_pc = tcg_global_mem_new(cpu_env, offsetof(CPURISCVState, pc), "pc");
#endif
    cpu_vl = tcg_global_mem_new(cpu_env, offsetof(CPURISCVState, vl), "vl");
#ifdef CONFIG_DEBUG_TCG
    _pc_is_current = tcg_global_mem_new(
        cpu_env, offsetof(CPURISCVState, _pc_is_current), "_pc_is_current");
#endif
    load_res = (TCGv_cap_checked_ptr)tcg_global_mem_new(
        cpu_env, offsetof(CPURISCVState, load_res), "load_res");
    load_val = tcg_global_mem_new(cpu_env, offsetof(CPURISCVState, load_val),
                             "load_val");
<<<<<<< HEAD
}

void gen_cheri_break_loadlink(TCGv_cap_checked_ptr out_addr)
{
    // The SC implementation uses load_res directly, and apparently this helper
    // can be called from inside the addr==load_res check and the cmpxchg being
    // executed.
    // Until this is fixed, comment out the invalidation
    // tcg_gen_movi_tl((TCGv)load_res, -1);
=======
#ifndef CONFIG_USER_ONLY
    /* Assign PM CSRs to tcg globals */
    pm_mask[PRV_U] =
      tcg_global_mem_new(cpu_env, offsetof(CPURISCVState, upmmask), "upmmask");
    pm_base[PRV_U] =
      tcg_global_mem_new(cpu_env, offsetof(CPURISCVState, upmbase), "upmbase");
    pm_mask[PRV_S] =
      tcg_global_mem_new(cpu_env, offsetof(CPURISCVState, spmmask), "spmmask");
    pm_base[PRV_S] =
      tcg_global_mem_new(cpu_env, offsetof(CPURISCVState, spmbase), "spmbase");
    pm_mask[PRV_M] =
      tcg_global_mem_new(cpu_env, offsetof(CPURISCVState, mpmmask), "mpmmask");
    pm_base[PRV_M] =
      tcg_global_mem_new(cpu_env, offsetof(CPURISCVState, mpmbase), "mpmbase");
#endif
>>>>>>> 6450ce56
}<|MERGE_RESOLUTION|>--- conflicted
+++ resolved
@@ -800,6 +800,7 @@
 {
     TCGv_cap_checked_ptr result = tcg_temp_new_cap_checked();
 #ifdef TARGET_CHERI
+    // XXX-AM: Unsupported pointer masking extensions
     if (ctx->capmode) {
         gen_check_cap(result, reg_num, regoffs, mop);
     } else {
@@ -808,6 +809,7 @@
     }
 #else
     gen_get_gpr(ctx, result, reg_num);
+    result = gen_pm_adjust_address(ctx, result);
     if (!__builtin_constant_p(regoffs) || regoffs != 0) {
         tcg_gen_addi_tl(result, result, regoffs);
     }
@@ -1120,17 +1122,6 @@
         cpu_env, offsetof(CPURISCVState, load_res), "load_res");
     load_val = tcg_global_mem_new(cpu_env, offsetof(CPURISCVState, load_val),
                              "load_val");
-<<<<<<< HEAD
-}
-
-void gen_cheri_break_loadlink(TCGv_cap_checked_ptr out_addr)
-{
-    // The SC implementation uses load_res directly, and apparently this helper
-    // can be called from inside the addr==load_res check and the cmpxchg being
-    // executed.
-    // Until this is fixed, comment out the invalidation
-    // tcg_gen_movi_tl((TCGv)load_res, -1);
-=======
 #ifndef CONFIG_USER_ONLY
     /* Assign PM CSRs to tcg globals */
     pm_mask[PRV_U] =
@@ -1146,5 +1137,13 @@
     pm_base[PRV_M] =
       tcg_global_mem_new(cpu_env, offsetof(CPURISCVState, mpmbase), "mpmbase");
 #endif
->>>>>>> 6450ce56
+}
+
+void gen_cheri_break_loadlink(TCGv_cap_checked_ptr out_addr)
+{
+    // The SC implementation uses load_res directly, and apparently this helper
+    // can be called from inside the addr==load_res check and the cmpxchg being
+    // executed.
+    // Until this is fixed, comment out the invalidation
+    // tcg_gen_movi_tl((TCGv)load_res, -1);
 }