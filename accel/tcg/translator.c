--- conflicted
+++ resolved
@@ -76,7 +76,6 @@
     db->num_insns = 0;
     db->max_insns = max_insns;
     db->singlestep_enabled = cflags & CF_SINGLE_STEP;
-<<<<<<< HEAD
 #ifdef TARGET_CHERI
     db->pcc_base = tb->pcc_base;
     db->pcc_top = tb->pcc_top;
@@ -88,9 +87,7 @@
     disas_capreg_reset_all(db);
     // TODO: verify cheri_flags are correct?
 #endif
-=======
     translator_page_protect(db, db->pc_next);
->>>>>>> 0b6206b9
 
     ops->init_disas_context(db, cpu);
     tcg_debug_assert(db->is_jmp == DISAS_NEXT);  /* no early exit */
