--- conflicted
+++ resolved
@@ -176,18 +176,18 @@
 
 }
 
-<<<<<<< HEAD
 #ifdef TARGET_CHERI
-static int umode(CPURISCVState *env, int csrno)
-{
-    return -!riscv_has_ext(env, RVU);
-}
-#endif
-
-static int smode(CPURISCVState *env, int csrno)
-=======
+static RISCVException umode(CPURISCVState *env, int csrno)
+{
+    if (riscv_has_ext(env, RVU)) {
+        return RISCV_EXCP_NONE;
+    }
+
+    return RISCV_EXCP_ILLEGAL_INST;
+}
+#endif
+
 static RISCVException smode(CPURISCVState *env, int csrno)
->>>>>>> 3e9f48bc
 {
     if (riscv_has_ext(env, RVS)) {
         return RISCV_EXCP_NONE;
@@ -501,15 +501,7 @@
     0;
 static const target_ulong sstatus_v1_10_mask = SSTATUS_SIE | SSTATUS_SPIE |
     SSTATUS_UIE | SSTATUS_UPIE | SSTATUS_SPP | SSTATUS_FS | SSTATUS_XS |
-<<<<<<< HEAD
-    SSTATUS_SUM | SSTATUS_MXR |
-#if defined(TARGET_RISCV64)
-    SSTATUS64_UXL |
-#endif
-    SSTATUS_SD;
-=======
-    SSTATUS_SUM | SSTATUS_MXR;
->>>>>>> 3e9f48bc
+    SSTATUS_SUM | SSTATUS_MXR | (target_ulong)SSTATUS64_UXL;
 static const target_ulong sip_writable_mask = SIP_SSIP | MIP_USIP | MIP_UEIP;
 static const target_ulong hip_writable_mask = MIP_VSSIP;
 static const target_ulong hvip_writable_mask = MIP_VSSIP | MIP_VSTIP | MIP_VSEIP;
@@ -746,13 +738,8 @@
 static RISCVException read_mtvec(CPURISCVState *env, int csrno,
                                  target_ulong *val)
 {
-<<<<<<< HEAD
     *val = GET_SPECIAL_REG_ARCH(env, mtvec, mtcc);
-    return 0;
-=======
-    *val = env->mtvec;
-    return RISCV_EXCP_NONE;
->>>>>>> 3e9f48bc
+    return RISCV_EXCP_NONE;
 }
 
 static RISCVException write_mtvec(CPURISCVState *env, int csrno,
@@ -799,29 +786,19 @@
 static RISCVException read_mepc(CPURISCVState *env, int csrno,
                                      target_ulong *val)
 {
-<<<<<<< HEAD
     *val = GET_SPECIAL_REG_ARCH(env, mepc, mepcc);
     // RISC-V privileged spec 3.1.15 Machine Exception Program Counter (mepc):
     // "The low bit of mepc (mepc[0]) is always zero. [...] Whenever IALIGN=32,
     // mepc[1] is masked on reads so that it appears to be 0."
     *val &= ~(target_ulong)(riscv_has_ext(env, RVC) ? 1 : 3);
-    return 0;
-=======
-    *val = env->mepc;
-    return RISCV_EXCP_NONE;
->>>>>>> 3e9f48bc
+    return RISCV_EXCP_NONE;
 }
 
 static RISCVException write_mepc(CPURISCVState *env, int csrno,
                                      target_ulong val)
 {
-<<<<<<< HEAD
     SET_SPECIAL_REG(env, mepc, mepcc, val);
-    return 0;
-=======
-    env->mepc = val;
-    return RISCV_EXCP_NONE;
->>>>>>> 3e9f48bc
+    return RISCV_EXCP_NONE;
 }
 
 static RISCVException read_mcause(CPURISCVState *env, int csrno,
@@ -942,13 +919,8 @@
 static RISCVException read_stvec(CPURISCVState *env, int csrno,
                                  target_ulong *val)
 {
-<<<<<<< HEAD
     *val = GET_SPECIAL_REG_ARCH(env, stvec, stcc);
-    return 0;
-=======
-    *val = env->stvec;
-    return RISCV_EXCP_NONE;
->>>>>>> 3e9f48bc
+    return RISCV_EXCP_NONE;
 }
 
 static RISCVException write_stvec(CPURISCVState *env, int csrno,
@@ -995,29 +967,19 @@
 static RISCVException read_sepc(CPURISCVState *env, int csrno,
                                 target_ulong *val)
 {
-<<<<<<< HEAD
     *val = GET_SPECIAL_REG_ARCH(env, sepc, sepcc);
     // RISC-V privileged spec 4.1.7 Supervisor Exception Program Counter (sepc)
     // "The low bit of sepc (sepc[0]) is always zero. [...] Whenever IALIGN=32,
     // sepc[1] is masked on reads so that it appears to be 0."
     *val &= ~(target_ulong)(riscv_has_ext(env, RVC) ? 1 : 3);
-    return 0;
-=======
-    *val = env->sepc;
-    return RISCV_EXCP_NONE;
->>>>>>> 3e9f48bc
+    return RISCV_EXCP_NONE;
 }
 
 static RISCVException write_sepc(CPURISCVState *env, int csrno,
                                  target_ulong val)
 {
-<<<<<<< HEAD
     SET_SPECIAL_REG(env, sepc, sepcc, val);
-    return 0;
-=======
-    env->sepc = val;
-    return RISCV_EXCP_NONE;
->>>>>>> 3e9f48bc
+    return RISCV_EXCP_NONE;
 }
 
 static RISCVException read_scause(CPURISCVState *env, int csrno,
@@ -1370,25 +1332,15 @@
 
 static int read_vstvec(CPURISCVState *env, int csrno, target_ulong *val)
 {
-<<<<<<< HEAD
     *val = GET_SPECIAL_REG_ARCH(env, vstvec, vstcc);
-    return 0;
-=======
-    *val = env->vstvec;
-    return RISCV_EXCP_NONE;
->>>>>>> 3e9f48bc
+    return RISCV_EXCP_NONE;
 }
 
 static RISCVException write_vstvec(CPURISCVState *env, int csrno,
                                    target_ulong val)
 {
-<<<<<<< HEAD
     SET_SPECIAL_REG(env, vstvec, vstcc, val);
-    return 0;
-=======
-    env->vstvec = val;
-    return RISCV_EXCP_NONE;
->>>>>>> 3e9f48bc
+    return RISCV_EXCP_NONE;
 }
 
 static RISCVException read_vsscratch(CPURISCVState *env, int csrno,
@@ -1408,25 +1360,15 @@
 static RISCVException read_vsepc(CPURISCVState *env, int csrno,
                                  target_ulong *val)
 {
-<<<<<<< HEAD
     *val = GET_SPECIAL_REG_ARCH(env, vsepc, vsepcc);
-    return 0;
-=======
-    *val = env->vsepc;
-    return RISCV_EXCP_NONE;
->>>>>>> 3e9f48bc
+    return RISCV_EXCP_NONE;
 }
 
 static RISCVException write_vsepc(CPURISCVState *env, int csrno,
                                   target_ulong val)
 {
-<<<<<<< HEAD
     SET_SPECIAL_REG(env, vsepc, vsepcc, val);
-    return 0;
-=======
-    env->vsepc = val;
-    return RISCV_EXCP_NONE;
->>>>>>> 3e9f48bc
+    return RISCV_EXCP_NONE;
 }
 
 static RISCVException read_vscause(CPURISCVState *env, int csrno,
@@ -1525,18 +1467,7 @@
                                    target_ulong val)
 {
     pmpcfg_csr_write(env, csrno - CSR_PMPCFG0, val);
-<<<<<<< HEAD
-#ifdef CONFIG_TCG_LOG_INSTR
-    if (qemu_log_instr_enabled(env)) {
-        char buf[16];
-        snprintf(buf, sizeof(buf), "pmpcfg%d", csrno - CSR_PMPCFG0);
-        qemu_log_instr_reg(env, buf, val);
-    }
-#endif
-    return 0;
-=======
-    return RISCV_EXCP_NONE;
->>>>>>> 3e9f48bc
+    return RISCV_EXCP_NONE;
 }
 
 static RISCVException read_pmpaddr(CPURISCVState *env, int csrno,
@@ -1550,21 +1481,13 @@
                                     target_ulong val)
 {
     pmpaddr_csr_write(env, csrno - CSR_PMPADDR0, val);
-<<<<<<< HEAD
-#ifdef CONFIG_TCG_LOG_INSTR
-    if (qemu_log_instr_enabled(env)) {
-        char buf[16];
-        snprintf(buf, sizeof(buf), "pmpaddr%d", csrno - CSR_PMPADDR0);
-        qemu_log_instr_reg(env, buf, val);
-    }
-#endif
-    return 0;
+    return RISCV_EXCP_NONE;
 }
 
 #endif
 
 #ifdef TARGET_CHERI
-static int read_ccsr(CPURISCVState *env, int csrno, target_ulong *val)
+static RISCVException read_ccsr(CPURISCVState *env, int csrno, target_ulong *val)
 {
     // We report the same values for all modes and don't perform dirty tracking
     // The capability cause has moved to xTVAL so we don't report it here.
@@ -1582,17 +1505,17 @@
 
     qemu_log_mask(CPU_LOG_INT, "Reading xCCSR(%#x): %x\n", csrno, (int)ccsr);
     *val = ccsr;
-    return 0;
-}
-
-static int write_ccsr(CPURISCVState *env, int csrno, target_ulong val)
+    return RISCV_EXCP_NONE;
+}
+
+static RISCVException write_ccsr(CPURISCVState *env, int csrno, target_ulong val)
 {
     switch (csrno) {
     default:
         error_report("Attempting to write " TARGET_FMT_lx
                      "to xCCSR(%#x), this is not supported (yet?).",
                      val, csrno);
-        return -1;
+        return RISCV_EXCP_INST_ACCESS_FAULT;
 #if !defined(TARGET_RISCV32)
     case CSR_SCCSR: {
         static const target_ulong gclgmask = (SCCSR_SGCLG | SCCSR_UGCLG);
@@ -1611,10 +1534,7 @@
 #endif
     }
 
-    return 0;
-=======
-    return RISCV_EXCP_NONE;
->>>>>>> 3e9f48bc
+    return RISCV_EXCP_NONE;
 }
 
 static inline bool csr_needs_asr(CPURISCVState *env, int csrno) {
@@ -1655,14 +1575,9 @@
  * csrrc  <->  riscv_csrrw(env, csrno, ret_value, 0, value);
  */
 
-<<<<<<< HEAD
-int riscv_csrrw(CPURISCVState *env, int csrno, target_ulong *ret_value,
-                target_ulong new_value, target_ulong write_mask, uintptr_t retpc)
-=======
-RISCVException riscv_csrrw(CPURISCVState *env, int csrno,
-                           target_ulong *ret_value,
-                           target_ulong new_value, target_ulong write_mask)
->>>>>>> 3e9f48bc
+RISCVException riscv_csrrw(CPURISCVState *env, int csrno, target_ulong *ret_value,
+                           target_ulong new_value, target_ulong write_mask,
+                           uintptr_t retpc)
 {
     RISCVException ret;
     target_ulong old_value;
@@ -1712,7 +1627,7 @@
     if (!cheri_have_access_sysregs(env) && csr_needs_asr(env, csrno)) {
 #if !defined(CONFIG_USER_ONLY)
         if (env->debugger) {
-            return -1;
+            return RISCV_EXCP_INST_ACCESS_FAULT;
         }
         raise_cheri_exception_impl(env, CapEx_AccessSystemRegsViolation,
                                    /*regnum=*/0, 0, true, retpc);
@@ -1828,6 +1743,9 @@
     _CSR_OP_FN_RW(pred, glue(read_, name), glue(write_, name),     \
                   NULL, stringify(name))
 
+#define CSR_OP_NOLOG_FN_RW(pred, readfn, writefn, name)         \
+    _CSR_OP_FN_RW(pred, readfn, writefn, NULL, stringify(name))
+
 /* Define csr_ops entry for read-modify-write CSR register */
 #define CSR_OP_RMW(pred, csr_name)                                 \
     {.predicate=pred, .read=NULL, .write=NULL,                     \
@@ -1884,23 +1802,12 @@
 
     [CSR_MSTATUSH] =            CSR_OP_RW(any32, mstatush),
 
-<<<<<<< HEAD
-    [CSR_MSCOUNTEREN] =         CSR_OP_RW(any, mscounteren),
-
     /* Machine Trap Handling */
     [CSR_MSCRATCH] =            CSR_OP_RW(any, mscratch),
     [CSR_MEPC] =                CSR_OP_RW(any, mepc),
     [CSR_MCAUSE] =              CSR_OP_RW(any, mcause),
-    [CSR_MBADADDR] =            CSR_OP_RW(any, mbadaddr),
+    [CSR_MTVAL] =               CSR_OP_RW(any, mtval),
     [CSR_MIP] =                 CSR_OP_RMW(any, mip),
-=======
-    /* Machine Trap Handling */
-    [CSR_MSCRATCH] = { "mscratch", any,  read_mscratch, write_mscratch },
-    [CSR_MEPC]     = { "mepc",     any,  read_mepc,     write_mepc     },
-    [CSR_MCAUSE]   = { "mcause",   any,  read_mcause,   write_mcause   },
-    [CSR_MTVAL]    = { "mtval",    any,  read_mtval,    write_mtval    },
-    [CSR_MIP]      = { "mip",      any,  NULL,    NULL, rmw_mip        },
->>>>>>> 3e9f48bc
 
     /* Supervisor Trap Setup */
     [CSR_SSTATUS] =             CSR_OP_RW(smode, sstatus),
@@ -1909,19 +1816,11 @@
     [CSR_SCOUNTEREN] =          CSR_OP_RW(smode, scounteren),
 
     /* Supervisor Trap Handling */
-<<<<<<< HEAD
     [CSR_SSCRATCH] =            CSR_OP_RW(smode, sscratch),
     [CSR_SEPC] =                CSR_OP_RW(smode, sepc),
     [CSR_SCAUSE] =              CSR_OP_RW(smode, scause),
-    [CSR_SBADADDR] =            CSR_OP_RW(smode, sbadaddr),
+    [CSR_STVAL] =               CSR_OP_RW(smode, stval),
     [CSR_SIP] =                 CSR_OP_RMW(smode, sip),
-=======
-    [CSR_SSCRATCH] = { "sscratch", smode, read_sscratch, write_sscratch },
-    [CSR_SEPC]     = { "sepc",     smode, read_sepc,     write_sepc     },
-    [CSR_SCAUSE]   = { "scause",   smode, read_scause,   write_scause   },
-    [CSR_STVAL]    = { "stval",    smode, read_stval,   write_stval   },
-    [CSR_SIP]      = { "sip",      smode, NULL,    NULL, rmw_sip        },
->>>>>>> 3e9f48bc
 
     /* Supervisor Protection and Translation */
     [CSR_SATP] =                CSR_OP_RW(smode, satp),
@@ -1964,32 +1863,27 @@
 #endif
 
     /* Physical Memory Protection */
-<<<<<<< HEAD
-    [CSR_PMPCFG0  ... CSR_PMPCFG3] =  CSR_OP_NOLOG_RW(pmp, pmpcfg),
-    [CSR_PMPADDR0 ... CSR_PMPADDR15] = CSR_OP_NOLOG_RW(pmp, pmpaddr),
-=======
-    [CSR_MSECCFG]    = { "mseccfg",  epmp, read_mseccfg, write_mseccfg },
-    [CSR_PMPCFG0]    = { "pmpcfg0",   pmp, read_pmpcfg,  write_pmpcfg  },
-    [CSR_PMPCFG1]    = { "pmpcfg1",   pmp, read_pmpcfg,  write_pmpcfg  },
-    [CSR_PMPCFG2]    = { "pmpcfg2",   pmp, read_pmpcfg,  write_pmpcfg  },
-    [CSR_PMPCFG3]    = { "pmpcfg3",   pmp, read_pmpcfg,  write_pmpcfg  },
-    [CSR_PMPADDR0]   = { "pmpaddr0",  pmp, read_pmpaddr, write_pmpaddr },
-    [CSR_PMPADDR1]   = { "pmpaddr1",  pmp, read_pmpaddr, write_pmpaddr },
-    [CSR_PMPADDR2]   = { "pmpaddr2",  pmp, read_pmpaddr, write_pmpaddr },
-    [CSR_PMPADDR3]   = { "pmpaddr3",  pmp, read_pmpaddr, write_pmpaddr },
-    [CSR_PMPADDR4]   = { "pmpaddr4",  pmp, read_pmpaddr, write_pmpaddr },
-    [CSR_PMPADDR5]   = { "pmpaddr5",  pmp, read_pmpaddr, write_pmpaddr },
-    [CSR_PMPADDR6]   = { "pmpaddr6",  pmp, read_pmpaddr, write_pmpaddr },
-    [CSR_PMPADDR7]   = { "pmpaddr7",  pmp, read_pmpaddr, write_pmpaddr },
-    [CSR_PMPADDR8]   = { "pmpaddr8",  pmp, read_pmpaddr, write_pmpaddr },
-    [CSR_PMPADDR9]   = { "pmpaddr9",  pmp, read_pmpaddr, write_pmpaddr },
-    [CSR_PMPADDR10]  = { "pmpaddr10", pmp, read_pmpaddr, write_pmpaddr },
-    [CSR_PMPADDR11]  = { "pmpaddr11", pmp, read_pmpaddr, write_pmpaddr },
-    [CSR_PMPADDR12]  = { "pmpaddr12", pmp, read_pmpaddr, write_pmpaddr },
-    [CSR_PMPADDR13]  = { "pmpaddr13", pmp, read_pmpaddr, write_pmpaddr },
-    [CSR_PMPADDR14] =  { "pmpaddr14", pmp, read_pmpaddr, write_pmpaddr },
-    [CSR_PMPADDR15] =  { "pmpaddr15", pmp, read_pmpaddr, write_pmpaddr },
->>>>>>> 3e9f48bc
+    [CSR_MSECCFG]    = CSR_OP_FN_RW(epmp, read_mseccfg, write_mseccfg, "mseccfg"),
+    [CSR_PMPCFG0]    = CSR_OP_FN_RW(pmp, read_pmpcfg, write_pmpcfg, "pmpcfg0"),
+    [CSR_PMPCFG1]    = CSR_OP_FN_RW(pmp, read_pmpcfg, write_pmpcfg, "pmpcfg1"),
+    [CSR_PMPCFG2]    = CSR_OP_FN_RW(pmp, read_pmpcfg, write_pmpcfg, "pmpcfg2"),
+    [CSR_PMPCFG3]    = CSR_OP_FN_RW(pmp, read_pmpcfg, write_pmpcfg, "pmpcfg3"),
+    [CSR_PMPADDR0]   = CSR_OP_FN_RW(pmp, read_pmpaddr, write_pmpaddr, "pmpaddr0"),
+    [CSR_PMPADDR1]   = CSR_OP_FN_RW(pmp, read_pmpaddr, write_pmpaddr, "pmpaddr1"),
+    [CSR_PMPADDR2]   = CSR_OP_FN_RW(pmp, read_pmpaddr, write_pmpaddr, "pmpaddr2"),
+    [CSR_PMPADDR3]   = CSR_OP_FN_RW(pmp, read_pmpaddr, write_pmpaddr, "pmpaddr3"),
+    [CSR_PMPADDR4]   = CSR_OP_FN_RW(pmp, read_pmpaddr, write_pmpaddr, "pmpaddr4"),
+    [CSR_PMPADDR5]   = CSR_OP_FN_RW(pmp, read_pmpaddr, write_pmpaddr, "pmpaddr5"),
+    [CSR_PMPADDR6]   = CSR_OP_FN_RW(pmp, read_pmpaddr, write_pmpaddr, "pmpaddr6"),
+    [CSR_PMPADDR7]   = CSR_OP_FN_RW(pmp, read_pmpaddr, write_pmpaddr, "pmpaddr7"),
+    [CSR_PMPADDR8]   = CSR_OP_FN_RW(pmp, read_pmpaddr, write_pmpaddr, "pmpaddr8"),
+    [CSR_PMPADDR9]   = CSR_OP_FN_RW(pmp, read_pmpaddr, write_pmpaddr, "pmpaddr9"),
+    [CSR_PMPADDR10]  = CSR_OP_FN_RW(pmp, read_pmpaddr, write_pmpaddr, "pmpaddr10"),
+    [CSR_PMPADDR11]  = CSR_OP_FN_RW(pmp, read_pmpaddr, write_pmpaddr, "pmpaddr11"),
+    [CSR_PMPADDR12]  = CSR_OP_FN_RW(pmp, read_pmpaddr, write_pmpaddr, "pmpaddr12"),
+    [CSR_PMPADDR13]  = CSR_OP_FN_RW(pmp, read_pmpaddr, write_pmpaddr, "pmpaddr13"),
+    [CSR_PMPADDR14]  = CSR_OP_FN_RW(pmp, read_pmpaddr, write_pmpaddr, "pmpaddr14"),
+    [CSR_PMPADDR15]  = CSR_OP_FN_RW(pmp, read_pmpaddr, write_pmpaddr, "pmpaddr15"),
 
     /* Performance Counters */
     [CSR_HPMCOUNTER3   ... CSR_HPMCOUNTER31] =    CSR_OP_FN_R(ctr, read_zero, "hpmcounterN"),
