/* Helper file for declaring TCG helper functions.
   Used by other helper files.

   Targets should use DEF_HELPER_N and DEF_HELPER_FLAGS_N to declare helper
   functions.  Names should be specified without the helper_ prefix, and
   the return and argument types specified.  3 basic types are understood
   (i32, i64 and ptr).  Additional aliases are provided for convenience and
   to match the types used by the C helper implementation.

   The target helper.h should be included in all files that use/define
   helper functions.  THis will ensure that function prototypes are
   consistent.  In addition it should be included an extra two times for
   helper.c, defining:
    GEN_HELPER 1 to produce op generation functions (gen_helper_*)
    GEN_HELPER 2 to do runtime registration helper functions.
 */

#ifndef EXEC_HELPER_HEAD_H
#define EXEC_HELPER_HEAD_H

#define HELPER(name) glue(helper_, name)

/* Some types that make sense in C, but not for TCG.  */
#define dh_alias_i32 i32
#define dh_alias_s32 i32
#define dh_alias_int i32
#define dh_alias_i64 i64
#define dh_alias_s64 i64
#define dh_alias_f16 i32
#define dh_alias_f32 i32
#define dh_alias_f64 i64
#define dh_alias_ptr ptr
#define dh_alias_cptr ptr
#define dh_alias_void void
#define dh_alias_memop i32
#define dh_alias_memop_idx i32
#define dh_alias_noreturn noreturn
#define dh_alias(t) glue(dh_alias_, t)

#define dh_ctype_i32 uint32_t
#define dh_ctype_s32 int32_t
#define dh_ctype_int int
#define dh_ctype_i64 uint64_t
#define dh_ctype_s64 int64_t
#define dh_ctype_f16 uint32_t
#define dh_ctype_f32 float32
#define dh_ctype_f64 float64
#define dh_ctype_ptr void *
#define dh_ctype_cptr const void *
#define dh_ctype_void void
#define dh_ctype_memop MemOp
/* Can't use TCGMemOpIdx here due to include ordering. */
#define dh_ctype_memop_idx uint32_t /* TCGMemOpIdx */
#define dh_ctype_noreturn void QEMU_NORETURN
#define dh_ctype(t) dh_ctype_##t

#ifdef NEED_CPU_H
# ifdef TARGET_LONG_BITS
#  if TARGET_LONG_BITS == 32
#   define dh_alias_tl i32
#  else
#   define dh_alias_tl i64
#  endif
# endif
# define dh_alias_env ptr
# define dh_ctype_tl target_ulong
# define dh_alias_cap_checked_ptr cap_checked_ptr
# define dh_ctype_cap_checked_ptr dh_ctype_tl
# define dh_ctype_env CPUArchState *
#endif

/* We can't use glue() here because it falls foul of C preprocessor
   recursive expansion rules.  */
#define dh_retvar_decl0_void void
#define dh_retvar_decl0_noreturn void
#define dh_retvar_decl0_i32 TCGv_i32 retval
#define dh_retvar_decl0_i64 TCGv_i64 retval
#define dh_retvar_decl0_ptr TCGv_ptr retval
#define dh_retvar_decl0_cap_checked_ptr TCGv_cap_checked_ptr retval
#define dh_retvar_decl0(t) glue(dh_retvar_decl0_, dh_alias(t))

#define dh_retvar_decl_void
#define dh_retvar_decl_noreturn
#define dh_retvar_decl_i32 TCGv_i32 retval,
#define dh_retvar_decl_i64 TCGv_i64 retval,
#define dh_retvar_decl_cap_checked_ptr TCGv_cap_checked_ptr retval,
#define dh_retvar_decl_ptr TCGv_ptr retval,
#define dh_retvar_decl(t) glue(dh_retvar_decl_, dh_alias(t))

#define dh_retvar_void NULL
#define dh_retvar_noreturn NULL
#define dh_retvar_i32 tcgv_i32_temp(retval)
#define dh_retvar_i64 tcgv_i64_temp(retval)
#define dh_retvar_ptr tcgv_ptr_temp(retval)
#define dh_retvar_cap_checked_ptr tcgv_cap_checked_ptr_temp(retval)
#define dh_retvar(t) glue(dh_retvar_, dh_alias(t))

<<<<<<< HEAD
#define dh_is_64bit_void 0
#define dh_is_64bit_memop 0
#define dh_is_64bit_memop_idx 0
#define dh_is_64bit_noreturn 0
#define dh_is_64bit_i32 0
#define dh_is_64bit_i64 1
#define dh_is_64bit_ptr (sizeof(void *) == 8)
#define dh_is_64bit_cptr dh_is_64bit_ptr
#define dh_is_64bit_cap_checked_ptr (sizeof(target_ulong) == 8)
#define dh_is_64bit(t) glue(dh_is_64bit_, dh_alias(t))

#define dh_is_signed_void 0
#define dh_is_signed_memop 0
#define dh_is_signed_memop_idx 0
#define dh_is_signed_noreturn 0
#define dh_is_signed_i32 0
#define dh_is_signed_s32 1
#define dh_is_signed_i64 0
#define dh_is_signed_s64 1
#define dh_is_signed_f16 0
#define dh_is_signed_f32 0
#define dh_is_signed_f64 0
#define dh_is_signed_tl  0
#define dh_is_signed_cap_checked_ptr 0
#define dh_is_signed_int 1
/* ??? This is highly specific to the host cpu.  There are even special
   extension instructions that may be required, e.g. ia64's addp4.  But
   for now we don't support any 64-bit targets with 32-bit pointers.  */
#define dh_is_signed_ptr 0
#define dh_is_signed_cptr dh_is_signed_ptr
#define dh_is_signed_env dh_is_signed_ptr
#define dh_is_signed(t) dh_is_signed_##t
=======
#define dh_typecode_void 0
#define dh_typecode_noreturn 0
#define dh_typecode_i32 2
#define dh_typecode_s32 3
#define dh_typecode_i64 4
#define dh_typecode_s64 5
#define dh_typecode_ptr 6
#define dh_typecode(t) glue(dh_typecode_, dh_alias(t))
>>>>>>> b733163e

#define dh_callflag_i32  0
#define dh_callflag_s32  0
#define dh_callflag_int  0
#define dh_callflag_i64  0
#define dh_callflag_s64  0
#define dh_callflag_f16  0
#define dh_callflag_f32  0
#define dh_callflag_f64  0
#define dh_callflag_ptr  0
#define dh_callflag_cptr dh_callflag_ptr
#define dh_callflag_void 0
#define dh_callflag_memop 0
#define dh_callflag_memop_idx 0
#define dh_callflag_cap_checked_ptr 0
#define dh_callflag_noreturn TCG_CALL_NO_RETURN
#define dh_callflag(t) glue(dh_callflag_, dh_alias(t))

#define dh_typemask(t, n)  (dh_typecode(t) << (n * 3))

#define dh_arg(t, n) \
  glue(glue(tcgv_, dh_alias(t)), _temp)(glue(arg, n))

#define dh_arg_decl(t, n) glue(TCGv_, dh_alias(t)) glue(arg, n)

#define DEF_HELPER_0(name, ret) \
    DEF_HELPER_FLAGS_0(name, 0, ret)
#define DEF_HELPER_1(name, ret, t1) \
    DEF_HELPER_FLAGS_1(name, 0, ret, t1)
#define DEF_HELPER_2(name, ret, t1, t2) \
    DEF_HELPER_FLAGS_2(name, 0, ret, t1, t2)
#define DEF_HELPER_3(name, ret, t1, t2, t3) \
    DEF_HELPER_FLAGS_3(name, 0, ret, t1, t2, t3)
#define DEF_HELPER_4(name, ret, t1, t2, t3, t4) \
    DEF_HELPER_FLAGS_4(name, 0, ret, t1, t2, t3, t4)
#define DEF_HELPER_5(name, ret, t1, t2, t3, t4, t5) \
    DEF_HELPER_FLAGS_5(name, 0, ret, t1, t2, t3, t4, t5)
#define DEF_HELPER_6(name, ret, t1, t2, t3, t4, t5, t6) \
    DEF_HELPER_FLAGS_6(name, 0, ret, t1, t2, t3, t4, t5, t6)
#define DEF_HELPER_7(name, ret, t1, t2, t3, t4, t5, t6, t7) \
    DEF_HELPER_FLAGS_7(name, 0, ret, t1, t2, t3, t4, t5, t6, t7)

/* MAX_OPC_PARAM_IARGS must be set to n if last entry is DEF_HELPER_FLAGS_n. */

#endif /* EXEC_HELPER_HEAD_H */<|MERGE_RESOLUTION|>--- conflicted
+++ resolved
@@ -95,40 +95,6 @@
 #define dh_retvar_cap_checked_ptr tcgv_cap_checked_ptr_temp(retval)
 #define dh_retvar(t) glue(dh_retvar_, dh_alias(t))
 
-<<<<<<< HEAD
-#define dh_is_64bit_void 0
-#define dh_is_64bit_memop 0
-#define dh_is_64bit_memop_idx 0
-#define dh_is_64bit_noreturn 0
-#define dh_is_64bit_i32 0
-#define dh_is_64bit_i64 1
-#define dh_is_64bit_ptr (sizeof(void *) == 8)
-#define dh_is_64bit_cptr dh_is_64bit_ptr
-#define dh_is_64bit_cap_checked_ptr (sizeof(target_ulong) == 8)
-#define dh_is_64bit(t) glue(dh_is_64bit_, dh_alias(t))
-
-#define dh_is_signed_void 0
-#define dh_is_signed_memop 0
-#define dh_is_signed_memop_idx 0
-#define dh_is_signed_noreturn 0
-#define dh_is_signed_i32 0
-#define dh_is_signed_s32 1
-#define dh_is_signed_i64 0
-#define dh_is_signed_s64 1
-#define dh_is_signed_f16 0
-#define dh_is_signed_f32 0
-#define dh_is_signed_f64 0
-#define dh_is_signed_tl  0
-#define dh_is_signed_cap_checked_ptr 0
-#define dh_is_signed_int 1
-/* ??? This is highly specific to the host cpu.  There are even special
-   extension instructions that may be required, e.g. ia64's addp4.  But
-   for now we don't support any 64-bit targets with 32-bit pointers.  */
-#define dh_is_signed_ptr 0
-#define dh_is_signed_cptr dh_is_signed_ptr
-#define dh_is_signed_env dh_is_signed_ptr
-#define dh_is_signed(t) dh_is_signed_##t
-=======
 #define dh_typecode_void 0
 #define dh_typecode_noreturn 0
 #define dh_typecode_i32 2
@@ -136,8 +102,8 @@
 #define dh_typecode_i64 4
 #define dh_typecode_s64 5
 #define dh_typecode_ptr 6
+#define dh_typecode_cap_checked_ptr 6
 #define dh_typecode(t) glue(dh_typecode_, dh_alias(t))
->>>>>>> b733163e
 
 #define dh_callflag_i32  0
 #define dh_callflag_s32  0
