/*
 * RISC-V CPU helpers for qemu.
 *
 * Copyright (c) 2016-2017 Sagar Karandikar, sagark@eecs.berkeley.edu
 * Copyright (c) 2017-2018 SiFive, Inc.
 *
 * This program is free software; you can redistribute it and/or modify it
 * under the terms and conditions of the GNU General Public License,
 * version 2 or later, as published by the Free Software Foundation.
 *
 * This program is distributed in the hope it will be useful, but WITHOUT
 * ANY WARRANTY; without even the implied warranty of MERCHANTABILITY or
 * FITNESS FOR A PARTICULAR PURPOSE.  See the GNU General Public License for
 * more details.
 *
 * You should have received a copy of the GNU General Public License along with
 * this program.  If not, see <http://www.gnu.org/licenses/>.
 */

#include "qemu/osdep.h"
#include "qemu/log.h"
#include "qemu/main-loop.h"
#include "cpu.h"
#include "exec/exec-all.h"
#include "exec/log_instr.h"
#include "tcg/tcg-op.h"
#include "trace.h"
#include "semihosting/common-semi.h"
#include "disas/disas.h"
#include "helper_utils.h"
#ifdef TARGET_CHERI
#include "cheri-helper-utils.h"
#endif

#ifdef TARGET_CHERI
#define COPY_SPECIAL_REG(env, dst, cheri_dst, src, cheri_src)   \
    do {                                                        \
        (env)->cheri_dst = (env)->cheri_src;                    \
    } while (false)
#else
#define COPY_SPECIAL_REG(env, dst, cheri_dst, src, cheri_src)   \
    do {                                                        \
        (env)->dst = (env)->src;                                \
    } while (false)
#endif

#ifdef CONFIG_TCG_LOG_INSTR
#ifdef TARGET_CHERI
#define LOG_SPECIAL_REG(env, csrno, scrno)      \
    riscv_log_instr_scr_changed(env, scrno)
#else
#define LOG_SPECIAL_REG(env, csrno, scrno)      \
    riscv_log_instr_csr_changed(env, csrno);
#endif
#else /* !CONFIG_TCG_LOG_INSTR */
#define LOG_SPECIAL_REG(env, csrno, scrno) ((void)0)
#endif /* !CONFIG_TCG_LOG_INSTR */

int riscv_cpu_mmu_index(CPURISCVState *env, bool ifetch)
{
#ifdef CONFIG_USER_ONLY
    return 0;
#else
    return env->priv;
#endif
}

#ifndef CONFIG_USER_ONLY
static int riscv_cpu_local_irq_pending(CPURISCVState *env)
{
    target_ulong irqs;

    target_ulong mstatus_mie = get_field(env->mstatus, MSTATUS_MIE);
    target_ulong mstatus_sie = get_field(env->mstatus, MSTATUS_SIE);
    target_ulong hs_mstatus_sie = get_field(env->mstatus_hs, MSTATUS_SIE);

    target_ulong pending = env->mip & env->mie &
                               ~(MIP_VSSIP | MIP_VSTIP | MIP_VSEIP);
    target_ulong vspending = (env->mip & env->mie &
                              (MIP_VSSIP | MIP_VSTIP | MIP_VSEIP));

    target_ulong mie    = env->priv < PRV_M ||
                          (env->priv == PRV_M && mstatus_mie);
    target_ulong sie    = env->priv < PRV_S ||
                          (env->priv == PRV_S && mstatus_sie);
    target_ulong hs_sie = env->priv < PRV_S ||
                          (env->priv == PRV_S && hs_mstatus_sie);

    if (riscv_cpu_virt_enabled(env)) {
        target_ulong pending_hs_irq = pending & -hs_sie;

        if (pending_hs_irq) {
            riscv_cpu_set_force_hs_excep(env, FORCE_HS_EXCEP);
            return ctz64(pending_hs_irq);
        }

        pending = vspending;
    }

    irqs = (pending & ~env->mideleg & -mie) | (pending &  env->mideleg & -sie);

    if (irqs) {
        return ctz64(irqs); /* since non-zero */
    } else {
        return EXCP_NONE; /* indicates no pending interrupt */
    }
}
#endif

bool riscv_cpu_exec_interrupt(CPUState *cs, int interrupt_request)
{
#if !defined(CONFIG_USER_ONLY)
    if (interrupt_request & CPU_INTERRUPT_HARD) {
        RISCVCPU *cpu = RISCV_CPU(cs);
        CPURISCVState *env = &cpu->env;
        int interruptno = riscv_cpu_local_irq_pending(env);
        if (interruptno >= 0) {
            cs->exception_index = RISCV_EXCP_INT_FLAG | interruptno;
            riscv_cpu_do_interrupt(cs);
            return true;
        }
    }
#endif
    return false;
}

#if !defined(CONFIG_USER_ONLY)

/* Return true is floating point support is currently enabled */
bool riscv_cpu_fp_enabled(CPURISCVState *env)
{
    if (env->mstatus & MSTATUS_FS) {
        if (riscv_cpu_virt_enabled(env) && !(env->mstatus_hs & MSTATUS_FS)) {
            return false;
        }
        return true;
    }

    return false;
}

void riscv_cpu_swap_hypervisor_regs(CPURISCVState *env, bool hs_mode_trap)
{
    uint64_t mstatus_mask = MSTATUS_MXR | MSTATUS_SUM | MSTATUS_FS |
                            MSTATUS_SPP | MSTATUS_SPIE | MSTATUS_SIE |
                            MSTATUS64_UXL;
    bool current_virt = riscv_cpu_virt_enabled(env);

    g_assert(riscv_has_ext(env, RVH));

    if (current_virt) {
        /* Current V=1 and we are about to change to V=0 */
        env->vsstatus = env->mstatus & mstatus_mask;
        env->mstatus &= ~mstatus_mask;
        env->mstatus |= env->mstatus_hs;
        riscv_log_instr_csr_changed(env, CSR_VSSTATUS);
        /* mstatus may be modified again by do_interrupt */

        COPY_SPECIAL_REG(env, vstvec, VSTCC, stvec, STCC);
        COPY_SPECIAL_REG(env, stvec, STCC, stvec_hs, STCC_HS);
        LOG_SPECIAL_REG(env, CSR_VSTVEC, CheriSCR_BSTCC);
        LOG_SPECIAL_REG(env, CSR_STVEC, CheriSCR_STCC);

        env->vsscratch = env->sscratch;
        env->sscratch = env->sscratch_hs;
        riscv_log_instr_csr_changed(env, CSR_VSSCRATCH);
        riscv_log_instr_csr_changed(env, CSR_SSCRATCH);

        COPY_SPECIAL_REG(env, vsepc, VSEPCC, sepc, SEPCC);
        COPY_SPECIAL_REG(env, sepc, SEPCC, sepc_hs, SEPCC_HS);
        LOG_SPECIAL_REG(env, CSR_VSEPC, CheriSCR_BSEPCC);
        LOG_SPECIAL_REG(env, CSR_SEPC, CheriSCR_SEPCC);

        env->vscause = env->scause;
        env->scause = env->scause_hs;
        riscv_log_instr_csr_changed(env, CSR_VSCAUSE);
        if (!hs_mode_trap) {
            /* scause is modified again when trapping to HS-mode */
            riscv_log_instr_csr_changed(env, CSR_SCAUSE);
        }

        env->vstval = env->sbadaddr;
        env->sbadaddr = env->stval_hs;
        riscv_log_instr_csr_changed(env, CSR_VSTVAL);
        if (!hs_mode_trap) {
            /* sbaddaddr is modified again when trapping to HS-mode */
            riscv_log_instr_csr_changed(env, CSR_SBADADDR);
        }

        env->vsatp = env->satp;
        env->satp = env->satp_hs;
        riscv_log_instr_csr_changed(env, CSR_VSATP);
        riscv_log_instr_csr_changed(env, CSR_SATP);
    } else {
        /* Current V=0 and we are about to change to V=1 */
        /*
         * TODO(am2419): Not sure whether we should log assignments to
         * *_hs register variants.
         */
        env->mstatus_hs = env->mstatus & mstatus_mask;
        env->mstatus &= ~mstatus_mask;
        env->mstatus |= env->vsstatus;

        COPY_SPECIAL_REG(env, stvec_hs, STCC_HS, stvec, STCC);
        COPY_SPECIAL_REG(env, stvec, STCC, vstvec, VSTCC);
        LOG_SPECIAL_REG(env, CSR_STVEC, CheriSCR_STCC);

        env->sscratch_hs = env->sscratch;
        env->sscratch = env->vsscratch;
        riscv_log_instr_csr_changed(env, CSR_SSCRATCH);

        COPY_SPECIAL_REG(env, sepc_hs, SEPCC_HS, sepc, SEPCC);
        COPY_SPECIAL_REG(env, sepc, SEPCC, vsepc, VSEPCC);
        LOG_SPECIAL_REG(env, CSR_SEPC, CheriSCR_SEPCC);

        env->scause_hs = env->scause;
        env->scause = env->vscause;
        riscv_log_instr_csr_changed(env, CSR_SCAUSE);

        env->stval_hs = env->sbadaddr;
        env->sbadaddr = env->vstval;
        riscv_log_instr_csr_changed(env, CSR_SBADADDR);

        env->satp_hs = env->satp;
        env->satp = env->vsatp;
        riscv_log_instr_csr_changed(env, CSR_SATP);
    }
}

bool riscv_cpu_virt_enabled(CPURISCVState *env)
{
    if (!riscv_has_ext(env, RVH)) {
        return false;
    }

    return get_field(env->virt, VIRT_ONOFF);
}

void riscv_cpu_set_virt_enabled(CPURISCVState *env, bool enable)
{
    if (!riscv_has_ext(env, RVH)) {
        return;
    }

    /* Flush the TLB on all virt mode changes. */
    if (get_field(env->virt, VIRT_ONOFF) != enable) {
        tlb_flush(env_cpu(env));
    }

    env->virt = set_field(env->virt, VIRT_ONOFF, enable);
}

bool riscv_cpu_force_hs_excep_enabled(CPURISCVState *env)
{
    if (!riscv_has_ext(env, RVH)) {
        return false;
    }

    return get_field(env->virt, FORCE_HS_EXCEP);
}

void riscv_cpu_set_force_hs_excep(CPURISCVState *env, bool enable)
{
    if (!riscv_has_ext(env, RVH)) {
        return;
    }

    env->virt = set_field(env->virt, FORCE_HS_EXCEP, enable);
}

bool riscv_cpu_two_stage_lookup(int mmu_idx)
{
    return mmu_idx & TB_FLAGS_PRIV_HYP_ACCESS_MASK;
}

int riscv_cpu_claim_interrupts(RISCVCPU *cpu, uint32_t interrupts)
{
    CPURISCVState *env = &cpu->env;
    if (env->miclaim & interrupts) {
        return -1;
    } else {
        env->miclaim |= interrupts;
        return 0;
    }
}

uint32_t riscv_cpu_update_mip(RISCVCPU *cpu, uint32_t mask, uint32_t value)
{
    CPURISCVState *env = &cpu->env;
    CPUState *cs = CPU(cpu);
    uint32_t old = env->mip;
    bool locked = false;

    if (!qemu_mutex_iothread_locked()) {
        locked = true;
        qemu_mutex_lock_iothread();
    }

    env->mip = (env->mip & ~mask) | (value & mask);

    if (env->mip) {
        cpu_interrupt(cs, CPU_INTERRUPT_HARD);
    } else {
        cpu_reset_interrupt(cs, CPU_INTERRUPT_HARD);
    }

    if (locked) {
        qemu_mutex_unlock_iothread();
    }

    return old;
}

void riscv_cpu_set_rdtime_fn(CPURISCVState *env, uint64_t (*fn)(uint32_t),
                             uint32_t arg)
{
    env->rdtime_fn = fn;
    env->rdtime_fn_arg = arg;
}

void riscv_cpu_set_mode(CPURISCVState *env, target_ulong newpriv)
{
    if (newpriv > PRV_M) {
        g_assert_not_reached();
    }
    if (newpriv == PRV_H) {
        newpriv = PRV_U;
    }
    /* tlb_flush is unnecessary as mode is contained in mmu_idx */
    env->priv = newpriv;

    /*
     * Clear the load reservation - otherwise a reservation placed in one
     * context/process can be used by another, resulting in an SC succeeding
     * incorrectly. Version 2.2 of the ISA specification explicitly requires
     * this behaviour, while later revisions say that the kernel "should" use
     * an SC instruction to force the yielding of a load reservation on a
     * preemptive context switch. As a result, do both.
     */
    env->load_res = -1;

#ifdef CONFIG_TCG_LOG_INSTR
    qemu_log_instr_cpu_mode_t mode;

    switch (newpriv) {
    case PRV_M:
        mode = RISCV_LOG_INSTR_CPU_M;
        break;
    case PRV_S:
        mode = RISCV_LOG_INSTR_CPU_S;
        break;
    case PRV_H:
        mode = RISCV_LOG_INSTR_CPU_H;
        break;
    default:
        mode = RISCV_LOG_INSTR_CPU_U;
    }
    qemu_log_instr_mode_switch(env, mode, cpu_get_recent_pc(env));
#endif
}

<<<<<<< HEAD
#ifdef CONFIG_RVFI_DII
extern bool rvfi_debug_output;
#endif

#ifndef RISCV_PTE_TRAPPY
/*
 * The PTW logic below supports trapping on any subset of PTE_A, PTE_D, PTE_CD
 * being clear during an access that would have them be set.  The RISC-V spec
 * says that PTE_A and PTE_D always go together, and it's probably most sensible
 * that PTE_CD implies PTE_A and PTE_D.  So, sensible values for this constant
 * are 0, (PTE_A | PTE_D), or (PTE_A | PTE_D | PTE_CD).
 */
#define RISCV_PTE_TRAPPY 0
#endif
=======
/*
 * get_physical_address_pmp - check PMP permission for this physical address
 *
 * Match the PMP region and check permission for this physical address and it's
 * TLB page. Returns 0 if the permission checking was successful
 *
 * @env: CPURISCVState
 * @prot: The returned protection attributes
 * @tlb_size: TLB page size containing addr. It could be modified after PMP
 *            permission checking. NULL if not set TLB page for addr.
 * @addr: The physical address to be checked permission
 * @access_type: The type of MMU access
 * @mode: Indicates current privilege level.
 */
static int get_physical_address_pmp(CPURISCVState *env, int *prot,
                                    target_ulong *tlb_size, hwaddr addr,
                                    int size, MMUAccessType access_type,
                                    int mode)
{
    pmp_priv_t pmp_priv;
    target_ulong tlb_size_pmp = 0;

    if (!riscv_feature(env, RISCV_FEATURE_PMP)) {
        *prot = PAGE_READ | PAGE_WRITE | PAGE_EXEC;
        return TRANSLATE_SUCCESS;
    }

    if (!pmp_hart_has_privs(env, addr, size, 1 << access_type, &pmp_priv,
                            mode)) {
        *prot = 0;
        return TRANSLATE_PMP_FAIL;
    }

    *prot = pmp_priv_to_page_prot(pmp_priv);
    if (tlb_size != NULL) {
        if (pmp_is_range_in_tlb(env, addr & ~(*tlb_size - 1), &tlb_size_pmp)) {
            *tlb_size = tlb_size_pmp;
        }
    }

    return TRANSLATE_SUCCESS;
}
>>>>>>> 9950da28

/* get_physical_address - get the physical address for this virtual address
 *
 * Do a page table walk to obtain the physical address corresponding to a
 * virtual address. Returns 0 if the translation was successful
 *
 * Adapted from Spike's mmu_t::translate and mmu_t::walk
 *
 * @env: CPURISCVState
 * @physical: This will be set to the calculated physical address
 * @prot: The returned protection attributes
 * @addr: The virtual address to be translated
 * @fault_pte_addr: If not NULL, this will be set to fault pte address
 *                  when a error occurs on pte address translation.
 *                  This will already be shifted to match htval.
 * @access_type: The type of MMU access
 * @mmu_idx: Indicates current privilege level
 * @first_stage: Are we in first stage translation?
 *               Second stage is used for hypervisor guest translation
 * @two_stage: Are we going to perform two stage translation
 */
static int get_physical_address(CPURISCVState *env, hwaddr *physical,
                                int *prot, target_ulong addr,
                                target_ulong *fault_pte_addr,
                                int access_type, int mmu_idx,
                                bool first_stage, bool two_stage)
{
    /* NOTE: the env->pc value visible here will not be
     * correct, but the value visible to the exception handler
     * (riscv_cpu_do_interrupt) is correct */
    MemTxResult res;
    MemTxAttrs attrs = MEMTXATTRS_UNSPECIFIED;
    int mode = mmu_idx & TB_FLAGS_PRIV_MMU_MASK;
    bool use_background = false;
#ifdef CONFIG_RVFI_DII
    if (env->rvfi_dii_have_injected_insn && access_type == MMU_INST_FETCH) {
        /*
         * Pretend we have a 1:1 mapping and never fail for instruction
         * fetches since the instruction is injected directly via
         * env->rvfi_dii_injected_insn.
         */
        *physical = addr;
        *prot = PAGE_EXEC;
        return TRANSLATE_SUCCESS;
    }
#endif

    /*
     * Check if we should use the background registers for the two
     * stage translation. We don't need to check if we actually need
     * two stage translation as that happened before this function
     * was called. Background registers will be used if the guest has
     * forced a two stage translation to be on (in HS or M mode).
     */
    if (!riscv_cpu_virt_enabled(env) && two_stage) {
        use_background = true;
    }

    /* MPRV does not affect the virtual-machine load/store
       instructions, HLV, HLVX, and HSV. */
    if (riscv_cpu_two_stage_lookup(mmu_idx)) {
        mode = get_field(env->hstatus, HSTATUS_SPVP);
    } else if (mode == PRV_M && access_type != MMU_INST_FETCH) {
        if (get_field(env->mstatus, MSTATUS_MPRV)) {
            mode = get_field(env->mstatus, MSTATUS_MPP);
        }
    }

    if (first_stage == false) {
        /* We are in stage 2 translation, this is similar to stage 1. */
        /* Stage 2 is always taken as U-mode */
        mode = PRV_U;
    }

    if (mode == PRV_M || !riscv_feature(env, RISCV_FEATURE_MMU)) {
        *physical = addr;
        *prot = PAGE_READ | PAGE_WRITE | PAGE_EXEC;
        return TRANSLATE_SUCCESS;
    }

    *prot = 0;

    hwaddr base;
    int levels, ptidxbits, ptesize, vm, sum, mxr, widened;

    if (first_stage == true) {
        mxr = get_field(env->mstatus, MSTATUS_MXR);
    } else {
        mxr = get_field(env->vsstatus, MSTATUS_MXR);
    }

    if (first_stage == true) {
        if (use_background) {
            base = (hwaddr)get_field(env->vsatp, SATP_PPN) << PGSHIFT;
            vm = get_field(env->vsatp, SATP_MODE);
        } else {
            base = (hwaddr)get_field(env->satp, SATP_PPN) << PGSHIFT;
            vm = get_field(env->satp, SATP_MODE);
        }
        widened = 0;
    } else {
        base = (hwaddr)get_field(env->hgatp, HGATP_PPN) << PGSHIFT;
        vm = get_field(env->hgatp, HGATP_MODE);
        widened = 2;
    }
    /* status.SUM will be ignored if execute on background */
    sum = get_field(env->mstatus, MSTATUS_SUM) || use_background;
    switch (vm) {
    case VM_1_10_SV32:
      levels = 2; ptidxbits = 10; ptesize = 4; break;
    case VM_1_10_SV39:
      levels = 3; ptidxbits = 9; ptesize = 8; break;
    case VM_1_10_SV48:
      levels = 4; ptidxbits = 9; ptesize = 8; break;
    case VM_1_10_SV57:
      levels = 5; ptidxbits = 9; ptesize = 8; break;
    case VM_1_10_MBARE:
        *physical = addr;
        *prot = PAGE_READ | PAGE_WRITE | PAGE_EXEC;
        return TRANSLATE_SUCCESS;
    default:
      g_assert_not_reached();
    }

    CPUState *cs = env_cpu(env);
    int va_bits = PGSHIFT + levels * ptidxbits + widened;
    target_ulong mask, masked_msbs;

    if (TARGET_LONG_BITS > (va_bits - 1)) {
        mask = (1L << (TARGET_LONG_BITS - (va_bits - 1))) - 1;
    } else {
        mask = 0;
    }
    masked_msbs = (addr >> (va_bits - 1)) & mask;

    if (masked_msbs != 0 && masked_msbs != mask) {
        qemu_log_mask(CPU_LOG_MMU,
                      "%s Translate fail: top bits not a sign extension\n",
                      __func__);
        return TRANSLATE_FAIL;
    }

    int ptshift = (levels - 1) * ptidxbits;
    int i;

#if !TCG_OVERSIZED_GUEST
restart:
#endif
    for (i = 0; i < levels; i++, ptshift -= ptidxbits) {
        target_ulong idx;
        if (i == 0) {
            idx = (addr >> (PGSHIFT + ptshift)) &
                           ((1 << (ptidxbits + widened)) - 1);
        } else {
            idx = (addr >> (PGSHIFT + ptshift)) &
                           ((1 << ptidxbits) - 1);
        }

        /* check that physical address of PTE is legal */
        hwaddr pte_addr;

        if (two_stage && first_stage) {
            int vbase_prot;
            hwaddr vbase;

            /* Do the second stage translation on the base PTE address. */
            int vbase_ret = get_physical_address(env, &vbase, &vbase_prot,
                                                 base, NULL, MMU_DATA_LOAD,
                                                 mmu_idx, false, true);

            if (vbase_ret != TRANSLATE_SUCCESS) {
                if (fault_pte_addr) {
                    *fault_pte_addr = (base + idx * ptesize) >> 2;
                }
                return TRANSLATE_G_STAGE_FAIL;
            }

            pte_addr = vbase + idx * ptesize;
        } else {
            pte_addr = base + idx * ptesize;
        }

        int pmp_prot;
        int pmp_ret = get_physical_address_pmp(env, &pmp_prot, NULL, pte_addr,
                                               sizeof(target_ulong),
                                               MMU_DATA_LOAD, PRV_S);
        if (pmp_ret != TRANSLATE_SUCCESS) {
            return TRANSLATE_PMP_FAIL;
        }

        target_ulong pte;
        if (riscv_cpu_is_32bit(env)) {
            pte = address_space_ldl(cs->as, pte_addr, attrs, &res);
        } else {
            pte = address_space_ldq(cs->as, pte_addr, attrs, &res);
        }

        if (res != MEMTX_OK) {
            qemu_log_mask(
                CPU_LOG_MMU,
                "%s Translate fail: could not load pte at " TARGET_FMT_plx "\n",
                __func__, pte_addr);
            return TRANSLATE_FAIL;
        }

#if !defined(TARGET_RISCV32)
        /*
         * The top ten bits of the PTE are reserved.  While there may
         * eventually be a RISCV system with more than 44 bits of ppn (that is,
         * a 56-bit physical address space, or 64 PiB), we aren't one, yet.
         */
        hwaddr ppn = (pte & ~0xFFC0000000000000ULL) >> PTE_PPN_SHIFT;
#else
        hwaddr ppn = pte >> PTE_PPN_SHIFT;
#endif

        if (!(pte & PTE_V)) {
            /* Invalid PTE */
            qemu_log_mask(CPU_LOG_MMU, "%s Translate fail: V not set\n",
                          __func__);
            return TRANSLATE_FAIL;
        } else if (!(pte & (PTE_R | PTE_W | PTE_X))) {
            /* Inner PTE, continue walking */
            base = ppn << PGSHIFT;
        } else if ((pte & (PTE_R | PTE_W | PTE_X)) == PTE_W) {
            /* Reserved leaf PTE flags: PTE_W */
            qemu_log_mask(CPU_LOG_MMU, "%s Translate fail: Reserved WRX 100\n",
                          __func__);
            return TRANSLATE_FAIL;
        } else if ((pte & (PTE_R | PTE_W | PTE_X)) == (PTE_W | PTE_X)) {
            /* Reserved leaf PTE flags: PTE_W + PTE_X */
            qemu_log_mask(CPU_LOG_MMU, "%s Translate fail: Reserved WRX 011\n",
                          __func__);
            return TRANSLATE_FAIL;
#if defined(TARGET_CHERI) && !defined(TARGET_RISCV32)
        } else if ((pte & (PTE_CR | PTE_CRG)) == PTE_CRG) {
            /* Reserved CHERI-extended PTE flags: no CR but CRG */
            return TRANSLATE_CHERI_FAIL;
        } else if ((pte & (PTE_CR | PTE_CRM | PTE_CRG)) == (PTE_CR | PTE_CRG)) {
            /* Reserved CHERI-extended PTE flags: CR and no CRM but CRG */
            return TRANSLATE_CHERI_FAIL;
#endif
        } else if ((pte & PTE_U) && ((mode != PRV_U) &&
                   (!sum || access_type == MMU_INST_FETCH))) {
            /* User PTE flags when not U mode and mstatus.SUM is not set,
               or the access type is an instruction fetch */
            qemu_log_mask(CPU_LOG_MMU,
                          "%s Translate fail: U set but no SUM in S/M mode\n",
                          __func__);
            return TRANSLATE_FAIL;
        } else if (!(pte & PTE_U) && (mode != PRV_S)) {
            /* Supervisor PTE flags when not S mode */
            qemu_log_mask(CPU_LOG_MMU,
                          "%s Translate fail: user accessing non user page\n",
                          __func__);
            return TRANSLATE_FAIL;
        } else if (ppn & ((1ULL << ptshift) - 1)) {
            /* Misaligned PPN */
            qemu_log_mask(CPU_LOG_MMU, "%s Translate fail: misaligned PPN\n",
                          __func__);
            return TRANSLATE_FAIL;
        } else if ((access_type == MMU_DATA_LOAD ||
                    access_type == MMU_DATA_CAP_LOAD) &&
                   !((pte & PTE_R) || ((pte & PTE_X) && mxr))) {
            /* Read access check failed */
            qemu_log_mask(CPU_LOG_MMU,
                          "%s Translate fail: read access check failed\n",
                          __func__);
            return TRANSLATE_FAIL;
        } else if ((access_type == MMU_DATA_STORE ||
                    access_type == MMU_DATA_CAP_STORE) && !(pte & PTE_W)) {
            /* Write access check failed */
            qemu_log_mask(CPU_LOG_MMU,
                          "%s Translate fail: write access check failed\n",
                          __func__);
            return TRANSLATE_FAIL;
        } else if (access_type == MMU_INST_FETCH && !(pte & PTE_X)) {
            /* Fetch access check failed */
            qemu_log_mask(CPU_LOG_MMU, "%s Translate fail: X bit not set\n",
                          __func__);
            return TRANSLATE_FAIL;
#if defined(TARGET_CHERI) && !defined(TARGET_RISCV32)
        } else if (access_type == MMU_DATA_CAP_STORE && !(pte & PTE_CW)) {
            /* CW inhibited */
            return TRANSLATE_CHERI_FAIL;
#endif
#if RISCV_PTE_TRAPPY & PTE_A
        } else if (!(pte & PTE_A)) {
            /* PTE not marked as accessed */
            qemu_log_mask(CPU_LOG_MMU, "%s Translate fail: A not set\n",
                          __func__);
            return TRANSLATE_FAIL;
#endif
#if RISCV_PTE_TRAPPY & PTE_D
        } else if ((access_type == MMU_DATA_STORE) && !(pte & PTE_D)) {
            /* PTE not marked as dirty */
            qemu_log_mask(CPU_LOG_MMU, "%s Translate fail: D not set\n",
                          __func__);
            return TRANSLATE_FAIL;
#endif
#if defined(TARGET_CHERI) && !defined(TARGET_RISCV32)
#if RISCV_PTE_TRAPPY & PTE_D
        } else if (access_type == MMU_DATA_CAP_STORE && !(pte & PTE_D)) {
            /* PTE not marked as dirty for cap store */
            qemu_log_mask(CPU_LOG_MMU, "%s Translate fail: D not set (cap)\n",
                          __func__);
            return TRANSLATE_FAIL;
#endif
#if RISCV_PTE_TRAPPY & PTE_CD
        } else if (access_type == MMU_DATA_CAP_STORE && !(pte & PTE_CD)) {
            /* CD clear; force the software trap handler to get involved */
            return TRANSLATE_CHERI_FAIL;
#endif
#endif
        } else {
            /* if necessary, set accessed and dirty bits. */
            target_ulong updated_pte = pte | PTE_A;
            switch (access_type) {
#if defined(TARGET_CHERI) && !defined(TARGET_RISCV32)
            case MMU_DATA_CAP_STORE:
                updated_pte |= PTE_CD;
                /* FALLTHROUGH */
#endif
            case MMU_DATA_STORE:
                updated_pte |= PTE_D;
                break;
            }

            /* Page table updates need to be atomic with MTTCG enabled */
            if (updated_pte != pte) {
                /*
                 * - if accessed or dirty bits need updating, and the PTE is
                 *   in RAM, then we do so atomically with a compare and swap.
                 * - if the PTE is in IO space or ROM, then it can't be updated
                 *   and we return TRANSLATE_FAIL.
                 * - if the PTE changed by the time we went to update it, then
                 *   it is no longer valid and we must re-walk the page table.
                 */
                MemoryRegion *mr;
                hwaddr l = sizeof(target_ulong), addr1;
                mr = address_space_translate(cs->as, pte_addr,
                    &addr1, &l, false, MEMTXATTRS_UNSPECIFIED);
                if (memory_region_is_ram(mr)) {
                    target_ulong *pte_pa =
                        qemu_map_ram_ptr(mr->ram_block, addr1);
#if TCG_OVERSIZED_GUEST
                    /* MTTCG is not enabled on oversized TCG guests so
                     * page table updates do not need to be atomic */
                    *pte_pa = pte = updated_pte;
#else
                    target_ulong old_pte =
                        qatomic_cmpxchg(pte_pa, pte, updated_pte);
                    if (old_pte != pte) {
                        goto restart;
                    } else {
                        pte = updated_pte;
                    }
#endif
                } else {
                    /* misconfigured PTE in ROM (AD bits are not preset) or
                     * PTE is in IO space and can't be updated atomically */
                    qemu_log_mask(CPU_LOG_MMU,
                                  "%s Translate fail: PTE in IO space\n",
                                  __func__);
                    return TRANSLATE_FAIL;
                }
            }

            /* for superpage mappings, make a fake leaf PTE for the TLB's
               benefit. */
            target_ulong vpn = addr >> PGSHIFT;
            *physical = ((ppn | (vpn & ((1L << ptshift) - 1))) << PGSHIFT) |
                        (addr & ~TARGET_PAGE_MASK);

            /* set permissions on the TLB entry */
            if ((pte & PTE_R) || ((pte & PTE_X) && mxr)) {
                *prot |= PAGE_READ;
            }
            if ((pte & PTE_X)) {
                *prot |= PAGE_EXEC;
            }
            /* add write permission on stores or if the page is already dirty,
               so that we TLB miss on later writes to update the dirty bit */
            if ((pte & PTE_W) &&
                ((access_type == MMU_DATA_STORE) ||
                 (access_type == MMU_DATA_CAP_STORE) || (pte & PTE_D))) {
                *prot |= PAGE_WRITE;
            }
#if defined(TARGET_CHERI) && !defined(TARGET_RISCV32)
            if ((pte & PTE_CR) == 0) {
                if ((pte & PTE_CRM) == 0) {
                    *prot |= PAGE_LC_CLEAR;
                } else {
                    *prot |= PAGE_LC_TRAP;
                }
            } else {
                if (pte & PTE_CRM) {
                    /* Cap-loads checked against [SU]GCLG in CCSR using PTE_U */
                    target_ulong gclgmask =
                        (pte & PTE_U) ? SCCSR_UGCLG : SCCSR_SGCLG;
                    bool gclg = (env->sccsr & gclgmask) != 0;
                    bool lclg = (pte & PTE_CRG) != 0;

                    if (gclg != lclg) {
                        *prot |= PAGE_LC_TRAP;
                    }
                }
            }
            if ((pte & PTE_CW) == 0) {
                *prot |= PAGE_SC_TRAP;
            }
#endif
            return TRANSLATE_SUCCESS;
        }
    }
    qemu_log_mask(CPU_LOG_MMU, "%s Translate fail: fall through?\n", __func__);
    return TRANSLATE_FAIL;
}

static void rvfi_dii_update_mem_addr(CPURISCVState *env,
                                     MMUAccessType access_type, vaddr addr)
{
#if defined(CONFIG_RVFI_DII)
    /*
     * For non-ifetch, we log the mem_addr here to match sail which logs it
     * for all accesses that go down to the physical level (i.e. the ones
     * that passed CHERI and MMU checks) even if they fail then.
     */
    if (access_type != MMU_INST_FETCH) {
        env->rvfi_dii_trace.MEM.rvfi_mem_addr = addr;
        env->rvfi_dii_trace.available_fields |= RVFI_MEM_DATA;
    }
#endif
}

static void raise_mmu_exception(CPURISCVState *env, target_ulong address,
                                MMUAccessType access_type, bool pmp_violation,
#if defined(TARGET_CHERI) && !defined(TARGET_RISCV32)
                                bool cheri_violation,
#endif
                                bool first_stage, bool two_stage)
{
    CPUState *cs = env_cpu(env);
    int page_fault_exceptions;
    if (first_stage) {
        page_fault_exceptions =
            get_field(env->satp, SATP_MODE) != VM_1_10_MBARE &&
            !pmp_violation;
    } else {
        page_fault_exceptions =
            get_field(env->hgatp, HGATP_MODE) != VM_1_10_MBARE &&
            !pmp_violation;
    }
    switch (access_type) {
    case MMU_INST_FETCH:
        if (riscv_cpu_virt_enabled(env) && !first_stage) {
            cs->exception_index = RISCV_EXCP_INST_GUEST_PAGE_FAULT;
        } else {
            cs->exception_index = page_fault_exceptions ?
                RISCV_EXCP_INST_PAGE_FAULT : RISCV_EXCP_INST_ACCESS_FAULT;
        }
        break;
    case MMU_DATA_LOAD:
#if defined(TARGET_CHERI)
    case MMU_DATA_CAP_LOAD:
#endif
        if (two_stage && !first_stage) {
            cs->exception_index = RISCV_EXCP_LOAD_GUEST_ACCESS_FAULT;
#if defined(TARGET_CHERI) && !defined(TARGET_RISCV32)
        } else if (cheri_violation) {
            cs->exception_index = RISCV_EXCP_LOAD_CAP_PAGE_FAULT;
#endif
        } else {
            cs->exception_index = page_fault_exceptions ?
                RISCV_EXCP_LOAD_PAGE_FAULT : RISCV_EXCP_LOAD_ACCESS_FAULT;
        }
        break;
    case MMU_DATA_STORE:
#if defined(TARGET_CHERI)
    case MMU_DATA_CAP_STORE:
#endif
        if (two_stage && !first_stage) {
            cs->exception_index = RISCV_EXCP_STORE_GUEST_AMO_ACCESS_FAULT;
#if defined(TARGET_CHERI) && !defined(TARGET_RISCV32)
        } else if (cheri_violation) {
            cs->exception_index = RISCV_EXCP_STORE_AMO_CAP_PAGE_FAULT;
#endif
        } else {
            cs->exception_index = page_fault_exceptions ?
                RISCV_EXCP_STORE_PAGE_FAULT : RISCV_EXCP_STORE_AMO_ACCESS_FAULT;
        }
        break;
    default:
        g_assert_not_reached();
    }
    if (pmp_violation) {
        /* CHERI and MMU checks passed, so we update mem_addr to match sail. */
        rvfi_dii_update_mem_addr(env, access_type, address);
    }
    env->badaddr = address;
    env->two_stage_lookup = two_stage;
}

hwaddr riscv_cpu_get_phys_page_debug(CPUState *cs, vaddr addr)
{
    RISCVCPU *cpu = RISCV_CPU(cs);
    CPURISCVState *env = &cpu->env;
    hwaddr phys_addr;
    int prot;
    int mmu_idx = cpu_mmu_index(&cpu->env, false);

    if (get_physical_address(env, &phys_addr, &prot, addr, NULL, 0, mmu_idx,
                             true, riscv_cpu_virt_enabled(env))) {
        return -1;
    }

    if (riscv_cpu_virt_enabled(env)) {
        if (get_physical_address(env, &phys_addr, &prot, phys_addr, NULL,
                                 0, mmu_idx, false, true)) {
            return -1;
        }
    }

    return phys_addr & TARGET_PAGE_MASK;
}

void riscv_cpu_do_transaction_failed(CPUState *cs, hwaddr physaddr,
                                     vaddr addr, unsigned size,
                                     MMUAccessType access_type,
                                     int mmu_idx, MemTxAttrs attrs,
                                     MemTxResult response, uintptr_t retaddr)
{
    RISCVCPU *cpu = RISCV_CPU(cs);
    CPURISCVState *env = &cpu->env;

    if (access_type == MMU_DATA_STORE) {
        cs->exception_index = RISCV_EXCP_STORE_AMO_ACCESS_FAULT;
    } else if (access_type == MMU_DATA_LOAD) {
        cs->exception_index = RISCV_EXCP_LOAD_ACCESS_FAULT;
    } else {
        cs->exception_index = RISCV_EXCP_INST_ACCESS_FAULT;
    }

    env->badaddr = addr;
<<<<<<< HEAD
    /* CHERI and MMU checks passed, so we update mem_addr to match sail. */
    rvfi_dii_update_mem_addr(env, mmu_idx, addr);
=======
    env->two_stage_lookup = riscv_cpu_virt_enabled(env) ||
                            riscv_cpu_two_stage_lookup(mmu_idx);
>>>>>>> 9950da28
    riscv_raise_exception(&cpu->env, cs->exception_index, retaddr);
}

void riscv_cpu_do_unaligned_access(CPUState *cs, vaddr addr,
                                   MMUAccessType access_type, int mmu_idx,
                                   uintptr_t retaddr)
{
    RISCVCPU *cpu = RISCV_CPU(cs);
    CPURISCVState *env = &cpu->env;
    switch (access_type) {
    case MMU_INST_FETCH:
        cs->exception_index = RISCV_EXCP_INST_ADDR_MIS;
        break;
    case MMU_DATA_LOAD:
        cs->exception_index = RISCV_EXCP_LOAD_ADDR_MIS;
        break;
    case MMU_DATA_STORE:
        cs->exception_index = RISCV_EXCP_STORE_AMO_ADDR_MIS;
        break;
    default:
        g_assert_not_reached();
    }
    env->badaddr = addr;
    env->two_stage_lookup = riscv_cpu_virt_enabled(env) ||
                            riscv_cpu_two_stage_lookup(mmu_idx);
    riscv_raise_exception(env, cs->exception_index, retaddr);
}
#endif /* !CONFIG_USER_ONLY */

static inline int rvfi_dii_check_addr(CPURISCVState *env, int ret, hwaddr *pa,
                                      vaddr address, int size, int *prot,
                                      MMUAccessType access_type)
{
#ifdef CONFIG_RVFI_DII
    // For RVFI-DII we have to reject all memory accesses outside of the RAM
    // region (even if there is a valid ROM there)
    // However, we still have to allow MMU_INST_FETCH accesess since they are
    // triggered by tb_find().
    if (env->rvfi_dii_have_injected_insn && ret == TRANSLATE_SUCCESS) {
        if (access_type == MMU_INST_FETCH) {
            // Avoid filling the QEMU guest->host TLB with read/write entries
            // for the faked instr fetch translation
            *prot &= PAGE_EXEC;
        } else if (*pa < RVFI_DII_RAM_START ||
                   (*pa + size) > RVFI_DII_RAM_END) {
            if (rvfi_debug_output) {
                fprintf(stderr,
                        "Rejecting memory access to " TARGET_FMT_plx
                        " since it is outside the RVFI-DII range",
                        address);
            }
            qemu_log_mask(CPU_LOG_MMU,
                          "%s Translate fail: va=" TARGET_FMT_plx
                          " pa=" TARGET_FMT_plx
                          " is outside the RVFI-DII range\n",
                          __func__, address, *pa);
            return TRANSLATE_PMP_FAIL;
        }
    }
#endif
    return ret;
}

#ifndef CONFIG_USER_ONLY
// Do all of riscv_cpu_tlb_fill() except for filling the TLB/raising a trap
static int riscv_cpu_tlb_fill_impl(CPURISCVState *env, vaddr address, int size,
                                   MMUAccessType access_type, int mmu_idx,
                                   bool *pmp_violation, bool *first_stage_error,
                                   int *prot, hwaddr *pa, uintptr_t retaddr)
{
    vaddr im_address;
<<<<<<< HEAD
=======
    hwaddr pa = 0;
    int prot, prot2, prot_pmp;
    bool pmp_violation = false;
    bool first_stage_error = true;
>>>>>>> 9950da28
    bool two_stage_lookup = false;
    int prot2;
    int ret = TRANSLATE_FAIL;
    int mode = mmu_idx;
<<<<<<< HEAD
=======
    /* default TLB page size */
    target_ulong tlb_size = TARGET_PAGE_SIZE;
>>>>>>> 9950da28

    env->guest_phys_fault_addr = 0;

    qemu_log_mask(CPU_LOG_MMU, "%s ad %" VADDR_PRIx " rw %d mmu_idx %d\n",
                  __func__, address, access_type, mmu_idx);

    /* MPRV does not affect the virtual-machine load/store
       instructions, HLV, HLVX, and HSV. */
    if (riscv_cpu_two_stage_lookup(mmu_idx)) {
        mode = get_field(env->hstatus, HSTATUS_SPVP);
    } else if (mode == PRV_M && access_type != MMU_INST_FETCH &&
               get_field(env->mstatus, MSTATUS_MPRV)) {
        mode = get_field(env->mstatus, MSTATUS_MPP);
        if (riscv_has_ext(env, RVH) && get_field(env->mstatus, MSTATUS_MPV)) {
            two_stage_lookup = true;
        }
    }

    if (riscv_cpu_virt_enabled(env) ||
        ((riscv_cpu_two_stage_lookup(mmu_idx) || two_stage_lookup) &&
         access_type != MMU_INST_FETCH)) {
        /* Two stage lookup */
        ret = get_physical_address(env, pa, prot, address,
                                   &env->guest_phys_fault_addr, access_type,
                                   mmu_idx, true, true);

        /*
         * A G-stage exception may be triggered during two state lookup.
         * And the env->guest_phys_fault_addr has already been set in
         * get_physical_address().
         */
        if (ret == TRANSLATE_G_STAGE_FAIL) {
            first_stage_error = false;
            access_type = MMU_DATA_LOAD;
        }

        qemu_log_mask(CPU_LOG_MMU,
                      "%s 1st-stage address=%" VADDR_PRIx " ret %d physical "
                      TARGET_FMT_plx " prot %d\n",
                      __func__, address, ret, *pa, *prot);
        ret = rvfi_dii_check_addr(env, ret, pa, address, size, prot, access_type);

        if (ret == TRANSLATE_SUCCESS) {
            /* Second stage lookup */
            im_address = *pa;

            ret = get_physical_address(env, pa, &prot2, im_address, NULL,
                                       access_type, mmu_idx, false, true);

            qemu_log_mask(CPU_LOG_MMU,
                    "%s 2nd-stage address=%" VADDR_PRIx " ret %d physical "
                    TARGET_FMT_plx " prot %d\n",
                    __func__, im_address, ret, *pa, prot2);

#if defined(TARGET_CHERI) && !defined(TARGET_RISCV32)
            /*
             * CHERI's load-side caveats are enforced only on the guest
             * tables at the moment.  Because we are about to AND the two
             * prot words together, *set* both caveats in prot2 so that
             * either bit will be preserved from prot.
             */
            prot2 |= PAGE_LC_TRAP | PAGE_LC_CLEAR;

            /*
             * XXX Eventually we probably want to permit the hypervisor to be
             * able to force tag clearing or trapping.  That probably looks
             * something like this (but details are subject to change):
             *
             *   Host     Guest    Action on tagged load
             *   -------- -------- ---------------------
             *
             *   Clear    _        Clear tag
             *   _        Clear    Clear tag
             *
             *   Accept   Accept   Accept
             *   Accept   Trap     Supervisor (VS/S) fault
             *
             *   Trap     _        Hypervisor (HS) fault
             *
             * The rest of the bits are AND-ed together as before, and
             * get_physical_address already handles the store-side CHERI
             * extensions.
             */
#endif
            *prot &= prot2;

<<<<<<< HEAD
            if (riscv_feature(env, RISCV_FEATURE_PMP) &&
                (ret == TRANSLATE_SUCCESS) &&
                !pmp_hart_has_privs(env, *pa, size,
                                    access_type_to_pmp_priv(access_type),
                                    mode)) {
                ret = TRANSLATE_PMP_FAIL;
=======
            if (ret == TRANSLATE_SUCCESS) {
                ret = get_physical_address_pmp(env, &prot_pmp, &tlb_size, pa,
                                               size, access_type, mode);

                qemu_log_mask(CPU_LOG_MMU,
                              "%s PMP address=" TARGET_FMT_plx " ret %d prot"
                              " %d tlb_size " TARGET_FMT_lu "\n",
                              __func__, pa, ret, prot_pmp, tlb_size);

                prot &= prot_pmp;
>>>>>>> 9950da28
            }

            if (ret != TRANSLATE_SUCCESS) {
                /*
                 * Guest physical address translation failed, this is a HS
                 * level exception
                 */
                *first_stage_error = false;
                env->guest_phys_fault_addr = (im_address |
                                              (address &
                                               (TARGET_PAGE_SIZE - 1))) >> 2;
            }
        }
    } else {
        /* Single stage lookup */
        ret = get_physical_address(env, pa, prot, address, NULL,
                                   access_type, mmu_idx, true, false);
        ret = rvfi_dii_check_addr(env, ret, pa, address, size, prot, access_type);

        qemu_log_mask(CPU_LOG_MMU,
                      "%s address=%" VADDR_PRIx " ret %d physical "
                      TARGET_FMT_plx " prot %d\n",
<<<<<<< HEAD
                      __func__, address, ret, *pa, *prot);
    }

    if (riscv_feature(env, RISCV_FEATURE_PMP) &&
        (ret == TRANSLATE_SUCCESS) &&
        !pmp_hart_has_privs(env, *pa, size,
                            access_type_to_pmp_priv(access_type), mode)) {
        ret = TRANSLATE_PMP_FAIL;
=======
                      __func__, address, ret, pa, prot);

        if (ret == TRANSLATE_SUCCESS) {
            ret = get_physical_address_pmp(env, &prot_pmp, &tlb_size, pa,
                                           size, access_type, mode);

            qemu_log_mask(CPU_LOG_MMU,
                          "%s PMP address=" TARGET_FMT_plx " ret %d prot"
                          " %d tlb_size " TARGET_FMT_lu "\n",
                          __func__, pa, ret, prot_pmp, tlb_size);

            prot &= prot_pmp;
        }
>>>>>>> 9950da28
    }

    if (ret == TRANSLATE_PMP_FAIL) {
        *pmp_violation = true;
    }

    return ret;
}
#endif

bool riscv_cpu_tlb_fill(CPUState *cs, vaddr address, int size,
                        MMUAccessType access_type, int mmu_idx,
                        bool probe, uintptr_t retaddr)
{
#ifndef CONFIG_USER_ONLY
    RISCVCPU *cpu = RISCV_CPU(cs);
    CPURISCVState *env = &cpu->env;
    bool pmp_violation = false;
    bool first_stage_error = true;
    int prot = 0;
    hwaddr pa = 0;
    target_ulong tlb_size = 0;
    int ret = riscv_cpu_tlb_fill_impl(env, address, size, access_type, mmu_idx,
                                      &pmp_violation, &first_stage_error, &prot,
                                      &pa, retaddr);
    if (ret == TRANSLATE_SUCCESS) {
<<<<<<< HEAD
        MemTxAttrs attrs = MEMTXATTRS_UNSPECIFIED;
#ifdef TARGET_CHERI
        attrs.tag_setting = access_type == MMU_DATA_CAP_STORE;
#endif
        if (pmp_is_range_in_tlb(env, pa & TARGET_PAGE_MASK, &tlb_size)) {
            tlb_set_page_with_attrs(cs, address & ~(tlb_size - 1),
                                    pa & ~(tlb_size - 1), attrs, prot, mmu_idx,
                                    tlb_size);
        } else {
            tlb_set_page_with_attrs(cs, address & TARGET_PAGE_MASK,
                                    pa & TARGET_PAGE_MASK, attrs, prot, mmu_idx,
                                    TARGET_PAGE_SIZE);
        }
=======
        tlb_set_page(cs, address & ~(tlb_size - 1), pa & ~(tlb_size - 1),
                     prot, mmu_idx, tlb_size);
>>>>>>> 9950da28
        return true;
    } else if (probe) {
        return false;
    } else {
        raise_mmu_exception(env, address, access_type, pmp_violation,
#if defined(TARGET_CHERI) && !defined(TARGET_RISCV32)
                            ret == TRANSLATE_CHERI_FAIL,
#endif
                            first_stage_error,
                            riscv_cpu_virt_enabled(env) ||
                                riscv_cpu_two_stage_lookup(mmu_idx));
        riscv_raise_exception(env, cs->exception_index, retaddr);
    }

    return true;

#else
    switch (access_type) {
    case MMU_INST_FETCH:
        cs->exception_index = RISCV_EXCP_INST_PAGE_FAULT;
        break;
    case MMU_DATA_LOAD:
        cs->exception_index = RISCV_EXCP_LOAD_PAGE_FAULT;
        break;
    case MMU_DATA_STORE:
        cs->exception_index = RISCV_EXCP_STORE_PAGE_FAULT;
        break;
    default:
        g_assert_not_reached();
    }
    env->badaddr = address;
    cpu_loop_exit_restore(cs, retaddr);
#endif
}

#ifdef TARGET_CHERI
/* TODO(am2419): do we log PCC as a changed register? */
#define riscv_update_pc_for_exc_handler(env, src_cap, new_pc)           \
    do {                                                                \
        cheri_update_pcc_for_exc_handler(&env->PCC, src_cap, new_pc);   \
        qemu_log_instr_dbg_cap(env, "PCC", &env->PCC);                  \
    } while (false)
#else
/*
 * TODO(am2419): We don't have a register ID for pc, move to a separate
 * logging helper that maps hwreg id to names for extra registers.
 * TODO(am2419): do we log PCC as a changed register?
 */
#define riscv_update_pc_for_exc_handler(env, src_cap, new_pc)           \
    do {                                                                \
        riscv_update_pc(env, new_pc, /*can_be_unrepresentable=*/true);  \
        qemu_log_instr_dbg_reg(env, "pc", new_pc);                      \
    } while (false)
#endif /* TARGET_CHERI */

/*
 * Handle Traps
 *
 * Adapted from Spike's processor_t::take_trap.
 *
 */
void riscv_cpu_do_interrupt(CPUState *cs)
{
#if !defined(CONFIG_USER_ONLY)

    RISCVCPU *cpu = RISCV_CPU(cs);
    CPURISCVState *env = &cpu->env;
    tcg_debug_assert(pc_is_current(env));
    bool force_hs_execp = riscv_cpu_force_hs_excep_enabled(env);
    uint64_t s;

    /* cs->exception is 32-bits wide unlike mcause which is XLEN-bits wide
     * so we mask off the MSB and separate into trap type and cause.
     */
    bool async = !!(cs->exception_index & RISCV_EXCP_INT_FLAG);
    target_ulong cause = cs->exception_index & RISCV_EXCP_INT_MASK;
    target_ulong deleg = async ? env->mideleg : env->medeleg;
    bool write_tval = false;
    target_ulong tval = 0;
    target_ulong htval = 0;
    target_ulong mtval2 = 0;

    if  (cause == RISCV_EXCP_SEMIHOST) {
        if (env->priv >= PRV_S) {
            gpr_set_int_value(env, xA0, do_common_semihosting(cs));
            riscv_update_pc(env, PC_ADDR(env) + 4, /*can_be_unrepresentable=*/false);
            return;
        }
        cause = RISCV_EXCP_BREAKPOINT;
    }

    if (!async) {
        /* set tval to badaddr for traps with address information */
        switch (cause) {
        case RISCV_EXCP_INST_GUEST_PAGE_FAULT:
        case RISCV_EXCP_LOAD_GUEST_ACCESS_FAULT:
        case RISCV_EXCP_STORE_GUEST_AMO_ACCESS_FAULT:
            force_hs_execp = true;
            /* fallthrough */
        case RISCV_EXCP_INST_PAGE_FAULT:
        case RISCV_EXCP_LOAD_PAGE_FAULT:
        case RISCV_EXCP_STORE_PAGE_FAULT:
#if defined(TARGET_CHERI) && !defined(TARGET_RISCV32)
        case RISCV_EXCP_LOAD_CAP_PAGE_FAULT:
        case RISCV_EXCP_STORE_AMO_CAP_PAGE_FAULT:
#endif
        case RISCV_EXCP_INST_ADDR_MIS:
        case RISCV_EXCP_INST_ACCESS_FAULT:
        case RISCV_EXCP_LOAD_ADDR_MIS:
        case RISCV_EXCP_STORE_AMO_ADDR_MIS:
        case RISCV_EXCP_LOAD_ACCESS_FAULT:
        case RISCV_EXCP_STORE_AMO_ACCESS_FAULT:
        case RISCV_EXCP_ILLEGAL_INST:
            write_tval  = true;
            tval = env->badaddr;
            break;
#ifdef TARGET_CHERI
        case RISCV_EXCP_CHERI:
            write_tval  = true;
            tcg_debug_assert(env->last_cap_cause < 32);
            tcg_debug_assert(env->last_cap_index < 64);
            tval = env->last_cap_cause | env->last_cap_index << 5;
            qemu_log_instr_or_mask_msg(env, CPU_LOG_INT,
                "Got CHERI trap %s caused by register %d\n",
                cheri_cause_str(env->last_cap_cause), env->last_cap_index);
            env->last_cap_cause = -1;
            env->last_cap_index = -1;
            break;
#endif
        default:
            break;
        }
        /* ecall is dispatched as one cause so translate based on mode */
        if (cause == RISCV_EXCP_U_ECALL) {
            assert(env->priv <= 3);

            if (env->priv == PRV_M) {
                cause = RISCV_EXCP_M_ECALL;
            } else if (env->priv == PRV_S && riscv_cpu_virt_enabled(env)) {
                cause = RISCV_EXCP_VS_ECALL;
            } else if (env->priv == PRV_S && !riscv_cpu_virt_enabled(env)) {
                cause = RISCV_EXCP_S_ECALL;
            } else if (env->priv == PRV_U) {
                cause = RISCV_EXCP_U_ECALL;
            }
        }
    }

    trace_riscv_trap(env->mhartid, async, cause, PC_ADDR(env), tval,
                     riscv_cpu_get_trap_name(cause, async));

    qemu_log_mask(CPU_LOG_INT,
                  "%s: hart:"TARGET_FMT_ld", async:%d, cause:"TARGET_FMT_lx", "
                  "epc:0x"TARGET_FMT_lx", tval:0x"TARGET_FMT_lx", desc=%s\n",
                  __func__, env->mhartid, async, cause, PC_ADDR(env), tval,
                  riscv_cpu_get_trap_name(cause, async));

    if (env->priv <= PRV_S &&
            cause < TARGET_LONG_BITS && ((deleg >> cause) & 1)) {
        /* handle the trap in S-mode */
        if (riscv_has_ext(env, RVH)) {
            target_ulong hdeleg = async ? env->hideleg : env->hedeleg;

            if (env->two_stage_lookup && write_tval) {
                /*
                 * If we are writing a guest virtual address to stval, set
                 * this to 1. If we are trapping to VS we will set this to 0
                 * later.
                 */
                env->hstatus = set_field(env->hstatus, HSTATUS_GVA, 1);
            } else {
                /* For other HS-mode traps, we set this to 0. */
                env->hstatus = set_field(env->hstatus, HSTATUS_GVA, 0);
            }

            if (riscv_cpu_virt_enabled(env) && ((hdeleg >> cause) & 1) &&
                !force_hs_execp) {
                /* Trap to VS mode */
                /*
                 * See if we need to adjust cause. Yes if its VS mode interrupt
                 * no if hypervisor has delegated one of hs mode's interrupt
                 */
                if (cause == IRQ_VS_TIMER || cause == IRQ_VS_SOFT ||
                    cause == IRQ_VS_EXT) {
                    cause = cause - 1;
                }
                env->hstatus = set_field(env->hstatus, HSTATUS_GVA, 0);
            } else if (riscv_cpu_virt_enabled(env)) {
                /* Trap into HS mode, from virt */
                riscv_cpu_swap_hypervisor_regs(env, /*hs_mode_trap*/true);
                env->hstatus = set_field(env->hstatus, HSTATUS_SPVP,
                                         env->priv);
                env->hstatus = set_field(env->hstatus, HSTATUS_SPV,
                                         riscv_cpu_virt_enabled(env));

                htval = env->guest_phys_fault_addr;

                riscv_cpu_set_virt_enabled(env, 0);
                riscv_cpu_set_force_hs_excep(env, 0);
            } else {
                /* Trap into HS mode */
                env->hstatus = set_field(env->hstatus, HSTATUS_SPV, false);
                htval = env->guest_phys_fault_addr;
            }
        }
        riscv_log_instr_csr_changed(env, CSR_HSTATUS);

        s = env->mstatus;
        s = set_field(s, MSTATUS_SPIE, get_field(s, MSTATUS_SIE));
        s = set_field(s, MSTATUS_SPP, env->priv);
        s = set_field(s, MSTATUS_SIE, 0);
        env->mstatus = s;
        riscv_log_instr_csr_changed(env, CSR_MSTATUS);
        env->scause = cause | ((target_ulong)async << (TARGET_LONG_BITS - 1));
        riscv_log_instr_csr_changed(env, CSR_SCAUSE);

        COPY_SPECIAL_REG(env, sepc, SEPCC, pc, PCC);
        LOG_SPECIAL_REG(env, CSR_SEPC, CheriSCR_SEPCC);

        env->sbadaddr = tval;
        riscv_log_instr_csr_changed(env, CSR_SBADADDR);
        env->htval = htval;
        riscv_log_instr_csr_changed(env, CSR_HTVAL);

        target_ulong stvec = GET_SPECIAL_REG_ADDR(env, stvec, STCC);
        target_ulong new_pc = (stvec >> 2 << 2) +
            ((async && (stvec & 3) == 1) ? cause * 4 : 0);
        riscv_update_pc_for_exc_handler(env, &env->STCC, new_pc);
        riscv_cpu_set_mode(env, PRV_S);
    } else {
        /* handle the trap in M-mode */
        if (riscv_has_ext(env, RVH)) {
            if (riscv_cpu_virt_enabled(env)) {
                riscv_cpu_swap_hypervisor_regs(env, /*hs_mode_trap*/false);
            }
            env->mstatus = set_field(env->mstatus, MSTATUS_MPV,
                                     riscv_cpu_virt_enabled(env));
            if (riscv_cpu_virt_enabled(env) && tval) {
                env->mstatus = set_field(env->mstatus, MSTATUS_GVA, 1);
            }

            mtval2 = env->guest_phys_fault_addr;

            /* Trapping to M mode, virt is disabled */
            riscv_cpu_set_virt_enabled(env, 0);
            riscv_cpu_set_force_hs_excep(env, 0);
        }

        s = env->mstatus;
        s = set_field(s, MSTATUS_MPIE, get_field(s, MSTATUS_MIE));
        s = set_field(s, MSTATUS_MPP, env->priv);
        s = set_field(s, MSTATUS_MIE, 0);
        env->mstatus = s;
        riscv_log_instr_csr_changed(env, CSR_MSTATUS);
        env->mcause = cause | ~(((target_ulong)-1) >> async);
        riscv_log_instr_csr_changed(env, CSR_MCAUSE);

        COPY_SPECIAL_REG(env, mepc, MEPCC, pc, PCC);
        LOG_SPECIAL_REG(env, CSR_MEPC, CheriSCR_MEPCC);

        env->mbadaddr = tval;
        riscv_log_instr_csr_changed(env, CSR_MBADADDR);
        env->mtval2 = mtval2;
        riscv_log_instr_csr_changed(env, CSR_MTVAL2);

        target_ulong mtvec = GET_SPECIAL_REG_ADDR(env, mtvec, MTCC);
        target_ulong new_pc = (mtvec >> 2 << 2) +
            ((async && (mtvec & 3) == 1) ? cause * 4 : 0);
        riscv_update_pc_for_exc_handler(env, &env->MTCC, new_pc);
        riscv_cpu_set_mode(env, PRV_M);
    }

#ifdef CONFIG_TCG_LOG_INSTR
    if (qemu_log_instr_enabled(env)) {
        if (async) {
            qemu_log_instr_interrupt(env, cause,
                GET_SPECIAL_REG_ADDR(env, pc, PCC));
        } else {
            qemu_log_instr_exception(env, cause,
                GET_SPECIAL_REG_ADDR(env, pc, PCC), tval);
        }
    }
#endif

#ifdef CONFIG_RVFI_DII
    if (unlikely(env->rvfi_dii_have_injected_insn)) {
        qemu_log_mask(CPU_LOG_INT, "%s: Got real exception %d\n", __func__,
                      cs->exception_index);
        env->rvfi_dii_trace.INST.rvfi_trap = true;
        rvfi_dii_communicate(env_cpu(env), env, true);
    }
#endif
    /* NOTE: it is not necessary to yield load reservations here. It is only
     * necessary for an SC from "another hart" to cause a load reservation
     * to be yielded. Refer to the memory consistency model section of the
     * RISC-V ISA Specification.
     */

    env->two_stage_lookup = false;
#endif
    cs->exception_index = EXCP_NONE; /* mark handled to qemu */
}

#ifdef TARGET_CHERI
void update_special_register(CPURISCVState *env, cap_register_t *scr,
                             const char *name, target_ulong new_value)
{
    /* The new behaviour is that SCR updates affect the address. */
    target_ulong new_cursor = new_value;
    if (!CHERI_NO_RELOCATION(env)) {
        /*
         * Legacy behaviour: with relocation enabled, updates to the SCRs update
         * the offset since updates to the architectural PC affect offset:
         * This shall be equivalent to a CSetOffset instruction, but with any
         * exception condition instead just clearing the tag of the SCR.
         */
        target_ulong current_offset = cap_get_offset(scr);
        target_ulong diff = new_value - current_offset;
        new_cursor = cap_get_cursor(scr) + diff;
    }

    if (!cap_is_unsealed(scr)) {
        error_report("Attempting to modify sealed %s: " PRINT_CAP_FMTSTR "\r\n",
                     name, PRINT_CAP_ARGS(scr));
        qemu_log_instr_extra(env, "Attempting to modify sealed %s: "
            PRINT_CAP_FMTSTR "\n", name, PRINT_CAP_ARGS(scr));
        // Clear the tag bit and update the cursor:
        cap_mark_unrepresentable(new_cursor, scr);
    } else if (!is_representable_cap_with_addr(scr, new_cursor)) {
        error_report(
            "Attempting to set unrepresentable cursor (0x" TARGET_FMT_lx
            ") on %s: " PRINT_CAP_FMTSTR "\r\n",
            new_cursor, name, PRINT_CAP_ARGS(scr));
        qemu_log_instr_extra(env, "Attempting to set unrepresentable cursor (0x"
            TARGET_FMT_lx ") on %s: " PRINT_CAP_FMTSTR "\r\n", new_cursor,
            name, PRINT_CAP_ARGS(scr));
        cap_mark_unrepresentable(new_cursor, scr);
    } else {
        scr->_cr_cursor = new_cursor;
    }
    /*
     * TODO(am2419): this is redundant as we are already logging the update
     * of the CSR register? Although it migth be useful in case we are making
     * the capability unrepresentable.
     */
    cheri_log_instr_changed_capreg(env, name, scr);
}
#endif<|MERGE_RESOLUTION|>--- conflicted
+++ resolved
@@ -359,7 +359,6 @@
 #endif
 }
 
-<<<<<<< HEAD
 #ifdef CONFIG_RVFI_DII
 extern bool rvfi_debug_output;
 #endif
@@ -374,7 +373,7 @@
  */
 #define RISCV_PTE_TRAPPY 0
 #endif
-=======
+
 /*
  * get_physical_address_pmp - check PMP permission for this physical address
  *
@@ -417,7 +416,6 @@
 
     return TRANSLATE_SUCCESS;
 }
->>>>>>> 9950da28
 
 /* get_physical_address - get the physical address for this virtual address
  *
@@ -962,13 +960,10 @@
     }
 
     env->badaddr = addr;
-<<<<<<< HEAD
+    env->two_stage_lookup = riscv_cpu_virt_enabled(env) ||
+                            riscv_cpu_two_stage_lookup(mmu_idx);
     /* CHERI and MMU checks passed, so we update mem_addr to match sail. */
     rvfi_dii_update_mem_addr(env, mmu_idx, addr);
-=======
-    env->two_stage_lookup = riscv_cpu_virt_enabled(env) ||
-                            riscv_cpu_two_stage_lookup(mmu_idx);
->>>>>>> 9950da28
     riscv_raise_exception(&cpu->env, cs->exception_index, retaddr);
 }
 
@@ -1032,30 +1027,23 @@
     return ret;
 }
 
+bool riscv_cpu_tlb_fill(CPUState *cs, vaddr address, int size,
+                        MMUAccessType access_type, int mmu_idx,
+                        bool probe, uintptr_t retaddr)
+{
+    RISCVCPU *cpu = RISCV_CPU(cs);
+    CPURISCVState *env = &cpu->env;
 #ifndef CONFIG_USER_ONLY
-// Do all of riscv_cpu_tlb_fill() except for filling the TLB/raising a trap
-static int riscv_cpu_tlb_fill_impl(CPURISCVState *env, vaddr address, int size,
-                                   MMUAccessType access_type, int mmu_idx,
-                                   bool *pmp_violation, bool *first_stage_error,
-                                   int *prot, hwaddr *pa, uintptr_t retaddr)
-{
     vaddr im_address;
-<<<<<<< HEAD
-=======
     hwaddr pa = 0;
     int prot, prot2, prot_pmp;
     bool pmp_violation = false;
     bool first_stage_error = true;
->>>>>>> 9950da28
     bool two_stage_lookup = false;
-    int prot2;
     int ret = TRANSLATE_FAIL;
     int mode = mmu_idx;
-<<<<<<< HEAD
-=======
     /* default TLB page size */
     target_ulong tlb_size = TARGET_PAGE_SIZE;
->>>>>>> 9950da28
 
     env->guest_phys_fault_addr = 0;
 
@@ -1078,7 +1066,7 @@
         ((riscv_cpu_two_stage_lookup(mmu_idx) || two_stage_lookup) &&
          access_type != MMU_INST_FETCH)) {
         /* Two stage lookup */
-        ret = get_physical_address(env, pa, prot, address,
+        ret = get_physical_address(env, &pa, &prot, address,
                                    &env->guest_phys_fault_addr, access_type,
                                    mmu_idx, true, true);
 
@@ -1095,20 +1083,20 @@
         qemu_log_mask(CPU_LOG_MMU,
                       "%s 1st-stage address=%" VADDR_PRIx " ret %d physical "
                       TARGET_FMT_plx " prot %d\n",
-                      __func__, address, ret, *pa, *prot);
-        ret = rvfi_dii_check_addr(env, ret, pa, address, size, prot, access_type);
+                      __func__, address, ret, pa, prot);
+        ret = rvfi_dii_check_addr(env, ret, &pa, address, size, &prot, access_type);
 
         if (ret == TRANSLATE_SUCCESS) {
             /* Second stage lookup */
-            im_address = *pa;
-
-            ret = get_physical_address(env, pa, &prot2, im_address, NULL,
+            im_address = pa;
+
+            ret = get_physical_address(env, &pa, &prot2, im_address, NULL,
                                        access_type, mmu_idx, false, true);
 
             qemu_log_mask(CPU_LOG_MMU,
                     "%s 2nd-stage address=%" VADDR_PRIx " ret %d physical "
                     TARGET_FMT_plx " prot %d\n",
-                    __func__, im_address, ret, *pa, prot2);
+                    __func__, im_address, ret, pa, prot2);
 
 #if defined(TARGET_CHERI) && !defined(TARGET_RISCV32)
             /*
@@ -1140,16 +1128,8 @@
              * extensions.
              */
 #endif
-            *prot &= prot2;
-
-<<<<<<< HEAD
-            if (riscv_feature(env, RISCV_FEATURE_PMP) &&
-                (ret == TRANSLATE_SUCCESS) &&
-                !pmp_hart_has_privs(env, *pa, size,
-                                    access_type_to_pmp_priv(access_type),
-                                    mode)) {
-                ret = TRANSLATE_PMP_FAIL;
-=======
+            prot &= prot2;
+
             if (ret == TRANSLATE_SUCCESS) {
                 ret = get_physical_address_pmp(env, &prot_pmp, &tlb_size, pa,
                                                size, access_type, mode);
@@ -1160,7 +1140,6 @@
                               __func__, pa, ret, prot_pmp, tlb_size);
 
                 prot &= prot_pmp;
->>>>>>> 9950da28
             }
 
             if (ret != TRANSLATE_SUCCESS) {
@@ -1168,7 +1147,7 @@
                  * Guest physical address translation failed, this is a HS
                  * level exception
                  */
-                *first_stage_error = false;
+                first_stage_error = false;
                 env->guest_phys_fault_addr = (im_address |
                                               (address &
                                                (TARGET_PAGE_SIZE - 1))) >> 2;
@@ -1176,23 +1155,13 @@
         }
     } else {
         /* Single stage lookup */
-        ret = get_physical_address(env, pa, prot, address, NULL,
+        ret = get_physical_address(env, &pa, &prot, address, NULL,
                                    access_type, mmu_idx, true, false);
-        ret = rvfi_dii_check_addr(env, ret, pa, address, size, prot, access_type);
+        ret = rvfi_dii_check_addr(env, ret, &pa, address, size, &prot, access_type);
 
         qemu_log_mask(CPU_LOG_MMU,
                       "%s address=%" VADDR_PRIx " ret %d physical "
                       TARGET_FMT_plx " prot %d\n",
-<<<<<<< HEAD
-                      __func__, address, ret, *pa, *prot);
-    }
-
-    if (riscv_feature(env, RISCV_FEATURE_PMP) &&
-        (ret == TRANSLATE_SUCCESS) &&
-        !pmp_hart_has_privs(env, *pa, size,
-                            access_type_to_pmp_priv(access_type), mode)) {
-        ret = TRANSLATE_PMP_FAIL;
-=======
                       __func__, address, ret, pa, prot);
 
         if (ret == TRANSLATE_SUCCESS) {
@@ -1206,51 +1175,19 @@
 
             prot &= prot_pmp;
         }
->>>>>>> 9950da28
     }
 
     if (ret == TRANSLATE_PMP_FAIL) {
-        *pmp_violation = true;
-    }
-
-    return ret;
-}
-#endif
-
-bool riscv_cpu_tlb_fill(CPUState *cs, vaddr address, int size,
-                        MMUAccessType access_type, int mmu_idx,
-                        bool probe, uintptr_t retaddr)
-{
-#ifndef CONFIG_USER_ONLY
-    RISCVCPU *cpu = RISCV_CPU(cs);
-    CPURISCVState *env = &cpu->env;
-    bool pmp_violation = false;
-    bool first_stage_error = true;
-    int prot = 0;
-    hwaddr pa = 0;
-    target_ulong tlb_size = 0;
-    int ret = riscv_cpu_tlb_fill_impl(env, address, size, access_type, mmu_idx,
-                                      &pmp_violation, &first_stage_error, &prot,
-                                      &pa, retaddr);
+        pmp_violation = true;
+    }
+
     if (ret == TRANSLATE_SUCCESS) {
-<<<<<<< HEAD
         MemTxAttrs attrs = MEMTXATTRS_UNSPECIFIED;
 #ifdef TARGET_CHERI
         attrs.tag_setting = access_type == MMU_DATA_CAP_STORE;
 #endif
-        if (pmp_is_range_in_tlb(env, pa & TARGET_PAGE_MASK, &tlb_size)) {
-            tlb_set_page_with_attrs(cs, address & ~(tlb_size - 1),
-                                    pa & ~(tlb_size - 1), attrs, prot, mmu_idx,
-                                    tlb_size);
-        } else {
-            tlb_set_page_with_attrs(cs, address & TARGET_PAGE_MASK,
-                                    pa & TARGET_PAGE_MASK, attrs, prot, mmu_idx,
-                                    TARGET_PAGE_SIZE);
-        }
-=======
-        tlb_set_page(cs, address & ~(tlb_size - 1), pa & ~(tlb_size - 1),
-                     prot, mmu_idx, tlb_size);
->>>>>>> 9950da28
+        tlb_set_page_with_attrs(cs, address & ~(tlb_size - 1), pa & ~(tlb_size - 1),
+                                attrs, prot, mmu_idx, tlb_size);
         return true;
     } else if (probe) {
         return false;
