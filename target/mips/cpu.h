--- conflicted
+++ resolved
@@ -280,7 +280,8 @@
         MSACSR_FS_MASK)
 
     float_status msa_fp_status;
-<<<<<<< HEAD
+
+
 #if defined(TARGET_CHERI)
     cap_register_t PCC;
     cap_register_t CapBranchTarget; /* Target of the next cjr/cjalr/ccall */
@@ -290,7 +291,6 @@
 #define CP2CAP_IDC  26  /* Invoked Data Capability */
 // #define CP2CAP_EPCC_FAKE_OFFSET_VALUE 0xe9cce9cce9cce9cc /* cr_offset should not be used for EPCC */
 #endif /* TARGET_CHERI */
-=======
 
 #define NUMBER_OF_MXU_REGISTERS 16
     target_ulong mxu_gpr[NUMBER_OF_MXU_REGISTERS - 1];
@@ -301,7 +301,6 @@
 #define MXU_CR_RD_EN    1
 #define MXU_CR_MXU_EN   0
 
->>>>>>> 32a1a94d
 };
 
 #if defined(TARGET_CHERI)
@@ -751,19 +750,16 @@
 #define CP0Ca_IP    8
 #define CP0Ca_IP_mask 0x0000FF00
 #define CP0Ca_EC    2
-<<<<<<< HEAD
+/*
+ * CP0 Register 14
+ */
 #if !defined(TARGET_CHERI)
+    /* We use EPCC for TARGET_CHERI */
     target_ulong CP0_EPC;
 #endif
-=======
-/*
- * CP0 Register 14
- */
-    target_ulong CP0_EPC;
 /*
  * CP0 Register 15
  */
->>>>>>> 32a1a94d
     int32_t CP0_PRid;
     target_ulong CP0_EBase;
     target_ulong CP0_EBaseWG_rw_bitmask;
@@ -965,19 +961,16 @@
  */
     int32_t CP0_TagHi;
     int32_t CP0_DataHi;
-<<<<<<< HEAD
+/*
+ * CP0 Register 30
+ */
 #if !defined(TARGET_CHERI)
+    /* We use ErrorEPCC for TARGET_CHERI */
     target_ulong CP0_ErrorEPC;
 #endif
-=======
-/*
- * CP0 Register 30
- */
-    target_ulong CP0_ErrorEPC;
 /*
  * CP0 Register 31
  */
->>>>>>> 32a1a94d
     int32_t CP0_DESAVE;
 
     /* We waste some space so we can handle shadow registers like TCs. */
@@ -1060,8 +1053,10 @@
     int CCRes; /* Cycle count resolution/divisor */
     uint32_t CP0_Status_rw_bitmask; /* Read/write bits in CP0_Status */
     uint32_t CP0_TCStatus_rw_bitmask; /* Read/write bits in CP0_TCStatus */
-<<<<<<< HEAD
-    int insn_flags; /* Supported instruction set */
+    uint64_t insn_flags; /* Supported instruction set */
+
+
+
 #if defined(TARGET_CHERI)
     /* BERI Statcounters (CHERI only for now): */
     uint64_t statcounters_icount;
@@ -1121,9 +1116,6 @@
     bool trace_explicitly_disabled;
     bool tracing_suspended;
 #endif /* CONFIG_MIPS_LOG_INSTR */
-=======
-    uint64_t insn_flags; /* Supported instruction set */
->>>>>>> 32a1a94d
 
     /* Fields up to this point are cleared by a CPU reset */
     struct {} end_reset_fields;
