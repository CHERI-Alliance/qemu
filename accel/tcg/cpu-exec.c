/*
 *  emulator main execution loop
 *
 *  Copyright (c) 2003-2005 Fabrice Bellard
 *
 * This library is free software; you can redistribute it and/or
 * modify it under the terms of the GNU Lesser General Public
 * License as published by the Free Software Foundation; either
 * version 2.1 of the License, or (at your option) any later version.
 *
 * This library is distributed in the hope that it will be useful,
 * but WITHOUT ANY WARRANTY; without even the implied warranty of
 * MERCHANTABILITY or FITNESS FOR A PARTICULAR PURPOSE.  See the GNU
 * Lesser General Public License for more details.
 *
 * You should have received a copy of the GNU Lesser General Public
 * License along with this library; if not, see <http://www.gnu.org/licenses/>.
 */

#include "qemu/osdep.h"
#include "qemu-common.h"
#include "qemu/qemu-print.h"
#include "cpu.h"
#include "trace.h"
#include "disas/disas.h"
#include "exec/exec-all.h"
#include "tcg/tcg.h"
#include "qemu/atomic.h"
#include "qemu/compiler.h"
#include "sysemu/qtest.h"
#include "qemu/timer.h"
#include "qemu/rcu.h"
#include "exec/tb-hash.h"
#include "exec/tb-lookup.h"
#include "exec/log.h"
#include "qemu/main-loop.h"
#if defined(TARGET_I386) && !defined(CONFIG_USER_ONLY)
#include "hw/i386/apic.h"
#endif
#include "sysemu/cpus.h"
#include "exec/cpu-all.h"
#include "sysemu/cpu-timers.h"
#include "sysemu/replay.h"

/* -icount align implementation. */

typedef struct SyncClocks {
    int64_t diff_clk;
    int64_t last_cpu_icount;
    int64_t realtime_clock;
} SyncClocks;

#if !defined(CONFIG_USER_ONLY)
/* Allow the guest to have a max 3ms advance.
 * The difference between the 2 clocks could therefore
 * oscillate around 0.
 */
#define VM_CLOCK_ADVANCE 3000000
#define THRESHOLD_REDUCE 1.5
#define MAX_DELAY_PRINT_RATE 2000000000LL
#define MAX_NB_PRINTS 100

static int64_t max_delay;
static int64_t max_advance;

static void align_clocks(SyncClocks *sc, CPUState *cpu)
{
    int64_t cpu_icount;

    if (!icount_align_option) {
        return;
    }

    cpu_icount = cpu->icount_extra + cpu_neg(cpu)->icount_decr.u16.low;
    sc->diff_clk += icount_to_ns(sc->last_cpu_icount - cpu_icount);
    sc->last_cpu_icount = cpu_icount;

    if (sc->diff_clk > VM_CLOCK_ADVANCE) {
#ifndef _WIN32
        struct timespec sleep_delay, rem_delay;
        sleep_delay.tv_sec = sc->diff_clk / 1000000000LL;
        sleep_delay.tv_nsec = sc->diff_clk % 1000000000LL;
        if (nanosleep(&sleep_delay, &rem_delay) < 0) {
            sc->diff_clk = rem_delay.tv_sec * 1000000000LL + rem_delay.tv_nsec;
        } else {
            sc->diff_clk = 0;
        }
#else
        Sleep(sc->diff_clk / SCALE_MS);
        sc->diff_clk = 0;
#endif
    }
}

static void print_delay(const SyncClocks *sc)
{
    static float threshold_delay;
    static int64_t last_realtime_clock;
    static int nb_prints;

    if (icount_align_option &&
        sc->realtime_clock - last_realtime_clock >= MAX_DELAY_PRINT_RATE &&
        nb_prints < MAX_NB_PRINTS) {
        if ((-sc->diff_clk / (float)1000000000LL > threshold_delay) ||
            (-sc->diff_clk / (float)1000000000LL <
             (threshold_delay - THRESHOLD_REDUCE))) {
            threshold_delay = (-sc->diff_clk / 1000000000LL) + 1;
            qemu_printf("Warning: The guest is now late by %.1f to %.1f seconds\n",
                        threshold_delay - 1,
                        threshold_delay);
            nb_prints++;
            last_realtime_clock = sc->realtime_clock;
        }
    }
}

static void init_delay_params(SyncClocks *sc, CPUState *cpu)
{
    if (!icount_align_option) {
        return;
    }
    sc->realtime_clock = qemu_clock_get_ns(QEMU_CLOCK_VIRTUAL_RT);
    sc->diff_clk = qemu_clock_get_ns(QEMU_CLOCK_VIRTUAL) - sc->realtime_clock;
    sc->last_cpu_icount
        = cpu->icount_extra + cpu_neg(cpu)->icount_decr.u16.low;
    if (sc->diff_clk < max_delay) {
        max_delay = sc->diff_clk;
    }
    if (sc->diff_clk > max_advance) {
        max_advance = sc->diff_clk;
    }

    /* Print every 2s max if the guest is late. We limit the number
       of printed messages to NB_PRINT_MAX(currently 100) */
    print_delay(sc);
}
#else
static void align_clocks(SyncClocks *sc, const CPUState *cpu)
{
}

static void init_delay_params(SyncClocks *sc, const CPUState *cpu)
{
}
#endif /* CONFIG USER ONLY */

/* Execute a TB, and fix up the CPU state afterwards if necessary */
/*
 * Disable CFI checks.
 * TCG creates binary blobs at runtime, with the transformed code.
 * A TB is a blob of binary code, created at runtime and called with an
 * indirect function call. Since such function did not exist at compile time,
 * the CFI runtime has no way to verify its signature and would fail.
 * TCG is not considered a security-sensitive part of QEMU so this does not
 * affect the impact of CFI in environment with high security requirements
 */
<<<<<<< HEAD
QEMU_DISABLE_CFI
static inline TranslationBlock *
=======
static inline TranslationBlock * QEMU_DISABLE_CFI
>>>>>>> e79de63a
cpu_tb_exec(CPUState *cpu, TranslationBlock *itb, int *tb_exit)
{
    CPUArchState *env = cpu->env_ptr;
    uintptr_t ret;
    TranslationBlock *last_tb;
    const void *tb_ptr = itb->tc.ptr;

    qemu_log_mask_and_addr(CPU_LOG_EXEC, itb->pc,
                           "Trace %d: %p [" TARGET_FMT_lx "/" TARGET_FMT_lx
                           "/" TARGET_FMT_lx "/%#x/%#x] %s\n",
                           cpu->cpu_index, itb->tc.ptr, itb->cs_base, itb->pc,
                           itb->cs_top, itb->cheri_flags, itb->flags,
                           lookup_symbol(itb->pc));

#if defined(DEBUG_DISAS)
    if (qemu_loglevel_mask(CPU_LOG_TB_CPU)
        && qemu_log_in_addr_range(itb->pc)) {
        FILE *logfile = qemu_log_lock();
        int flags = 0;
        if (qemu_loglevel_mask(CPU_LOG_TB_FPU)) {
            flags |= CPU_DUMP_FPU;
        }
#if defined(TARGET_I386)
        flags |= CPU_DUMP_CCOP;
#endif
        log_cpu_state(cpu, flags);
        qemu_log_unlock(logfile);
    }
#endif /* DEBUG_DISAS */

    qemu_thread_jit_execute();
    ret = tcg_qemu_tb_exec(env, tb_ptr);
    cpu->can_do_io = 1;
    /*
     * TODO: Delay swapping back to the read-write region of the TB
     * until we actually need to modify the TB.  The read-only copy,
     * coming from the rx region, shares the same host TLB entry as
     * the code that executed the exit_tb opcode that arrived here.
     * If we insist on touching both the RX and the RW pages, we
     * double the host TLB pressure.
     */
    last_tb = tcg_splitwx_to_rw((void *)(ret & ~TB_EXIT_MASK));
    *tb_exit = ret & TB_EXIT_MASK;

    trace_exec_tb_exit(last_tb, *tb_exit);

    if (*tb_exit > TB_EXIT_IDX1) {
        /* We didn't start executing this TB (eg because the instruction
         * counter hit zero); we must restore the guest PC to the address
         * of the start of the TB.
         */
        CPUClass *cc = CPU_GET_CLASS(cpu);
        qemu_log_mask_and_addr(CPU_LOG_EXEC, last_tb->pc,
                               "Stopped execution of TB chain before %p ["
                               TARGET_FMT_lx "] %s\n",
                               last_tb->tc.ptr, last_tb->pc,
                               lookup_symbol(last_tb->pc));
        if (cc->synchronize_from_tb) {
            cc->synchronize_from_tb(cpu, last_tb);
        } else {
            assert(cc->set_pc);
            cc->set_pc(cpu, last_tb->pc);
        }
    }
    return last_tb;
}

#ifndef CONFIG_USER_ONLY
/* Execute the code without caching the generated code. An interpreter
   could be used if available. */
static void cpu_exec_nocache(CPUState *cpu, int max_cycles,
                             TranslationBlock *orig_tb, bool ignore_icount)
{
    TranslationBlock *tb;
<<<<<<< HEAD
    uint32_t cflags = curr_cflags(cpu) | CF_NOCACHE;
=======
    uint32_t cflags = curr_cflags() | CF_NOCACHE;
>>>>>>> e79de63a
    int tb_exit;

    if (ignore_icount) {
        cflags &= ~CF_USE_ICOUNT;
    }

    /* Should never happen.
       We only end up here when an existing TB is too long.  */
    cflags |= MIN(max_cycles, CF_COUNT_MASK);

    mmap_lock();
    tb = tb_gen_code(cpu, orig_tb->pc, orig_tb->cs_base, orig_tb->cs_top,
                     orig_tb->cheri_flags, orig_tb->flags, cflags);
    tb->orig_tb = orig_tb;
    mmap_unlock();

    /* execute the generated code */
    trace_exec_tb_nocache(tb, tb->pc);
    cpu_tb_exec(cpu, tb, &tb_exit);

    mmap_lock();
    tb_phys_invalidate(tb, -1);
    mmap_unlock();
    tcg_tb_remove(tb);
}
#endif

static void cpu_exec_enter(CPUState *cpu)
{
    CPUClass *cc = CPU_GET_CLASS(cpu);

    if (cc->cpu_exec_enter) {
        cc->cpu_exec_enter(cpu);
    }
}

static void cpu_exec_exit(CPUState *cpu)
{
    CPUClass *cc = CPU_GET_CLASS(cpu);

    if (cc->cpu_exec_exit) {
        cc->cpu_exec_exit(cpu);
    }
}

void cpu_exec_step_atomic(CPUState *cpu)
{
    TranslationBlock *tb;
    target_ulong cs_base, cs_top = 0, pc;
    uint32_t cheri_flags = 0;
    uint32_t flags;
    uint32_t cflags = 1;
    uint32_t cf_mask = cflags & CF_HASH_MASK;
    int tb_exit;

    if (sigsetjmp(cpu->jmp_env, 0) == 0) {
        start_exclusive();

        tb = tb_lookup__cpu_state(cpu, &pc, &cs_base, &cs_top, &cheri_flags,
                                  &flags, cf_mask);
        if (tb == NULL) {
            mmap_lock();
            tb = tb_gen_code(cpu, pc, cs_base, cs_top, cheri_flags, flags,
                             cflags);
            mmap_unlock();
        }

        /* Since we got here, we know that parallel_cpus must be true.  */
        parallel_cpus = false;
        cpu_exec_enter(cpu);
        /* execute the generated code */
        trace_exec_tb(tb, pc);
        cpu_tb_exec(cpu, tb, &tb_exit);
        cpu_exec_exit(cpu);
    } else {
        /*
         * The mmap_lock is dropped by tb_gen_code if it runs out of
         * memory.
         */
#ifndef CONFIG_SOFTMMU
        tcg_debug_assert(!have_mmap_lock());
#endif
        if (qemu_mutex_iothread_locked()) {
            qemu_mutex_unlock_iothread();
        }
        assert_no_pages_locked();
        qemu_plugin_disable_mem_helpers(cpu);
    }


    /*
     * As we start the exclusive region before codegen we must still
     * be in the region if we longjump out of either the codegen or
     * the execution.
     */
    g_assert(cpu_in_exclusive_context(cpu));
    parallel_cpus = true;
    end_exclusive();
}

struct tb_desc {
    target_ulong pc;
    target_ulong cs_base;
    target_ulong cs_top;
    CPUArchState *env;
    tb_page_addr_t phys_page1;
    uint32_t cheri_flags;
    uint32_t flags;
    uint32_t cf_mask;
    uint32_t trace_vcpu_dstate;
};

static bool tb_lookup_cmp(const void *p, const void *d)
{
    const TranslationBlock *tb = p;
    const struct tb_desc *desc = d;

    if (tb->pc == desc->pc && tb->page_addr[0] == desc->phys_page1 &&
        tb->cs_base == desc->cs_base && tb->cs_top == desc->cs_top &&
        tb->cheri_flags == desc->cheri_flags && tb->flags == desc->flags &&
        tb->trace_vcpu_dstate == desc->trace_vcpu_dstate &&
        (tb_cflags(tb) & (CF_HASH_MASK | CF_INVALID)) == desc->cf_mask) {
        /* check next page if needed */
        if (tb->page_addr[1] == -1) {
            return true;
        } else {
            tb_page_addr_t phys_page2;
            target_ulong virt_page2;

            virt_page2 = (desc->pc & TARGET_PAGE_MASK) + TARGET_PAGE_SIZE;
            phys_page2 = get_page_addr_code(desc->env, virt_page2);
            if (tb->page_addr[1] == phys_page2) {
                return true;
            }
        }
    }
    return false;
}

TranslationBlock *tb_htable_lookup(CPUState *cpu, target_ulong pc,
                                   target_ulong cs_base, target_ulong cs_top,
                                   uint32_t cheri_flags, uint32_t flags,
                                   uint32_t cf_mask)
{
    tb_page_addr_t phys_pc;
    struct tb_desc desc;
    uint32_t h;

    desc.env = (CPUArchState *)cpu->env_ptr;
    desc.cs_base = cs_base;
    desc.cs_top = cs_top;
    desc.cheri_flags = cheri_flags;
    desc.flags = flags;
    desc.cf_mask = cf_mask;
    desc.trace_vcpu_dstate = *cpu->trace_dstate;
    desc.pc = pc;
    phys_pc = get_page_addr_code(desc.env, pc);
    if (phys_pc == -1) {
        return NULL;
    }
    desc.phys_page1 = phys_pc & TARGET_PAGE_MASK;
    h = tb_hash_func(phys_pc, pc, flags, cf_mask, *cpu->trace_dstate);
    return qht_lookup_custom(&tb_ctx.htable, &desc, h, tb_lookup_cmp);
}

void tb_set_jmp_target(TranslationBlock *tb, int n, uintptr_t addr)
{
    if (TCG_TARGET_HAS_direct_jump) {
        uintptr_t offset = tb->jmp_target_arg[n];
        uintptr_t tc_ptr = (uintptr_t)tb->tc.ptr;
        uintptr_t jmp_rx = tc_ptr + offset;
        uintptr_t jmp_rw = jmp_rx - tcg_splitwx_diff;
        tb_target_set_jmp_target(tc_ptr, jmp_rx, jmp_rw, addr);
    } else {
        tb->jmp_target_arg[n] = addr;
    }
}

static inline void tb_add_jump(TranslationBlock *tb, int n,
                               TranslationBlock *tb_next)
{
    uintptr_t old;

    qemu_thread_jit_write();
    assert(n < ARRAY_SIZE(tb->jmp_list_next));
    qemu_spin_lock(&tb_next->jmp_lock);

    /* make sure the destination TB is valid */
    if (tb_next->cflags & CF_INVALID) {
        goto out_unlock_next;
    }
    /* Atomically claim the jump destination slot only if it was NULL */
    old = qatomic_cmpxchg(&tb->jmp_dest[n], (uintptr_t)NULL,
                          (uintptr_t)tb_next);
    if (old) {
        goto out_unlock_next;
    }

    /* patch the native jump address */
    tb_set_jmp_target(tb, n, (uintptr_t)tb_next->tc.ptr);

    /* add in TB jmp list */
    tb->jmp_list_next[n] = tb_next->jmp_list_head;
    tb_next->jmp_list_head = (uintptr_t)tb | n;

    qemu_spin_unlock(&tb_next->jmp_lock);

    qemu_log_mask_and_addr(CPU_LOG_EXEC, tb->pc,
                           "Linking TBs %p [" TARGET_FMT_lx
                           "] index %d -> %p [" TARGET_FMT_lx "]\n",
                           tb->tc.ptr, tb->pc, n,
                           tb_next->tc.ptr, tb_next->pc);
    return;

 out_unlock_next:
    qemu_spin_unlock(&tb_next->jmp_lock);
    return;
}

static inline TranslationBlock *tb_find(CPUState *cpu,
                                        TranslationBlock *last_tb,
                                        int tb_exit, uint32_t cf_mask)
{
    TranslationBlock *tb;
    target_ulong cs_base, cs_top = 0, pc;
    uint32_t cheri_flags = 0;
    uint32_t flags;

    tb = tb_lookup__cpu_state(cpu, &pc, &cs_base, &cs_top, &cheri_flags, &flags,
                              cf_mask);
    if (tb == NULL) {
        mmap_lock();
        tb = tb_gen_code(cpu, pc, cs_base, cs_top, cheri_flags, flags, cf_mask);
        mmap_unlock();
        /* We add the TB in the virtual pc hash table for the fast lookup */
        qatomic_set(&cpu->tb_jmp_cache[tb_jmp_cache_hash_func(pc)], tb);
    }
#ifndef CONFIG_USER_ONLY
    /* We don't take care of direct jumps when address mapping changes in
     * system emulation. So it's not safe to make a direct jump to a TB
     * spanning two pages because the mapping for the second page can change.
     */
    if (tb->page_addr[1] != -1) {
        last_tb = NULL;
    }
#endif
    /* See if we can patch the calling TB. */
    if (last_tb) {
        tb_add_jump(last_tb, tb_exit, tb);
    }
    return tb;
}

static inline bool cpu_handle_halt(CPUState *cpu)
{
    if (cpu->halted) {
#if defined(TARGET_I386) && !defined(CONFIG_USER_ONLY)
        if (cpu->interrupt_request & CPU_INTERRUPT_POLL) {
            X86CPU *x86_cpu = X86_CPU(cpu);
            qemu_mutex_lock_iothread();
            apic_poll_irq(x86_cpu->apic_state);
            cpu_reset_interrupt(cpu, CPU_INTERRUPT_POLL);
            qemu_mutex_unlock_iothread();
        }
#endif
        if (!cpu_has_work(cpu)) {
            return true;
        }

        cpu->halted = 0;
    }

    return false;
}

static inline void cpu_handle_debug_exception(CPUState *cpu)
{
    CPUClass *cc = CPU_GET_CLASS(cpu);
    CPUWatchpoint *wp;

    if (!cpu->watchpoint_hit) {
        QTAILQ_FOREACH(wp, &cpu->watchpoints, entry) {
            wp->flags &= ~BP_WATCHPOINT_HIT;
        }
    }

    if (cc->debug_excp_handler) {
        cc->debug_excp_handler(cpu);
    }
}

static inline bool cpu_handle_exception(CPUState *cpu, int *ret)
{
    if (cpu->exception_index < 0) {
#ifndef CONFIG_USER_ONLY
        if (replay_has_exception()
            && cpu_neg(cpu)->icount_decr.u16.low + cpu->icount_extra == 0) {
            /* try to cause an exception pending in the log */
            cpu_exec_nocache(cpu, 1, tb_find(cpu, NULL, 0, curr_cflags(cpu)),
                             true);
        }
#endif
        if (cpu->exception_index < 0) {
            return false;
        }
    }

    if (cpu->exception_index >= EXCP_INTERRUPT) {
        /* exit request from the cpu execution loop */
        *ret = cpu->exception_index;
        if (*ret == EXCP_DEBUG) {
            cpu_handle_debug_exception(cpu);
        }
        cpu->exception_index = -1;
        return true;
    } else {
#if defined(CONFIG_USER_ONLY)
        /* if user mode only, we simulate a fake exception
           which will be handled outside the cpu execution
           loop */
#if defined(TARGET_I386)
        CPUClass *cc = CPU_GET_CLASS(cpu);
        cc->do_interrupt(cpu);
#endif
        *ret = cpu->exception_index;
        cpu->exception_index = -1;
        return true;
#else
        if (replay_exception()) {
            CPUClass *cc = CPU_GET_CLASS(cpu);
            qemu_mutex_lock_iothread();
            cc->do_interrupt(cpu);
            qemu_mutex_unlock_iothread();
            cpu->exception_index = -1;

            if (unlikely(cpu->singlestep_enabled)) {
                /*
                 * After processing the exception, ensure an EXCP_DEBUG is
                 * raised when single-stepping so that GDB doesn't miss the
                 * next instruction.
                 */
                *ret = EXCP_DEBUG;
                cpu_handle_debug_exception(cpu);
                return true;
            }
        } else if (!replay_has_interrupt()) {
            /* give a chance to iothread in replay mode */
            *ret = EXCP_INTERRUPT;
            return true;
        }
#endif
    }

    return false;
}

/*
 * CPU_INTERRUPT_POLL is a virtual event which gets converted into a
 * "real" interrupt event later. It does not need to be recorded for
 * replay purposes.
 */
static inline bool need_replay_interrupt(int interrupt_request)
{
#if defined(TARGET_I386)
    return !(interrupt_request & CPU_INTERRUPT_POLL);
#else
    return true;
#endif
}

static inline bool cpu_handle_interrupt(CPUState *cpu,
                                        TranslationBlock **last_tb)
{
    CPUClass *cc = CPU_GET_CLASS(cpu);

    /* Clear the interrupt flag now since we're processing
     * cpu->interrupt_request and cpu->exit_request.
     * Ensure zeroing happens before reading cpu->exit_request or
     * cpu->interrupt_request (see also smp_wmb in cpu_exit())
     */
    qatomic_mb_set(&cpu_neg(cpu)->icount_decr.u16.high, 0);

    if (unlikely(qatomic_read(&cpu->interrupt_request))) {
        int interrupt_request;
        qemu_mutex_lock_iothread();
        interrupt_request = cpu->interrupt_request;
        if (unlikely(cpu->singlestep_enabled & SSTEP_NOIRQ)) {
            /* Mask out external interrupts for this step. */
            interrupt_request &= ~CPU_INTERRUPT_SSTEP_MASK;
        }
        if (interrupt_request & CPU_INTERRUPT_DEBUG) {
            cpu->interrupt_request &= ~CPU_INTERRUPT_DEBUG;
            cpu->exception_index = EXCP_DEBUG;
            qemu_mutex_unlock_iothread();
            return true;
        }
        if (replay_mode == REPLAY_MODE_PLAY && !replay_has_interrupt()) {
            /* Do nothing */
        } else if (interrupt_request & CPU_INTERRUPT_HALT) {
            replay_interrupt();
            cpu->interrupt_request &= ~CPU_INTERRUPT_HALT;
            cpu->halted = 1;
            cpu->exception_index = EXCP_HLT;
            qemu_mutex_unlock_iothread();
            return true;
        }
#if defined(TARGET_I386)
        else if (interrupt_request & CPU_INTERRUPT_INIT) {
            X86CPU *x86_cpu = X86_CPU(cpu);
            CPUArchState *env = &x86_cpu->env;
            replay_interrupt();
            cpu_svm_check_intercept_param(env, SVM_EXIT_INIT, 0, 0);
            do_cpu_init(x86_cpu);
            cpu->exception_index = EXCP_HALTED;
            qemu_mutex_unlock_iothread();
            return true;
        }
#else
        else if (interrupt_request & CPU_INTERRUPT_RESET) {
            replay_interrupt();
            cpu_reset(cpu);
            qemu_mutex_unlock_iothread();
            return true;
        }
#endif
        /* The target hook has 3 exit conditions:
           False when the interrupt isn't processed,
           True when it is, and we should restart on a new TB,
           and via longjmp via cpu_loop_exit.  */
        else {
            if (cc->cpu_exec_interrupt &&
                cc->cpu_exec_interrupt(cpu, interrupt_request)) {
                if (need_replay_interrupt(interrupt_request)) {
                    replay_interrupt();
                }
                /*
                 * After processing the interrupt, ensure an EXCP_DEBUG is
                 * raised when single-stepping so that GDB doesn't miss the
                 * next instruction.
                 */
                cpu->exception_index =
                    (cpu->singlestep_enabled ? EXCP_DEBUG : -1);
                *last_tb = NULL;
            }
            /* The target hook may have updated the 'cpu->interrupt_request';
             * reload the 'interrupt_request' value */
            interrupt_request = cpu->interrupt_request;
        }
        if (interrupt_request & CPU_INTERRUPT_EXITTB) {
            cpu->interrupt_request &= ~CPU_INTERRUPT_EXITTB;
            /* ensure that no TB jump will be modified as
               the program flow was changed */
            *last_tb = NULL;
        }

        /* If we exit via cpu_loop_exit/longjmp it is reset in cpu_exec */
        qemu_mutex_unlock_iothread();
    }

    /* Finally, check if we need to exit to the main loop.  */
    if (unlikely(qatomic_read(&cpu->exit_request))
        || (icount_enabled()
            && cpu_neg(cpu)->icount_decr.u16.low + cpu->icount_extra == 0)) {
        qatomic_set(&cpu->exit_request, 0);
        if (cpu->exception_index == -1) {
            cpu->exception_index = EXCP_INTERRUPT;
        }
        return true;
    }

    return false;
}

static inline void cpu_loop_exec_tb(CPUState *cpu, TranslationBlock *tb,
                                    TranslationBlock **last_tb, int *tb_exit)
{
    int32_t insns_left;

    trace_exec_tb(tb, tb->pc);
    tb = cpu_tb_exec(cpu, tb, tb_exit);
    if (*tb_exit != TB_EXIT_REQUESTED) {
        *last_tb = tb;
        return;
    }

    *last_tb = NULL;
    insns_left = qatomic_read(&cpu_neg(cpu)->icount_decr.u32);
    if (insns_left < 0) {
        /* Something asked us to stop executing chained TBs; just
         * continue round the main loop. Whatever requested the exit
         * will also have set something else (eg exit_request or
         * interrupt_request) which will be handled by
         * cpu_handle_interrupt.  cpu_handle_interrupt will also
         * clear cpu->icount_decr.u16.high.
         */
        return;
    }

    /* Instruction counter expired.  */
    assert(icount_enabled());
#ifndef CONFIG_USER_ONLY
    /* Ensure global icount has gone forward */
    icount_update(cpu);
    /* Refill decrementer and continue execution.  */
    insns_left = MIN(0xffff, cpu->icount_budget);
    cpu_neg(cpu)->icount_decr.u16.low = insns_left;
    cpu->icount_extra = cpu->icount_budget - insns_left;
    if (!cpu->icount_extra && insns_left < tb->icount) {
        /* Execute any remaining instructions, then let the main loop
         * handle the next event.
         */
        if (insns_left > 0) {
            cpu_exec_nocache(cpu, insns_left, tb, false);
        }
    }
#endif
}

/* main execution loop */

int cpu_exec(CPUState *cpu)
{
    CPUClass *cc = CPU_GET_CLASS(cpu);
    int ret;
    SyncClocks sc = { 0 };

    /* replay_interrupt may need current_cpu */
    current_cpu = cpu;

    if (cpu_handle_halt(cpu)) {
        return EXCP_HALTED;
    }

    rcu_read_lock();

    cpu_exec_enter(cpu);

    /* Calculate difference between guest clock and host clock.
     * This delay includes the delay of the last cycle, so
     * what we have to do is sleep until it is 0. As for the
     * advance/delay we gain here, we try to fix it next time.
     */
    init_delay_params(&sc, cpu);

    /* prepare setjmp context for exception handling */
    if (sigsetjmp(cpu->jmp_env, 0) != 0) {
#if defined(__clang__)
        /* Some compilers wrongly smash all local variables after
         * siglongjmp. There were bug reports for gcc 4.5.0 and clang.
         * Reload essential local variables here for those compilers.
         * Newer versions of gcc would complain about this code (-Wclobbered). */
        cpu = current_cpu;
        cc = CPU_GET_CLASS(cpu);
#else /* buggy compiler */
        /* Assert that the compiler does not smash local variables. */
        g_assert(cpu == current_cpu);
        g_assert(cc == CPU_GET_CLASS(cpu));
#endif /* buggy compiler */
#ifndef CONFIG_SOFTMMU
        tcg_debug_assert(!have_mmap_lock());
#endif
        if (qemu_mutex_iothread_locked()) {
            qemu_mutex_unlock_iothread();
        }
        qemu_plugin_disable_mem_helpers(cpu);

        assert_no_pages_locked();
    }

    /* if an exception is pending, we execute it here */
    while (!cpu_handle_exception(cpu, &ret)) {
        TranslationBlock *last_tb = NULL;
        int tb_exit = 0;

        while (!cpu_handle_interrupt(cpu, &last_tb)) {
            uint32_t cflags = cpu->cflags_next_tb;
            TranslationBlock *tb;

            /* When requested, use an exact setting for cflags for the next
               execution.  This is used for icount, precise smc, and stop-
               after-access watchpoints.  Since this request should never
               have CF_INVALID set, -1 is a convenient invalid value that
               does not require tcg headers for cpu_common_reset.  */
            if (cflags == -1) {
                cflags = curr_cflags(cpu);
            } else {
                cpu->cflags_next_tb = -1;
            }

            tb = tb_find(cpu, last_tb, tb_exit, cflags);
            cpu_loop_exec_tb(cpu, tb, &last_tb, &tb_exit);
            /* Try to align the host and virtual clocks
               if the guest is in advance */
            align_clocks(&sc, cpu);
        }
    }

    cpu_exec_exit(cpu);
    rcu_read_unlock();

    return ret;
}

#ifndef CONFIG_USER_ONLY

void dump_drift_info(void)
{
    if (!icount_enabled()) {
        return;
    }

    qemu_printf("Host - Guest clock  %"PRIi64" ms\n",
                (cpu_get_clock() - icount_get()) / SCALE_MS);
    if (icount_align_option) {
        qemu_printf("Max guest delay     %"PRIi64" ms\n",
                    -max_delay / SCALE_MS);
        qemu_printf("Max guest advance   %"PRIi64" ms\n",
                    max_advance / SCALE_MS);
    } else {
        qemu_printf("Max guest delay     NA\n");
        qemu_printf("Max guest advance   NA\n");
    }
}

#endif /* !CONFIG_USER_ONLY */<|MERGE_RESOLUTION|>--- conflicted
+++ resolved
@@ -154,12 +154,7 @@
  * TCG is not considered a security-sensitive part of QEMU so this does not
  * affect the impact of CFI in environment with high security requirements
  */
-<<<<<<< HEAD
-QEMU_DISABLE_CFI
-static inline TranslationBlock *
-=======
 static inline TranslationBlock * QEMU_DISABLE_CFI
->>>>>>> e79de63a
 cpu_tb_exec(CPUState *cpu, TranslationBlock *itb, int *tb_exit)
 {
     CPUArchState *env = cpu->env_ptr;
@@ -234,11 +229,7 @@
                              TranslationBlock *orig_tb, bool ignore_icount)
 {
     TranslationBlock *tb;
-<<<<<<< HEAD
     uint32_t cflags = curr_cflags(cpu) | CF_NOCACHE;
-=======
-    uint32_t cflags = curr_cflags() | CF_NOCACHE;
->>>>>>> e79de63a
     int tb_exit;
 
     if (ignore_icount) {
