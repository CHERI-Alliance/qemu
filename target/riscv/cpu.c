/*
 * QEMU RISC-V CPU
 *
 * Copyright (c) 2016-2017 Sagar Karandikar, sagark@eecs.berkeley.edu
 * Copyright (c) 2017-2018 SiFive, Inc.
 *
 * This program is free software; you can redistribute it and/or modify it
 * under the terms and conditions of the GNU General Public License,
 * version 2 or later, as published by the Free Software Foundation.
 *
 * This program is distributed in the hope it will be useful, but WITHOUT
 * ANY WARRANTY; without even the implied warranty of MERCHANTABILITY or
 * FITNESS FOR A PARTICULAR PURPOSE.  See the GNU General Public License for
 * more details.
 *
 * You should have received a copy of the GNU General Public License along with
 * this program.  If not, see <http://www.gnu.org/licenses/>.
 */

#include "qemu/osdep.h"
#include "qemu/qemu-print.h"
#include "qemu/ctype.h"
#include "qemu/log.h"
#include "qemu/main-loop.h"
#include "cpu.h"
#include "exec/exec-all.h"
#include "qapi/error.h"
#include "qemu/error-report.h"
#include "qemu-common.h"
#include "hw/qdev-properties.h"
#include "migration/vmstate.h"
#include "fpu/softfloat-helpers.h"
#include "sysemu/runstate.h"
#include "disas/disas.h"
#include "monitor/monitor.h"

#include "rvfi_dii.h"
#include "helper_utils.h"

#ifdef TARGET_CHERI
#include "cheri-lazy-capregs.h"
#endif

/* RISC-V CPU definitions */

static const char riscv_exts[26] = "IEMAFDQCLBJTPVNSUHKORWXYZG";

const char * const riscv_int_regnames[] = {
  "x0/zero", "x1/ra",  "x2/sp",  "x3/gp",  "x4/tp",  "x5/t0",   "x6/t1",
  "x7/t2",   "x8/s0",  "x9/s1",  "x10/a0", "x11/a1", "x12/a2",  "x13/a3",
  "x14/a4",  "x15/a5", "x16/a6", "x17/a7", "x18/s2", "x19/s3",  "x20/s4",
  "x21/s5",  "x22/s6", "x23/s7", "x24/s8", "x25/s9", "x26/s10", "x27/s11",
  "x28/t3",  "x29/t4", "x30/t5", "x31/t6"
};

const char * const cheri_gp_regnames[32] = {
    "c0/cnull", "c1/cra",  "c2/csp",  "c3/cgp",  "c4/ctp",  "c5/ct0",   "c6/ct1",
    "c7/ct2",   "c8/cs0",  "c9/cs1",  "c10/ca0", "c11/ca1", "c12/ca2",  "c13/ca3",
    "c14/ca4",  "c15/ca5", "c16/ca6", "c17/ca7", "c18/cs2", "c19/cs3",  "c20/cs4",
    "c21/cs5",  "c22/cs6", "c23/cs7", "c24/cs8", "c25/cs9", "c26/cs10", "c27/cs11",
    "c28/ct3",  "c29/ct4", "c30/ct5", "c31/ct6"
};

const char * const riscv_fpr_regnames[] = {
  "f0/ft0",   "f1/ft1",  "f2/ft2",   "f3/ft3",   "f4/ft4",  "f5/ft5",
  "f6/ft6",   "f7/ft7",  "f8/fs0",   "f9/fs1",   "f10/fa0", "f11/fa1",
  "f12/fa2",  "f13/fa3", "f14/fa4",  "f15/fa5",  "f16/fa6", "f17/fa7",
  "f18/fs2",  "f19/fs3", "f20/fs4",  "f21/fs5",  "f22/fs6", "f23/fs7",
  "f24/fs8",  "f25/fs9", "f26/fs10", "f27/fs11", "f28/ft8", "f29/ft9",
  "f30/ft10", "f31/ft11"
};

const char * const riscv_excp_names[] = {
    "misaligned_fetch",
    "fault_fetch",
    "illegal_instruction",
    "breakpoint",
    "misaligned_load",
    "fault_load",
    "misaligned_store",
    "fault_store",
    "user_ecall",
    "supervisor_ecall",
    "hypervisor_ecall",
    "machine_ecall",
    "exec_page_fault",
    "load_page_fault",
    "reserved",
    "store_page_fault",
    "reserved",
    "reserved",
    "reserved",
    "reserved",
    "guest_exec_page_fault",
    "guest_load_page_fault",
    "reserved",
    "guest_store_page_fault",
<<<<<<< HEAD
    [RISCV_EXCP_CHERI] = "cheri_fault"
=======
>>>>>>> 6b02fca7
};

const char * const riscv_intr_names[] = {
    "u_software",
    "s_software",
    "vs_software",
    "m_software",
    "u_timer",
    "s_timer",
    "vs_timer",
    "m_timer",
    "u_external",
    "vs_external",
    "h_external",
    "m_external",
    "reserved",
    "reserved",
    "reserved",
    "reserved"
};

static void set_misa(CPURISCVState *env, target_ulong misa)
{
    env->misa_mask = env->misa = misa;
}

static void set_priv_version(CPURISCVState *env, int priv_ver)
{
    env->priv_ver = priv_ver;
}

static void set_feature(CPURISCVState *env, int feature)
{
    env->features |= (1ULL << feature);
}

static void set_resetvec(CPURISCVState *env, int resetvec)
{
#ifndef CONFIG_USER_ONLY
    env->resetvec = resetvec;
#endif
}

static void riscv_any_cpu_init(Object *obj)
{
    CPURISCVState *env = &RISCV_CPU(obj)->env;
    set_misa(env, RVXLEN | RVI | RVM | RVA | RVF | RVD | RVC | RVU);
    set_priv_version(env, PRIV_VERSION_1_11_0);
    set_resetvec(env, DEFAULT_RSTVEC);
}

#if defined(TARGET_RISCV32)

static void riscv_base32_cpu_init(Object *obj)
{
    CPURISCVState *env = &RISCV_CPU(obj)->env;
    /* We set this in the realise function */
    set_misa(env, 0);
}

static void rv32gcsu_priv1_09_1_cpu_init(Object *obj)
{
    CPURISCVState *env = &RISCV_CPU(obj)->env;
    set_misa(env, RV32 | RVI | RVM | RVA | RVF | RVD | RVC | RVS | RVU);
    set_priv_version(env, PRIV_VERSION_1_09_1);
    set_resetvec(env, DEFAULT_RSTVEC);
    set_feature(env, RISCV_FEATURE_MMU);
    set_feature(env, RISCV_FEATURE_PMP);
}

static void rv32gcsu_priv1_10_0_cpu_init(Object *obj)
{
    CPURISCVState *env = &RISCV_CPU(obj)->env;
    set_misa(env, RV32 | RVI | RVM | RVA | RVF | RVD | RVC | RVS | RVU);
    set_priv_version(env, PRIV_VERSION_1_10_0);
    set_resetvec(env, DEFAULT_RSTVEC);
    set_feature(env, RISCV_FEATURE_MMU);
    set_feature(env, RISCV_FEATURE_PMP);
}

static void rv32imacu_nommu_cpu_init(Object *obj)
{
    CPURISCVState *env = &RISCV_CPU(obj)->env;
    set_misa(env, RV32 | RVI | RVM | RVA | RVC | RVU);
    set_priv_version(env, PRIV_VERSION_1_10_0);
    set_resetvec(env, DEFAULT_RSTVEC);
    set_feature(env, RISCV_FEATURE_PMP);
}

#elif defined(TARGET_RISCV64)

static void riscv_base64_cpu_init(Object *obj)
{
    CPURISCVState *env = &RISCV_CPU(obj)->env;
    /* We set this in the realise function */
    set_misa(env, 0);
}

static void rv64gcsu_priv1_09_1_cpu_init(Object *obj)
{
    CPURISCVState *env = &RISCV_CPU(obj)->env;
    set_misa(env, RV64 | RVI | RVM | RVA | RVF | RVD | RVC | RVS | RVU);
    set_priv_version(env, PRIV_VERSION_1_09_1);
    set_resetvec(env, DEFAULT_RSTVEC);
    set_feature(env, RISCV_FEATURE_MMU);
    set_feature(env, RISCV_FEATURE_PMP);
}

static void rv64gcsu_priv1_10_0_cpu_init(Object *obj)
{
    CPURISCVState *env = &RISCV_CPU(obj)->env;
    set_misa(env, RV64 | RVI | RVM | RVA | RVF | RVD | RVC | RVS | RVU);
    set_priv_version(env, PRIV_VERSION_1_10_0);
    set_resetvec(env, DEFAULT_RSTVEC);
    set_feature(env, RISCV_FEATURE_MMU);
    set_feature(env, RISCV_FEATURE_PMP);
}

static void rv64imacu_nommu_cpu_init(Object *obj)
{
    CPURISCVState *env = &RISCV_CPU(obj)->env;
    set_misa(env, RV64 | RVI | RVM | RVA | RVC | RVU);
    set_priv_version(env, PRIV_VERSION_1_10_0);
    set_resetvec(env, DEFAULT_RSTVEC);
    set_feature(env, RISCV_FEATURE_PMP);
}

#endif

static ObjectClass *riscv_cpu_class_by_name(const char *cpu_model)
{
    ObjectClass *oc;
    char *typename;
    char **cpuname;

    cpuname = g_strsplit(cpu_model, ",", 1);
    typename = g_strdup_printf(RISCV_CPU_TYPE_NAME("%s"), cpuname[0]);
    oc = object_class_by_name(typename);
    g_strfreev(cpuname);
    g_free(typename);
    if (!oc || !object_class_dynamic_cast(oc, TYPE_RISCV_CPU) ||
        object_class_is_abstract(oc)) {
        return NULL;
    }
    return oc;
}

static void riscv_cpu_dump_state(CPUState *cs, FILE *f, int flags)
{
    RISCVCPU *cpu = RISCV_CPU(cs);
    CPURISCVState *env = &cpu->env;
    int i;

#if !defined(CONFIG_USER_ONLY)
    if (riscv_has_ext(env, RVH)) {
        qemu_fprintf(f, " %s %d\n", "V      =  ", riscv_cpu_virt_enabled(env));
    }
#endif
    qemu_fprintf(f, " %s " TARGET_FMT_lx "\n", "pc      ", PC_ADDR(env));
#ifdef TARGET_CHERI
    qemu_fprintf(f, " %s " TARGET_FMT_lx "\n", "pc (offset) ", GET_SPECIAL_REG(env, pc, PCC));
#endif
#ifndef CONFIG_USER_ONLY
    qemu_fprintf(f, " %s " TARGET_FMT_lx "\n", "mhartid ", env->mhartid);
    qemu_fprintf(f, " %s " TARGET_FMT_lx "\n", "mstatus ", env->mstatus);
#ifdef TARGET_RISCV32
    qemu_fprintf(f, " %s " TARGET_FMT_lx "\n", "mstatush ", env->mstatush);
#endif
    if (riscv_has_ext(env, RVH)) {
        qemu_fprintf(f, " %s " TARGET_FMT_lx "\n", "hstatus ", env->hstatus);
        qemu_fprintf(f, " %s " TARGET_FMT_lx "\n", "vsstatus ", env->vsstatus);
    }
    qemu_fprintf(f, " %s " TARGET_FMT_lx "\n", "mip     ", env->mip);
    qemu_fprintf(f, " %s " TARGET_FMT_lx "\n", "mie     ", env->mie);
    qemu_fprintf(f, " %s " TARGET_FMT_lx "\n", "mideleg ", env->mideleg);
    if (riscv_has_ext(env, RVH)) {
        qemu_fprintf(f, " %s " TARGET_FMT_lx "\n", "hideleg ", env->hideleg);
    }
    qemu_fprintf(f, " %s " TARGET_FMT_lx "\n", "medeleg ", env->medeleg);
    if (riscv_has_ext(env, RVH)) {
        qemu_fprintf(f, " %s " TARGET_FMT_lx "\n", "hedeleg ", env->hedeleg);
    }
    qemu_fprintf(f, " %s " TARGET_FMT_lx "\n", "mtvec   ", GET_SPECIAL_REG(env, mtvec, MTCC));
    qemu_fprintf(f, " %s " TARGET_FMT_lx "\n", "stvec   ", GET_SPECIAL_REG(env, stvec, STCC));
    if (riscv_has_ext(env, RVH)) {
        qemu_fprintf(f, " %s " TARGET_FMT_lx "\n", "vstvec  ", GET_SPECIAL_REG(env, vstvec, VSTCC));
    }
    qemu_fprintf(f, " %s " TARGET_FMT_lx "\n", "mepc    ", GET_SPECIAL_REG(env, mepc, MEPCC));
    qemu_fprintf(f, " %s " TARGET_FMT_lx "\n", "sepc    ", GET_SPECIAL_REG(env, sepc, SEPCC));
    if (riscv_has_ext(env, RVH)) {
        qemu_fprintf(f, " %s " TARGET_FMT_lx "\n", "vsepc   ", GET_SPECIAL_REG(env, vsepc, VSEPCC));
    }
    qemu_fprintf(f, " %s " TARGET_FMT_lx "\n", "mcause  ", env->mcause);
    qemu_fprintf(f, " %s " TARGET_FMT_lx "\n", "scause  ", env->scause);
    if (riscv_has_ext(env, RVH)) {
        qemu_fprintf(f, " %s " TARGET_FMT_lx "\n", "vscause ", env->vscause);
    }
    qemu_fprintf(f, " %s " TARGET_FMT_lx "\n", "mtval ", env->mtval);
    qemu_fprintf(f, " %s " TARGET_FMT_lx "\n", "stval ", env->sbadaddr);
    if (riscv_has_ext(env, RVH)) {
        qemu_fprintf(f, " %s " TARGET_FMT_lx "\n", "htval ", env->htval);
        qemu_fprintf(f, " %s " TARGET_FMT_lx "\n", "mtval2 ", env->mtval2);
    }
#endif

    for (i = 0; i < 32; i++) {
        qemu_fprintf(f, " %s " TARGET_FMT_lx,
                     riscv_int_regnames[i], gpr_int_value(env, i));
        if ((i & 3) == 3) {
            qemu_fprintf(f, "\n");
        }
    }
    if (flags & CPU_DUMP_FPU) {
        for (i = 0; i < 32; i++) {
            qemu_fprintf(f, " %s %016" PRIx64,
                         riscv_fpr_regnames[i], env->fpr[i]);
            if ((i & 3) == 3) {
                qemu_fprintf(f, "\n");
            }
        }
    }
}

static void riscv_cpu_set_pc(CPUState *cs, vaddr value)
{
#ifdef TARGET_CHERI
    // FIXME: does this set addr or offset?
    assert(false && "Not implemented yet");
#else
    RISCVCPU *cpu = RISCV_CPU(cs);
    CPURISCVState *env = &cpu->env;
    env->pc = value;
#endif
}

static void riscv_cpu_synchronize_from_tb(CPUState *cs, TranslationBlock *tb)
{
    RISCVCPU *cpu = RISCV_CPU(cs);
    CPURISCVState *env = &cpu->env;
#ifdef TARGET_CHERI
    // Note: this sets the cursor not the address
    assert(cap_is_in_bounds(&env->PCC, tb->pc, 0));
    env->PCC._cr_cursor = tb->pc;
    // We also have to synchronize the capmode flag
    // XXXAR: is this necessary?
    env->PCC.cr_flags = tb->flags & TB_FLAGS_CAPMODE ? CHERI_FLAG_CAPMODE : 0;
#else
    env->pc = tb->pc;
#endif
}

static bool riscv_cpu_has_work(CPUState *cs)
{
#ifndef CONFIG_USER_ONLY
    RISCVCPU *cpu = RISCV_CPU(cs);
    CPURISCVState *env = &cpu->env;
    /*
     * Definition of the WFI instruction requires it to ignore the privilege
     * mode and delegation registers, but respect individual enables
     */
    return (env->mip & env->mie) != 0;
#else
    return true;
#endif
}

void restore_state_to_opc(CPURISCVState *env, TranslationBlock *tb,
                          target_ulong *data)
{
#ifdef TARGET_CHERI
    assert(cap_is_in_bounds(&env->PCC, data[0], 0));
    if (unlikely(env->PCC._cr_cursor != data[0])) {
        qemu_log_mask(CPU_LOG_INT | CPU_LOG_INSTR,
                      "%s: Updating pc from TB: " TARGET_FMT_lx
                      " -> " TARGET_FMT_lx "\n",
                      __func__, (target_ulong)env->PCC._cr_cursor, data[0]);
    }
    env->PCC._cr_cursor = data[0];
#else
    env->pc = data[0];
#endif
}


#ifdef CONFIG_RVFI_DII
extern int rvfi_client_fd;
extern bool rvfi_debug_output;

static void rvfi_dii_send_trace(CPURISCVState* env, rvfi_dii_trace_t* trace)
{
    if (rvfi_debug_output) {
        info_report("Sending %jd PCWD: 0x%08jx, RD: %02d, RWD: 0x%08jx, MA: 0x%08jx, MWD: 0x%08jx, MWM: 0x%08x, I: 0x%016jx\n",
                (uintmax_t)trace->rvfi_dii_order, (uintmax_t)trace->rvfi_dii_pc_wdata, trace->rvfi_dii_rd_addr, (uintmax_t)trace->rvfi_dii_rd_wdata,
                (uintmax_t)trace->rvfi_dii_mem_addr, (uintmax_t)trace->rvfi_dii_mem_wdata, trace->rvfi_dii_mem_wmask,
                (uintmax_t)trace->rvfi_dii_insn);
    }
    ssize_t nbytes = write(rvfi_client_fd, trace, sizeof(*trace));
    if (nbytes != sizeof(*trace)) {
        error_report("Failed to write trace entry to socket: %zd (%s)", nbytes, strerror(errno));
        exit(EXIT_FAILURE);
    }
}

void rvfi_dii_communicate(CPUState* cs, CPURISCVState* env) {
    static bool rvfi_dii_started = false;
    // Single-step completed -> update PC in the trace buffer
    env->rvfi_dii_trace.rvfi_dii_pc_wdata = GET_SPECIAL_REG(env, pc, PCC);
    env->rvfi_dii_trace.rvfi_dii_order++;

    // TestRIG expects a zero $pc after a trap:
    if (env->rvfi_dii_trace.rvfi_dii_trap) {
        info_report("Got trap at " TARGET_FMT_lx, PC_ADDR(env));
    }
    env->rvfi_dii_have_injected_insn = false;
    while (true) {
        assert(cs->singlestep_enabled);
        rvfi_dii_command_t cmd_buf;
        _Static_assert(sizeof(cmd_buf) == 8, "Expected 8 bytes of data");
        if (rvfi_dii_started) {
            // Send previous state
            rvfi_dii_send_trace(env, &env->rvfi_dii_trace);
            // Zero the output trace for the next test except for instret
            uint64_t old_instret = env->rvfi_dii_trace.rvfi_dii_order;
            memset(&env->rvfi_dii_trace, 0, sizeof(env->rvfi_dii_trace));
            env->rvfi_dii_trace.rvfi_dii_order = old_instret;
        }
        // Should be blocking, so we only read fewer bytes on EOF
        ssize_t nbytes = read(rvfi_client_fd, &cmd_buf, sizeof(cmd_buf));
        if (nbytes != sizeof(cmd_buf)) {
            error_report("GOT EOF/Error reading from socket: %zd (%s)", nbytes,
                         strerror(errno));
            exit(EXIT_FAILURE);
        }
        if (rvfi_debug_output) {
            info_report("Handling RVFI-DII command %d", cmd_buf.rvfi_dii_cmd);
        }
        switch (cmd_buf.rvfi_dii_cmd) {
        case '\0': {
            env->rvfi_dii_trace.rvfi_dii_halt = 1;
            env->rvfi_dii_trace.rvfi_dii_order = 0;
            // Overwrite the processor's resetvec as otherwise reset()
            // writes PC with default RSTVECTOR (0x10000)
            env->resetvec = RVFI_DII_RAM_START;
            // Reset the processor (and ensure that it resets to 0x80000000)
            cpu_reset(cs);
            // FIXME: Hopefully this resets RAM?
            qemu_system_reset(SHUTDOWN_CAUSE_HOST_SIGNAL);
            cs->cflags_next_tb |= CF_NOCACHE;
            hwaddr system_ram_addr = cpu_get_phys_page_debug(cs, PC_ADDR(env));
            hwaddr system_ram_size = RVFI_DII_RAM_SIZE;
            void *ram_ptr = cpu_physical_memory_map(
                system_ram_addr, &system_ram_size, /*is_write=*/true);
            assert(system_ram_size == RVFI_DII_RAM_SIZE);
            // TODO: would be nice to do this lazily instead of writing 8 MiB
            // FIXME: is it safe to do a munmap/mmap? We could also MAP_FIXED over
            // the existing mapping. This should be faster since we rarely use more
            // than one page.
            memset(ram_ptr, 0, system_ram_size);
            // Unmap: this should invalidate all caches for that regio.
            cpu_physical_memory_unmap(ram_ptr, system_ram_size, /*is_write=*/true, system_ram_size);
            // Flush the TCG state:
            tb_flush(cs);
            tlb_flush(cs); // Flush the QEMU guest->host tlb

            // TestRIG expects all capability registers to be max perms
#ifdef TARGET_CHERI
            set_max_perms_capregs(env);
#endif
            break;
        }
        case 'B': {
            fprintf(stderr, "*BLINK*\n");
            info_report("*BLINK*\n");
            break;
        }
        case 'Q': {
            // The remote disconnected.
            fprintf(stderr, "Received a quit command. Quitting.\n");
            info_report("Received a quit command. Quitting.\n");
            close(rvfi_client_fd);
            rvfi_client_fd = 0;
            exit(EXIT_SUCCESS);
        }
        case 1: {
            cpu_single_step(cs, SSTEP_ENABLE | SSTEP_NOIRQ | SSTEP_NOTIMER);
            if (rvfi_debug_output) {
                info_report(
                    "injecting instruction %d '0x%08x' at " TARGET_FMT_lx,
                    cmd_buf.rvfi_dii_time, cmd_buf.rvfi_dii_insn, PC_ADDR(env));
            }
            // Ideally we would just completely disable caching of translated
            // blocks in RVFI-DII mode, but I can't figure out how to do this.
            // Instead let's just flush the entire TCG cache (which should have
            // the same effect).
            tb_flush(cs); // flush TCG state
            env->rvfi_dii_trace.rvfi_dii_insn = cmd_buf.rvfi_dii_insn;
            env->rvfi_dii_have_injected_insn = true;
            if (rvfi_debug_output) {
                target_disas_buf(stderr, cs, &cmd_buf.rvfi_dii_insn,
                                 sizeof(cmd_buf.rvfi_dii_insn), PC_ADDR(env),
                                 1);
            }
            resume_all_vcpus();
            cpu_resume(cs);
            env->rvfi_dii_trace.rvfi_dii_pc_wdata = -1; // Will be set after single-step trap
            // Clear the EXCP_DEBUG flag to avoid dropping into GDB
            cs->exception_index = EXCP_NONE; // EXCP_INTERRUPT;
            rvfi_dii_started = true;
            cs->cflags_next_tb |= CF_NOCACHE;
            // Continue execution at env->pc
            cpu_loop_exit_noexc(cs); // noreturn -> jumps back to TCG
        }
        default:
            error_report("rvfi_dii got unsupported command '%c'\n",
                         cmd_buf.rvfi_dii_cmd);
            exit(EXIT_FAILURE);
        }
        rvfi_dii_started = true;
    }
}

#endif // CONFIG_RVFI_DII

static void riscv_debug_excp_handler(CPUState *cs)
{
    /*
     * Called by core code when a watchpoint or breakpoint fires;
     * Also happens for singlestep events
     */
#ifdef CONFIG_RVFI_DII
    struct RISCVCPU *cpu = RISCV_CPU(cs);
    struct CPURISCVState *env = &cpu->env;
    if (rvfi_client_fd && cs->singlestep_enabled) {
        rvfi_dii_communicate(cs, env);
        return;
    }
#endif
}

static void riscv_cpu_reset(CPUState *cs)
{
    RISCVCPU *cpu = RISCV_CPU(cs);
    RISCVCPUClass *mcc = RISCV_CPU_GET_CLASS(cpu);
    CPURISCVState *env = &cpu->env;

    mcc->parent_reset(cs);
#ifndef CONFIG_USER_ONLY
    env->priv = PRV_M;
    env->mstatus &= ~(MSTATUS_MIE | MSTATUS_MPRV);
    env->mcause = 0;
#endif

    cs->exception_index = EXCP_NONE;
    env->load_res = -1;
    set_default_nan_mode(1, &env->fp_status);

#if !defined(TARGET_CHERI)
    env->pc = env->resetvec;
    // Also reset mepc/sepc to zero for predicatable behaviour
    env->mepc = 0;
    env->sepc = 0;
#else
    if (!cpu->cfg.ext_cheri) {
        error_report("CHERI extension can't be disabled yet!");
        exit(EXIT_FAILURE);
    }
    // All general purpose capability registers are reset to NULL:
    reset_capregs(env);
    /*
     * See Table 5.2: Special Capability Registers (SCRs) in the CHERI ISA spec
     */
    set_max_perms_capability(&env->PCC, env->resetvec);
    set_max_perms_capability(&env->DDC, 0);
    // User mode trap handling:
    set_max_perms_capability(&env->UTCC, 0);
    null_capability(&env->UTDC);
    null_capability(&env->UScratchC);
    set_max_perms_capability(&env->UEPCC, 0);
    // Supervisor mode trap handling
    set_max_perms_capability(&env->STCC, 0);
    null_capability(&env->STDC);
    null_capability(&env->SScratchC);
    set_max_perms_capability(&env->SEPCC, 0);
    // Machine mode trap handling
    set_max_perms_capability(&env->MTCC, 0);
    null_capability(&env->MTDC);
    null_capability(&env->MScratchC);
    set_max_perms_capability(&env->MEPCC, 0);
#endif /* TARGET_CHERI */
}

static void riscv_cpu_disas_set_info(CPUState *s, disassemble_info *info)
{
#if defined(TARGET_RISCV32)
    info->print_insn = print_insn_riscv32;
#elif defined(TARGET_RISCV64)
    info->print_insn = print_insn_riscv64;
#endif
#ifdef TARGET_CHERI
    struct RISCVCPU *cpu = RISCV_CPU(s);
    info->flags |= RISCV_DIS_FLAG_CHERI;
    if (cheri_in_capmode(&cpu->env)) {
        info->flags |= RISCV_DIS_FLAG_CAPMODE;
        info->print_insn = print_insn_riscv64;
    }
#endif
}

static void riscv_cpu_realize(DeviceState *dev, Error **errp)
{
    CPUState *cs = CPU(dev);
    RISCVCPU *cpu = RISCV_CPU(dev);
    CPURISCVState *env = &cpu->env;
    RISCVCPUClass *mcc = RISCV_CPU_GET_CLASS(dev);
    int priv_version = PRIV_VERSION_1_11_0;
    target_ulong target_misa = 0;
    Error *local_err = NULL;

    cpu_exec_realizefn(cs, &local_err);
    if (local_err != NULL) {
        error_propagate(errp, local_err);
        return;
    }

    if (cpu->cfg.priv_spec) {
        if (!g_strcmp0(cpu->cfg.priv_spec, "v1.11.0")) {
            priv_version = PRIV_VERSION_1_11_0;
        } else if (!g_strcmp0(cpu->cfg.priv_spec, "v1.10.0")) {
            priv_version = PRIV_VERSION_1_10_0;
        } else if (!g_strcmp0(cpu->cfg.priv_spec, "v1.9.1")) {
            priv_version = PRIV_VERSION_1_09_1;
        } else {
            error_setg(errp,
                       "Unsupported privilege spec version '%s'",
                       cpu->cfg.priv_spec);
            return;
        }
    }

    set_priv_version(env, priv_version);
    set_resetvec(env, DEFAULT_RSTVEC);

    if (cpu->cfg.mmu) {
        set_feature(env, RISCV_FEATURE_MMU);
    }

    if (cpu->cfg.pmp) {
        set_feature(env, RISCV_FEATURE_PMP);
    }

    /* If misa isn't set (rv32 and rv64 machines) set it here */
    if (!env->misa) {
        /* Do some ISA extension error checking */
        if (cpu->cfg.ext_i && cpu->cfg.ext_e) {
            error_setg(errp,
                       "I and E extensions are incompatible");
                       return;
       }

        if (!cpu->cfg.ext_i && !cpu->cfg.ext_e) {
            error_setg(errp,
                       "Either I or E extension must be set");
                       return;
       }

       if (cpu->cfg.ext_g && !(cpu->cfg.ext_i & cpu->cfg.ext_m &
                               cpu->cfg.ext_a & cpu->cfg.ext_f &
                               cpu->cfg.ext_d)) {
            warn_report("Setting G will also set IMAFD");
            cpu->cfg.ext_i = true;
            cpu->cfg.ext_m = true;
            cpu->cfg.ext_a = true;
            cpu->cfg.ext_f = true;
            cpu->cfg.ext_d = true;
        }

        /* Set the ISA extensions, checks should have happened above */
        if (cpu->cfg.ext_i) {
            target_misa |= RVI;
        }
        if (cpu->cfg.ext_e) {
            target_misa |= RVE;
        }
        if (cpu->cfg.ext_m) {
            target_misa |= RVM;
        }
        if (cpu->cfg.ext_a) {
            target_misa |= RVA;
        }
        if (cpu->cfg.ext_f) {
            target_misa |= RVF;
        }
        if (cpu->cfg.ext_d) {
            target_misa |= RVD;
        }
        if (cpu->cfg.ext_c) {
            target_misa |= RVC;
        }
        if (cpu->cfg.ext_s) {
            target_misa |= RVS;
        }
        if (cpu->cfg.ext_u) {
            target_misa |= RVU;
        }
        if (cpu->cfg.ext_h) {
            target_misa |= RVH;
        }

        set_misa(env, RVXLEN | target_misa);
    }

    riscv_cpu_register_gdb_regs_for_features(cs);

    qemu_init_vcpu(cs);
    cpu_reset(cs);

    mcc->parent_realize(dev, errp);
}

static void riscv_cpu_init(Object *obj)
{
    RISCVCPU *cpu = RISCV_CPU(obj);

    cpu_set_cpustate_pointers(cpu);
}

static const VMStateDescription vmstate_riscv_cpu = {
    .name = "cpu",
    .unmigratable = 1,
};

static Property riscv_cpu_properties[] = {
    DEFINE_PROP_BOOL("i", RISCVCPU, cfg.ext_i, true),
    DEFINE_PROP_BOOL("e", RISCVCPU, cfg.ext_e, false),
    DEFINE_PROP_BOOL("g", RISCVCPU, cfg.ext_g, true),
    DEFINE_PROP_BOOL("m", RISCVCPU, cfg.ext_m, true),
    DEFINE_PROP_BOOL("a", RISCVCPU, cfg.ext_a, true),
    DEFINE_PROP_BOOL("f", RISCVCPU, cfg.ext_f, true),
    DEFINE_PROP_BOOL("d", RISCVCPU, cfg.ext_d, true),
    DEFINE_PROP_BOOL("c", RISCVCPU, cfg.ext_c, true),
    DEFINE_PROP_BOOL("s", RISCVCPU, cfg.ext_s, true),
    DEFINE_PROP_BOOL("u", RISCVCPU, cfg.ext_u, true),
    /* This is experimental so mark with 'x-' */
    DEFINE_PROP_BOOL("x-h", RISCVCPU, cfg.ext_h, false),
    DEFINE_PROP_BOOL("Counters", RISCVCPU, cfg.ext_counters, true),
    DEFINE_PROP_BOOL("Zifencei", RISCVCPU, cfg.ext_ifencei, true),
    DEFINE_PROP_BOOL("Zicsr", RISCVCPU, cfg.ext_icsr, true),
#ifdef TARGET_CHERI
    DEFINE_PROP_BOOL("Xcheri", RISCVCPU, cfg.ext_cheri, true),
#endif
    DEFINE_PROP_STRING("priv_spec", RISCVCPU, cfg.priv_spec),
    DEFINE_PROP_BOOL("mmu", RISCVCPU, cfg.mmu, true),
    DEFINE_PROP_BOOL("pmp", RISCVCPU, cfg.pmp, true),
    DEFINE_PROP_END_OF_LIST(),
};

static void riscv_cpu_class_init(ObjectClass *c, void *data)
{
    RISCVCPUClass *mcc = RISCV_CPU_CLASS(c);
    CPUClass *cc = CPU_CLASS(c);
    DeviceClass *dc = DEVICE_CLASS(c);

    device_class_set_parent_realize(dc, riscv_cpu_realize,
                                    &mcc->parent_realize);

    cpu_class_set_parent_reset(cc, riscv_cpu_reset, &mcc->parent_reset);

    cc->class_by_name = riscv_cpu_class_by_name;
    cc->has_work = riscv_cpu_has_work;
    cc->do_interrupt = riscv_cpu_do_interrupt;
    cc->cpu_exec_interrupt = riscv_cpu_exec_interrupt;
    cc->dump_state = riscv_cpu_dump_state;
    cc->set_pc = riscv_cpu_set_pc;
    cc->synchronize_from_tb = riscv_cpu_synchronize_from_tb;
    cc->gdb_read_register = riscv_cpu_gdb_read_register;
    cc->gdb_write_register = riscv_cpu_gdb_write_register;
    cc->gdb_num_core_regs = 33;
#if defined(TARGET_RISCV32)
    cc->gdb_core_xml_file = "riscv-32bit-cpu.xml";
#elif defined(TARGET_RISCV64)
    cc->gdb_core_xml_file = "riscv-64bit-cpu.xml";
#endif
    cc->gdb_stop_before_watchpoint = true;
    cc->disas_set_info = riscv_cpu_disas_set_info;
#ifndef CONFIG_USER_ONLY
    cc->do_transaction_failed = riscv_cpu_do_transaction_failed;
    cc->do_unaligned_access = riscv_cpu_do_unaligned_access;
    cc->get_phys_page_debug = riscv_cpu_get_phys_page_debug;
#endif
#ifdef CONFIG_TCG
    cc->tcg_initialize = riscv_translate_init;
    cc->tlb_fill = riscv_cpu_tlb_fill;
    cc->debug_excp_handler = riscv_debug_excp_handler;
#endif
    /* For now, mark unmigratable: */
    cc->vmsd = &vmstate_riscv_cpu;
    device_class_set_props(dc, riscv_cpu_properties);
}

char *riscv_isa_string(RISCVCPU *cpu)
{
    int i;
    const size_t maxlen = sizeof("rv128") + sizeof(riscv_exts) + 1;
    char *isa_str = g_new(char, maxlen);
    char *p = isa_str + snprintf(isa_str, maxlen, "rv%d", TARGET_LONG_BITS);
    for (i = 0; i < sizeof(riscv_exts); i++) {
        if (cpu->env.misa & RV(riscv_exts[i])) {
            *p++ = qemu_tolower(riscv_exts[i]);
        }
    }
    *p = '\0';
    // TODO: add Xcheri?
    return isa_str;
}

static gint riscv_cpu_list_compare(gconstpointer a, gconstpointer b)
{
    ObjectClass *class_a = (ObjectClass *)a;
    ObjectClass *class_b = (ObjectClass *)b;
    const char *name_a, *name_b;

    name_a = object_class_get_name(class_a);
    name_b = object_class_get_name(class_b);
    return strcmp(name_a, name_b);
}

static void riscv_cpu_list_entry(gpointer data, gpointer user_data)
{
    const char *typename = object_class_get_name(OBJECT_CLASS(data));
    int len = strlen(typename) - strlen(RISCV_CPU_TYPE_SUFFIX);

    qemu_printf("%.*s\n", len, typename);
}

void riscv_cpu_list(void)
{
    GSList *list;

    list = object_class_get_list(TYPE_RISCV_CPU, false);
    list = g_slist_sort(list, riscv_cpu_list_compare);
    g_slist_foreach(list, riscv_cpu_list_entry, NULL);
    g_slist_free(list);
}

#define DEFINE_CPU(type_name, initfn)      \
    {                                      \
        .name = type_name,                 \
        .parent = TYPE_RISCV_CPU,          \
        .instance_init = initfn            \
    }

static const TypeInfo riscv_cpu_type_infos[] = {
    {
        .name = TYPE_RISCV_CPU,
        .parent = TYPE_CPU,
        .instance_size = sizeof(RISCVCPU),
        .instance_init = riscv_cpu_init,
        .abstract = true,
        .class_size = sizeof(RISCVCPUClass),
        .class_init = riscv_cpu_class_init,
    },
    DEFINE_CPU(TYPE_RISCV_CPU_ANY,              riscv_any_cpu_init),
#if defined(TARGET_RISCV32)
    DEFINE_CPU(TYPE_RISCV_CPU_BASE32,           riscv_base32_cpu_init),
    DEFINE_CPU(TYPE_RISCV_CPU_SIFIVE_E31,       rv32imacu_nommu_cpu_init),
    DEFINE_CPU(TYPE_RISCV_CPU_SIFIVE_U34,       rv32gcsu_priv1_10_0_cpu_init),
    /* Depreacted */
    DEFINE_CPU(TYPE_RISCV_CPU_RV32IMACU_NOMMU,  rv32imacu_nommu_cpu_init),
    DEFINE_CPU(TYPE_RISCV_CPU_RV32GCSU_V1_09_1, rv32gcsu_priv1_09_1_cpu_init),
    DEFINE_CPU(TYPE_RISCV_CPU_RV32GCSU_V1_10_0, rv32gcsu_priv1_10_0_cpu_init)
#elif defined(TARGET_RISCV64)
    DEFINE_CPU(TYPE_RISCV_CPU_BASE64,           riscv_base64_cpu_init),
    DEFINE_CPU(TYPE_RISCV_CPU_SIFIVE_E51,       rv64imacu_nommu_cpu_init),
    DEFINE_CPU(TYPE_RISCV_CPU_SIFIVE_U54,       rv64gcsu_priv1_10_0_cpu_init),
    /* Deprecated */
    DEFINE_CPU(TYPE_RISCV_CPU_RV64IMACU_NOMMU,  rv64imacu_nommu_cpu_init),
    DEFINE_CPU(TYPE_RISCV_CPU_RV64GCSU_V1_09_1, rv64gcsu_priv1_09_1_cpu_init),
    DEFINE_CPU(TYPE_RISCV_CPU_RV64GCSU_V1_10_0, rv64gcsu_priv1_10_0_cpu_init)
#endif
};

DEFINE_TYPES(riscv_cpu_type_infos)<|MERGE_RESOLUTION|>--- conflicted
+++ resolved
@@ -95,10 +95,7 @@
     "guest_load_page_fault",
     "reserved",
     "guest_store_page_fault",
-<<<<<<< HEAD
     [RISCV_EXCP_CHERI] = "cheri_fault"
-=======
->>>>>>> 6b02fca7
 };
 
 const char * const riscv_intr_names[] = {
