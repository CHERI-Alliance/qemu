--- conflicted
+++ resolved
@@ -158,7 +158,6 @@
 static const char *qtest_chrdev;
 static const char *qtest_log;
 
-<<<<<<< HEAD
 #ifdef TARGET_CHERI
 #include "target/cheri-common/cheri_defs.h"
 bool cheri_c2e_on_unrepresentable = false;
@@ -214,21 +213,6 @@
 }
 #endif
 
-/* The bytes in qemu_uuid are in the order specified by RFC4122, _not_ in the
- * little-endian "wire format" described in the SMBIOS 2.6 specification.
- */
-QemuUUID qemu_uuid;
-bool qemu_uuid_set;
-
-static NotifierList exit_notifiers =
-    NOTIFIER_LIST_INITIALIZER(exit_notifiers);
-
-uint32_t xen_domid;
-enum xen_mode xen_mode = XEN_EMULATE;
-bool xen_domid_restrict;
-
-=======
->>>>>>> af3f3731
 static int has_defaults = 1;
 static int default_serial = 1;
 static int default_parallel = 1;
@@ -2637,7 +2621,39 @@
     if (replay_mode != REPLAY_MODE_NONE) {
         replay_vmstate_init();
     }
-
+#ifdef CONFIG_RVFI_DII
+    if (rvfi_dii_port) {
+        if (maxram_size != 8 * MiB) {
+            error_report("RVFI-DII: maxram_size must be 8 MiB.");
+            exit(EXIT_FAILURE);
+        }
+        int rvfi_listen_fd = rvfi_dii_socket_init(rvfi_dii_port);
+        info_report("Waiting for incoming RVFI socket packets");
+        rvfi_client_fd = accept(rvfi_listen_fd, NULL, NULL);
+        autostart = true;
+        assert(!incoming);
+        singlestep = true;
+    }
+#endif
+
+    if (cl_breakpoint) {
+        CPUState *cs;
+        CPU_FOREACH(cs) {
+            cpu_breakpoint_insert(cs, cl_breakpoint, BP_GDB, NULL);
+        }
+    }
+    if (cl_breakcount) {
+        CPUState *cs;
+        CPU_FOREACH(cs) {
+            cpu_breakcount(cs, cl_breakcount);
+        }
+    }
+    if (singlestep) {
+        CPUState *cpu;
+        CPU_FOREACH(cpu) {
+            cpu_single_step(cpu, SSTEP_ENABLE | SSTEP_NOIRQ | SSTEP_NOTIMER);
+        }
+    }
     if (incoming) {
         Error *local_err = NULL;
         if (strcmp(incoming, "defer") != 0) {
@@ -3364,15 +3380,6 @@
                     exit(1);
                 }
                 break;
-<<<<<<< HEAD
-            case QEMU_OPTION_tb_size:
-#ifndef CONFIG_TCG
-                error_report("TCG is disabled");
-                exit(1);
-#endif
-                warn_report("The -tb-size option is deprecated, use -accel tcg,tb-size instead");
-                object_register_sugar_prop(ACCEL_CLASS_NAME("tcg"), "tb-size", optarg);
-                break;
             case QEMU_OPTION_breakpoint:
                 cl_breakpoint = strtoull(optarg, NULL, 0);
                 if (cl_breakpoint == 0 || cl_breakpoint == ULLONG_MAX) {
@@ -3436,8 +3443,6 @@
                 autostart = false;
                 break;
 #endif
-=======
->>>>>>> af3f3731
             case QEMU_OPTION_icount:
                 icount_opts = qemu_opts_parse_noisily(qemu_find_opts("icount"),
                                                       optarg, true);
@@ -3701,54 +3706,6 @@
         dump_vmstate_json_to_file(vmstate_dump_file);
         exit(0);
     }
-<<<<<<< HEAD
-    #ifdef CONFIG_RVFI_DII
-    if (rvfi_dii_port) {
-        if (maxram_size != 8 * MiB) {
-            error_report("RVFI-DII: maxram_size must be 8 MiB.");
-            exit(EXIT_FAILURE);
-        }
-        int rvfi_listen_fd = rvfi_dii_socket_init(rvfi_dii_port);
-        info_report("Waiting for incoming RVFI socket packets");
-        rvfi_client_fd = accept(rvfi_listen_fd, NULL, NULL);
-        autostart = true;
-        assert(!incoming);
-        singlestep = true;
-    }
-#endif
-
-    if (cl_breakpoint) {
-        CPUState *cs;
-        CPU_FOREACH(cs) {
-            cpu_breakpoint_insert(cs, cl_breakpoint, BP_GDB, NULL);
-        }
-    }
-    if (cl_breakcount) {
-        CPUState *cs;
-        CPU_FOREACH(cs) {
-            cpu_breakcount(cs, cl_breakcount);
-        }
-    }
-    if (singlestep) {
-        CPUState *cpu;
-        CPU_FOREACH(cpu) {
-            cpu_single_step(cpu, SSTEP_ENABLE | SSTEP_NOIRQ | SSTEP_NOTIMER);
-        }
-    }
-    if (incoming) {
-        Error *local_err = NULL;
-        if (strcmp(incoming, "defer") != 0) {
-            qmp_migrate_incoming(incoming, &local_err);
-            if (local_err) {
-                error_reportf_err(local_err, "-incoming %s: ", incoming);
-                exit(1);
-            }
-        }
-    } else if (autostart) {
-        qmp_cont(NULL);
-    }
-=======
->>>>>>> af3f3731
 
     qemu_init_displays();
     if (!preconfig_requested) {
