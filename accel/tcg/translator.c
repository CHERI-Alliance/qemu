--- conflicted
+++ resolved
@@ -66,8 +66,7 @@
     db->is_jmp = DISAS_NEXT;
     db->num_insns = 0;
     db->max_insns = max_insns;
-<<<<<<< HEAD
-    db->singlestep_enabled = cpu->singlestep_enabled;
+    db->singlestep_enabled = cflags & CF_SINGLE_STEP;
 #ifdef TARGET_CHERI
     db->pcc_base = tb->pcc_base;
     db->pcc_top = tb->pcc_top;
@@ -79,10 +78,7 @@
     disas_capreg_reset_all(db);
     // TODO: verify cheri_flags are correct?
 #endif
-=======
-    db->singlestep_enabled = cflags & CF_SINGLE_STEP;
-
->>>>>>> beb19138
+
     ops->init_disas_context(db, cpu);
     tcg_debug_assert(db->is_jmp == DISAS_NEXT);  /* no early exit */
 #ifdef CONFIG_TCG_LOG_INSTR
