/*
 * ARM mach-virt emulation
 *
 * Copyright (c) 2013 Linaro Limited
 *
 * This program is free software; you can redistribute it and/or modify it
 * under the terms and conditions of the GNU General Public License,
 * version 2 or later, as published by the Free Software Foundation.
 *
 * This program is distributed in the hope it will be useful, but WITHOUT
 * ANY WARRANTY; without even the implied warranty of MERCHANTABILITY or
 * FITNESS FOR A PARTICULAR PURPOSE.  See the GNU General Public License for
 * more details.
 *
 * You should have received a copy of the GNU General Public License along with
 * this program.  If not, see <http://www.gnu.org/licenses/>.
 *
 * Emulate a virtual board which works by passing Linux all the information
 * it needs about what devices are present via the device tree.
 * There are some restrictions about what we can do here:
 *  + we can only present devices whose Linux drivers will work based
 *    purely on the device tree with no platform data at all
 *  + we want to present a very stripped-down minimalist platform,
 *    both because this reduces the security attack surface from the guest
 *    and also because it reduces our exposure to being broken when
 *    the kernel updates its device tree bindings and requires further
 *    information in a device binding that we aren't providing.
 * This is essentially the same approach kvmtool uses.
 */

#include "qemu/osdep.h"
#include "qemu-common.h"
#include "qemu/datadir.h"
#include "qemu/units.h"
#include "qemu/option.h"
#include "monitor/qdev.h"
#include "qapi/error.h"
#include "hw/sysbus.h"
#include "hw/arm/boot.h"
#include "hw/arm/primecell.h"
#include "hw/arm/virt.h"
#include "hw/block/flash.h"
#include "hw/vfio/vfio-calxeda-xgmac.h"
#include "hw/vfio/vfio-amd-xgbe.h"
#include "hw/display/ramfb.h"
#include "net/net.h"
#include "sysemu/device_tree.h"
#include "sysemu/numa.h"
#include "sysemu/runstate.h"
#include "sysemu/tpm.h"
#include "sysemu/kvm.h"
#include "hw/loader.h"
#include "qapi/error.h"
#include "qemu/bitops.h"
#include "qemu/error-report.h"
#include "qemu/module.h"
#include "hw/pci-host/gpex.h"
#include "hw/virtio/virtio-pci.h"
#include "hw/arm/sysbus-fdt.h"
#include "hw/platform-bus.h"
#include "hw/qdev-properties.h"
#include "hw/arm/fdt.h"
#include "hw/intc/arm_gic.h"
#include "hw/intc/arm_gicv3_common.h"
#include "hw/irq.h"
#include "kvm_arm.h"
#include "hw/firmware/smbios.h"
#include "qapi/visitor.h"
#include "qapi/qapi-visit-common.h"
#include "standard-headers/linux/input.h"
#include "hw/arm/smmuv3.h"
#include "hw/acpi/acpi.h"
#include "target/arm/internals.h"
#include "hw/mem/pc-dimm.h"
#include "hw/mem/nvdimm.h"
#include "hw/acpi/generic_event_device.h"
#include "hw/virtio/virtio-iommu.h"
#include "hw/char/pl011.h"
#include "qemu/guest-random.h"

#ifdef TARGET_CHERI
#include "cheri_tagmem.h"
#endif

#define DEFINE_VIRT_MACHINE_LATEST(major, minor, latest) \
    static void virt_##major##_##minor##_class_init(ObjectClass *oc, \
                                                    void *data) \
    { \
        MachineClass *mc = MACHINE_CLASS(oc); \
        virt_machine_##major##_##minor##_options(mc); \
        mc->desc = "QEMU " # major "." # minor " ARM Virtual Machine"; \
        if (latest) { \
            mc->alias = "virt"; \
        } \
    } \
    static const TypeInfo machvirt_##major##_##minor##_info = { \
        .name = MACHINE_TYPE_NAME("virt-" # major "." # minor), \
        .parent = TYPE_VIRT_MACHINE, \
        .class_init = virt_##major##_##minor##_class_init, \
    }; \
    static void machvirt_machine_##major##_##minor##_init(void) \
    { \
        type_register_static(&machvirt_##major##_##minor##_info); \
    } \
    type_init(machvirt_machine_##major##_##minor##_init);

#define DEFINE_VIRT_MACHINE_AS_LATEST(major, minor) \
    DEFINE_VIRT_MACHINE_LATEST(major, minor, true)
#define DEFINE_VIRT_MACHINE(major, minor) \
    DEFINE_VIRT_MACHINE_LATEST(major, minor, false)


/* Number of external interrupt lines to configure the GIC with */
#define NUM_IRQS 256

#define PLATFORM_BUS_NUM_IRQS 64

/* Legacy RAM limit in GB (< version 4.0) */
#define LEGACY_RAMLIMIT_GB 255
#define LEGACY_RAMLIMIT_BYTES (LEGACY_RAMLIMIT_GB * GiB)

/* Addresses and sizes of our components.
 * 0..128MB is space for a flash device so we can run bootrom code such as UEFI.
 * 128MB..256MB is used for miscellaneous device I/O.
 * 256MB..1GB is reserved for possible future PCI support (ie where the
 * PCI memory window will go if we add a PCI host controller).
 * 1GB and up is RAM (which may happily spill over into the
 * high memory region beyond 4GB).
 * This represents a compromise between how much RAM can be given to
 * a 32 bit VM and leaving space for expansion and in particular for PCI.
 * Note that devices should generally be placed at multiples of 0x10000,
 * to accommodate guests using 64K pages.
 */
static const MemMapEntry base_memmap[] = {
    /* Space up to 0x8000000 is reserved for a boot ROM */
    [VIRT_FLASH] =              {          0, 0x08000000 },
    [VIRT_CPUPERIPHS] =         { 0x08000000, 0x00020000 },
    /* GIC distributor and CPU interfaces sit inside the CPU peripheral space */
    [VIRT_GIC_DIST] =           { 0x08000000, 0x00010000 },
    [VIRT_GIC_CPU] =            { 0x08010000, 0x00010000 },
    [VIRT_GIC_V2M] =            { 0x08020000, 0x00001000 },
    [VIRT_GIC_HYP] =            { 0x08030000, 0x00010000 },
    [VIRT_GIC_VCPU] =           { 0x08040000, 0x00010000 },
    /* The space in between here is reserved for GICv3 CPU/vCPU/HYP */
    [VIRT_GIC_ITS] =            { 0x08080000, 0x00020000 },
    /* This redistributor space allows up to 2*64kB*123 CPUs */
    [VIRT_GIC_REDIST] =         { 0x080A0000, 0x00F60000 },
    [VIRT_UART] =               { 0x09000000, 0x00001000 },
    [VIRT_RTC] =                { 0x09010000, 0x00001000 },
    [VIRT_FW_CFG] =             { 0x09020000, 0x00000018 },
    [VIRT_GPIO] =               { 0x09030000, 0x00001000 },
    [VIRT_SECURE_UART] =        { 0x09040000, 0x00001000 },
    [VIRT_SMMU] =               { 0x09050000, 0x00020000 },
    [VIRT_PCDIMM_ACPI] =        { 0x09070000, MEMORY_HOTPLUG_IO_LEN },
    [VIRT_ACPI_GED] =           { 0x09080000, ACPI_GED_EVT_SEL_LEN },
    [VIRT_NVDIMM_ACPI] =        { 0x09090000, NVDIMM_ACPI_IO_LEN},
    [VIRT_PVTIME] =             { 0x090a0000, 0x00010000 },
    [VIRT_SECURE_GPIO] =        { 0x090b0000, 0x00001000 },
    [VIRT_MMIO] =               { 0x0a000000, 0x00000200 },
    /* ...repeating for a total of NUM_VIRTIO_TRANSPORTS, each of that size */
    [VIRT_PLATFORM_BUS] =       { 0x0c000000, 0x02000000 },
    [VIRT_SECURE_MEM] =         { 0x0e000000, 0x01000000 },
    [VIRT_PCIE_MMIO] =          { 0x10000000, 0x2eff0000 },
    [VIRT_PCIE_PIO] =           { 0x3eff0000, 0x00010000 },
    [VIRT_PCIE_ECAM] =          { 0x3f000000, 0x01000000 },
    /* Actual RAM size depends on initial RAM and device memory settings */
    [VIRT_MEM] =                { GiB, LEGACY_RAMLIMIT_BYTES },
};

/*
 * Highmem IO Regions: This memory map is floating, located after the RAM.
 * Each MemMapEntry base (GPA) will be dynamically computed, depending on the
 * top of the RAM, so that its base get the same alignment as the size,
 * ie. a 512GiB entry will be aligned on a 512GiB boundary. If there is
 * less than 256GiB of RAM, the floating area starts at the 256GiB mark.
 * Note the extended_memmap is sized so that it eventually also includes the
 * base_memmap entries (VIRT_HIGH_GIC_REDIST2 index is greater than the last
 * index of base_memmap).
 */
static MemMapEntry extended_memmap[] = {
    /* Additional 64 MB redist region (can contain up to 512 redistributors) */
    [VIRT_HIGH_GIC_REDIST2] =   { 0x0, 64 * MiB },
    [VIRT_HIGH_PCIE_ECAM] =     { 0x0, 256 * MiB },
    /* Second PCIe window */
    [VIRT_HIGH_PCIE_MMIO] =     { 0x0, 512 * GiB },
};

static const int a15irqmap[] = {
    [VIRT_UART] = 1,
    [VIRT_RTC] = 2,
    [VIRT_PCIE] = 3, /* ... to 6 */
    [VIRT_GPIO] = 7,
    [VIRT_SECURE_UART] = 8,
    [VIRT_ACPI_GED] = 9,
    [VIRT_MMIO] = 16, /* ...to 16 + NUM_VIRTIO_TRANSPORTS - 1 */
    [VIRT_GIC_V2M] = 48, /* ...to 48 + NUM_GICV2M_SPIS - 1 */
    [VIRT_SMMU] = 74,    /* ...to 74 + NUM_SMMU_IRQS - 1 */
    [VIRT_PLATFORM_BUS] = 112, /* ...to 112 + PLATFORM_BUS_NUM_IRQS -1 */
};

static const char *valid_cpus[] = {
    ARM_CPU_TYPE_NAME("cortex-a7"),
    ARM_CPU_TYPE_NAME("cortex-a15"),
    ARM_CPU_TYPE_NAME("cortex-a53"),
    ARM_CPU_TYPE_NAME("cortex-a57"),
    ARM_CPU_TYPE_NAME("cortex-a72"),
<<<<<<< HEAD
    ARM_CPU_TYPE_NAME("morello"),
=======
    ARM_CPU_TYPE_NAME("a64fx"),
>>>>>>> 079b1252
    ARM_CPU_TYPE_NAME("host"),
    ARM_CPU_TYPE_NAME("max"),
};

static bool cpu_type_valid(const char *cpu)
{
    int i;

    for (i = 0; i < ARRAY_SIZE(valid_cpus); i++) {
        if (strcmp(cpu, valid_cpus[i]) == 0) {
            return true;
        }
    }
    return false;
}

static void create_kaslr_seed(MachineState *ms, const char *node)
{
    uint64_t seed;

    if (qemu_guest_getrandom(&seed, sizeof(seed), NULL)) {
        return;
    }
    qemu_fdt_setprop_u64(ms->fdt, node, "kaslr-seed", seed);
}

static void create_fdt(VirtMachineState *vms)
{
    MachineState *ms = MACHINE(vms);
    int nb_numa_nodes = ms->numa_state->num_nodes;
    void *fdt = create_device_tree(&vms->fdt_size);

    if (!fdt) {
        error_report("create_device_tree() failed");
        exit(1);
    }

    ms->fdt = fdt;

    /* Header */
    qemu_fdt_setprop_string(fdt, "/", "compatible", "linux,dummy-virt");
    qemu_fdt_setprop_cell(fdt, "/", "#address-cells", 0x2);
    qemu_fdt_setprop_cell(fdt, "/", "#size-cells", 0x2);

    /* /chosen must exist for load_dtb to fill in necessary properties later */
    qemu_fdt_add_subnode(fdt, "/chosen");
    create_kaslr_seed(ms, "/chosen");

    if (vms->secure) {
        qemu_fdt_add_subnode(fdt, "/secure-chosen");
        create_kaslr_seed(ms, "/secure-chosen");
    }

    /* Clock node, for the benefit of the UART. The kernel device tree
     * binding documentation claims the PL011 node clock properties are
     * optional but in practice if you omit them the kernel refuses to
     * probe for the device.
     */
    vms->clock_phandle = qemu_fdt_alloc_phandle(fdt);
    qemu_fdt_add_subnode(fdt, "/apb-pclk");
    qemu_fdt_setprop_string(fdt, "/apb-pclk", "compatible", "fixed-clock");
    qemu_fdt_setprop_cell(fdt, "/apb-pclk", "#clock-cells", 0x0);
    qemu_fdt_setprop_cell(fdt, "/apb-pclk", "clock-frequency", 24000000);
    qemu_fdt_setprop_string(fdt, "/apb-pclk", "clock-output-names",
                                "clk24mhz");
    qemu_fdt_setprop_cell(fdt, "/apb-pclk", "phandle", vms->clock_phandle);

    if (nb_numa_nodes > 0 && ms->numa_state->have_numa_distance) {
        int size = nb_numa_nodes * nb_numa_nodes * 3 * sizeof(uint32_t);
        uint32_t *matrix = g_malloc0(size);
        int idx, i, j;

        for (i = 0; i < nb_numa_nodes; i++) {
            for (j = 0; j < nb_numa_nodes; j++) {
                idx = (i * nb_numa_nodes + j) * 3;
                matrix[idx + 0] = cpu_to_be32(i);
                matrix[idx + 1] = cpu_to_be32(j);
                matrix[idx + 2] =
                    cpu_to_be32(ms->numa_state->nodes[i].distance[j]);
            }
        }

        qemu_fdt_add_subnode(fdt, "/distance-map");
        qemu_fdt_setprop_string(fdt, "/distance-map", "compatible",
                                "numa-distance-map-v1");
        qemu_fdt_setprop(fdt, "/distance-map", "distance-matrix",
                         matrix, size);
        g_free(matrix);
    }
}

static void fdt_add_timer_nodes(const VirtMachineState *vms)
{
    /* On real hardware these interrupts are level-triggered.
     * On KVM they were edge-triggered before host kernel version 4.4,
     * and level-triggered afterwards.
     * On emulated QEMU they are level-triggered.
     *
     * Getting the DTB info about them wrong is awkward for some
     * guest kernels:
     *  pre-4.8 ignore the DT and leave the interrupt configured
     *   with whatever the GIC reset value (or the bootloader) left it at
     *  4.8 before rc6 honour the incorrect data by programming it back
     *   into the GIC, causing problems
     *  4.8rc6 and later ignore the DT and always write "level triggered"
     *   into the GIC
     *
     * For backwards-compatibility, virt-2.8 and earlier will continue
     * to say these are edge-triggered, but later machines will report
     * the correct information.
     */
    ARMCPU *armcpu;
    VirtMachineClass *vmc = VIRT_MACHINE_GET_CLASS(vms);
    uint32_t irqflags = GIC_FDT_IRQ_FLAGS_LEVEL_HI;
    MachineState *ms = MACHINE(vms);

    if (vmc->claim_edge_triggered_timers) {
        irqflags = GIC_FDT_IRQ_FLAGS_EDGE_LO_HI;
    }

    if (vms->gic_version == VIRT_GIC_VERSION_2) {
        irqflags = deposit32(irqflags, GIC_FDT_IRQ_PPI_CPU_START,
                             GIC_FDT_IRQ_PPI_CPU_WIDTH,
                             (1 << MACHINE(vms)->smp.cpus) - 1);
    }

    qemu_fdt_add_subnode(ms->fdt, "/timer");

    armcpu = ARM_CPU(qemu_get_cpu(0));
    if (arm_feature(&armcpu->env, ARM_FEATURE_V8)) {
        const char compat[] = "arm,armv8-timer\0arm,armv7-timer";
        qemu_fdt_setprop(ms->fdt, "/timer", "compatible",
                         compat, sizeof(compat));
    } else {
        qemu_fdt_setprop_string(ms->fdt, "/timer", "compatible",
                                "arm,armv7-timer");
    }
    qemu_fdt_setprop(ms->fdt, "/timer", "always-on", NULL, 0);
    qemu_fdt_setprop_cells(ms->fdt, "/timer", "interrupts",
                       GIC_FDT_IRQ_TYPE_PPI, ARCH_TIMER_S_EL1_IRQ, irqflags,
                       GIC_FDT_IRQ_TYPE_PPI, ARCH_TIMER_NS_EL1_IRQ, irqflags,
                       GIC_FDT_IRQ_TYPE_PPI, ARCH_TIMER_VIRT_IRQ, irqflags,
                       GIC_FDT_IRQ_TYPE_PPI, ARCH_TIMER_NS_EL2_IRQ, irqflags);
}

static void fdt_add_cpu_nodes(const VirtMachineState *vms)
{
    int cpu;
    int addr_cells = 1;
    const MachineState *ms = MACHINE(vms);
    int smp_cpus = ms->smp.cpus;

    /*
     * From Documentation/devicetree/bindings/arm/cpus.txt
     *  On ARM v8 64-bit systems value should be set to 2,
     *  that corresponds to the MPIDR_EL1 register size.
     *  If MPIDR_EL1[63:32] value is equal to 0 on all CPUs
     *  in the system, #address-cells can be set to 1, since
     *  MPIDR_EL1[63:32] bits are not used for CPUs
     *  identification.
     *
     *  Here we actually don't know whether our system is 32- or 64-bit one.
     *  The simplest way to go is to examine affinity IDs of all our CPUs. If
     *  at least one of them has Aff3 populated, we set #address-cells to 2.
     */
    for (cpu = 0; cpu < smp_cpus; cpu++) {
        ARMCPU *armcpu = ARM_CPU(qemu_get_cpu(cpu));

        if (armcpu->mp_affinity & ARM_AFF3_MASK) {
            addr_cells = 2;
            break;
        }
    }

    qemu_fdt_add_subnode(ms->fdt, "/cpus");
    qemu_fdt_setprop_cell(ms->fdt, "/cpus", "#address-cells", addr_cells);
    qemu_fdt_setprop_cell(ms->fdt, "/cpus", "#size-cells", 0x0);

    for (cpu = smp_cpus - 1; cpu >= 0; cpu--) {
        char *nodename = g_strdup_printf("/cpus/cpu@%d", cpu);
        ARMCPU *armcpu = ARM_CPU(qemu_get_cpu(cpu));
        CPUState *cs = CPU(armcpu);

        qemu_fdt_add_subnode(ms->fdt, nodename);
        qemu_fdt_setprop_string(ms->fdt, nodename, "device_type", "cpu");
        qemu_fdt_setprop_string(ms->fdt, nodename, "compatible",
                                    armcpu->dtb_compatible);

        if (vms->psci_conduit != QEMU_PSCI_CONDUIT_DISABLED && smp_cpus > 1) {
            qemu_fdt_setprop_string(ms->fdt, nodename,
                                        "enable-method", "psci");
        }

        if (addr_cells == 2) {
            qemu_fdt_setprop_u64(ms->fdt, nodename, "reg",
                                 armcpu->mp_affinity);
        } else {
            qemu_fdt_setprop_cell(ms->fdt, nodename, "reg",
                                  armcpu->mp_affinity);
        }

        if (ms->possible_cpus->cpus[cs->cpu_index].props.has_node_id) {
            qemu_fdt_setprop_cell(ms->fdt, nodename, "numa-node-id",
                ms->possible_cpus->cpus[cs->cpu_index].props.node_id);
        }

        g_free(nodename);
    }
}

static void fdt_add_its_gic_node(VirtMachineState *vms)
{
    char *nodename;
    MachineState *ms = MACHINE(vms);

    vms->msi_phandle = qemu_fdt_alloc_phandle(ms->fdt);
    nodename = g_strdup_printf("/intc/its@%" PRIx64,
                               vms->memmap[VIRT_GIC_ITS].base);
    qemu_fdt_add_subnode(ms->fdt, nodename);
    qemu_fdt_setprop_string(ms->fdt, nodename, "compatible",
                            "arm,gic-v3-its");
    qemu_fdt_setprop(ms->fdt, nodename, "msi-controller", NULL, 0);
    qemu_fdt_setprop_sized_cells(ms->fdt, nodename, "reg",
                                 2, vms->memmap[VIRT_GIC_ITS].base,
                                 2, vms->memmap[VIRT_GIC_ITS].size);
    qemu_fdt_setprop_cell(ms->fdt, nodename, "phandle", vms->msi_phandle);
    g_free(nodename);
}

static void fdt_add_v2m_gic_node(VirtMachineState *vms)
{
    MachineState *ms = MACHINE(vms);
    char *nodename;

    nodename = g_strdup_printf("/intc/v2m@%" PRIx64,
                               vms->memmap[VIRT_GIC_V2M].base);
    vms->msi_phandle = qemu_fdt_alloc_phandle(ms->fdt);
    qemu_fdt_add_subnode(ms->fdt, nodename);
    qemu_fdt_setprop_string(ms->fdt, nodename, "compatible",
                            "arm,gic-v2m-frame");
    qemu_fdt_setprop(ms->fdt, nodename, "msi-controller", NULL, 0);
    qemu_fdt_setprop_sized_cells(ms->fdt, nodename, "reg",
                                 2, vms->memmap[VIRT_GIC_V2M].base,
                                 2, vms->memmap[VIRT_GIC_V2M].size);
    qemu_fdt_setprop_cell(ms->fdt, nodename, "phandle", vms->msi_phandle);
    g_free(nodename);
}

static void fdt_add_gic_node(VirtMachineState *vms)
{
    MachineState *ms = MACHINE(vms);
    char *nodename;

    vms->gic_phandle = qemu_fdt_alloc_phandle(ms->fdt);
    qemu_fdt_setprop_cell(ms->fdt, "/", "interrupt-parent", vms->gic_phandle);

    nodename = g_strdup_printf("/intc@%" PRIx64,
                               vms->memmap[VIRT_GIC_DIST].base);
    qemu_fdt_add_subnode(ms->fdt, nodename);
    qemu_fdt_setprop_cell(ms->fdt, nodename, "#interrupt-cells", 3);
    qemu_fdt_setprop(ms->fdt, nodename, "interrupt-controller", NULL, 0);
    qemu_fdt_setprop_cell(ms->fdt, nodename, "#address-cells", 0x2);
    qemu_fdt_setprop_cell(ms->fdt, nodename, "#size-cells", 0x2);
    qemu_fdt_setprop(ms->fdt, nodename, "ranges", NULL, 0);
    if (vms->gic_version == VIRT_GIC_VERSION_3) {
        int nb_redist_regions = virt_gicv3_redist_region_count(vms);

        qemu_fdt_setprop_string(ms->fdt, nodename, "compatible",
                                "arm,gic-v3");

        qemu_fdt_setprop_cell(ms->fdt, nodename,
                              "#redistributor-regions", nb_redist_regions);

        if (nb_redist_regions == 1) {
            qemu_fdt_setprop_sized_cells(ms->fdt, nodename, "reg",
                                         2, vms->memmap[VIRT_GIC_DIST].base,
                                         2, vms->memmap[VIRT_GIC_DIST].size,
                                         2, vms->memmap[VIRT_GIC_REDIST].base,
                                         2, vms->memmap[VIRT_GIC_REDIST].size);
        } else {
            qemu_fdt_setprop_sized_cells(ms->fdt, nodename, "reg",
                                 2, vms->memmap[VIRT_GIC_DIST].base,
                                 2, vms->memmap[VIRT_GIC_DIST].size,
                                 2, vms->memmap[VIRT_GIC_REDIST].base,
                                 2, vms->memmap[VIRT_GIC_REDIST].size,
                                 2, vms->memmap[VIRT_HIGH_GIC_REDIST2].base,
                                 2, vms->memmap[VIRT_HIGH_GIC_REDIST2].size);
        }

        if (vms->virt) {
            qemu_fdt_setprop_cells(ms->fdt, nodename, "interrupts",
                                   GIC_FDT_IRQ_TYPE_PPI, ARCH_GIC_MAINT_IRQ,
                                   GIC_FDT_IRQ_FLAGS_LEVEL_HI);
        }
    } else {
        /* 'cortex-a15-gic' means 'GIC v2' */
        qemu_fdt_setprop_string(ms->fdt, nodename, "compatible",
                                "arm,cortex-a15-gic");
        if (!vms->virt) {
            qemu_fdt_setprop_sized_cells(ms->fdt, nodename, "reg",
                                         2, vms->memmap[VIRT_GIC_DIST].base,
                                         2, vms->memmap[VIRT_GIC_DIST].size,
                                         2, vms->memmap[VIRT_GIC_CPU].base,
                                         2, vms->memmap[VIRT_GIC_CPU].size);
        } else {
            qemu_fdt_setprop_sized_cells(ms->fdt, nodename, "reg",
                                         2, vms->memmap[VIRT_GIC_DIST].base,
                                         2, vms->memmap[VIRT_GIC_DIST].size,
                                         2, vms->memmap[VIRT_GIC_CPU].base,
                                         2, vms->memmap[VIRT_GIC_CPU].size,
                                         2, vms->memmap[VIRT_GIC_HYP].base,
                                         2, vms->memmap[VIRT_GIC_HYP].size,
                                         2, vms->memmap[VIRT_GIC_VCPU].base,
                                         2, vms->memmap[VIRT_GIC_VCPU].size);
            qemu_fdt_setprop_cells(ms->fdt, nodename, "interrupts",
                                   GIC_FDT_IRQ_TYPE_PPI, ARCH_GIC_MAINT_IRQ,
                                   GIC_FDT_IRQ_FLAGS_LEVEL_HI);
        }
    }

    qemu_fdt_setprop_cell(ms->fdt, nodename, "phandle", vms->gic_phandle);
    g_free(nodename);
}

static void fdt_add_pmu_nodes(const VirtMachineState *vms)
{
    ARMCPU *armcpu = ARM_CPU(first_cpu);
    uint32_t irqflags = GIC_FDT_IRQ_FLAGS_LEVEL_HI;
    MachineState *ms = MACHINE(vms);

    if (!arm_feature(&armcpu->env, ARM_FEATURE_PMU)) {
        assert(!object_property_get_bool(OBJECT(armcpu), "pmu", NULL));
        return;
    }

    if (vms->gic_version == VIRT_GIC_VERSION_2) {
        irqflags = deposit32(irqflags, GIC_FDT_IRQ_PPI_CPU_START,
                             GIC_FDT_IRQ_PPI_CPU_WIDTH,
                             (1 << MACHINE(vms)->smp.cpus) - 1);
    }

    qemu_fdt_add_subnode(ms->fdt, "/pmu");
    if (arm_feature(&armcpu->env, ARM_FEATURE_V8)) {
        const char compat[] = "arm,armv8-pmuv3";
        qemu_fdt_setprop(ms->fdt, "/pmu", "compatible",
                         compat, sizeof(compat));
        qemu_fdt_setprop_cells(ms->fdt, "/pmu", "interrupts",
                               GIC_FDT_IRQ_TYPE_PPI, VIRTUAL_PMU_IRQ, irqflags);
    }
}

static inline DeviceState *create_acpi_ged(VirtMachineState *vms)
{
    DeviceState *dev;
    MachineState *ms = MACHINE(vms);
    int irq = vms->irqmap[VIRT_ACPI_GED];
    uint32_t event = ACPI_GED_PWR_DOWN_EVT;

    if (ms->ram_slots) {
        event |= ACPI_GED_MEM_HOTPLUG_EVT;
    }

    if (ms->nvdimms_state->is_enabled) {
        event |= ACPI_GED_NVDIMM_HOTPLUG_EVT;
    }

    dev = qdev_new(TYPE_ACPI_GED);
    qdev_prop_set_uint32(dev, "ged-event", event);

    sysbus_mmio_map(SYS_BUS_DEVICE(dev), 0, vms->memmap[VIRT_ACPI_GED].base);
    sysbus_mmio_map(SYS_BUS_DEVICE(dev), 1, vms->memmap[VIRT_PCDIMM_ACPI].base);
    sysbus_connect_irq(SYS_BUS_DEVICE(dev), 0, qdev_get_gpio_in(vms->gic, irq));

    sysbus_realize_and_unref(SYS_BUS_DEVICE(dev), &error_fatal);

    return dev;
}

static void create_its(VirtMachineState *vms)
{
    const char *itsclass = its_class_name();
    DeviceState *dev;

    if (!itsclass) {
        /* Do nothing if not supported */
        return;
    }

    dev = qdev_new(itsclass);

    object_property_set_link(OBJECT(dev), "parent-gicv3", OBJECT(vms->gic),
                             &error_abort);
    sysbus_realize_and_unref(SYS_BUS_DEVICE(dev), &error_fatal);
    sysbus_mmio_map(SYS_BUS_DEVICE(dev), 0, vms->memmap[VIRT_GIC_ITS].base);

    fdt_add_its_gic_node(vms);
    vms->msi_controller = VIRT_MSI_CTRL_ITS;
}

static void create_v2m(VirtMachineState *vms)
{
    int i;
    int irq = vms->irqmap[VIRT_GIC_V2M];
    DeviceState *dev;

    dev = qdev_new("arm-gicv2m");
    sysbus_mmio_map(SYS_BUS_DEVICE(dev), 0, vms->memmap[VIRT_GIC_V2M].base);
    qdev_prop_set_uint32(dev, "base-spi", irq);
    qdev_prop_set_uint32(dev, "num-spi", NUM_GICV2M_SPIS);
    sysbus_realize_and_unref(SYS_BUS_DEVICE(dev), &error_fatal);

    for (i = 0; i < NUM_GICV2M_SPIS; i++) {
        sysbus_connect_irq(SYS_BUS_DEVICE(dev), i,
                           qdev_get_gpio_in(vms->gic, irq + i));
    }

    fdt_add_v2m_gic_node(vms);
    vms->msi_controller = VIRT_MSI_CTRL_GICV2M;
}

static void create_gic(VirtMachineState *vms)
{
    MachineState *ms = MACHINE(vms);
    /* We create a standalone GIC */
    SysBusDevice *gicbusdev;
    const char *gictype;
    int type = vms->gic_version, i;
    unsigned int smp_cpus = ms->smp.cpus;
    uint32_t nb_redist_regions = 0;

    gictype = (type == 3) ? gicv3_class_name() : gic_class_name();

    vms->gic = qdev_new(gictype);
    qdev_prop_set_uint32(vms->gic, "revision", type);
    qdev_prop_set_uint32(vms->gic, "num-cpu", smp_cpus);
    /* Note that the num-irq property counts both internal and external
     * interrupts; there are always 32 of the former (mandated by GIC spec).
     */
    qdev_prop_set_uint32(vms->gic, "num-irq", NUM_IRQS + 32);
    if (!kvm_irqchip_in_kernel()) {
        qdev_prop_set_bit(vms->gic, "has-security-extensions", vms->secure);
    }

    if (type == 3) {
        uint32_t redist0_capacity =
                    vms->memmap[VIRT_GIC_REDIST].size / GICV3_REDIST_SIZE;
        uint32_t redist0_count = MIN(smp_cpus, redist0_capacity);

        nb_redist_regions = virt_gicv3_redist_region_count(vms);

        qdev_prop_set_uint32(vms->gic, "len-redist-region-count",
                             nb_redist_regions);
        qdev_prop_set_uint32(vms->gic, "redist-region-count[0]", redist0_count);

        if (nb_redist_regions == 2) {
            uint32_t redist1_capacity =
                    vms->memmap[VIRT_HIGH_GIC_REDIST2].size / GICV3_REDIST_SIZE;

            qdev_prop_set_uint32(vms->gic, "redist-region-count[1]",
                MIN(smp_cpus - redist0_count, redist1_capacity));
        }
    } else {
        if (!kvm_irqchip_in_kernel()) {
            qdev_prop_set_bit(vms->gic, "has-virtualization-extensions",
                              vms->virt);
        }
    }
    gicbusdev = SYS_BUS_DEVICE(vms->gic);
    sysbus_realize_and_unref(gicbusdev, &error_fatal);
    sysbus_mmio_map(gicbusdev, 0, vms->memmap[VIRT_GIC_DIST].base);
    if (type == 3) {
        sysbus_mmio_map(gicbusdev, 1, vms->memmap[VIRT_GIC_REDIST].base);
        if (nb_redist_regions == 2) {
            sysbus_mmio_map(gicbusdev, 2,
                            vms->memmap[VIRT_HIGH_GIC_REDIST2].base);
        }
    } else {
        sysbus_mmio_map(gicbusdev, 1, vms->memmap[VIRT_GIC_CPU].base);
        if (vms->virt) {
            sysbus_mmio_map(gicbusdev, 2, vms->memmap[VIRT_GIC_HYP].base);
            sysbus_mmio_map(gicbusdev, 3, vms->memmap[VIRT_GIC_VCPU].base);
        }
    }

    /* Wire the outputs from each CPU's generic timer and the GICv3
     * maintenance interrupt signal to the appropriate GIC PPI inputs,
     * and the GIC's IRQ/FIQ/VIRQ/VFIQ interrupt outputs to the CPU's inputs.
     */
    for (i = 0; i < smp_cpus; i++) {
        DeviceState *cpudev = DEVICE(qemu_get_cpu(i));
        int ppibase = NUM_IRQS + i * GIC_INTERNAL + GIC_NR_SGIS;
        int irq;
        /* Mapping from the output timer irq lines from the CPU to the
         * GIC PPI inputs we use for the virt board.
         */
        const int timer_irq[] = {
            [GTIMER_PHYS] = ARCH_TIMER_NS_EL1_IRQ,
            [GTIMER_VIRT] = ARCH_TIMER_VIRT_IRQ,
            [GTIMER_HYP]  = ARCH_TIMER_NS_EL2_IRQ,
            [GTIMER_SEC]  = ARCH_TIMER_S_EL1_IRQ,
        };

        for (irq = 0; irq < ARRAY_SIZE(timer_irq); irq++) {
            qdev_connect_gpio_out(cpudev, irq,
                                  qdev_get_gpio_in(vms->gic,
                                                   ppibase + timer_irq[irq]));
        }

        if (type == 3) {
            qemu_irq irq = qdev_get_gpio_in(vms->gic,
                                            ppibase + ARCH_GIC_MAINT_IRQ);
            qdev_connect_gpio_out_named(cpudev, "gicv3-maintenance-interrupt",
                                        0, irq);
        } else if (vms->virt) {
            qemu_irq irq = qdev_get_gpio_in(vms->gic,
                                            ppibase + ARCH_GIC_MAINT_IRQ);
            sysbus_connect_irq(gicbusdev, i + 4 * smp_cpus, irq);
        }

        qdev_connect_gpio_out_named(cpudev, "pmu-interrupt", 0,
                                    qdev_get_gpio_in(vms->gic, ppibase
                                                     + VIRTUAL_PMU_IRQ));

        sysbus_connect_irq(gicbusdev, i, qdev_get_gpio_in(cpudev, ARM_CPU_IRQ));
        sysbus_connect_irq(gicbusdev, i + smp_cpus,
                           qdev_get_gpio_in(cpudev, ARM_CPU_FIQ));
        sysbus_connect_irq(gicbusdev, i + 2 * smp_cpus,
                           qdev_get_gpio_in(cpudev, ARM_CPU_VIRQ));
        sysbus_connect_irq(gicbusdev, i + 3 * smp_cpus,
                           qdev_get_gpio_in(cpudev, ARM_CPU_VFIQ));
    }

    fdt_add_gic_node(vms);

    if (type == 3 && vms->its) {
        create_its(vms);
    } else if (type == 2) {
        create_v2m(vms);
    }
}

static void create_uart(const VirtMachineState *vms, int uart,
                        MemoryRegion *mem, Chardev *chr)
{
    char *nodename;
    hwaddr base = vms->memmap[uart].base;
    hwaddr size = vms->memmap[uart].size;
    int irq = vms->irqmap[uart];
    const char compat[] = "arm,pl011\0arm,primecell";
    const char clocknames[] = "uartclk\0apb_pclk";
    DeviceState *dev = qdev_new(TYPE_PL011);
    SysBusDevice *s = SYS_BUS_DEVICE(dev);
    MachineState *ms = MACHINE(vms);

    qdev_prop_set_chr(dev, "chardev", chr);
    sysbus_realize_and_unref(SYS_BUS_DEVICE(dev), &error_fatal);
    memory_region_add_subregion(mem, base,
                                sysbus_mmio_get_region(s, 0));
    sysbus_connect_irq(s, 0, qdev_get_gpio_in(vms->gic, irq));

    nodename = g_strdup_printf("/pl011@%" PRIx64, base);
    qemu_fdt_add_subnode(ms->fdt, nodename);
    /* Note that we can't use setprop_string because of the embedded NUL */
    qemu_fdt_setprop(ms->fdt, nodename, "compatible",
                         compat, sizeof(compat));
    qemu_fdt_setprop_sized_cells(ms->fdt, nodename, "reg",
                                     2, base, 2, size);
    qemu_fdt_setprop_cells(ms->fdt, nodename, "interrupts",
                               GIC_FDT_IRQ_TYPE_SPI, irq,
                               GIC_FDT_IRQ_FLAGS_LEVEL_HI);
    qemu_fdt_setprop_cells(ms->fdt, nodename, "clocks",
                               vms->clock_phandle, vms->clock_phandle);
    qemu_fdt_setprop(ms->fdt, nodename, "clock-names",
                         clocknames, sizeof(clocknames));

    if (uart == VIRT_UART) {
        qemu_fdt_setprop_string(ms->fdt, "/chosen", "stdout-path", nodename);
    } else {
        /* Mark as not usable by the normal world */
        qemu_fdt_setprop_string(ms->fdt, nodename, "status", "disabled");
        qemu_fdt_setprop_string(ms->fdt, nodename, "secure-status", "okay");

        qemu_fdt_setprop_string(ms->fdt, "/secure-chosen", "stdout-path",
                                nodename);
    }

    g_free(nodename);
}

static void create_rtc(const VirtMachineState *vms)
{
    char *nodename;
    hwaddr base = vms->memmap[VIRT_RTC].base;
    hwaddr size = vms->memmap[VIRT_RTC].size;
    int irq = vms->irqmap[VIRT_RTC];
    const char compat[] = "arm,pl031\0arm,primecell";
    MachineState *ms = MACHINE(vms);

    sysbus_create_simple("pl031", base, qdev_get_gpio_in(vms->gic, irq));

    nodename = g_strdup_printf("/pl031@%" PRIx64, base);
    qemu_fdt_add_subnode(ms->fdt, nodename);
    qemu_fdt_setprop(ms->fdt, nodename, "compatible", compat, sizeof(compat));
    qemu_fdt_setprop_sized_cells(ms->fdt, nodename, "reg",
                                 2, base, 2, size);
    qemu_fdt_setprop_cells(ms->fdt, nodename, "interrupts",
                           GIC_FDT_IRQ_TYPE_SPI, irq,
                           GIC_FDT_IRQ_FLAGS_LEVEL_HI);
    qemu_fdt_setprop_cell(ms->fdt, nodename, "clocks", vms->clock_phandle);
    qemu_fdt_setprop_string(ms->fdt, nodename, "clock-names", "apb_pclk");
    g_free(nodename);
}

static DeviceState *gpio_key_dev;
static void virt_powerdown_req(Notifier *n, void *opaque)
{
    VirtMachineState *s = container_of(n, VirtMachineState, powerdown_notifier);

    if (s->acpi_dev) {
        acpi_send_event(s->acpi_dev, ACPI_POWER_DOWN_STATUS);
    } else {
        /* use gpio Pin 3 for power button event */
        qemu_set_irq(qdev_get_gpio_in(gpio_key_dev, 0), 1);
    }
}

static void create_gpio_keys(char *fdt, DeviceState *pl061_dev,
                             uint32_t phandle)
{
    gpio_key_dev = sysbus_create_simple("gpio-key", -1,
                                        qdev_get_gpio_in(pl061_dev, 3));

    qemu_fdt_add_subnode(fdt, "/gpio-keys");
    qemu_fdt_setprop_string(fdt, "/gpio-keys", "compatible", "gpio-keys");
    qemu_fdt_setprop_cell(fdt, "/gpio-keys", "#size-cells", 0);
    qemu_fdt_setprop_cell(fdt, "/gpio-keys", "#address-cells", 1);

    qemu_fdt_add_subnode(fdt, "/gpio-keys/poweroff");
    qemu_fdt_setprop_string(fdt, "/gpio-keys/poweroff",
                            "label", "GPIO Key Poweroff");
    qemu_fdt_setprop_cell(fdt, "/gpio-keys/poweroff", "linux,code",
                          KEY_POWER);
    qemu_fdt_setprop_cells(fdt, "/gpio-keys/poweroff",
                           "gpios", phandle, 3, 0);
}

#define SECURE_GPIO_POWEROFF 0
#define SECURE_GPIO_RESET    1

static void create_secure_gpio_pwr(char *fdt, DeviceState *pl061_dev,
                                   uint32_t phandle)
{
    DeviceState *gpio_pwr_dev;

    /* gpio-pwr */
    gpio_pwr_dev = sysbus_create_simple("gpio-pwr", -1, NULL);

    /* connect secure pl061 to gpio-pwr */
    qdev_connect_gpio_out(pl061_dev, SECURE_GPIO_RESET,
                          qdev_get_gpio_in_named(gpio_pwr_dev, "reset", 0));
    qdev_connect_gpio_out(pl061_dev, SECURE_GPIO_POWEROFF,
                          qdev_get_gpio_in_named(gpio_pwr_dev, "shutdown", 0));

    qemu_fdt_add_subnode(fdt, "/gpio-poweroff");
    qemu_fdt_setprop_string(fdt, "/gpio-poweroff", "compatible",
                            "gpio-poweroff");
    qemu_fdt_setprop_cells(fdt, "/gpio-poweroff",
                           "gpios", phandle, SECURE_GPIO_POWEROFF, 0);
    qemu_fdt_setprop_string(fdt, "/gpio-poweroff", "status", "disabled");
    qemu_fdt_setprop_string(fdt, "/gpio-poweroff", "secure-status",
                            "okay");

    qemu_fdt_add_subnode(fdt, "/gpio-restart");
    qemu_fdt_setprop_string(fdt, "/gpio-restart", "compatible",
                            "gpio-restart");
    qemu_fdt_setprop_cells(fdt, "/gpio-restart",
                           "gpios", phandle, SECURE_GPIO_RESET, 0);
    qemu_fdt_setprop_string(fdt, "/gpio-restart", "status", "disabled");
    qemu_fdt_setprop_string(fdt, "/gpio-restart", "secure-status",
                            "okay");
}

static void create_gpio_devices(const VirtMachineState *vms, int gpio,
                                MemoryRegion *mem)
{
    char *nodename;
    DeviceState *pl061_dev;
    hwaddr base = vms->memmap[gpio].base;
    hwaddr size = vms->memmap[gpio].size;
    int irq = vms->irqmap[gpio];
    const char compat[] = "arm,pl061\0arm,primecell";
    SysBusDevice *s;
    MachineState *ms = MACHINE(vms);

    pl061_dev = qdev_new("pl061");
    /* Pull lines down to 0 if not driven by the PL061 */
    qdev_prop_set_uint32(pl061_dev, "pullups", 0);
    qdev_prop_set_uint32(pl061_dev, "pulldowns", 0xff);
    s = SYS_BUS_DEVICE(pl061_dev);
    sysbus_realize_and_unref(s, &error_fatal);
    memory_region_add_subregion(mem, base, sysbus_mmio_get_region(s, 0));
    sysbus_connect_irq(s, 0, qdev_get_gpio_in(vms->gic, irq));

    uint32_t phandle = qemu_fdt_alloc_phandle(ms->fdt);
    nodename = g_strdup_printf("/pl061@%" PRIx64, base);
    qemu_fdt_add_subnode(ms->fdt, nodename);
    qemu_fdt_setprop_sized_cells(ms->fdt, nodename, "reg",
                                 2, base, 2, size);
    qemu_fdt_setprop(ms->fdt, nodename, "compatible", compat, sizeof(compat));
    qemu_fdt_setprop_cell(ms->fdt, nodename, "#gpio-cells", 2);
    qemu_fdt_setprop(ms->fdt, nodename, "gpio-controller", NULL, 0);
    qemu_fdt_setprop_cells(ms->fdt, nodename, "interrupts",
                           GIC_FDT_IRQ_TYPE_SPI, irq,
                           GIC_FDT_IRQ_FLAGS_LEVEL_HI);
    qemu_fdt_setprop_cell(ms->fdt, nodename, "clocks", vms->clock_phandle);
    qemu_fdt_setprop_string(ms->fdt, nodename, "clock-names", "apb_pclk");
    qemu_fdt_setprop_cell(ms->fdt, nodename, "phandle", phandle);

    if (gpio != VIRT_GPIO) {
        /* Mark as not usable by the normal world */
        qemu_fdt_setprop_string(ms->fdt, nodename, "status", "disabled");
        qemu_fdt_setprop_string(ms->fdt, nodename, "secure-status", "okay");
    }
    g_free(nodename);

    /* Child gpio devices */
    if (gpio == VIRT_GPIO) {
        create_gpio_keys(ms->fdt, pl061_dev, phandle);
    } else {
        create_secure_gpio_pwr(ms->fdt, pl061_dev, phandle);
    }
}

static void create_virtio_devices(const VirtMachineState *vms)
{
    int i;
    hwaddr size = vms->memmap[VIRT_MMIO].size;
    MachineState *ms = MACHINE(vms);

    /* We create the transports in forwards order. Since qbus_realize()
     * prepends (not appends) new child buses, the incrementing loop below will
     * create a list of virtio-mmio buses with decreasing base addresses.
     *
     * When a -device option is processed from the command line,
     * qbus_find_recursive() picks the next free virtio-mmio bus in forwards
     * order. The upshot is that -device options in increasing command line
     * order are mapped to virtio-mmio buses with decreasing base addresses.
     *
     * When this code was originally written, that arrangement ensured that the
     * guest Linux kernel would give the lowest "name" (/dev/vda, eth0, etc) to
     * the first -device on the command line. (The end-to-end order is a
     * function of this loop, qbus_realize(), qbus_find_recursive(), and the
     * guest kernel's name-to-address assignment strategy.)
     *
     * Meanwhile, the kernel's traversal seems to have been reversed; see eg.
     * the message, if not necessarily the code, of commit 70161ff336.
     * Therefore the loop now establishes the inverse of the original intent.
     *
     * Unfortunately, we can't counteract the kernel change by reversing the
     * loop; it would break existing command lines.
     *
     * In any case, the kernel makes no guarantee about the stability of
     * enumeration order of virtio devices (as demonstrated by it changing
     * between kernel versions). For reliable and stable identification
     * of disks users must use UUIDs or similar mechanisms.
     */
    for (i = 0; i < NUM_VIRTIO_TRANSPORTS; i++) {
        int irq = vms->irqmap[VIRT_MMIO] + i;
        hwaddr base = vms->memmap[VIRT_MMIO].base + i * size;

        sysbus_create_simple("virtio-mmio", base,
                             qdev_get_gpio_in(vms->gic, irq));
    }

    /* We add dtb nodes in reverse order so that they appear in the finished
     * device tree lowest address first.
     *
     * Note that this mapping is independent of the loop above. The previous
     * loop influences virtio device to virtio transport assignment, whereas
     * this loop controls how virtio transports are laid out in the dtb.
     */
    for (i = NUM_VIRTIO_TRANSPORTS - 1; i >= 0; i--) {
        char *nodename;
        int irq = vms->irqmap[VIRT_MMIO] + i;
        hwaddr base = vms->memmap[VIRT_MMIO].base + i * size;

        nodename = g_strdup_printf("/virtio_mmio@%" PRIx64, base);
        qemu_fdt_add_subnode(ms->fdt, nodename);
        qemu_fdt_setprop_string(ms->fdt, nodename,
                                "compatible", "virtio,mmio");
        qemu_fdt_setprop_sized_cells(ms->fdt, nodename, "reg",
                                     2, base, 2, size);
        qemu_fdt_setprop_cells(ms->fdt, nodename, "interrupts",
                               GIC_FDT_IRQ_TYPE_SPI, irq,
                               GIC_FDT_IRQ_FLAGS_EDGE_LO_HI);
        qemu_fdt_setprop(ms->fdt, nodename, "dma-coherent", NULL, 0);
        g_free(nodename);
    }
}

#define VIRT_FLASH_SECTOR_SIZE (256 * KiB)

static PFlashCFI01 *virt_flash_create1(VirtMachineState *vms,
                                        const char *name,
                                        const char *alias_prop_name)
{
    /*
     * Create a single flash device.  We use the same parameters as
     * the flash devices on the Versatile Express board.
     */
    DeviceState *dev = qdev_new(TYPE_PFLASH_CFI01);

    qdev_prop_set_uint64(dev, "sector-length", VIRT_FLASH_SECTOR_SIZE);
    qdev_prop_set_uint8(dev, "width", 4);
    qdev_prop_set_uint8(dev, "device-width", 2);
    qdev_prop_set_bit(dev, "big-endian", false);
    qdev_prop_set_uint16(dev, "id0", 0x89);
    qdev_prop_set_uint16(dev, "id1", 0x18);
    qdev_prop_set_uint16(dev, "id2", 0x00);
    qdev_prop_set_uint16(dev, "id3", 0x00);
    qdev_prop_set_string(dev, "name", name);
    object_property_add_child(OBJECT(vms), name, OBJECT(dev));
    object_property_add_alias(OBJECT(vms), alias_prop_name,
                              OBJECT(dev), "drive");
    return PFLASH_CFI01(dev);
}

static void virt_flash_create(VirtMachineState *vms)
{
    vms->flash[0] = virt_flash_create1(vms, "virt.flash0", "pflash0");
    vms->flash[1] = virt_flash_create1(vms, "virt.flash1", "pflash1");
}

static void virt_flash_map1(PFlashCFI01 *flash,
                            hwaddr base, hwaddr size,
                            MemoryRegion *sysmem)
{
    DeviceState *dev = DEVICE(flash);

    assert(QEMU_IS_ALIGNED(size, VIRT_FLASH_SECTOR_SIZE));
    assert(size / VIRT_FLASH_SECTOR_SIZE <= UINT32_MAX);
    qdev_prop_set_uint32(dev, "num-blocks", size / VIRT_FLASH_SECTOR_SIZE);
    sysbus_realize_and_unref(SYS_BUS_DEVICE(dev), &error_fatal);

    memory_region_add_subregion(sysmem, base,
                                sysbus_mmio_get_region(SYS_BUS_DEVICE(dev),
                                                       0));
}

static void virt_flash_map(VirtMachineState *vms,
                           MemoryRegion *sysmem,
                           MemoryRegion *secure_sysmem)
{
    /*
     * Map two flash devices to fill the VIRT_FLASH space in the memmap.
     * sysmem is the system memory space. secure_sysmem is the secure view
     * of the system, and the first flash device should be made visible only
     * there. The second flash device is visible to both secure and nonsecure.
     * If sysmem == secure_sysmem this means there is no separate Secure
     * address space and both flash devices are generally visible.
     */
    hwaddr flashsize = vms->memmap[VIRT_FLASH].size / 2;
    hwaddr flashbase = vms->memmap[VIRT_FLASH].base;

    virt_flash_map1(vms->flash[0], flashbase, flashsize,
                    secure_sysmem);
    virt_flash_map1(vms->flash[1], flashbase + flashsize, flashsize,
                    sysmem);
}

static void virt_flash_fdt(VirtMachineState *vms,
                           MemoryRegion *sysmem,
                           MemoryRegion *secure_sysmem)
{
    hwaddr flashsize = vms->memmap[VIRT_FLASH].size / 2;
    hwaddr flashbase = vms->memmap[VIRT_FLASH].base;
    MachineState *ms = MACHINE(vms);
    char *nodename;

    if (sysmem == secure_sysmem) {
        /* Report both flash devices as a single node in the DT */
        nodename = g_strdup_printf("/flash@%" PRIx64, flashbase);
        qemu_fdt_add_subnode(ms->fdt, nodename);
        qemu_fdt_setprop_string(ms->fdt, nodename, "compatible", "cfi-flash");
        qemu_fdt_setprop_sized_cells(ms->fdt, nodename, "reg",
                                     2, flashbase, 2, flashsize,
                                     2, flashbase + flashsize, 2, flashsize);
        qemu_fdt_setprop_cell(ms->fdt, nodename, "bank-width", 4);
        g_free(nodename);
    } else {
        /*
         * Report the devices as separate nodes so we can mark one as
         * only visible to the secure world.
         */
        nodename = g_strdup_printf("/secflash@%" PRIx64, flashbase);
        qemu_fdt_add_subnode(ms->fdt, nodename);
        qemu_fdt_setprop_string(ms->fdt, nodename, "compatible", "cfi-flash");
        qemu_fdt_setprop_sized_cells(ms->fdt, nodename, "reg",
                                     2, flashbase, 2, flashsize);
        qemu_fdt_setprop_cell(ms->fdt, nodename, "bank-width", 4);
        qemu_fdt_setprop_string(ms->fdt, nodename, "status", "disabled");
        qemu_fdt_setprop_string(ms->fdt, nodename, "secure-status", "okay");
        g_free(nodename);

        nodename = g_strdup_printf("/flash@%" PRIx64, flashbase);
        qemu_fdt_add_subnode(ms->fdt, nodename);
        qemu_fdt_setprop_string(ms->fdt, nodename, "compatible", "cfi-flash");
        qemu_fdt_setprop_sized_cells(ms->fdt, nodename, "reg",
                                     2, flashbase + flashsize, 2, flashsize);
        qemu_fdt_setprop_cell(ms->fdt, nodename, "bank-width", 4);
        g_free(nodename);
    }
}

static bool virt_firmware_init(VirtMachineState *vms,
                               MemoryRegion *sysmem,
                               MemoryRegion *secure_sysmem)
{
    int i;
    const char *bios_name;
    BlockBackend *pflash_blk0;

    /* Map legacy -drive if=pflash to machine properties */
    for (i = 0; i < ARRAY_SIZE(vms->flash); i++) {
        pflash_cfi01_legacy_drive(vms->flash[i],
                                  drive_get(IF_PFLASH, 0, i));
    }

    virt_flash_map(vms, sysmem, secure_sysmem);

    pflash_blk0 = pflash_cfi01_get_blk(vms->flash[0]);

    bios_name = MACHINE(vms)->firmware;
    if (bios_name) {
        char *fname;
        MemoryRegion *mr;
        int image_size;

        if (pflash_blk0) {
            error_report("The contents of the first flash device may be "
                         "specified with -bios or with -drive if=pflash... "
                         "but you cannot use both options at once");
            exit(1);
        }

        /* Fall back to -bios */

        fname = qemu_find_file(QEMU_FILE_TYPE_BIOS, bios_name);
        if (!fname) {
            error_report("Could not find ROM image '%s'", bios_name);
            exit(1);
        }
        mr = sysbus_mmio_get_region(SYS_BUS_DEVICE(vms->flash[0]), 0);
        image_size = load_image_mr(fname, mr);
        g_free(fname);
        if (image_size < 0) {
            error_report("Could not load ROM image '%s'", bios_name);
            exit(1);
        }
    }

    return pflash_blk0 || bios_name;
}

static FWCfgState *create_fw_cfg(const VirtMachineState *vms, AddressSpace *as)
{
    MachineState *ms = MACHINE(vms);
    hwaddr base = vms->memmap[VIRT_FW_CFG].base;
    hwaddr size = vms->memmap[VIRT_FW_CFG].size;
    FWCfgState *fw_cfg;
    char *nodename;

    fw_cfg = fw_cfg_init_mem_wide(base + 8, base, 8, base + 16, as);
    fw_cfg_add_i16(fw_cfg, FW_CFG_NB_CPUS, (uint16_t)ms->smp.cpus);

    nodename = g_strdup_printf("/fw-cfg@%" PRIx64, base);
    qemu_fdt_add_subnode(ms->fdt, nodename);
    qemu_fdt_setprop_string(ms->fdt, nodename,
                            "compatible", "qemu,fw-cfg-mmio");
    qemu_fdt_setprop_sized_cells(ms->fdt, nodename, "reg",
                                 2, base, 2, size);
    qemu_fdt_setprop(ms->fdt, nodename, "dma-coherent", NULL, 0);
    g_free(nodename);
    return fw_cfg;
}

static void create_pcie_irq_map(const MachineState *ms,
                                uint32_t gic_phandle,
                                int first_irq, const char *nodename)
{
    int devfn, pin;
    uint32_t full_irq_map[4 * 4 * 10] = { 0 };
    uint32_t *irq_map = full_irq_map;

    for (devfn = 0; devfn <= 0x18; devfn += 0x8) {
        for (pin = 0; pin < 4; pin++) {
            int irq_type = GIC_FDT_IRQ_TYPE_SPI;
            int irq_nr = first_irq + ((pin + PCI_SLOT(devfn)) % PCI_NUM_PINS);
            int irq_level = GIC_FDT_IRQ_FLAGS_LEVEL_HI;
            int i;

            uint32_t map[] = {
                devfn << 8, 0, 0,                           /* devfn */
                pin + 1,                                    /* PCI pin */
                gic_phandle, 0, 0, irq_type, irq_nr, irq_level }; /* GIC irq */

            /* Convert map to big endian */
            for (i = 0; i < 10; i++) {
                irq_map[i] = cpu_to_be32(map[i]);
            }
            irq_map += 10;
        }
    }

    qemu_fdt_setprop(ms->fdt, nodename, "interrupt-map",
                     full_irq_map, sizeof(full_irq_map));

    qemu_fdt_setprop_cells(ms->fdt, nodename, "interrupt-map-mask",
                           cpu_to_be16(PCI_DEVFN(3, 0)), /* Slot 3 */
                           0, 0,
                           0x7           /* PCI irq */);
}

static void create_smmu(const VirtMachineState *vms,
                        PCIBus *bus)
{
    char *node;
    const char compat[] = "arm,smmu-v3";
    int irq =  vms->irqmap[VIRT_SMMU];
    int i;
    hwaddr base = vms->memmap[VIRT_SMMU].base;
    hwaddr size = vms->memmap[VIRT_SMMU].size;
    const char irq_names[] = "eventq\0priq\0cmdq-sync\0gerror";
    DeviceState *dev;
    MachineState *ms = MACHINE(vms);

    if (vms->iommu != VIRT_IOMMU_SMMUV3 || !vms->iommu_phandle) {
        return;
    }

    dev = qdev_new("arm-smmuv3");

    object_property_set_link(OBJECT(dev), "primary-bus", OBJECT(bus),
                             &error_abort);
    sysbus_realize_and_unref(SYS_BUS_DEVICE(dev), &error_fatal);
    sysbus_mmio_map(SYS_BUS_DEVICE(dev), 0, base);
    for (i = 0; i < NUM_SMMU_IRQS; i++) {
        sysbus_connect_irq(SYS_BUS_DEVICE(dev), i,
                           qdev_get_gpio_in(vms->gic, irq + i));
    }

    node = g_strdup_printf("/smmuv3@%" PRIx64, base);
    qemu_fdt_add_subnode(ms->fdt, node);
    qemu_fdt_setprop(ms->fdt, node, "compatible", compat, sizeof(compat));
    qemu_fdt_setprop_sized_cells(ms->fdt, node, "reg", 2, base, 2, size);

    qemu_fdt_setprop_cells(ms->fdt, node, "interrupts",
            GIC_FDT_IRQ_TYPE_SPI, irq    , GIC_FDT_IRQ_FLAGS_EDGE_LO_HI,
            GIC_FDT_IRQ_TYPE_SPI, irq + 1, GIC_FDT_IRQ_FLAGS_EDGE_LO_HI,
            GIC_FDT_IRQ_TYPE_SPI, irq + 2, GIC_FDT_IRQ_FLAGS_EDGE_LO_HI,
            GIC_FDT_IRQ_TYPE_SPI, irq + 3, GIC_FDT_IRQ_FLAGS_EDGE_LO_HI);

    qemu_fdt_setprop(ms->fdt, node, "interrupt-names", irq_names,
                     sizeof(irq_names));

    qemu_fdt_setprop_cell(ms->fdt, node, "clocks", vms->clock_phandle);
    qemu_fdt_setprop_string(ms->fdt, node, "clock-names", "apb_pclk");
    qemu_fdt_setprop(ms->fdt, node, "dma-coherent", NULL, 0);

    qemu_fdt_setprop_cell(ms->fdt, node, "#iommu-cells", 1);

    qemu_fdt_setprop_cell(ms->fdt, node, "phandle", vms->iommu_phandle);
    g_free(node);
}

static void create_virtio_iommu_dt_bindings(VirtMachineState *vms)
{
    const char compat[] = "virtio,pci-iommu";
    uint16_t bdf = vms->virtio_iommu_bdf;
    MachineState *ms = MACHINE(vms);
    char *node;

    vms->iommu_phandle = qemu_fdt_alloc_phandle(ms->fdt);

    node = g_strdup_printf("%s/virtio_iommu@%d", vms->pciehb_nodename, bdf);
    qemu_fdt_add_subnode(ms->fdt, node);
    qemu_fdt_setprop(ms->fdt, node, "compatible", compat, sizeof(compat));
    qemu_fdt_setprop_sized_cells(ms->fdt, node, "reg",
                                 1, bdf << 8, 1, 0, 1, 0,
                                 1, 0, 1, 0);

    qemu_fdt_setprop_cell(ms->fdt, node, "#iommu-cells", 1);
    qemu_fdt_setprop_cell(ms->fdt, node, "phandle", vms->iommu_phandle);
    g_free(node);

    qemu_fdt_setprop_cells(ms->fdt, vms->pciehb_nodename, "iommu-map",
                           0x0, vms->iommu_phandle, 0x0, bdf,
                           bdf + 1, vms->iommu_phandle, bdf + 1, 0xffff - bdf);
}

static void create_pcie(VirtMachineState *vms)
{
    hwaddr base_mmio = vms->memmap[VIRT_PCIE_MMIO].base;
    hwaddr size_mmio = vms->memmap[VIRT_PCIE_MMIO].size;
    hwaddr base_mmio_high = vms->memmap[VIRT_HIGH_PCIE_MMIO].base;
    hwaddr size_mmio_high = vms->memmap[VIRT_HIGH_PCIE_MMIO].size;
    hwaddr base_pio = vms->memmap[VIRT_PCIE_PIO].base;
    hwaddr size_pio = vms->memmap[VIRT_PCIE_PIO].size;
    hwaddr base_ecam, size_ecam;
    hwaddr base = base_mmio;
    int nr_pcie_buses;
    int irq = vms->irqmap[VIRT_PCIE];
    MemoryRegion *mmio_alias;
    MemoryRegion *mmio_reg;
    MemoryRegion *ecam_alias;
    MemoryRegion *ecam_reg;
    DeviceState *dev;
    char *nodename;
    int i, ecam_id;
    PCIHostState *pci;
    MachineState *ms = MACHINE(vms);

    dev = qdev_new(TYPE_GPEX_HOST);
    sysbus_realize_and_unref(SYS_BUS_DEVICE(dev), &error_fatal);

    ecam_id = VIRT_ECAM_ID(vms->highmem_ecam);
    base_ecam = vms->memmap[ecam_id].base;
    size_ecam = vms->memmap[ecam_id].size;
    nr_pcie_buses = size_ecam / PCIE_MMCFG_SIZE_MIN;
    /* Map only the first size_ecam bytes of ECAM space */
    ecam_alias = g_new0(MemoryRegion, 1);
    ecam_reg = sysbus_mmio_get_region(SYS_BUS_DEVICE(dev), 0);
    memory_region_init_alias(ecam_alias, OBJECT(dev), "pcie-ecam",
                             ecam_reg, 0, size_ecam);
    memory_region_add_subregion(get_system_memory(), base_ecam, ecam_alias);

    /* Map the MMIO window into system address space so as to expose
     * the section of PCI MMIO space which starts at the same base address
     * (ie 1:1 mapping for that part of PCI MMIO space visible through
     * the window).
     */
    mmio_alias = g_new0(MemoryRegion, 1);
    mmio_reg = sysbus_mmio_get_region(SYS_BUS_DEVICE(dev), 1);
    memory_region_init_alias(mmio_alias, OBJECT(dev), "pcie-mmio",
                             mmio_reg, base_mmio, size_mmio);
    memory_region_add_subregion(get_system_memory(), base_mmio, mmio_alias);

    if (vms->highmem) {
        /* Map high MMIO space */
        MemoryRegion *high_mmio_alias = g_new0(MemoryRegion, 1);

        memory_region_init_alias(high_mmio_alias, OBJECT(dev), "pcie-mmio-high",
                                 mmio_reg, base_mmio_high, size_mmio_high);
        memory_region_add_subregion(get_system_memory(), base_mmio_high,
                                    high_mmio_alias);
    }

    /* Map IO port space */
    sysbus_mmio_map(SYS_BUS_DEVICE(dev), 2, base_pio);

    for (i = 0; i < GPEX_NUM_IRQS; i++) {
        sysbus_connect_irq(SYS_BUS_DEVICE(dev), i,
                           qdev_get_gpio_in(vms->gic, irq + i));
        gpex_set_irq_num(GPEX_HOST(dev), i, irq + i);
    }

    pci = PCI_HOST_BRIDGE(dev);
    pci->bypass_iommu = vms->default_bus_bypass_iommu;
    vms->bus = pci->bus;
    if (vms->bus) {
        for (i = 0; i < nb_nics; i++) {
            NICInfo *nd = &nd_table[i];

            if (!nd->model) {
                nd->model = g_strdup("virtio");
            }

            pci_nic_init_nofail(nd, pci->bus, nd->model, NULL);
        }
    }

    nodename = vms->pciehb_nodename = g_strdup_printf("/pcie@%" PRIx64, base);
    qemu_fdt_add_subnode(ms->fdt, nodename);
    qemu_fdt_setprop_string(ms->fdt, nodename,
                            "compatible", "pci-host-ecam-generic");
    qemu_fdt_setprop_string(ms->fdt, nodename, "device_type", "pci");
    qemu_fdt_setprop_cell(ms->fdt, nodename, "#address-cells", 3);
    qemu_fdt_setprop_cell(ms->fdt, nodename, "#size-cells", 2);
    qemu_fdt_setprop_cell(ms->fdt, nodename, "linux,pci-domain", 0);
    qemu_fdt_setprop_cells(ms->fdt, nodename, "bus-range", 0,
                           nr_pcie_buses - 1);
    qemu_fdt_setprop(ms->fdt, nodename, "dma-coherent", NULL, 0);

    if (vms->msi_phandle) {
        qemu_fdt_setprop_cells(ms->fdt, nodename, "msi-parent",
                               vms->msi_phandle);
    }

    qemu_fdt_setprop_sized_cells(ms->fdt, nodename, "reg",
                                 2, base_ecam, 2, size_ecam);

    if (vms->highmem) {
        qemu_fdt_setprop_sized_cells(ms->fdt, nodename, "ranges",
                                     1, FDT_PCI_RANGE_IOPORT, 2, 0,
                                     2, base_pio, 2, size_pio,
                                     1, FDT_PCI_RANGE_MMIO, 2, base_mmio,
                                     2, base_mmio, 2, size_mmio,
                                     1, FDT_PCI_RANGE_MMIO_64BIT,
                                     2, base_mmio_high,
                                     2, base_mmio_high, 2, size_mmio_high);
    } else {
        qemu_fdt_setprop_sized_cells(ms->fdt, nodename, "ranges",
                                     1, FDT_PCI_RANGE_IOPORT, 2, 0,
                                     2, base_pio, 2, size_pio,
                                     1, FDT_PCI_RANGE_MMIO, 2, base_mmio,
                                     2, base_mmio, 2, size_mmio);
    }

    qemu_fdt_setprop_cell(ms->fdt, nodename, "#interrupt-cells", 1);
    create_pcie_irq_map(ms, vms->gic_phandle, irq, nodename);

    if (vms->iommu) {
        vms->iommu_phandle = qemu_fdt_alloc_phandle(ms->fdt);

        switch (vms->iommu) {
        case VIRT_IOMMU_SMMUV3:
            create_smmu(vms, vms->bus);
            qemu_fdt_setprop_cells(ms->fdt, nodename, "iommu-map",
                                   0x0, vms->iommu_phandle, 0x0, 0x10000);
            break;
        default:
            g_assert_not_reached();
        }
    }
}

static void create_platform_bus(VirtMachineState *vms)
{
    DeviceState *dev;
    SysBusDevice *s;
    int i;
    MemoryRegion *sysmem = get_system_memory();

    dev = qdev_new(TYPE_PLATFORM_BUS_DEVICE);
    dev->id = TYPE_PLATFORM_BUS_DEVICE;
    qdev_prop_set_uint32(dev, "num_irqs", PLATFORM_BUS_NUM_IRQS);
    qdev_prop_set_uint32(dev, "mmio_size", vms->memmap[VIRT_PLATFORM_BUS].size);
    sysbus_realize_and_unref(SYS_BUS_DEVICE(dev), &error_fatal);
    vms->platform_bus_dev = dev;

    s = SYS_BUS_DEVICE(dev);
    for (i = 0; i < PLATFORM_BUS_NUM_IRQS; i++) {
        int irq = vms->irqmap[VIRT_PLATFORM_BUS] + i;
        sysbus_connect_irq(s, i, qdev_get_gpio_in(vms->gic, irq));
    }

    memory_region_add_subregion(sysmem,
                                vms->memmap[VIRT_PLATFORM_BUS].base,
                                sysbus_mmio_get_region(s, 0));
}

static void create_tag_ram(MemoryRegion *tag_sysmem,
                           hwaddr base, hwaddr size,
                           const char *name)
{
    MemoryRegion *tagram = g_new(MemoryRegion, 1);

    memory_region_init_ram(tagram, NULL, name, size / 32, &error_fatal);
    memory_region_add_subregion(tag_sysmem, base / 32, tagram);
}

static void create_secure_ram(VirtMachineState *vms,
                              MemoryRegion *secure_sysmem,
                              MemoryRegion *secure_tag_sysmem)
{
    MemoryRegion *secram = g_new(MemoryRegion, 1);
    char *nodename;
    hwaddr base = vms->memmap[VIRT_SECURE_MEM].base;
    hwaddr size = vms->memmap[VIRT_SECURE_MEM].size;
    MachineState *ms = MACHINE(vms);

    memory_region_init_ram(secram, NULL, "virt.secure-ram", size,
                           &error_fatal);

#ifdef TARGET_CHERI
    cheri_tag_init(secram, size);
#endif

    memory_region_add_subregion(secure_sysmem, base, secram);

    nodename = g_strdup_printf("/secram@%" PRIx64, base);
    qemu_fdt_add_subnode(ms->fdt, nodename);
    qemu_fdt_setprop_string(ms->fdt, nodename, "device_type", "memory");
    qemu_fdt_setprop_sized_cells(ms->fdt, nodename, "reg", 2, base, 2, size);
    qemu_fdt_setprop_string(ms->fdt, nodename, "status", "disabled");
    qemu_fdt_setprop_string(ms->fdt, nodename, "secure-status", "okay");

    if (secure_tag_sysmem) {
        create_tag_ram(secure_tag_sysmem, base, size, "mach-virt.secure-tag");
    }

    g_free(nodename);
}

static void *machvirt_dtb(const struct arm_boot_info *binfo, int *fdt_size)
{
    const VirtMachineState *board = container_of(binfo, VirtMachineState,
                                                 bootinfo);
    MachineState *ms = MACHINE(board);


    *fdt_size = board->fdt_size;
    return ms->fdt;
}

static void virt_build_smbios(VirtMachineState *vms)
{
    MachineClass *mc = MACHINE_GET_CLASS(vms);
    VirtMachineClass *vmc = VIRT_MACHINE_GET_CLASS(vms);
    uint8_t *smbios_tables, *smbios_anchor;
    size_t smbios_tables_len, smbios_anchor_len;
    const char *product = "QEMU Virtual Machine";

    if (kvm_enabled()) {
        product = "KVM Virtual Machine";
    }

    smbios_set_defaults("QEMU", product,
                        vmc->smbios_old_sys_ver ? "1.0" : mc->name, false,
                        true, SMBIOS_ENTRY_POINT_30);

    smbios_get_tables(MACHINE(vms), NULL, 0,
                      &smbios_tables, &smbios_tables_len,
                      &smbios_anchor, &smbios_anchor_len,
                      &error_fatal);

    if (smbios_anchor) {
        fw_cfg_add_file(vms->fw_cfg, "etc/smbios/smbios-tables",
                        smbios_tables, smbios_tables_len);
        fw_cfg_add_file(vms->fw_cfg, "etc/smbios/smbios-anchor",
                        smbios_anchor, smbios_anchor_len);
    }
}

static
void virt_machine_done(Notifier *notifier, void *data)
{
    VirtMachineState *vms = container_of(notifier, VirtMachineState,
                                         machine_done);
    MachineState *ms = MACHINE(vms);
    ARMCPU *cpu = ARM_CPU(first_cpu);
    struct arm_boot_info *info = &vms->bootinfo;
    AddressSpace *as = arm_boot_address_space(cpu, info);

    /*
     * If the user provided a dtb, we assume the dynamic sysbus nodes
     * already are integrated there. This corresponds to a use case where
     * the dynamic sysbus nodes are complex and their generation is not yet
     * supported. In that case the user can take charge of the guest dt
     * while qemu takes charge of the qom stuff.
     */
    if (info->dtb_filename == NULL) {
        platform_bus_add_all_fdt_nodes(ms->fdt, "/intc",
                                       vms->memmap[VIRT_PLATFORM_BUS].base,
                                       vms->memmap[VIRT_PLATFORM_BUS].size,
                                       vms->irqmap[VIRT_PLATFORM_BUS]);
    }
    if (arm_load_dtb(info->dtb_start, info, info->dtb_limit, as, ms) < 0) {
        exit(1);
    }

    fw_cfg_add_extra_pci_roots(vms->bus, vms->fw_cfg);

    virt_acpi_setup(vms);
    virt_build_smbios(vms);
}

static uint64_t virt_cpu_mp_affinity(VirtMachineState *vms, int idx)
{
    uint8_t clustersz = ARM_DEFAULT_CPUS_PER_CLUSTER;
    VirtMachineClass *vmc = VIRT_MACHINE_GET_CLASS(vms);

    if (!vmc->disallow_affinity_adjustment) {
        /* Adjust MPIDR like 64-bit KVM hosts, which incorporate the
         * GIC's target-list limitations. 32-bit KVM hosts currently
         * always create clusters of 4 CPUs, but that is expected to
         * change when they gain support for gicv3. When KVM is enabled
         * it will override the changes we make here, therefore our
         * purposes are to make TCG consistent (with 64-bit KVM hosts)
         * and to improve SGI efficiency.
         */
        if (vms->gic_version == VIRT_GIC_VERSION_3) {
            clustersz = GICV3_TARGETLIST_BITS;
        } else {
            clustersz = GIC_TARGETLIST_BITS;
        }
    }
    return arm_cpu_mp_affinity(idx, clustersz);
}

static void virt_set_memmap(VirtMachineState *vms)
{
    MachineState *ms = MACHINE(vms);
    hwaddr base, device_memory_base, device_memory_size;
    int i;

    vms->memmap = extended_memmap;

    for (i = 0; i < ARRAY_SIZE(base_memmap); i++) {
        vms->memmap[i] = base_memmap[i];
    }

    if (ms->ram_slots > ACPI_MAX_RAM_SLOTS) {
        error_report("unsupported number of memory slots: %"PRIu64,
                     ms->ram_slots);
        exit(EXIT_FAILURE);
    }

    /*
     * We compute the base of the high IO region depending on the
     * amount of initial and device memory. The device memory start/size
     * is aligned on 1GiB. We never put the high IO region below 256GiB
     * so that if maxram_size is < 255GiB we keep the legacy memory map.
     * The device region size assumes 1GiB page max alignment per slot.
     */
    device_memory_base =
        ROUND_UP(vms->memmap[VIRT_MEM].base + ms->ram_size, GiB);
    device_memory_size = ms->maxram_size - ms->ram_size + ms->ram_slots * GiB;

    /* Base address of the high IO region */
    base = device_memory_base + ROUND_UP(device_memory_size, GiB);
    if (base < device_memory_base) {
        error_report("maxmem/slots too huge");
        exit(EXIT_FAILURE);
    }
    if (base < vms->memmap[VIRT_MEM].base + LEGACY_RAMLIMIT_BYTES) {
        base = vms->memmap[VIRT_MEM].base + LEGACY_RAMLIMIT_BYTES;
    }

    for (i = VIRT_LOWMEMMAP_LAST; i < ARRAY_SIZE(extended_memmap); i++) {
        hwaddr size = extended_memmap[i].size;

        base = ROUND_UP(base, size);
        vms->memmap[i].base = base;
        vms->memmap[i].size = size;
        base += size;
    }
    vms->highest_gpa = base - 1;
    if (device_memory_size > 0) {
        ms->device_memory = g_malloc0(sizeof(*ms->device_memory));
        ms->device_memory->base = device_memory_base;
        memory_region_init(&ms->device_memory->mr, OBJECT(vms),
                           "device-memory", device_memory_size);
    }
}

/*
 * finalize_gic_version - Determines the final gic_version
 * according to the gic-version property
 *
 * Default GIC type is v2
 */
static void finalize_gic_version(VirtMachineState *vms)
{
    unsigned int max_cpus = MACHINE(vms)->smp.max_cpus;

    if (kvm_enabled()) {
        int probe_bitmap;

        if (!kvm_irqchip_in_kernel()) {
            switch (vms->gic_version) {
            case VIRT_GIC_VERSION_HOST:
                warn_report(
                    "gic-version=host not relevant with kernel-irqchip=off "
                     "as only userspace GICv2 is supported. Using v2 ...");
                return;
            case VIRT_GIC_VERSION_MAX:
            case VIRT_GIC_VERSION_NOSEL:
                vms->gic_version = VIRT_GIC_VERSION_2;
                return;
            case VIRT_GIC_VERSION_2:
                return;
            case VIRT_GIC_VERSION_3:
                error_report(
                    "gic-version=3 is not supported with kernel-irqchip=off");
                exit(1);
            }
        }

        probe_bitmap = kvm_arm_vgic_probe();
        if (!probe_bitmap) {
            error_report("Unable to determine GIC version supported by host");
            exit(1);
        }

        switch (vms->gic_version) {
        case VIRT_GIC_VERSION_HOST:
        case VIRT_GIC_VERSION_MAX:
            if (probe_bitmap & KVM_ARM_VGIC_V3) {
                vms->gic_version = VIRT_GIC_VERSION_3;
            } else {
                vms->gic_version = VIRT_GIC_VERSION_2;
            }
            return;
        case VIRT_GIC_VERSION_NOSEL:
            if ((probe_bitmap & KVM_ARM_VGIC_V2) && max_cpus <= GIC_NCPU) {
                vms->gic_version = VIRT_GIC_VERSION_2;
            } else if (probe_bitmap & KVM_ARM_VGIC_V3) {
                /*
                 * in case the host does not support v2 in-kernel emulation or
                 * the end-user requested more than 8 VCPUs we now default
                 * to v3. In any case defaulting to v2 would be broken.
                 */
                vms->gic_version = VIRT_GIC_VERSION_3;
            } else if (max_cpus > GIC_NCPU) {
                error_report("host only supports in-kernel GICv2 emulation "
                             "but more than 8 vcpus are requested");
                exit(1);
            }
            break;
        case VIRT_GIC_VERSION_2:
        case VIRT_GIC_VERSION_3:
            break;
        }

        /* Check chosen version is effectively supported by the host */
        if (vms->gic_version == VIRT_GIC_VERSION_2 &&
            !(probe_bitmap & KVM_ARM_VGIC_V2)) {
            error_report("host does not support in-kernel GICv2 emulation");
            exit(1);
        } else if (vms->gic_version == VIRT_GIC_VERSION_3 &&
                   !(probe_bitmap & KVM_ARM_VGIC_V3)) {
            error_report("host does not support in-kernel GICv3 emulation");
            exit(1);
        }
        return;
    }

    /* TCG mode */
    switch (vms->gic_version) {
    case VIRT_GIC_VERSION_NOSEL:
        vms->gic_version = VIRT_GIC_VERSION_2;
        break;
    case VIRT_GIC_VERSION_MAX:
        vms->gic_version = VIRT_GIC_VERSION_3;
        break;
    case VIRT_GIC_VERSION_HOST:
        error_report("gic-version=host requires KVM");
        exit(1);
    case VIRT_GIC_VERSION_2:
    case VIRT_GIC_VERSION_3:
        break;
    }
}

/*
 * virt_cpu_post_init() must be called after the CPUs have
 * been realized and the GIC has been created.
 */
static void virt_cpu_post_init(VirtMachineState *vms, MemoryRegion *sysmem)
{
    int max_cpus = MACHINE(vms)->smp.max_cpus;
    bool aarch64, pmu, steal_time;
    CPUState *cpu;

    aarch64 = object_property_get_bool(OBJECT(first_cpu), "aarch64", NULL);
    pmu = object_property_get_bool(OBJECT(first_cpu), "pmu", NULL);
    steal_time = object_property_get_bool(OBJECT(first_cpu),
                                          "kvm-steal-time", NULL);

    if (kvm_enabled()) {
        hwaddr pvtime_reg_base = vms->memmap[VIRT_PVTIME].base;
        hwaddr pvtime_reg_size = vms->memmap[VIRT_PVTIME].size;

        if (steal_time) {
            MemoryRegion *pvtime = g_new(MemoryRegion, 1);
            hwaddr pvtime_size = max_cpus * PVTIME_SIZE_PER_CPU;

            /* The memory region size must be a multiple of host page size. */
            pvtime_size = REAL_HOST_PAGE_ALIGN(pvtime_size);

            if (pvtime_size > pvtime_reg_size) {
                error_report("pvtime requires a %" HWADDR_PRId
                             " byte memory region for %d CPUs,"
                             " but only %" HWADDR_PRId " has been reserved",
                             pvtime_size, max_cpus, pvtime_reg_size);
                exit(1);
            }

            memory_region_init_ram(pvtime, NULL, "pvtime", pvtime_size, NULL);
            memory_region_add_subregion(sysmem, pvtime_reg_base, pvtime);
        }

        CPU_FOREACH(cpu) {
            if (pmu) {
                assert(arm_feature(&ARM_CPU(cpu)->env, ARM_FEATURE_PMU));
                if (kvm_irqchip_in_kernel()) {
                    kvm_arm_pmu_set_irq(cpu, PPI(VIRTUAL_PMU_IRQ));
                }
                kvm_arm_pmu_init(cpu);
            }
            if (steal_time) {
                kvm_arm_pvtime_init(cpu, pvtime_reg_base +
                                         cpu->cpu_index * PVTIME_SIZE_PER_CPU);
            }
        }
    } else {
        if (aarch64 && vms->highmem) {
            int requested_pa_size = 64 - clz64(vms->highest_gpa);
            int pamax = arm_pamax(ARM_CPU(first_cpu));

            if (pamax < requested_pa_size) {
                error_report("VCPU supports less PA bits (%d) than "
                             "requested by the memory map (%d)",
                             pamax, requested_pa_size);
                exit(1);
            }
        }
    }
}

static void machvirt_init(MachineState *machine)
{
    VirtMachineState *vms = VIRT_MACHINE(machine);
    VirtMachineClass *vmc = VIRT_MACHINE_GET_CLASS(machine);
    MachineClass *mc = MACHINE_GET_CLASS(machine);
    const CPUArchIdList *possible_cpus;
    MemoryRegion *sysmem = get_system_memory();
    MemoryRegion *secure_sysmem = NULL;
    MemoryRegion *tag_sysmem = NULL;
    MemoryRegion *secure_tag_sysmem = NULL;
    int n, virt_max_cpus;
    bool firmware_loaded;
    bool aarch64 = true;
    bool has_ged = !vmc->no_ged;
    unsigned int smp_cpus = machine->smp.cpus;
    unsigned int max_cpus = machine->smp.max_cpus;

    /*
     * In accelerated mode, the memory map is computed earlier in kvm_type()
     * to create a VM with the right number of IPA bits.
     */
    if (!vms->memmap) {
        virt_set_memmap(vms);
    }

    /* We can probe only here because during property set
     * KVM is not available yet
     */
    finalize_gic_version(vms);

    if (!cpu_type_valid(machine->cpu_type)) {
        error_report("mach-virt: CPU type %s not supported", machine->cpu_type);
        exit(1);
    }

    if (vms->secure) {
        /*
         * The Secure view of the world is the same as the NonSecure,
         * but with a few extra devices. Create it as a container region
         * containing the system memory at low priority; any secure-only
         * devices go in at higher priority and take precedence.
         */
        secure_sysmem = g_new(MemoryRegion, 1);
        memory_region_init(secure_sysmem, OBJECT(machine), "secure-memory",
                           UINT64_MAX);
        memory_region_add_subregion_overlap(secure_sysmem, 0, sysmem, -1);
    }

    firmware_loaded = virt_firmware_init(vms, sysmem,
                                         secure_sysmem ?: sysmem);

    /* If we have an EL3 boot ROM then the assumption is that it will
     * implement PSCI itself, so disable QEMU's internal implementation
     * so it doesn't get in the way. Instead of starting secondary
     * CPUs in PSCI powerdown state we will start them all running and
     * let the boot ROM sort them out.
     * The usual case is that we do use QEMU's PSCI implementation;
     * if the guest has EL2 then we will use SMC as the conduit,
     * and otherwise we will use HVC (for backwards compatibility and
     * because if we're using KVM then we must use HVC).
     */
    if (vms->secure && firmware_loaded) {
        vms->psci_conduit = QEMU_PSCI_CONDUIT_DISABLED;
    } else if (vms->virt) {
        vms->psci_conduit = QEMU_PSCI_CONDUIT_SMC;
    } else {
        vms->psci_conduit = QEMU_PSCI_CONDUIT_HVC;
    }

    /* The maximum number of CPUs depends on the GIC version, or on how
     * many redistributors we can fit into the memory map.
     */
    if (vms->gic_version == VIRT_GIC_VERSION_3) {
        virt_max_cpus =
            vms->memmap[VIRT_GIC_REDIST].size / GICV3_REDIST_SIZE;
        virt_max_cpus +=
            vms->memmap[VIRT_HIGH_GIC_REDIST2].size / GICV3_REDIST_SIZE;
    } else {
        virt_max_cpus = GIC_NCPU;
    }

    if (max_cpus > virt_max_cpus) {
        error_report("Number of SMP CPUs requested (%d) exceeds max CPUs "
                     "supported by machine 'mach-virt' (%d)",
                     max_cpus, virt_max_cpus);
        exit(1);
    }

    if (vms->virt && kvm_enabled()) {
        error_report("mach-virt: KVM does not support providing "
                     "Virtualization extensions to the guest CPU");
        exit(1);
    }

    if (vms->mte && kvm_enabled()) {
        error_report("mach-virt: KVM does not support providing "
                     "MTE to the guest CPU");
        exit(1);
    }

    create_fdt(vms);

    possible_cpus = mc->possible_cpu_arch_ids(machine);
    assert(possible_cpus->len == max_cpus);
    for (n = 0; n < possible_cpus->len; n++) {
        Object *cpuobj;
        CPUState *cs;

        if (n >= smp_cpus) {
            break;
        }

        cpuobj = object_new(possible_cpus->cpus[n].type);
        object_property_set_int(cpuobj, "mp-affinity",
                                possible_cpus->cpus[n].arch_id, NULL);

        cs = CPU(cpuobj);
        cs->cpu_index = n;

        numa_cpu_pre_plug(&possible_cpus->cpus[cs->cpu_index], DEVICE(cpuobj),
                          &error_fatal);

        aarch64 &= object_property_get_bool(cpuobj, "aarch64", NULL);

        if (!vms->secure) {
            object_property_set_bool(cpuobj, "has_el3", false, NULL);
        }

        if (!vms->virt && object_property_find(cpuobj, "has_el2")) {
            object_property_set_bool(cpuobj, "has_el2", false, NULL);
        }

        if (vms->psci_conduit != QEMU_PSCI_CONDUIT_DISABLED) {
            object_property_set_int(cpuobj, "psci-conduit", vms->psci_conduit,
                                    NULL);

            /* Secondary CPUs start in PSCI powered-down state */
            if (n > 0) {
                object_property_set_bool(cpuobj, "start-powered-off", true,
                                         NULL);
            }
        }

        if (vmc->kvm_no_adjvtime &&
            object_property_find(cpuobj, "kvm-no-adjvtime")) {
            object_property_set_bool(cpuobj, "kvm-no-adjvtime", true, NULL);
        }

        if (vmc->no_kvm_steal_time &&
            object_property_find(cpuobj, "kvm-steal-time")) {
            object_property_set_bool(cpuobj, "kvm-steal-time", false, NULL);
        }

        if (vmc->no_pmu && object_property_find(cpuobj, "pmu")) {
            object_property_set_bool(cpuobj, "pmu", false, NULL);
        }

        if (object_property_find(cpuobj, "reset-cbar")) {
            object_property_set_int(cpuobj, "reset-cbar",
                                    vms->memmap[VIRT_CPUPERIPHS].base,
                                    &error_abort);
        }

        object_property_set_link(cpuobj, "memory", OBJECT(sysmem),
                                 &error_abort);
        if (vms->secure) {
            object_property_set_link(cpuobj, "secure-memory",
                                     OBJECT(secure_sysmem), &error_abort);
        }

        if (vms->mte) {
            /* Create the memory region only once, but link to all cpus. */
            if (!tag_sysmem) {
                /*
                 * The property exists only if MemTag is supported.
                 * If it is, we must allocate the ram to back that up.
                 */
                if (!object_property_find(cpuobj, "tag-memory")) {
                    error_report("MTE requested, but not supported "
                                 "by the guest CPU");
                    exit(1);
                }

                tag_sysmem = g_new(MemoryRegion, 1);
                memory_region_init(tag_sysmem, OBJECT(machine),
                                   "tag-memory", UINT64_MAX / 32);

                if (vms->secure) {
                    secure_tag_sysmem = g_new(MemoryRegion, 1);
                    memory_region_init(secure_tag_sysmem, OBJECT(machine),
                                       "secure-tag-memory", UINT64_MAX / 32);

                    /* As with ram, secure-tag takes precedence over tag.  */
                    memory_region_add_subregion_overlap(secure_tag_sysmem, 0,
                                                        tag_sysmem, -1);
                }
            }

            object_property_set_link(cpuobj, "tag-memory", OBJECT(tag_sysmem),
                                     &error_abort);
            if (vms->secure) {
                object_property_set_link(cpuobj, "secure-tag-memory",
                                         OBJECT(secure_tag_sysmem),
                                         &error_abort);
            }
        }

        qdev_realize(DEVICE(cpuobj), NULL, &error_fatal);

        object_unref(cpuobj);
    }
    fdt_add_timer_nodes(vms);
    fdt_add_cpu_nodes(vms);

    memory_region_add_subregion(sysmem, vms->memmap[VIRT_MEM].base,
                                machine->ram);
    if (machine->device_memory) {
        memory_region_add_subregion(sysmem, machine->device_memory->base,
                                    &machine->device_memory->mr);
    }

    virt_flash_fdt(vms, sysmem, secure_sysmem ?: sysmem);

    create_gic(vms);

    virt_cpu_post_init(vms, sysmem);

    fdt_add_pmu_nodes(vms);

    create_uart(vms, VIRT_UART, sysmem, serial_hd(0));

    if (vms->secure) {
        create_secure_ram(vms, secure_sysmem, secure_tag_sysmem);
        create_uart(vms, VIRT_SECURE_UART, secure_sysmem, serial_hd(1));
    }

    if (tag_sysmem) {
        create_tag_ram(tag_sysmem, vms->memmap[VIRT_MEM].base,
                       machine->ram_size, "mach-virt.tag");
    }

    vms->highmem_ecam &= vms->highmem && (!firmware_loaded || aarch64);

    create_rtc(vms);

    create_pcie(vms);

    if (has_ged && aarch64 && firmware_loaded && virt_is_acpi_enabled(vms)) {
        vms->acpi_dev = create_acpi_ged(vms);
    } else {
        create_gpio_devices(vms, VIRT_GPIO, sysmem);
    }

    if (vms->secure && !vmc->no_secure_gpio) {
        create_gpio_devices(vms, VIRT_SECURE_GPIO, secure_sysmem);
    }

     /* connect powerdown request */
     vms->powerdown_notifier.notify = virt_powerdown_req;
     qemu_register_powerdown_notifier(&vms->powerdown_notifier);

    /* Create mmio transports, so the user can create virtio backends
     * (which will be automatically plugged in to the transports). If
     * no backend is created the transport will just sit harmlessly idle.
     */
    create_virtio_devices(vms);

    vms->fw_cfg = create_fw_cfg(vms, &address_space_memory);
    rom_set_fw(vms->fw_cfg);

    create_platform_bus(vms);

    if (machine->nvdimms_state->is_enabled) {
        const struct AcpiGenericAddress arm_virt_nvdimm_acpi_dsmio = {
            .space_id = AML_AS_SYSTEM_MEMORY,
            .address = vms->memmap[VIRT_NVDIMM_ACPI].base,
            .bit_width = NVDIMM_ACPI_IO_LEN << 3
        };

        nvdimm_init_acpi_state(machine->nvdimms_state, sysmem,
                               arm_virt_nvdimm_acpi_dsmio,
                               vms->fw_cfg, OBJECT(vms));
    }

    vms->bootinfo.ram_size = machine->ram_size;
    vms->bootinfo.nb_cpus = smp_cpus;
    vms->bootinfo.board_id = -1;
    vms->bootinfo.loader_start = vms->memmap[VIRT_MEM].base;
    vms->bootinfo.get_dtb = machvirt_dtb;
    vms->bootinfo.skip_dtb_autoload = true;
    vms->bootinfo.firmware_loaded = firmware_loaded;
    arm_load_kernel(ARM_CPU(first_cpu), machine, &vms->bootinfo);

    vms->machine_done.notify = virt_machine_done;
    qemu_add_machine_init_done_notifier(&vms->machine_done);
}

static bool virt_get_secure(Object *obj, Error **errp)
{
    VirtMachineState *vms = VIRT_MACHINE(obj);

    return vms->secure;
}

static void virt_set_secure(Object *obj, bool value, Error **errp)
{
    VirtMachineState *vms = VIRT_MACHINE(obj);

    vms->secure = value;
}

static bool virt_get_virt(Object *obj, Error **errp)
{
    VirtMachineState *vms = VIRT_MACHINE(obj);

    return vms->virt;
}

static void virt_set_virt(Object *obj, bool value, Error **errp)
{
    VirtMachineState *vms = VIRT_MACHINE(obj);

    vms->virt = value;
}

static bool virt_get_highmem(Object *obj, Error **errp)
{
    VirtMachineState *vms = VIRT_MACHINE(obj);

    return vms->highmem;
}

static void virt_set_highmem(Object *obj, bool value, Error **errp)
{
    VirtMachineState *vms = VIRT_MACHINE(obj);

    vms->highmem = value;
}

static bool virt_get_its(Object *obj, Error **errp)
{
    VirtMachineState *vms = VIRT_MACHINE(obj);

    return vms->its;
}

static void virt_set_its(Object *obj, bool value, Error **errp)
{
    VirtMachineState *vms = VIRT_MACHINE(obj);

    vms->its = value;
}

static char *virt_get_oem_id(Object *obj, Error **errp)
{
    VirtMachineState *vms = VIRT_MACHINE(obj);

    return g_strdup(vms->oem_id);
}

static void virt_set_oem_id(Object *obj, const char *value, Error **errp)
{
    VirtMachineState *vms = VIRT_MACHINE(obj);
    size_t len = strlen(value);

    if (len > 6) {
        error_setg(errp,
                   "User specified oem-id value is bigger than 6 bytes in size");
        return;
    }

    strncpy(vms->oem_id, value, 6);
}

static char *virt_get_oem_table_id(Object *obj, Error **errp)
{
    VirtMachineState *vms = VIRT_MACHINE(obj);

    return g_strdup(vms->oem_table_id);
}

static void virt_set_oem_table_id(Object *obj, const char *value,
                                  Error **errp)
{
    VirtMachineState *vms = VIRT_MACHINE(obj);
    size_t len = strlen(value);

    if (len > 8) {
        error_setg(errp,
                   "User specified oem-table-id value is bigger than 8 bytes in size");
        return;
    }
    strncpy(vms->oem_table_id, value, 8);
}


bool virt_is_acpi_enabled(VirtMachineState *vms)
{
    if (vms->acpi == ON_OFF_AUTO_OFF) {
        return false;
    }
    return true;
}

static void virt_get_acpi(Object *obj, Visitor *v, const char *name,
                          void *opaque, Error **errp)
{
    VirtMachineState *vms = VIRT_MACHINE(obj);
    OnOffAuto acpi = vms->acpi;

    visit_type_OnOffAuto(v, name, &acpi, errp);
}

static void virt_set_acpi(Object *obj, Visitor *v, const char *name,
                          void *opaque, Error **errp)
{
    VirtMachineState *vms = VIRT_MACHINE(obj);

    visit_type_OnOffAuto(v, name, &vms->acpi, errp);
}

static bool virt_get_ras(Object *obj, Error **errp)
{
    VirtMachineState *vms = VIRT_MACHINE(obj);

    return vms->ras;
}

static void virt_set_ras(Object *obj, bool value, Error **errp)
{
    VirtMachineState *vms = VIRT_MACHINE(obj);

    vms->ras = value;
}

static bool virt_get_mte(Object *obj, Error **errp)
{
    VirtMachineState *vms = VIRT_MACHINE(obj);

    return vms->mte;
}

static void virt_set_mte(Object *obj, bool value, Error **errp)
{
    VirtMachineState *vms = VIRT_MACHINE(obj);

    vms->mte = value;
}

static char *virt_get_gic_version(Object *obj, Error **errp)
{
    VirtMachineState *vms = VIRT_MACHINE(obj);
    const char *val = vms->gic_version == VIRT_GIC_VERSION_3 ? "3" : "2";

    return g_strdup(val);
}

static void virt_set_gic_version(Object *obj, const char *value, Error **errp)
{
    VirtMachineState *vms = VIRT_MACHINE(obj);

    if (!strcmp(value, "3")) {
        vms->gic_version = VIRT_GIC_VERSION_3;
    } else if (!strcmp(value, "2")) {
        vms->gic_version = VIRT_GIC_VERSION_2;
    } else if (!strcmp(value, "host")) {
        vms->gic_version = VIRT_GIC_VERSION_HOST; /* Will probe later */
    } else if (!strcmp(value, "max")) {
        vms->gic_version = VIRT_GIC_VERSION_MAX; /* Will probe later */
    } else {
        error_setg(errp, "Invalid gic-version value");
        error_append_hint(errp, "Valid values are 3, 2, host, max.\n");
    }
}

static char *virt_get_iommu(Object *obj, Error **errp)
{
    VirtMachineState *vms = VIRT_MACHINE(obj);

    switch (vms->iommu) {
    case VIRT_IOMMU_NONE:
        return g_strdup("none");
    case VIRT_IOMMU_SMMUV3:
        return g_strdup("smmuv3");
    default:
        g_assert_not_reached();
    }
}

static void virt_set_iommu(Object *obj, const char *value, Error **errp)
{
    VirtMachineState *vms = VIRT_MACHINE(obj);

    if (!strcmp(value, "smmuv3")) {
        vms->iommu = VIRT_IOMMU_SMMUV3;
    } else if (!strcmp(value, "none")) {
        vms->iommu = VIRT_IOMMU_NONE;
    } else {
        error_setg(errp, "Invalid iommu value");
        error_append_hint(errp, "Valid values are none, smmuv3.\n");
    }
}

static bool virt_get_default_bus_bypass_iommu(Object *obj, Error **errp)
{
    VirtMachineState *vms = VIRT_MACHINE(obj);

    return vms->default_bus_bypass_iommu;
}

static void virt_set_default_bus_bypass_iommu(Object *obj, bool value,
                                              Error **errp)
{
    VirtMachineState *vms = VIRT_MACHINE(obj);

    vms->default_bus_bypass_iommu = value;
}

static CpuInstanceProperties
virt_cpu_index_to_props(MachineState *ms, unsigned cpu_index)
{
    MachineClass *mc = MACHINE_GET_CLASS(ms);
    const CPUArchIdList *possible_cpus = mc->possible_cpu_arch_ids(ms);

    assert(cpu_index < possible_cpus->len);
    return possible_cpus->cpus[cpu_index].props;
}

static int64_t virt_get_default_cpu_node_id(const MachineState *ms, int idx)
{
    return idx % ms->numa_state->num_nodes;
}

static const CPUArchIdList *virt_possible_cpu_arch_ids(MachineState *ms)
{
    int n;
    unsigned int max_cpus = ms->smp.max_cpus;
    VirtMachineState *vms = VIRT_MACHINE(ms);

    if (ms->possible_cpus) {
        assert(ms->possible_cpus->len == max_cpus);
        return ms->possible_cpus;
    }

    ms->possible_cpus = g_malloc0(sizeof(CPUArchIdList) +
                                  sizeof(CPUArchId) * max_cpus);
    ms->possible_cpus->len = max_cpus;
    for (n = 0; n < ms->possible_cpus->len; n++) {
        ms->possible_cpus->cpus[n].type = ms->cpu_type;
        ms->possible_cpus->cpus[n].arch_id =
            virt_cpu_mp_affinity(vms, n);
        ms->possible_cpus->cpus[n].props.has_thread_id = true;
        ms->possible_cpus->cpus[n].props.thread_id = n;
    }
    return ms->possible_cpus;
}

static void virt_memory_pre_plug(HotplugHandler *hotplug_dev, DeviceState *dev,
                                 Error **errp)
{
    VirtMachineState *vms = VIRT_MACHINE(hotplug_dev);
    const MachineState *ms = MACHINE(hotplug_dev);
    const bool is_nvdimm = object_dynamic_cast(OBJECT(dev), TYPE_NVDIMM);

    if (!vms->acpi_dev) {
        error_setg(errp,
                   "memory hotplug is not enabled: missing acpi-ged device");
        return;
    }

    if (vms->mte) {
        error_setg(errp, "memory hotplug is not enabled: MTE is enabled");
        return;
    }

    if (is_nvdimm && !ms->nvdimms_state->is_enabled) {
        error_setg(errp, "nvdimm is not enabled: add 'nvdimm=on' to '-M'");
        return;
    }

    pc_dimm_pre_plug(PC_DIMM(dev), MACHINE(hotplug_dev), NULL, errp);
}

static void virt_memory_plug(HotplugHandler *hotplug_dev,
                             DeviceState *dev, Error **errp)
{
    VirtMachineState *vms = VIRT_MACHINE(hotplug_dev);
    MachineState *ms = MACHINE(hotplug_dev);
    bool is_nvdimm = object_dynamic_cast(OBJECT(dev), TYPE_NVDIMM);

    pc_dimm_plug(PC_DIMM(dev), MACHINE(vms));

    if (is_nvdimm) {
        nvdimm_plug(ms->nvdimms_state);
    }

    hotplug_handler_plug(HOTPLUG_HANDLER(vms->acpi_dev),
                         dev, &error_abort);
}

static void virt_machine_device_pre_plug_cb(HotplugHandler *hotplug_dev,
                                            DeviceState *dev, Error **errp)
{
    VirtMachineState *vms = VIRT_MACHINE(hotplug_dev);

    if (object_dynamic_cast(OBJECT(dev), TYPE_PC_DIMM)) {
        virt_memory_pre_plug(hotplug_dev, dev, errp);
    } else if (object_dynamic_cast(OBJECT(dev), TYPE_VIRTIO_IOMMU_PCI)) {
        hwaddr db_start = 0, db_end = 0;
        char *resv_prop_str;

        switch (vms->msi_controller) {
        case VIRT_MSI_CTRL_NONE:
            return;
        case VIRT_MSI_CTRL_ITS:
            /* GITS_TRANSLATER page */
            db_start = base_memmap[VIRT_GIC_ITS].base + 0x10000;
            db_end = base_memmap[VIRT_GIC_ITS].base +
                     base_memmap[VIRT_GIC_ITS].size - 1;
            break;
        case VIRT_MSI_CTRL_GICV2M:
            /* MSI_SETSPI_NS page */
            db_start = base_memmap[VIRT_GIC_V2M].base;
            db_end = db_start + base_memmap[VIRT_GIC_V2M].size - 1;
            break;
        }
        resv_prop_str = g_strdup_printf("0x%"PRIx64":0x%"PRIx64":%u",
                                        db_start, db_end,
                                        VIRTIO_IOMMU_RESV_MEM_T_MSI);

        qdev_prop_set_uint32(dev, "len-reserved-regions", 1);
        qdev_prop_set_string(dev, "reserved-regions[0]", resv_prop_str);
        g_free(resv_prop_str);
    }
}

static void virt_machine_device_plug_cb(HotplugHandler *hotplug_dev,
                                        DeviceState *dev, Error **errp)
{
    VirtMachineState *vms = VIRT_MACHINE(hotplug_dev);

    if (vms->platform_bus_dev) {
        MachineClass *mc = MACHINE_GET_CLASS(vms);

        if (device_is_dynamic_sysbus(mc, dev)) {
            platform_bus_link_device(PLATFORM_BUS_DEVICE(vms->platform_bus_dev),
                                     SYS_BUS_DEVICE(dev));
        }
    }
    if (object_dynamic_cast(OBJECT(dev), TYPE_PC_DIMM)) {
        virt_memory_plug(hotplug_dev, dev, errp);
    }
    if (object_dynamic_cast(OBJECT(dev), TYPE_VIRTIO_IOMMU_PCI)) {
        PCIDevice *pdev = PCI_DEVICE(dev);

        vms->iommu = VIRT_IOMMU_VIRTIO;
        vms->virtio_iommu_bdf = pci_get_bdf(pdev);
        create_virtio_iommu_dt_bindings(vms);
    }
}

static void virt_dimm_unplug_request(HotplugHandler *hotplug_dev,
                                     DeviceState *dev, Error **errp)
{
    VirtMachineState *vms = VIRT_MACHINE(hotplug_dev);
    Error *local_err = NULL;

    if (!vms->acpi_dev) {
        error_setg(&local_err,
                   "memory hotplug is not enabled: missing acpi-ged device");
        goto out;
    }

    if (object_dynamic_cast(OBJECT(dev), TYPE_NVDIMM)) {
        error_setg(&local_err,
                   "nvdimm device hot unplug is not supported yet.");
        goto out;
    }

    hotplug_handler_unplug_request(HOTPLUG_HANDLER(vms->acpi_dev), dev,
                                   &local_err);
out:
    error_propagate(errp, local_err);
}

static void virt_dimm_unplug(HotplugHandler *hotplug_dev,
                             DeviceState *dev, Error **errp)
{
    VirtMachineState *vms = VIRT_MACHINE(hotplug_dev);
    Error *local_err = NULL;

    hotplug_handler_unplug(HOTPLUG_HANDLER(vms->acpi_dev), dev, &local_err);
    if (local_err) {
        goto out;
    }

    pc_dimm_unplug(PC_DIMM(dev), MACHINE(vms));
    qdev_unrealize(dev);

out:
    error_propagate(errp, local_err);
}

static void virt_machine_device_unplug_request_cb(HotplugHandler *hotplug_dev,
                                          DeviceState *dev, Error **errp)
{
    if (object_dynamic_cast(OBJECT(dev), TYPE_PC_DIMM)) {
        virt_dimm_unplug_request(hotplug_dev, dev, errp);
    } else {
        error_setg(errp, "device unplug request for unsupported device"
                   " type: %s", object_get_typename(OBJECT(dev)));
    }
}

static void virt_machine_device_unplug_cb(HotplugHandler *hotplug_dev,
                                          DeviceState *dev, Error **errp)
{
    if (object_dynamic_cast(OBJECT(dev), TYPE_PC_DIMM)) {
        virt_dimm_unplug(hotplug_dev, dev, errp);
    } else {
        error_setg(errp, "virt: device unplug for unsupported device"
                   " type: %s", object_get_typename(OBJECT(dev)));
    }
}

static HotplugHandler *virt_machine_get_hotplug_handler(MachineState *machine,
                                                        DeviceState *dev)
{
    MachineClass *mc = MACHINE_GET_CLASS(machine);

    if (device_is_dynamic_sysbus(mc, dev) ||
       (object_dynamic_cast(OBJECT(dev), TYPE_PC_DIMM))) {
        return HOTPLUG_HANDLER(machine);
    }
    if (object_dynamic_cast(OBJECT(dev), TYPE_VIRTIO_IOMMU_PCI)) {
        VirtMachineState *vms = VIRT_MACHINE(machine);

        if (!vms->bootinfo.firmware_loaded || !virt_is_acpi_enabled(vms)) {
            return HOTPLUG_HANDLER(machine);
        }
    }
    return NULL;
}

/*
 * for arm64 kvm_type [7-0] encodes the requested number of bits
 * in the IPA address space
 */
static int virt_kvm_type(MachineState *ms, const char *type_str)
{
    VirtMachineState *vms = VIRT_MACHINE(ms);
    int max_vm_pa_size, requested_pa_size;
    bool fixed_ipa;

    max_vm_pa_size = kvm_arm_get_max_vm_ipa_size(ms, &fixed_ipa);

    /* we freeze the memory map to compute the highest gpa */
    virt_set_memmap(vms);

    requested_pa_size = 64 - clz64(vms->highest_gpa);

    /*
     * KVM requires the IPA size to be at least 32 bits.
     */
    if (requested_pa_size < 32) {
        requested_pa_size = 32;
    }

    if (requested_pa_size > max_vm_pa_size) {
        error_report("-m and ,maxmem option values "
                     "require an IPA range (%d bits) larger than "
                     "the one supported by the host (%d bits)",
                     requested_pa_size, max_vm_pa_size);
        exit(1);
    }
    /*
     * We return the requested PA log size, unless KVM only supports
     * the implicit legacy 40b IPA setting, in which case the kvm_type
     * must be 0.
     */
    return fixed_ipa ? 0 : requested_pa_size;
}

static void virt_machine_class_init(ObjectClass *oc, void *data)
{
    MachineClass *mc = MACHINE_CLASS(oc);
    HotplugHandlerClass *hc = HOTPLUG_HANDLER_CLASS(oc);

    mc->init = machvirt_init;
    /* Start with max_cpus set to 512, which is the maximum supported by KVM.
     * The value may be reduced later when we have more information about the
     * configuration of the particular instance.
     */
    mc->max_cpus = 512;
    machine_class_allow_dynamic_sysbus_dev(mc, TYPE_VFIO_CALXEDA_XGMAC);
    machine_class_allow_dynamic_sysbus_dev(mc, TYPE_VFIO_AMD_XGBE);
    machine_class_allow_dynamic_sysbus_dev(mc, TYPE_RAMFB_DEVICE);
    machine_class_allow_dynamic_sysbus_dev(mc, TYPE_VFIO_PLATFORM);
#ifdef CONFIG_TPM
    machine_class_allow_dynamic_sysbus_dev(mc, TYPE_TPM_TIS_SYSBUS);
#endif
    mc->block_default_type = IF_VIRTIO;
    mc->no_cdrom = 1;
    mc->pci_allow_0_address = true;
    /* We know we will never create a pre-ARMv7 CPU which needs 1K pages */
    mc->minimum_page_bits = 12;
    mc->possible_cpu_arch_ids = virt_possible_cpu_arch_ids;
    mc->cpu_index_to_instance_props = virt_cpu_index_to_props;
#ifdef TARGET_CHERI
    mc->default_cpu_type = ARM_CPU_TYPE_NAME("morello");
#else
    mc->default_cpu_type = ARM_CPU_TYPE_NAME("cortex-a15");
#endif
    mc->get_default_cpu_node_id = virt_get_default_cpu_node_id;
    mc->kvm_type = virt_kvm_type;
    assert(!mc->get_hotplug_handler);
    mc->get_hotplug_handler = virt_machine_get_hotplug_handler;
    hc->pre_plug = virt_machine_device_pre_plug_cb;
    hc->plug = virt_machine_device_plug_cb;
    hc->unplug_request = virt_machine_device_unplug_request_cb;
    hc->unplug = virt_machine_device_unplug_cb;
    mc->nvdimm_supported = true;
    mc->auto_enable_numa_with_memhp = true;
    mc->auto_enable_numa_with_memdev = true;
    mc->default_ram_id = "mach-virt.ram";

    object_class_property_add(oc, "acpi", "OnOffAuto",
        virt_get_acpi, virt_set_acpi,
        NULL, NULL);
    object_class_property_set_description(oc, "acpi",
        "Enable ACPI");
    object_class_property_add_bool(oc, "secure", virt_get_secure,
                                   virt_set_secure);
    object_class_property_set_description(oc, "secure",
                                                "Set on/off to enable/disable the ARM "
                                                "Security Extensions (TrustZone)");

    object_class_property_add_bool(oc, "virtualization", virt_get_virt,
                                   virt_set_virt);
    object_class_property_set_description(oc, "virtualization",
                                          "Set on/off to enable/disable emulating a "
                                          "guest CPU which implements the ARM "
                                          "Virtualization Extensions");

    object_class_property_add_bool(oc, "highmem", virt_get_highmem,
                                   virt_set_highmem);
    object_class_property_set_description(oc, "highmem",
                                          "Set on/off to enable/disable using "
                                          "physical address space above 32 bits");

    object_class_property_add_str(oc, "gic-version", virt_get_gic_version,
                                  virt_set_gic_version);
    object_class_property_set_description(oc, "gic-version",
                                          "Set GIC version. "
                                          "Valid values are 2, 3, host and max");

    object_class_property_add_str(oc, "iommu", virt_get_iommu, virt_set_iommu);
    object_class_property_set_description(oc, "iommu",
                                          "Set the IOMMU type. "
                                          "Valid values are none and smmuv3");

    object_class_property_add_bool(oc, "default_bus_bypass_iommu",
                                   virt_get_default_bus_bypass_iommu,
                                   virt_set_default_bus_bypass_iommu);
    object_class_property_set_description(oc, "default_bus_bypass_iommu",
                                          "Set on/off to enable/disable "
                                          "bypass_iommu for default root bus");

    object_class_property_add_bool(oc, "ras", virt_get_ras,
                                   virt_set_ras);
    object_class_property_set_description(oc, "ras",
                                          "Set on/off to enable/disable reporting host memory errors "
                                          "to a KVM guest using ACPI and guest external abort exceptions");

    object_class_property_add_bool(oc, "mte", virt_get_mte, virt_set_mte);
    object_class_property_set_description(oc, "mte",
                                          "Set on/off to enable/disable emulating a "
                                          "guest CPU which implements the ARM "
                                          "Memory Tagging Extension");

    object_class_property_add_bool(oc, "its", virt_get_its,
                                   virt_set_its);
    object_class_property_set_description(oc, "its",
                                          "Set on/off to enable/disable "
                                          "ITS instantiation");

    object_class_property_add_str(oc, "x-oem-id",
                                  virt_get_oem_id,
                                  virt_set_oem_id);
    object_class_property_set_description(oc, "x-oem-id",
                                          "Override the default value of field OEMID "
                                          "in ACPI table header."
                                          "The string may be up to 6 bytes in size");


    object_class_property_add_str(oc, "x-oem-table-id",
                                  virt_get_oem_table_id,
                                  virt_set_oem_table_id);
    object_class_property_set_description(oc, "x-oem-table-id",
                                          "Override the default value of field OEM Table ID "
                                          "in ACPI table header."
                                          "The string may be up to 8 bytes in size");

}

static void virt_instance_init(Object *obj)
{
    VirtMachineState *vms = VIRT_MACHINE(obj);
    VirtMachineClass *vmc = VIRT_MACHINE_GET_CLASS(vms);

    /* EL3 is disabled by default on virt: this makes us consistent
     * between KVM and TCG for this board, and it also allows us to
     * boot UEFI blobs which assume no TrustZone support.
     */
    vms->secure = false;

    /* EL2 is also disabled by default, for similar reasons */
    vms->virt = false;

    /* High memory is enabled by default */
    vms->highmem = true;
    vms->gic_version = VIRT_GIC_VERSION_NOSEL;

    vms->highmem_ecam = !vmc->no_highmem_ecam;

    if (vmc->no_its) {
        vms->its = false;
    } else {
        /* Default allows ITS instantiation */
        vms->its = true;
    }

    /* Default disallows iommu instantiation */
    vms->iommu = VIRT_IOMMU_NONE;

    /* The default root bus is attached to iommu by default */
    vms->default_bus_bypass_iommu = false;

    /* Default disallows RAS instantiation */
    vms->ras = false;

    /* MTE is disabled by default.  */
    vms->mte = false;

    vms->irqmap = a15irqmap;

    virt_flash_create(vms);

    vms->oem_id = g_strndup(ACPI_BUILD_APPNAME6, 6);
    vms->oem_table_id = g_strndup(ACPI_BUILD_APPNAME8, 8);
}

static const TypeInfo virt_machine_info = {
    .name          = TYPE_VIRT_MACHINE,
    .parent        = TYPE_MACHINE,
    .abstract      = true,
    .instance_size = sizeof(VirtMachineState),
    .class_size    = sizeof(VirtMachineClass),
    .class_init    = virt_machine_class_init,
    .instance_init = virt_instance_init,
    .interfaces = (InterfaceInfo[]) {
         { TYPE_HOTPLUG_HANDLER },
         { }
    },
};

static void machvirt_machine_init(void)
{
    type_register_static(&virt_machine_info);
}
type_init(machvirt_machine_init);

static void virt_machine_6_2_options(MachineClass *mc)
{
}
DEFINE_VIRT_MACHINE_AS_LATEST(6, 2)

static void virt_machine_6_1_options(MachineClass *mc)
{
    virt_machine_6_2_options(mc);
    compat_props_add(mc->compat_props, hw_compat_6_1, hw_compat_6_1_len);
}
DEFINE_VIRT_MACHINE(6, 1)

static void virt_machine_6_0_options(MachineClass *mc)
{
    virt_machine_6_1_options(mc);
    compat_props_add(mc->compat_props, hw_compat_6_0, hw_compat_6_0_len);
}
DEFINE_VIRT_MACHINE(6, 0)

static void virt_machine_5_2_options(MachineClass *mc)
{
    VirtMachineClass *vmc = VIRT_MACHINE_CLASS(OBJECT_CLASS(mc));

    virt_machine_6_0_options(mc);
    compat_props_add(mc->compat_props, hw_compat_5_2, hw_compat_5_2_len);
    vmc->no_secure_gpio = true;
}
DEFINE_VIRT_MACHINE(5, 2)

static void virt_machine_5_1_options(MachineClass *mc)
{
    VirtMachineClass *vmc = VIRT_MACHINE_CLASS(OBJECT_CLASS(mc));

    virt_machine_5_2_options(mc);
    compat_props_add(mc->compat_props, hw_compat_5_1, hw_compat_5_1_len);
    vmc->no_kvm_steal_time = true;
}
DEFINE_VIRT_MACHINE(5, 1)

static void virt_machine_5_0_options(MachineClass *mc)
{
    VirtMachineClass *vmc = VIRT_MACHINE_CLASS(OBJECT_CLASS(mc));

    virt_machine_5_1_options(mc);
    compat_props_add(mc->compat_props, hw_compat_5_0, hw_compat_5_0_len);
    mc->numa_mem_supported = true;
    vmc->acpi_expose_flash = true;
    mc->auto_enable_numa_with_memdev = false;
}
DEFINE_VIRT_MACHINE(5, 0)

static void virt_machine_4_2_options(MachineClass *mc)
{
    VirtMachineClass *vmc = VIRT_MACHINE_CLASS(OBJECT_CLASS(mc));

    virt_machine_5_0_options(mc);
    compat_props_add(mc->compat_props, hw_compat_4_2, hw_compat_4_2_len);
    vmc->kvm_no_adjvtime = true;
}
DEFINE_VIRT_MACHINE(4, 2)

static void virt_machine_4_1_options(MachineClass *mc)
{
    VirtMachineClass *vmc = VIRT_MACHINE_CLASS(OBJECT_CLASS(mc));

    virt_machine_4_2_options(mc);
    compat_props_add(mc->compat_props, hw_compat_4_1, hw_compat_4_1_len);
    vmc->no_ged = true;
    mc->auto_enable_numa_with_memhp = false;
}
DEFINE_VIRT_MACHINE(4, 1)

static void virt_machine_4_0_options(MachineClass *mc)
{
    virt_machine_4_1_options(mc);
    compat_props_add(mc->compat_props, hw_compat_4_0, hw_compat_4_0_len);
}
DEFINE_VIRT_MACHINE(4, 0)

static void virt_machine_3_1_options(MachineClass *mc)
{
    virt_machine_4_0_options(mc);
    compat_props_add(mc->compat_props, hw_compat_3_1, hw_compat_3_1_len);
}
DEFINE_VIRT_MACHINE(3, 1)

static void virt_machine_3_0_options(MachineClass *mc)
{
    virt_machine_3_1_options(mc);
    compat_props_add(mc->compat_props, hw_compat_3_0, hw_compat_3_0_len);
}
DEFINE_VIRT_MACHINE(3, 0)

static void virt_machine_2_12_options(MachineClass *mc)
{
    VirtMachineClass *vmc = VIRT_MACHINE_CLASS(OBJECT_CLASS(mc));

    virt_machine_3_0_options(mc);
    compat_props_add(mc->compat_props, hw_compat_2_12, hw_compat_2_12_len);
    vmc->no_highmem_ecam = true;
    mc->max_cpus = 255;
}
DEFINE_VIRT_MACHINE(2, 12)

static void virt_machine_2_11_options(MachineClass *mc)
{
    VirtMachineClass *vmc = VIRT_MACHINE_CLASS(OBJECT_CLASS(mc));

    virt_machine_2_12_options(mc);
    compat_props_add(mc->compat_props, hw_compat_2_11, hw_compat_2_11_len);
    vmc->smbios_old_sys_ver = true;
}
DEFINE_VIRT_MACHINE(2, 11)

static void virt_machine_2_10_options(MachineClass *mc)
{
    virt_machine_2_11_options(mc);
    compat_props_add(mc->compat_props, hw_compat_2_10, hw_compat_2_10_len);
    /* before 2.11 we never faulted accesses to bad addresses */
    mc->ignore_memory_transaction_failures = true;
}
DEFINE_VIRT_MACHINE(2, 10)

static void virt_machine_2_9_options(MachineClass *mc)
{
    virt_machine_2_10_options(mc);
    compat_props_add(mc->compat_props, hw_compat_2_9, hw_compat_2_9_len);
}
DEFINE_VIRT_MACHINE(2, 9)

static void virt_machine_2_8_options(MachineClass *mc)
{
    VirtMachineClass *vmc = VIRT_MACHINE_CLASS(OBJECT_CLASS(mc));

    virt_machine_2_9_options(mc);
    compat_props_add(mc->compat_props, hw_compat_2_8, hw_compat_2_8_len);
    /* For 2.8 and earlier we falsely claimed in the DT that
     * our timers were edge-triggered, not level-triggered.
     */
    vmc->claim_edge_triggered_timers = true;
}
DEFINE_VIRT_MACHINE(2, 8)

static void virt_machine_2_7_options(MachineClass *mc)
{
    VirtMachineClass *vmc = VIRT_MACHINE_CLASS(OBJECT_CLASS(mc));

    virt_machine_2_8_options(mc);
    compat_props_add(mc->compat_props, hw_compat_2_7, hw_compat_2_7_len);
    /* ITS was introduced with 2.8 */
    vmc->no_its = true;
    /* Stick with 1K pages for migration compatibility */
    mc->minimum_page_bits = 0;
}
DEFINE_VIRT_MACHINE(2, 7)

static void virt_machine_2_6_options(MachineClass *mc)
{
    VirtMachineClass *vmc = VIRT_MACHINE_CLASS(OBJECT_CLASS(mc));

    virt_machine_2_7_options(mc);
    compat_props_add(mc->compat_props, hw_compat_2_6, hw_compat_2_6_len);
    vmc->disallow_affinity_adjustment = true;
    /* Disable PMU for 2.6 as PMU support was first introduced in 2.7 */
    vmc->no_pmu = true;
}
DEFINE_VIRT_MACHINE(2, 6)<|MERGE_RESOLUTION|>--- conflicted
+++ resolved
@@ -204,11 +204,8 @@
     ARM_CPU_TYPE_NAME("cortex-a53"),
     ARM_CPU_TYPE_NAME("cortex-a57"),
     ARM_CPU_TYPE_NAME("cortex-a72"),
-<<<<<<< HEAD
     ARM_CPU_TYPE_NAME("morello"),
-=======
     ARM_CPU_TYPE_NAME("a64fx"),
->>>>>>> 079b1252
     ARM_CPU_TYPE_NAME("host"),
     ARM_CPU_TYPE_NAME("max"),
 };
