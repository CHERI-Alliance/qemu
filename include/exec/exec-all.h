--- conflicted
+++ resolved
@@ -497,16 +497,6 @@
                              bits that we use when merging from upstream. */
     uint32_t flags; /* flags defining in which context the code was generated */
     uint32_t cflags;    /* compile flags */
-<<<<<<< HEAD
-#define CF_COUNT_MASK  0x00007fff
-#define CF_LAST_IO     0x00008000 /* Last insn may be an IO access.  */
-#define CF_MEMI_ONLY   0x00010000 /* Only instrument memory ops */
-#define CF_USE_ICOUNT  0x00020000
-#define CF_INVALID     0x00040000 /* TB is stale. Set with @jmp_lock held */
-#define CF_PARALLEL    0x00080000 /* Generate code for a parallel context */
-#define CF_LOG_INSTR   0x00100000 /* Generate calls to instruction tracing */
-#define CF_CLUSTER_MASK 0xff000000 /* Top 8 bits are cluster ID */
-=======
 
 /* Note that TCG_MAX_INSNS is 512; we validate this match elsewhere. */
 #define CF_COUNT_MASK    0x000001ff
@@ -518,8 +508,8 @@
 #define CF_USE_ICOUNT    0x00020000
 #define CF_INVALID       0x00040000 /* TB is stale. Set with @jmp_lock held */
 #define CF_PARALLEL      0x00080000 /* Generate code for a parallel context */
+#define CF_LOG_INSTR     0x00100000 /* Generate calls to instruction tracing */
 #define CF_CLUSTER_MASK  0xff000000 /* Top 8 bits are cluster ID */
->>>>>>> beb19138
 #define CF_CLUSTER_SHIFT 24
 
     /* Per-vCPU dynamic tracing state used to generate this TB */
