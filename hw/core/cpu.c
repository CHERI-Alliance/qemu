/*
 * QEMU CPU model
 *
 * Copyright (c) 2012-2014 SUSE LINUX Products GmbH
 *
 * This program is free software; you can redistribute it and/or
 * modify it under the terms of the GNU General Public License
 * as published by the Free Software Foundation; either version 2
 * of the License, or (at your option) any later version.
 *
 * This program is distributed in the hope that it will be useful,
 * but WITHOUT ANY WARRANTY; without even the implied warranty of
 * MERCHANTABILITY or FITNESS FOR A PARTICULAR PURPOSE.  See the
 * GNU General Public License for more details.
 *
 * You should have received a copy of the GNU General Public License
 * along with this program; if not, see
 * <http://www.gnu.org/licenses/gpl-2.0.html>
 */

#include "qemu/osdep.h"
#include "qapi/error.h"
#include "hw/core/cpu.h"
#include "sysemu/hw_accel.h"
#include "qemu/notify.h"
#include "qemu/log.h"
#include "qemu/main-loop.h"
#include "exec/log.h"
#include "qemu/error-report.h"
#include "qemu/qemu-print.h"
#include "sysemu/tcg.h"
#include "hw/boards.h"
#include "hw/qdev-properties.h"
#include "trace-root.h"
#include "qemu/plugin.h"

CPUInterruptHandler cpu_interrupt_handler;

CPUState *cpu_by_arch_id(int64_t id)
{
    CPUState *cpu;

    CPU_FOREACH(cpu) {
        CPUClass *cc = CPU_GET_CLASS(cpu);

        if (cc->get_arch_id(cpu) == id) {
            return cpu;
        }
    }
    return NULL;
}

bool cpu_exists(int64_t id)
{
    return !!cpu_by_arch_id(id);
}

CPUState *cpu_create(const char *typename)
{
    Error *err = NULL;
    CPUState *cpu = CPU(object_new(typename));
<<<<<<< HEAD
    object_property_set_bool(OBJECT(cpu), true, "realized", &err);
#ifdef CONFIG_TCG_LOG_INSTR
    qemu_log_instr_init(cpu);
#endif
=======
    qdev_realize(DEVICE(cpu), NULL, &err);
>>>>>>> fc1bff95
    if (err != NULL) {
        error_report_err(err);
        object_unref(OBJECT(cpu));
        exit(EXIT_FAILURE);
    }
    return cpu;
}

bool cpu_paging_enabled(const CPUState *cpu)
{
    CPUClass *cc = CPU_GET_CLASS(cpu);

    return cc->get_paging_enabled(cpu);
}

static bool cpu_common_get_paging_enabled(const CPUState *cpu)
{
    return false;
}

void cpu_get_memory_mapping(CPUState *cpu, MemoryMappingList *list,
                            Error **errp)
{
    CPUClass *cc = CPU_GET_CLASS(cpu);

    cc->get_memory_mapping(cpu, list, errp);
}

static void cpu_common_get_memory_mapping(CPUState *cpu,
                                          MemoryMappingList *list,
                                          Error **errp)
{
    error_setg(errp, "Obtaining memory mappings is unsupported on this CPU.");
}

/* Resetting the IRQ comes from across the code base so we take the
 * BQL here if we need to.  cpu_interrupt assumes it is held.*/
void cpu_reset_interrupt(CPUState *cpu, int mask)
{
    bool need_lock = !qemu_mutex_iothread_locked();

    if (need_lock) {
        qemu_mutex_lock_iothread();
    }
    cpu->interrupt_request &= ~mask;
    if (need_lock) {
        qemu_mutex_unlock_iothread();
    }
}

void cpu_exit(CPUState *cpu)
{
    atomic_set(&cpu->exit_request, 1);
    /* Ensure cpu_exec will see the exit request after TCG has exited.  */
    smp_wmb();
    atomic_set(&cpu->icount_decr_ptr->u16.high, -1);
}

int cpu_write_elf32_qemunote(WriteCoreDumpFunction f, CPUState *cpu,
                             void *opaque)
{
    CPUClass *cc = CPU_GET_CLASS(cpu);

    return (*cc->write_elf32_qemunote)(f, cpu, opaque);
}

static int cpu_common_write_elf32_qemunote(WriteCoreDumpFunction f,
                                           CPUState *cpu, void *opaque)
{
    return 0;
}

int cpu_write_elf32_note(WriteCoreDumpFunction f, CPUState *cpu,
                         int cpuid, void *opaque)
{
    CPUClass *cc = CPU_GET_CLASS(cpu);

    return (*cc->write_elf32_note)(f, cpu, cpuid, opaque);
}

static int cpu_common_write_elf32_note(WriteCoreDumpFunction f,
                                       CPUState *cpu, int cpuid,
                                       void *opaque)
{
    return -1;
}

int cpu_write_elf64_qemunote(WriteCoreDumpFunction f, CPUState *cpu,
                             void *opaque)
{
    CPUClass *cc = CPU_GET_CLASS(cpu);

    return (*cc->write_elf64_qemunote)(f, cpu, opaque);
}

static int cpu_common_write_elf64_qemunote(WriteCoreDumpFunction f,
                                           CPUState *cpu, void *opaque)
{
    return 0;
}

int cpu_write_elf64_note(WriteCoreDumpFunction f, CPUState *cpu,
                         int cpuid, void *opaque)
{
    CPUClass *cc = CPU_GET_CLASS(cpu);

    return (*cc->write_elf64_note)(f, cpu, cpuid, opaque);
}

static int cpu_common_write_elf64_note(WriteCoreDumpFunction f,
                                       CPUState *cpu, int cpuid,
                                       void *opaque)
{
    return -1;
}


static int cpu_common_gdb_read_register(CPUState *cpu, GByteArray *buf, int reg)
{
    return 0;
}

static int cpu_common_gdb_write_register(CPUState *cpu, uint8_t *buf, int reg)
{
    return 0;
}

static bool cpu_common_debug_check_watchpoint(CPUState *cpu, CPUWatchpoint *wp)
{
    /* If no extra check is required, QEMU watchpoint match can be considered
     * as an architectural match.
     */
    return true;
}

static bool cpu_common_virtio_is_big_endian(CPUState *cpu)
{
    return target_words_bigendian();
}

static void cpu_common_noop(CPUState *cpu)
{
}

static bool cpu_common_exec_interrupt(CPUState *cpu, int int_req)
{
    return false;
}

#if !defined(CONFIG_USER_ONLY)
GuestPanicInformation *cpu_get_crash_info(CPUState *cpu)
{
    CPUClass *cc = CPU_GET_CLASS(cpu);
    GuestPanicInformation *res = NULL;

    if (cc->get_crash_info) {
        res = cc->get_crash_info(cpu);
    }
    return res;
}
#endif

void cpu_dump_state(CPUState *cpu, FILE *f, int flags)
{
    CPUClass *cc = CPU_GET_CLASS(cpu);

    if (cc->dump_state) {
        cpu_synchronize_state(cpu);
        cc->dump_state(cpu, f, flags);
    }
}

void cpu_dump_statistics(CPUState *cpu, int flags)
{
    CPUClass *cc = CPU_GET_CLASS(cpu);

    if (cc->dump_statistics) {
        cc->dump_statistics(cpu, flags);
    }
}

void cpu_reset(CPUState *cpu)
{
    device_cold_reset(DEVICE(cpu));

    trace_guest_cpu_reset(cpu);
}

static void cpu_common_reset(DeviceState *dev)
{
    CPUState *cpu = CPU(dev);
    CPUClass *cc = CPU_GET_CLASS(cpu);

    if (qemu_loglevel_mask(CPU_LOG_RESET)) {
        qemu_log("CPU Reset (CPU %d)\n", cpu->cpu_index);
        log_cpu_state(cpu, cc->reset_dump_flags);
    }

    cpu->interrupt_request = 0;
    cpu->halted = 0;
    cpu->mem_io_pc = 0;
    cpu->icount_extra = 0;
    atomic_set(&cpu->icount_decr_ptr->u32, 0);
    cpu->can_do_io = 1;
    cpu->exception_index = -1;
    cpu->crash_occurred = false;
    cpu->cflags_next_tb = -1;

    if (tcg_enabled()) {
        cpu_tb_jmp_cache_clear(cpu);

        tcg_flush_softmmu_tlb(cpu);
    }
}

static bool cpu_common_has_work(CPUState *cs)
{
    return false;
}

ObjectClass *cpu_class_by_name(const char *typename, const char *cpu_model)
{
    CPUClass *cc = CPU_CLASS(object_class_by_name(typename));

    assert(cpu_model && cc->class_by_name);
    return cc->class_by_name(cpu_model);
}

static void cpu_common_parse_features(const char *typename, char *features,
                                      Error **errp)
{
    char *val;
    static bool cpu_globals_initialized;
    /* Single "key=value" string being parsed */
    char *featurestr = features ? strtok(features, ",") : NULL;

    /* should be called only once, catch invalid users */
    assert(!cpu_globals_initialized);
    cpu_globals_initialized = true;

    while (featurestr) {
        val = strchr(featurestr, '=');
        if (val) {
            GlobalProperty *prop = g_new0(typeof(*prop), 1);
            *val = 0;
            val++;
            prop->driver = typename;
            prop->property = g_strdup(featurestr);
            prop->value = g_strdup(val);
            qdev_prop_register_global(prop);
        } else {
            error_setg(errp, "Expected key=value format, found %s.",
                       featurestr);
            return;
        }
        featurestr = strtok(NULL, ",");
    }
}

static void cpu_common_realizefn(DeviceState *dev, Error **errp)
{
    CPUState *cpu = CPU(dev);
    Object *machine = qdev_get_machine();

    /* qdev_get_machine() can return something that's not TYPE_MACHINE
     * if this is one of the user-only emulators; in that case there's
     * no need to check the ignore_memory_transaction_failures board flag.
     */
    if (object_dynamic_cast(machine, TYPE_MACHINE)) {
        ObjectClass *oc = object_get_class(machine);
        MachineClass *mc = MACHINE_CLASS(oc);

        if (mc) {
            cpu->ignore_memory_transaction_failures =
                mc->ignore_memory_transaction_failures;
        }
    }

    if (dev->hotplugged) {
        cpu_synchronize_post_init(cpu);
        cpu_resume(cpu);
    }

    /* NOTE: latest generic point where the cpu is fully realized */
    trace_init_vcpu(cpu);
}

static void cpu_common_unrealizefn(DeviceState *dev)
{
    CPUState *cpu = CPU(dev);
    /* NOTE: latest generic point before the cpu is fully unrealized */
    trace_fini_vcpu(cpu);
    qemu_plugin_vcpu_exit_hook(cpu);
    cpu_exec_unrealizefn(cpu);
}

static void cpu_common_initfn(Object *obj)
{
    CPUState *cpu = CPU(obj);
    CPUClass *cc = CPU_GET_CLASS(obj);

    cpu->cpu_index = UNASSIGNED_CPU_INDEX;
    cpu->cluster_index = UNASSIGNED_CLUSTER_INDEX;
    cpu->gdb_num_regs = cpu->gdb_num_g_regs = cc->gdb_num_core_regs;
    /* *-user doesn't have configurable SMP topology */
    /* the default value is changed by qemu_init_vcpu() for softmmu */
    cpu->nr_cores = 1;
    cpu->nr_threads = 1;

    qemu_mutex_init(&cpu->work_mutex);
    QSIMPLEQ_INIT(&cpu->work_list);
    QTAILQ_INIT(&cpu->breakpoints);
    QTAILQ_INIT(&cpu->watchpoints);

    cpu_exec_initfn(cpu);
}

static void cpu_common_finalize(Object *obj)
{
    CPUState *cpu = CPU(obj);

    qemu_mutex_destroy(&cpu->work_mutex);
}

static int64_t cpu_common_get_arch_id(CPUState *cpu)
{
    return cpu->cpu_index;
}

static vaddr cpu_adjust_watchpoint_address(CPUState *cpu, vaddr addr, int len)
{
    return addr;
}

static void generic_handle_interrupt(CPUState *cpu, int mask)
{
    cpu->interrupt_request |= mask;

    if (!qemu_cpu_is_self(cpu)) {
        qemu_cpu_kick(cpu);
    }
}

CPUInterruptHandler cpu_interrupt_handler = generic_handle_interrupt;

static void cpu_class_init(ObjectClass *klass, void *data)
{
    DeviceClass *dc = DEVICE_CLASS(klass);
    CPUClass *k = CPU_CLASS(klass);

    k->parse_features = cpu_common_parse_features;
    k->get_arch_id = cpu_common_get_arch_id;
    k->has_work = cpu_common_has_work;
    k->get_paging_enabled = cpu_common_get_paging_enabled;
    k->get_memory_mapping = cpu_common_get_memory_mapping;
    k->write_elf32_qemunote = cpu_common_write_elf32_qemunote;
    k->write_elf32_note = cpu_common_write_elf32_note;
    k->write_elf64_qemunote = cpu_common_write_elf64_qemunote;
    k->write_elf64_note = cpu_common_write_elf64_note;
    k->gdb_read_register = cpu_common_gdb_read_register;
    k->gdb_write_register = cpu_common_gdb_write_register;
    k->virtio_is_big_endian = cpu_common_virtio_is_big_endian;
    k->debug_excp_handler = cpu_common_noop;
    k->debug_check_watchpoint = cpu_common_debug_check_watchpoint;
    k->cpu_exec_enter = cpu_common_noop;
    k->cpu_exec_exit = cpu_common_noop;
    k->cpu_exec_interrupt = cpu_common_exec_interrupt;
    k->adjust_watchpoint_address = cpu_adjust_watchpoint_address;
    set_bit(DEVICE_CATEGORY_CPU, dc->categories);
    dc->realize = cpu_common_realizefn;
    dc->unrealize = cpu_common_unrealizefn;
    dc->reset = cpu_common_reset;
    device_class_set_props(dc, cpu_common_props);
    /*
     * Reason: CPUs still need special care by board code: wiring up
     * IRQs, adding reset handlers, halting non-first CPUs, ...
     */
    dc->user_creatable = false;
}

static const TypeInfo cpu_type_info = {
    .name = TYPE_CPU,
    .parent = TYPE_DEVICE,
    .instance_size = sizeof(CPUState),
    .instance_init = cpu_common_initfn,
    .instance_finalize = cpu_common_finalize,
    .abstract = true,
    .class_size = sizeof(CPUClass),
    .class_init = cpu_class_init,
};

static void cpu_register_types(void)
{
    type_register_static(&cpu_type_info);
}

type_init(cpu_register_types)<|MERGE_RESOLUTION|>--- conflicted
+++ resolved
@@ -59,14 +59,10 @@
 {
     Error *err = NULL;
     CPUState *cpu = CPU(object_new(typename));
-<<<<<<< HEAD
-    object_property_set_bool(OBJECT(cpu), true, "realized", &err);
+    qdev_realize(DEVICE(cpu), NULL, &err);
 #ifdef CONFIG_TCG_LOG_INSTR
     qemu_log_instr_init(cpu);
 #endif
-=======
-    qdev_realize(DEVICE(cpu), NULL, &err);
->>>>>>> fc1bff95
     if (err != NULL) {
         error_report_err(err);
         object_unref(OBJECT(cpu));
