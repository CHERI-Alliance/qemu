--- conflicted
+++ resolved
@@ -1189,12 +1189,8 @@
      * If translation is interrupted between the branch instruction and
      * the delay slot, record what type of branch it is so that we can
      * resume translation properly.  It might be possible to reduce
-<<<<<<< HEAD
-     * this from three bits to two. */
-=======
      * this from three bits to two.
      */
->>>>>>> 9e06029a
 #define MIPS_HFLAG_BMASK_BASE  0x803800
 #define MIPS_HFLAG_B      0x00800 /* Unconditional branch               */
 #define MIPS_HFLAG_BC     0x01000 /* Conditional branch                 */
@@ -1475,20 +1471,17 @@
 void itc_reconfigure(struct MIPSITUState *tag);
 
 /* helper.c */
-<<<<<<< HEAD
-target_ulong exception_resume_pc (CPUMIPSState *env);
+target_ulong exception_resume_pc(CPUMIPSState *env);
+
 #ifdef CONFIG_MIPS_LOG_INSTR
 void dump_store(CPUMIPSState *env, int opc, target_ulong addr,
-                target_ulong value);
+    target_ulong value);
 #ifdef TARGET_CHERI
 void dump_changed_capreg(CPUMIPSState *env, cap_register_t *cr,
                          cap_register_t *old_reg, const char* name);
 void dump_changed_cop2(CPUMIPSState *env, TCState *cur);
 #endif /* TARGET_CHERI */
 #endif /* CONFIG_MIPS_LOG_INSTR */
-=======
-target_ulong exception_resume_pc(CPUMIPSState *env);
->>>>>>> 9e06029a
 
 static inline void restore_snan_bit_mode(CPUMIPSState *env)
 {
