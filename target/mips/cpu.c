--- conflicted
+++ resolved
@@ -27,12 +27,14 @@
 #include "cheri_utils.h"
 #endif
 #include "kvm_mips.h"
+#include "qemu/error-report.h"
 #include "qemu/module.h"
 #include "sysemu/kvm.h"
-<<<<<<< HEAD
+#include "sysemu/qtest.h"
+#include "exec/exec-all.h"
 #include "exec/gdbstub.h"
-#include "exec/exec-all.h"
-#include "qemu/error-report.h"
+#include "hw/qdev-properties.h"
+#include "hw/qdev-clock.h"
 
 #ifndef TARGET_MIPS64
 const char mips_gp_regnames[32][5] = {
@@ -187,12 +189,6 @@
     "User", "Kernel", "<invalid>", "Debug", "Supervisor",
 };
 #endif
-=======
-#include "sysemu/qtest.h"
-#include "exec/exec-all.h"
-#include "hw/qdev-properties.h"
-#include "hw/qdev-clock.h"
->>>>>>> 553032db
 
 static void mips_cpu_set_pc(CPUState *cs, vaddr value)
 {
@@ -419,7 +415,6 @@
     return oc;
 }
 
-<<<<<<< HEAD
 #if defined(TARGET_CHERI)
 static uint64_t start_ns = 0;
 static void dump_cpu_ips_on_exit(void) {
@@ -447,14 +442,13 @@
 }
 #endif
 #endif
-=======
+
 static Property mips_cpu_properties[] = {
     /* CP0 timer running at half the clock of the CPU */
     DEFINE_PROP_UINT32("cp0-count-rate", MIPSCPU, cp0_count_rate,
                        CP0_COUNT_RATE_DEFAULT),
     DEFINE_PROP_END_OF_LIST()
 };
->>>>>>> 553032db
 
 static void mips_cpu_class_init(ObjectClass *c, void *data)
 {
@@ -546,7 +540,6 @@
     }
 }
 
-<<<<<<< HEAD
 #ifdef TARGET_CHERI
 static inline void set_epc_or_error_epc(CPUMIPSState *env, cap_register_t* epc_or_error_epc, target_ulong new_cursor)
 {
@@ -590,8 +583,6 @@
 }
 
 type_init(mips_cpu_register_types)
-=======
-type_init(mips_cpu_register_types)
 
 /* Could be used by generic CPU object */
 MIPSCPU *mips_cpu_create_with_clock(const char *cpu_type, Clock *cpu_refclk)
@@ -603,5 +594,4 @@
     qdev_realize(cpu, NULL, &error_abort);
 
     return MIPS_CPU(cpu);
-}
->>>>>>> 553032db
+}