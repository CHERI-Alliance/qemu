<<<<<<< HEAD
if 'arm-softmmu' in target_dirs or \
    'aarch64-softmmu' in target_dirs or \
    'morello-softmmu' in target_dirs or \
    'i386-softmmu' in target_dirs or \
    'x86_64-softmmu' in target_dirs
  bzip2 = find_program('bzip2', required: true)
=======
if install_edk2_blobs
>>>>>>> e81eb5e6
  fds = [
    'edk2-aarch64-code.fd',
    'edk2-arm-code.fd',
    'edk2-arm-vars.fd',
    'edk2-i386-code.fd',
    'edk2-i386-secure-code.fd',
    'edk2-i386-vars.fd',
    'edk2-x86_64-code.fd',
    'edk2-x86_64-secure-code.fd',
  ]

  foreach f : fds
    custom_target(f,
                  output: f,
                  input: '@0@.bz2'.format(f),
                  capture: true,
                  install: get_option('install_blobs'),
                  install_dir: qemu_datadir,
                  command: [ bzip2, '-dc', '@INPUT0@' ])
  endforeach
endif

blobs = files(
  'bios.bin',
  'bios-256k.bin',
  'bios-microvm.bin',
  'qboot.rom',
  'sgabios.bin',
  'vgabios.bin',
  'vgabios-cirrus.bin',
  'vgabios-stdvga.bin',
  'vgabios-vmware.bin',
  'vgabios-qxl.bin',
  'vgabios-virtio.bin',
  'vgabios-ramfb.bin',
  'vgabios-bochs-display.bin',
  'vgabios-ati.bin',
  'openbios-sparc32',
  'openbios-sparc64',
  'openbios-ppc',
  'QEMU,tcx.bin',
  'QEMU,cgthree.bin',
  'pxe-e1000.rom',
  'pxe-eepro100.rom',
  'pxe-ne2k_pci.rom',
  'pxe-pcnet.rom',
  'pxe-rtl8139.rom',
  'pxe-virtio.rom',
  'efi-e1000.rom',
  'efi-eepro100.rom',
  'efi-ne2k_pci.rom',
  'efi-pcnet.rom',
  'efi-rtl8139.rom',
  'efi-virtio.rom',
  'efi-e1000e.rom',
  'efi-vmxnet3.rom',
  'qemu-nsis.bmp',
  'bamboo.dtb',
  'canyonlands.dtb',
  'petalogix-s3adsp1800.dtb',
  'petalogix-ml605.dtb',
  'multiboot.bin',
  'linuxboot.bin',
  'linuxboot_dma.bin',
  'kvmvapic.bin',
  'pvh.bin',
  's390-ccw.img',
  's390-netboot.img',
  'slof.bin',
  'skiboot.lid',
  'palcode-clipper',
  'u-boot.e500',
  'u-boot-sam460-20100605.bin',
  'qemu_vga.ndrv',
  'edk2-licenses.txt',
  'hppa-firmware.img',
  'opensbi-riscv32-generic-fw_dynamic.bin',
  'opensbi-riscv64-generic-fw_dynamic.bin',
  'opensbi-riscv32-generic-fw_dynamic.elf',
  'opensbi-riscv64-generic-fw_dynamic.elf',
  'npcm7xx_bootrom.bin',
)

if get_option('install_blobs')
  install_data(blobs, install_dir: qemu_datadir)
endif

subdir('descriptors')
subdir('keymaps')<|MERGE_RESOLUTION|>--- conflicted
+++ resolved
@@ -1,13 +1,4 @@
-<<<<<<< HEAD
-if 'arm-softmmu' in target_dirs or \
-    'aarch64-softmmu' in target_dirs or \
-    'morello-softmmu' in target_dirs or \
-    'i386-softmmu' in target_dirs or \
-    'x86_64-softmmu' in target_dirs
-  bzip2 = find_program('bzip2', required: true)
-=======
 if install_edk2_blobs
->>>>>>> e81eb5e6
   fds = [
     'edk2-aarch64-code.fd',
     'edk2-arm-code.fd',
