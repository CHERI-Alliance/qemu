/*
 * gdb server stub
 *
 * This implements a subset of the remote protocol as described in:
 *
 *   https://sourceware.org/gdb/onlinedocs/gdb/Remote-Protocol.html
 *
 * Copyright (c) 2003-2005 Fabrice Bellard
 *
 * This library is free software; you can redistribute it and/or
 * modify it under the terms of the GNU Lesser General Public
 * License as published by the Free Software Foundation; either
 * version 2 of the License, or (at your option) any later version.
 *
 * This library is distributed in the hope that it will be useful,
 * but WITHOUT ANY WARRANTY; without even the implied warranty of
 * MERCHANTABILITY or FITNESS FOR A PARTICULAR PURPOSE.  See the GNU
 * Lesser General Public License for more details.
 *
 * You should have received a copy of the GNU Lesser General Public
 * License along with this library; if not, see <http://www.gnu.org/licenses/>.
 *
 * SPDX-License-Identifier: LGPL-2.0+
 */

#include "qemu/osdep.h"
#include "qemu-common.h"
#include "qapi/error.h"
#include "qemu/error-report.h"
#include "qemu/ctype.h"
#include "qemu/cutils.h"
#include "qemu/module.h"
#include "trace-root.h"
#ifdef CONFIG_USER_ONLY
#include "qemu.h"
#else
#include "monitor/monitor.h"
#include "chardev/char.h"
#include "chardev/char-fe.h"
#include "sysemu/sysemu.h"
#include "exec/gdbstub.h"
#include "hw/cpu/cluster.h"
#include "hw/boards.h"
#endif

#define MAX_PACKET_LENGTH 4096

#include "qemu/sockets.h"
#include "sysemu/hw_accel.h"
#include "sysemu/kvm.h"
#include "sysemu/runstate.h"
#include "hw/semihosting/semihost.h"
#include "exec/exec-all.h"

#ifdef CONFIG_USER_ONLY
#define GDB_ATTACHED "0"
#else
#define GDB_ATTACHED "1"
#endif

#ifndef CONFIG_USER_ONLY
static int phy_memory_mode;
#endif

static inline int target_memory_rw_debug(CPUState *cpu, target_ulong addr,
                                         uint8_t *buf, int len, bool is_write)
{
    CPUClass *cc;

#ifndef CONFIG_USER_ONLY
    if (phy_memory_mode) {
        if (is_write) {
            cpu_physical_memory_write(addr, buf, len);
        } else {
            cpu_physical_memory_read(addr, buf, len);
        }
        return 0;
    }
#endif

    cc = CPU_GET_CLASS(cpu);
    if (cc->memory_rw_debug) {
        return cc->memory_rw_debug(cpu, addr, buf, len, is_write);
    }
    return cpu_memory_rw_debug(cpu, addr, buf, len, is_write);
}

/* Return the GDB index for a given vCPU state.
 *
 * For user mode this is simply the thread id. In system mode GDB
 * numbers CPUs from 1 as 0 is reserved as an "any cpu" index.
 */
static inline int cpu_gdb_index(CPUState *cpu)
{
#if defined(CONFIG_USER_ONLY)
    TaskState *ts = (TaskState *) cpu->opaque;
    return ts->ts_tid;
#else
    return cpu->cpu_index + 1;
#endif
}

enum {
    GDB_SIGNAL_0 = 0,
    GDB_SIGNAL_INT = 2,
    GDB_SIGNAL_QUIT = 3,
    GDB_SIGNAL_TRAP = 5,
    GDB_SIGNAL_ABRT = 6,
    GDB_SIGNAL_ALRM = 14,
    GDB_SIGNAL_IO = 23,
    GDB_SIGNAL_XCPU = 24,
    GDB_SIGNAL_UNKNOWN = 143
};

#ifdef CONFIG_USER_ONLY

/* Map target signal numbers to GDB protocol signal numbers and vice
 * versa.  For user emulation's currently supported systems, we can
 * assume most signals are defined.
 */

static int gdb_signal_table[] = {
    0,
    TARGET_SIGHUP,
    TARGET_SIGINT,
    TARGET_SIGQUIT,
    TARGET_SIGILL,
    TARGET_SIGTRAP,
    TARGET_SIGABRT,
    -1, /* SIGEMT */
    TARGET_SIGFPE,
    TARGET_SIGKILL,
    TARGET_SIGBUS,
    TARGET_SIGSEGV,
    TARGET_SIGSYS,
    TARGET_SIGPIPE,
    TARGET_SIGALRM,
    TARGET_SIGTERM,
    TARGET_SIGURG,
    TARGET_SIGSTOP,
    TARGET_SIGTSTP,
    TARGET_SIGCONT,
    TARGET_SIGCHLD,
    TARGET_SIGTTIN,
    TARGET_SIGTTOU,
    TARGET_SIGIO,
    TARGET_SIGXCPU,
    TARGET_SIGXFSZ,
    TARGET_SIGVTALRM,
    TARGET_SIGPROF,
    TARGET_SIGWINCH,
    -1, /* SIGLOST */
    TARGET_SIGUSR1,
    TARGET_SIGUSR2,
#ifdef TARGET_SIGPWR
    TARGET_SIGPWR,
#else
    -1,
#endif
    -1, /* SIGPOLL */
    -1,
    -1,
    -1,
    -1,
    -1,
    -1,
    -1,
    -1,
    -1,
    -1,
    -1,
#ifdef __SIGRTMIN
    __SIGRTMIN + 1,
    __SIGRTMIN + 2,
    __SIGRTMIN + 3,
    __SIGRTMIN + 4,
    __SIGRTMIN + 5,
    __SIGRTMIN + 6,
    __SIGRTMIN + 7,
    __SIGRTMIN + 8,
    __SIGRTMIN + 9,
    __SIGRTMIN + 10,
    __SIGRTMIN + 11,
    __SIGRTMIN + 12,
    __SIGRTMIN + 13,
    __SIGRTMIN + 14,
    __SIGRTMIN + 15,
    __SIGRTMIN + 16,
    __SIGRTMIN + 17,
    __SIGRTMIN + 18,
    __SIGRTMIN + 19,
    __SIGRTMIN + 20,
    __SIGRTMIN + 21,
    __SIGRTMIN + 22,
    __SIGRTMIN + 23,
    __SIGRTMIN + 24,
    __SIGRTMIN + 25,
    __SIGRTMIN + 26,
    __SIGRTMIN + 27,
    __SIGRTMIN + 28,
    __SIGRTMIN + 29,
    __SIGRTMIN + 30,
    __SIGRTMIN + 31,
    -1, /* SIGCANCEL */
    __SIGRTMIN,
    __SIGRTMIN + 32,
    __SIGRTMIN + 33,
    __SIGRTMIN + 34,
    __SIGRTMIN + 35,
    __SIGRTMIN + 36,
    __SIGRTMIN + 37,
    __SIGRTMIN + 38,
    __SIGRTMIN + 39,
    __SIGRTMIN + 40,
    __SIGRTMIN + 41,
    __SIGRTMIN + 42,
    __SIGRTMIN + 43,
    __SIGRTMIN + 44,
    __SIGRTMIN + 45,
    __SIGRTMIN + 46,
    __SIGRTMIN + 47,
    __SIGRTMIN + 48,
    __SIGRTMIN + 49,
    __SIGRTMIN + 50,
    __SIGRTMIN + 51,
    __SIGRTMIN + 52,
    __SIGRTMIN + 53,
    __SIGRTMIN + 54,
    __SIGRTMIN + 55,
    __SIGRTMIN + 56,
    __SIGRTMIN + 57,
    __SIGRTMIN + 58,
    __SIGRTMIN + 59,
    __SIGRTMIN + 60,
    __SIGRTMIN + 61,
    __SIGRTMIN + 62,
    __SIGRTMIN + 63,
    __SIGRTMIN + 64,
    __SIGRTMIN + 65,
    __SIGRTMIN + 66,
    __SIGRTMIN + 67,
    __SIGRTMIN + 68,
    __SIGRTMIN + 69,
    __SIGRTMIN + 70,
    __SIGRTMIN + 71,
    __SIGRTMIN + 72,
    __SIGRTMIN + 73,
    __SIGRTMIN + 74,
    __SIGRTMIN + 75,
    __SIGRTMIN + 76,
    __SIGRTMIN + 77,
    __SIGRTMIN + 78,
    __SIGRTMIN + 79,
    __SIGRTMIN + 80,
    __SIGRTMIN + 81,
    __SIGRTMIN + 82,
    __SIGRTMIN + 83,
    __SIGRTMIN + 84,
    __SIGRTMIN + 85,
    __SIGRTMIN + 86,
    __SIGRTMIN + 87,
    __SIGRTMIN + 88,
    __SIGRTMIN + 89,
    __SIGRTMIN + 90,
    __SIGRTMIN + 91,
    __SIGRTMIN + 92,
    __SIGRTMIN + 93,
    __SIGRTMIN + 94,
    __SIGRTMIN + 95,
    -1, /* SIGINFO */
    -1, /* UNKNOWN */
    -1, /* DEFAULT */
    -1,
    -1,
    -1,
    -1,
    -1,
    -1
#endif
};
#else
/* In system mode we only need SIGINT and SIGTRAP; other signals
   are not yet supported.  */

enum {
    TARGET_SIGINT = 2,
    TARGET_SIGTRAP = 5
};

static int gdb_signal_table[] = {
    -1,
    -1,
    TARGET_SIGINT,
    -1,
    -1,
    TARGET_SIGTRAP
};
#endif

#ifdef CONFIG_USER_ONLY
static int target_signal_to_gdb (int sig)
{
    int i;
    for (i = 0; i < ARRAY_SIZE (gdb_signal_table); i++)
        if (gdb_signal_table[i] == sig)
            return i;
    return GDB_SIGNAL_UNKNOWN;
}
#endif

static int gdb_signal_to_target (int sig)
{
    if (sig < ARRAY_SIZE (gdb_signal_table))
        return gdb_signal_table[sig];
    else
        return -1;
}

typedef struct GDBRegisterState {
    int base_reg;
    int num_regs;
    gdb_get_reg_cb get_reg;
    gdb_set_reg_cb set_reg;
    const char *xml;
    struct GDBRegisterState *next;
} GDBRegisterState;

typedef struct GDBProcess {
    uint32_t pid;
    bool attached;

    char target_xml[1024];
} GDBProcess;

enum RSState {
    RS_INACTIVE,
    RS_IDLE,
    RS_GETLINE,
    RS_GETLINE_ESC,
    RS_GETLINE_RLE,
    RS_CHKSUM1,
    RS_CHKSUM2,
};
typedef struct GDBState {
    bool init;       /* have we been initialised? */
    CPUState *c_cpu; /* current CPU for step/continue ops */
    CPUState *g_cpu; /* current CPU for other ops */
    CPUState *query_cpu; /* for q{f|s}ThreadInfo */
    enum RSState state; /* parsing state */
    char line_buf[MAX_PACKET_LENGTH];
    int line_buf_index;
    int line_sum; /* running checksum */
    int line_csum; /* checksum at the end of the packet */
    GByteArray *last_packet;
    int signal;
#ifdef CONFIG_USER_ONLY
    int fd;
    int running_state;
#else
    CharBackend chr;
    Chardev *mon_chr;
#endif
    bool multiprocess;
    GDBProcess *processes;
    int process_num;
    char syscall_buf[256];
    gdb_syscall_complete_cb current_syscall_cb;
    GString *str_buf;
    GByteArray *mem_buf;
} GDBState;

/* By default use no IRQs and no timers while single stepping so as to
 * make single stepping like an ICE HW step.
 */
static int sstep_flags = SSTEP_ENABLE|SSTEP_NOIRQ|SSTEP_NOTIMER;

static GDBState gdbserver_state;

static void init_gdbserver_state(void)
{
    g_assert(!gdbserver_state.init);
    memset(&gdbserver_state, 0, sizeof(GDBState));
    gdbserver_state.init = true;
    gdbserver_state.str_buf = g_string_new(NULL);
    gdbserver_state.mem_buf = g_byte_array_sized_new(MAX_PACKET_LENGTH);
    gdbserver_state.last_packet = g_byte_array_sized_new(MAX_PACKET_LENGTH + 4);
}

#ifndef CONFIG_USER_ONLY
static void reset_gdbserver_state(void)
{
    g_free(gdbserver_state.processes);
    gdbserver_state.processes = NULL;
    gdbserver_state.process_num = 0;
}
#endif

bool gdb_has_xml;

#ifdef CONFIG_USER_ONLY
/* XXX: This is not thread safe.  Do we care?  */
static int gdbserver_fd = -1;

static int get_char(void)
{
    uint8_t ch;
    int ret;

    for(;;) {
        ret = qemu_recv(gdbserver_state.fd, &ch, 1, 0);
        if (ret < 0) {
            if (errno == ECONNRESET)
                gdbserver_state.fd = -1;
            if (errno != EINTR)
                return -1;
        } else if (ret == 0) {
            close(gdbserver_state.fd);
            gdbserver_state.fd = -1;
            return -1;
        } else {
            break;
        }
    }
    return ch;
}
#endif

static enum {
    GDB_SYS_UNKNOWN,
    GDB_SYS_ENABLED,
    GDB_SYS_DISABLED,
} gdb_syscall_mode;

/* Decide if either remote gdb syscalls or native file IO should be used. */
int use_gdb_syscalls(void)
{
    SemihostingTarget target = semihosting_get_target();
    if (target == SEMIHOSTING_TARGET_NATIVE) {
        /* -semihosting-config target=native */
        return false;
    } else if (target == SEMIHOSTING_TARGET_GDB) {
        /* -semihosting-config target=gdb */
        return true;
    }

    /* -semihosting-config target=auto */
    /* On the first call check if gdb is connected and remember. */
    if (gdb_syscall_mode == GDB_SYS_UNKNOWN) {
        gdb_syscall_mode = gdbserver_state.init ?
            GDB_SYS_ENABLED : GDB_SYS_DISABLED;
    }
    return gdb_syscall_mode == GDB_SYS_ENABLED;
}

/* Resume execution.  */
static inline void gdb_continue(void)
{

#ifdef CONFIG_USER_ONLY
    gdbserver_state.running_state = 1;
    trace_gdbstub_op_continue();
#else
    if (!runstate_needs_reset()) {
        trace_gdbstub_op_continue();
        vm_start();
    }
#endif
}

/*
 * Resume execution, per CPU actions. For user-mode emulation it's
 * equivalent to gdb_continue.
 */
static int gdb_continue_partial(char *newstates)
{
    CPUState *cpu;
    int res = 0;
#ifdef CONFIG_USER_ONLY
    /*
     * This is not exactly accurate, but it's an improvement compared to the
     * previous situation, where only one CPU would be single-stepped.
     */
    CPU_FOREACH(cpu) {
        if (newstates[cpu->cpu_index] == 's') {
            trace_gdbstub_op_stepping(cpu->cpu_index);
            cpu_single_step(cpu, sstep_flags);
        }
    }
    gdbserver_state.running_state = 1;
#else
    int flag = 0;

    if (!runstate_needs_reset()) {
        if (vm_prepare_start()) {
            return 0;
        }

        CPU_FOREACH(cpu) {
            switch (newstates[cpu->cpu_index]) {
            case 0:
            case 1:
                break; /* nothing to do here */
            case 's':
                trace_gdbstub_op_stepping(cpu->cpu_index);
                cpu_single_step(cpu, sstep_flags);
                cpu_resume(cpu);
                flag = 1;
                break;
            case 'c':
                trace_gdbstub_op_continue_cpu(cpu->cpu_index);
                cpu_resume(cpu);
                flag = 1;
                break;
            default:
                res = -1;
                break;
            }
        }
    }
    if (flag) {
        qemu_clock_enable(QEMU_CLOCK_VIRTUAL, true);
    }
#endif
    return res;
}

static void put_buffer(const uint8_t *buf, int len)
{
#ifdef CONFIG_USER_ONLY
    int ret;

    while (len > 0) {
        ret = send(gdbserver_state.fd, buf, len, 0);
        if (ret < 0) {
            if (errno != EINTR)
                return;
        } else {
            buf += ret;
            len -= ret;
        }
    }
#else
    /* XXX this blocks entire thread. Rewrite to use
     * qemu_chr_fe_write and background I/O callbacks */
    qemu_chr_fe_write_all(&gdbserver_state.chr, buf, len);
#endif
}

static inline int fromhex(int v)
{
    if (v >= '0' && v <= '9')
        return v - '0';
    else if (v >= 'A' && v <= 'F')
        return v - 'A' + 10;
    else if (v >= 'a' && v <= 'f')
        return v - 'a' + 10;
    else
        return 0;
}

static inline int tohex(int v)
{
    if (v < 10)
        return v + '0';
    else
        return v - 10 + 'a';
}

/* writes 2*len+1 bytes in buf */
static void memtohex(GString *buf, const uint8_t *mem, int len)
{
    int i, c;
    for(i = 0; i < len; i++) {
        c = mem[i];
        g_string_append_c(buf, tohex(c >> 4));
        g_string_append_c(buf, tohex(c & 0xf));
    }
    g_string_append_c(buf, '\0');
}

static void hextomem(GByteArray *mem, const char *buf, int len)
{
    int i;

    for(i = 0; i < len; i++) {
        guint8 byte = fromhex(buf[0]) << 4 | fromhex(buf[1]);
        g_byte_array_append(mem, &byte, 1);
        buf += 2;
    }
}

static void hexdump(const char *buf, int len,
                    void (*trace_fn)(size_t ofs, char const *text))
{
    char line_buffer[3 * 16 + 4 + 16 + 1];

    size_t i;
    for (i = 0; i < len || (i & 0xF); ++i) {
        size_t byte_ofs = i & 15;

        if (byte_ofs == 0) {
            memset(line_buffer, ' ', 3 * 16 + 4 + 16);
            line_buffer[3 * 16 + 4 + 16] = 0;
        }

        size_t col_group = (i >> 2) & 3;
        size_t hex_col = byte_ofs * 3 + col_group;
        size_t txt_col = 3 * 16 + 4 + byte_ofs;

        if (i < len) {
            char value = buf[i];

            line_buffer[hex_col + 0] = tohex((value >> 4) & 0xF);
            line_buffer[hex_col + 1] = tohex((value >> 0) & 0xF);
            line_buffer[txt_col + 0] = (value >= ' ' && value < 127)
                    ? value
                    : '.';
        }

        if (byte_ofs == 0xF)
            trace_fn(i & -16, line_buffer);
    }
}

/* return -1 if error, 0 if OK */
static int put_packet_binary(const char *buf, int len, bool dump)
{
    int csum, i;
    uint8_t footer[3];

    if (dump && trace_event_get_state_backends(TRACE_GDBSTUB_IO_BINARYREPLY)) {
        hexdump(buf, len, trace_gdbstub_io_binaryreply);
    }

    for(;;) {
        g_byte_array_set_size(gdbserver_state.last_packet, 0);
        g_byte_array_append(gdbserver_state.last_packet,
                            (const uint8_t *) "$", 1);
        g_byte_array_append(gdbserver_state.last_packet,
                            (const uint8_t *) buf, len);
        csum = 0;
        for(i = 0; i < len; i++) {
            csum += buf[i];
        }
        footer[0] = '#';
        footer[1] = tohex((csum >> 4) & 0xf);
        footer[2] = tohex((csum) & 0xf);
        g_byte_array_append(gdbserver_state.last_packet, footer, 3);

        put_buffer(gdbserver_state.last_packet->data,
                   gdbserver_state.last_packet->len);

#ifdef CONFIG_USER_ONLY
        i = get_char();
        if (i < 0)
            return -1;
        if (i == '+')
            break;
#else
        break;
#endif
    }
    return 0;
}

/* return -1 if error, 0 if OK */
static int put_packet(const char *buf)
{
    trace_gdbstub_io_reply(buf);

    return put_packet_binary(buf, strlen(buf), false);
}

static void put_strbuf(void)
{
    put_packet(gdbserver_state.str_buf->str);
}

/* Encode data using the encoding for 'x' packets.  */
static void memtox(GString *buf, const char *mem, int len)
{
    char c;

    while (len--) {
        c = *(mem++);
        switch (c) {
        case '#': case '$': case '*': case '}':
            g_string_append_c(buf, '}');
            g_string_append_c(buf, c ^ 0x20);
            break;
        default:
            g_string_append_c(buf, c);
            break;
        }
    }
}

static uint32_t gdb_get_cpu_pid(CPUState *cpu)
{
    /* TODO: In user mode, we should use the task state PID */
    if (cpu->cluster_index == UNASSIGNED_CLUSTER_INDEX) {
        /* Return the default process' PID */
        int index = gdbserver_state.process_num - 1;
        return gdbserver_state.processes[index].pid;
    }
    return cpu->cluster_index + 1;
}

static GDBProcess *gdb_get_process(uint32_t pid)
{
    int i;

    if (!pid) {
        /* 0 means any process, we take the first one */
        return &gdbserver_state.processes[0];
    }

    for (i = 0; i < gdbserver_state.process_num; i++) {
        if (gdbserver_state.processes[i].pid == pid) {
            return &gdbserver_state.processes[i];
        }
    }

    return NULL;
}

static GDBProcess *gdb_get_cpu_process(CPUState *cpu)
{
    return gdb_get_process(gdb_get_cpu_pid(cpu));
}

static CPUState *find_cpu(uint32_t thread_id)
{
    CPUState *cpu;

    CPU_FOREACH(cpu) {
        if (cpu_gdb_index(cpu) == thread_id) {
            return cpu;
        }
    }

    return NULL;
}

static CPUState *get_first_cpu_in_process(GDBProcess *process)
{
    CPUState *cpu;

    CPU_FOREACH(cpu) {
        if (gdb_get_cpu_pid(cpu) == process->pid) {
            return cpu;
        }
    }

    return NULL;
}

static CPUState *gdb_next_cpu_in_process(CPUState *cpu)
{
    uint32_t pid = gdb_get_cpu_pid(cpu);
    cpu = CPU_NEXT(cpu);

    while (cpu) {
        if (gdb_get_cpu_pid(cpu) == pid) {
            break;
        }

        cpu = CPU_NEXT(cpu);
    }

    return cpu;
}

/* Return the cpu following @cpu, while ignoring unattached processes. */
static CPUState *gdb_next_attached_cpu(CPUState *cpu)
{
    cpu = CPU_NEXT(cpu);

    while (cpu) {
        if (gdb_get_cpu_process(cpu)->attached) {
            break;
        }

        cpu = CPU_NEXT(cpu);
    }

    return cpu;
}

/* Return the first attached cpu */
static CPUState *gdb_first_attached_cpu(void)
{
    CPUState *cpu = first_cpu;
    GDBProcess *process = gdb_get_cpu_process(cpu);

    if (!process->attached) {
        return gdb_next_attached_cpu(cpu);
    }

    return cpu;
}

static CPUState *gdb_get_cpu(uint32_t pid, uint32_t tid)
{
    GDBProcess *process;
    CPUState *cpu;

    if (!pid && !tid) {
        /* 0 means any process/thread, we take the first attached one */
        return gdb_first_attached_cpu();
    } else if (pid && !tid) {
        /* any thread in a specific process */
        process = gdb_get_process(pid);

        if (process == NULL) {
            return NULL;
        }

        if (!process->attached) {
            return NULL;
        }

        return get_first_cpu_in_process(process);
    } else {
        /* a specific thread */
        cpu = find_cpu(tid);

        if (cpu == NULL) {
            return NULL;
        }

        process = gdb_get_cpu_process(cpu);

        if (pid && process->pid != pid) {
            return NULL;
        }

        if (!process->attached) {
            return NULL;
        }

        return cpu;
    }
}

static const char *get_feature_xml(const char *p, const char **newp,
                                   GDBProcess *process)
{
    size_t len;
    int i;
    const char *name;
    CPUState *cpu = get_first_cpu_in_process(process);
    CPUClass *cc = CPU_GET_CLASS(cpu);

    len = 0;
    while (p[len] && p[len] != ':')
        len++;
    *newp = p + len;

    name = NULL;
    if (strncmp(p, "target.xml", len) == 0) {
        char *buf = process->target_xml;
        const size_t buf_sz = sizeof(process->target_xml);

        /* Generate the XML description for this CPU.  */
        if (!buf[0]) {
            GDBRegisterState *r;

            pstrcat(buf, buf_sz,
                    "<?xml version=\"1.0\"?>"
                    "<!DOCTYPE target SYSTEM \"gdb-target.dtd\">"
                    "<target>");
            if (cc->gdb_arch_name) {
                gchar *arch = cc->gdb_arch_name(cpu);
                pstrcat(buf, buf_sz, "<architecture>");
                pstrcat(buf, buf_sz, arch);
                pstrcat(buf, buf_sz, "</architecture>");
                g_free(arch);
            }
            pstrcat(buf, buf_sz, "<xi:include href=\"");
            pstrcat(buf, buf_sz, cc->gdb_core_xml_file);
            pstrcat(buf, buf_sz, "\"/>");
            for (r = cpu->gdb_regs; r; r = r->next) {
                pstrcat(buf, buf_sz, "<xi:include href=\"");
                pstrcat(buf, buf_sz, r->xml);
                pstrcat(buf, buf_sz, "\"/>");
            }
            pstrcat(buf, buf_sz, "</target>");
        }
        return buf;
    }
    if (cc->gdb_get_dynamic_xml) {
        char *xmlname = g_strndup(p, len);
        const char *xml = cc->gdb_get_dynamic_xml(cpu, xmlname);

        g_free(xmlname);
        if (xml) {
            return xml;
        }
    }
    for (i = 0; ; i++) {
        name = xml_builtin[i][0];
        if (!name || (strncmp(name, p, len) == 0 && strlen(name) == len))
            break;
    }
    return name ? xml_builtin[i][1] : NULL;
}

static int gdb_read_register(CPUState *cpu, GByteArray *buf, int reg)
{
    CPUClass *cc = CPU_GET_CLASS(cpu);
    CPUArchState *env = cpu->env_ptr;
    GDBRegisterState *r;

    if (reg < cc->gdb_num_core_regs) {
        return cc->gdb_read_register(cpu, buf, reg);
    }

    for (r = cpu->gdb_regs; r; r = r->next) {
        if (r->base_reg <= reg && reg < r->base_reg + r->num_regs) {
            return r->get_reg(env, buf, reg - r->base_reg);
        }
    }
    return 0;
}

static int gdb_write_register(CPUState *cpu, uint8_t *mem_buf, int reg)
{
    CPUClass *cc = CPU_GET_CLASS(cpu);
    CPUArchState *env = cpu->env_ptr;
    GDBRegisterState *r;

    if (reg < cc->gdb_num_core_regs) {
        return cc->gdb_write_register(cpu, mem_buf, reg);
    }

    for (r = cpu->gdb_regs; r; r = r->next) {
        if (r->base_reg <= reg && reg < r->base_reg + r->num_regs) {
            return r->set_reg(env, mem_buf, reg - r->base_reg);
        }
    }
    return 0;
}

/* Register a supplemental set of CPU registers.  If g_pos is nonzero it
   specifies the first register number and these registers are included in
   a standard "g" packet.  Direction is relative to gdb, i.e. get_reg is
   gdb reading a CPU register, and set_reg is gdb modifying a CPU register.
 */

void gdb_register_coprocessor(CPUState *cpu,
                              gdb_get_reg_cb get_reg, gdb_set_reg_cb set_reg,
                              int num_regs, const char *xml, int g_pos)
{
    GDBRegisterState *s;
    GDBRegisterState **p;

    p = &cpu->gdb_regs;
    while (*p) {
        /* Check for duplicates.  */
        if (strcmp((*p)->xml, xml) == 0)
            return;
        p = &(*p)->next;
    }

    s = g_new0(GDBRegisterState, 1);
    s->base_reg = cpu->gdb_num_regs;
    s->num_regs = num_regs;
    s->get_reg = get_reg;
    s->set_reg = set_reg;
    s->xml = xml;

    /* Add to end of list.  */
    cpu->gdb_num_regs += num_regs;
    *p = s;
    if (g_pos) {
        if (g_pos != s->base_reg) {
            error_report("Error: Bad gdb register numbering for '%s', "
                         "expected %d got %d", xml, g_pos, s->base_reg);
        } else {
            cpu->gdb_num_g_regs = cpu->gdb_num_regs;
        }
    }
}

#ifndef CONFIG_USER_ONLY
/* Translate GDB watchpoint type to a flags value for cpu_watchpoint_* */
static inline int xlat_gdb_type(CPUState *cpu, int gdbtype)
{
    static const int xlat[] = {
        [GDB_WATCHPOINT_WRITE]  = BP_GDB | BP_MEM_WRITE,
        [GDB_WATCHPOINT_READ]   = BP_GDB | BP_MEM_READ,
        [GDB_WATCHPOINT_ACCESS] = BP_GDB | BP_MEM_ACCESS,
    };

    CPUClass *cc = CPU_GET_CLASS(cpu);
    int cputype = xlat[gdbtype];

    if (cc->gdb_stop_before_watchpoint) {
        cputype |= BP_STOP_BEFORE_ACCESS;
    }
    return cputype;
}
#endif

static int gdb_breakpoint_insert(int type, target_ulong addr, target_ulong len)
{
    CPUState *cpu;
    int err = 0;

    if (kvm_enabled()) {
        return kvm_insert_breakpoint(gdbserver_state.c_cpu, addr, len, type);
    }

    switch (type) {
    case GDB_BREAKPOINT_SW:
    case GDB_BREAKPOINT_HW:
        CPU_FOREACH(cpu) {
            err = cpu_breakpoint_insert(cpu, addr, BP_GDB, NULL);
            if (err) {
                break;
            }
        }
        return err;
#ifndef CONFIG_USER_ONLY
    case GDB_WATCHPOINT_WRITE:
    case GDB_WATCHPOINT_READ:
    case GDB_WATCHPOINT_ACCESS:
        CPU_FOREACH(cpu) {
            err = cpu_watchpoint_insert(cpu, addr, len,
                                        xlat_gdb_type(cpu, type), NULL);
            if (err) {
                break;
            }
        }
        return err;
#endif
    default:
        return -ENOSYS;
    }
}

static int gdb_breakpoint_remove(int type, target_ulong addr, target_ulong len)
{
    CPUState *cpu;
    int err = 0;

    if (kvm_enabled()) {
        return kvm_remove_breakpoint(gdbserver_state.c_cpu, addr, len, type);
    }

    switch (type) {
    case GDB_BREAKPOINT_SW:
    case GDB_BREAKPOINT_HW:
        CPU_FOREACH(cpu) {
            err = cpu_breakpoint_remove(cpu, addr, BP_GDB);
            if (err) {
                break;
            }
        }
        return err;
#ifndef CONFIG_USER_ONLY
    case GDB_WATCHPOINT_WRITE:
    case GDB_WATCHPOINT_READ:
    case GDB_WATCHPOINT_ACCESS:
        CPU_FOREACH(cpu) {
            err = cpu_watchpoint_remove(cpu, addr, len,
                                        xlat_gdb_type(cpu, type));
            if (err)
                break;
        }
        return err;
#endif
    default:
        return -ENOSYS;
    }
}

static inline void gdb_cpu_breakpoint_remove_all(CPUState *cpu)
{
    cpu_breakpoint_remove_all(cpu, BP_GDB);
#ifndef CONFIG_USER_ONLY
    cpu_watchpoint_remove_all(cpu, BP_GDB);
#endif
}

static void gdb_process_breakpoint_remove_all(GDBProcess *p)
{
    CPUState *cpu = get_first_cpu_in_process(p);

    while (cpu) {
        gdb_cpu_breakpoint_remove_all(cpu);
        cpu = gdb_next_cpu_in_process(cpu);
    }
}

static void gdb_breakpoint_remove_all(void)
{
    CPUState *cpu;

    if (kvm_enabled()) {
        kvm_remove_all_breakpoints(gdbserver_state.c_cpu);
        return;
    }

    CPU_FOREACH(cpu) {
        gdb_cpu_breakpoint_remove_all(cpu);
    }
}

static void gdb_set_cpu_pc(target_ulong pc)
{
    CPUState *cpu = gdbserver_state.c_cpu;

    cpu_synchronize_state(cpu);
    cpu_set_pc(cpu, pc);
}

static void gdb_append_thread_id(CPUState *cpu, GString *buf)
{
    if (gdbserver_state.multiprocess) {
        g_string_append_printf(buf, "p%02x.%02x",
                               gdb_get_cpu_pid(cpu), cpu_gdb_index(cpu));
    } else {
        g_string_append_printf(buf, "%02x", cpu_gdb_index(cpu));
    }
}

typedef enum GDBThreadIdKind {
    GDB_ONE_THREAD = 0,
    GDB_ALL_THREADS,     /* One process, all threads */
    GDB_ALL_PROCESSES,
    GDB_READ_THREAD_ERR
} GDBThreadIdKind;

static GDBThreadIdKind read_thread_id(const char *buf, const char **end_buf,
                                      uint32_t *pid, uint32_t *tid)
{
    unsigned long p, t;
    int ret;

    if (*buf == 'p') {
        buf++;
        ret = qemu_strtoul(buf, &buf, 16, &p);

        if (ret) {
            return GDB_READ_THREAD_ERR;
        }

        /* Skip '.' */
        buf++;
    } else {
        p = 1;
    }

    ret = qemu_strtoul(buf, &buf, 16, &t);

    if (ret) {
        return GDB_READ_THREAD_ERR;
    }

    *end_buf = buf;

    if (p == -1) {
        return GDB_ALL_PROCESSES;
    }

    if (pid) {
        *pid = p;
    }

    if (t == -1) {
        return GDB_ALL_THREADS;
    }

    if (tid) {
        *tid = t;
    }

    return GDB_ONE_THREAD;
}

/**
 * gdb_handle_vcont - Parses and handles a vCont packet.
 * returns -ENOTSUP if a command is unsupported, -EINVAL or -ERANGE if there is
 *         a format error, 0 on success.
 */
static int gdb_handle_vcont(const char *p)
{
    int res, signal = 0;
    char cur_action;
    char *newstates;
    unsigned long tmp;
    uint32_t pid, tid;
    GDBProcess *process;
    CPUState *cpu;
    GDBThreadIdKind kind;
#ifdef CONFIG_USER_ONLY
    int max_cpus = 1; /* global variable max_cpus exists only in system mode */

    CPU_FOREACH(cpu) {
        max_cpus = max_cpus <= cpu->cpu_index ? cpu->cpu_index + 1 : max_cpus;
    }
#else
    MachineState *ms = MACHINE(qdev_get_machine());
    unsigned int max_cpus = ms->smp.max_cpus;
#endif
    /* uninitialised CPUs stay 0 */
    newstates = g_new0(char, max_cpus);

    /* mark valid CPUs with 1 */
    CPU_FOREACH(cpu) {
        newstates[cpu->cpu_index] = 1;
    }

    /*
     * res keeps track of what error we are returning, with -ENOTSUP meaning
     * that the command is unknown or unsupported, thus returning an empty
     * packet, while -EINVAL and -ERANGE cause an E22 packet, due to invalid,
     *  or incorrect parameters passed.
     */
    res = 0;
    while (*p) {
        if (*p++ != ';') {
            res = -ENOTSUP;
            goto out;
        }

        cur_action = *p++;
        if (cur_action == 'C' || cur_action == 'S') {
            cur_action = qemu_tolower(cur_action);
            res = qemu_strtoul(p + 1, &p, 16, &tmp);
            if (res) {
                goto out;
            }
            signal = gdb_signal_to_target(tmp);
        } else if (cur_action != 'c' && cur_action != 's') {
            /* unknown/invalid/unsupported command */
            res = -ENOTSUP;
            goto out;
        }

        if (*p == '\0' || *p == ';') {
            /*
             * No thread specifier, action is on "all threads". The
             * specification is unclear regarding the process to act on. We
             * choose all processes.
             */
            kind = GDB_ALL_PROCESSES;
        } else if (*p++ == ':') {
            kind = read_thread_id(p, &p, &pid, &tid);
        } else {
            res = -ENOTSUP;
            goto out;
        }

        switch (kind) {
        case GDB_READ_THREAD_ERR:
            res = -EINVAL;
            goto out;

        case GDB_ALL_PROCESSES:
            cpu = gdb_first_attached_cpu();
            while (cpu) {
                if (newstates[cpu->cpu_index] == 1) {
                    newstates[cpu->cpu_index] = cur_action;
                }

                cpu = gdb_next_attached_cpu(cpu);
            }
            break;

        case GDB_ALL_THREADS:
            process = gdb_get_process(pid);

            if (!process->attached) {
                res = -EINVAL;
                goto out;
            }

            cpu = get_first_cpu_in_process(process);
            while (cpu) {
                if (newstates[cpu->cpu_index] == 1) {
                    newstates[cpu->cpu_index] = cur_action;
                }

                cpu = gdb_next_cpu_in_process(cpu);
            }
            break;

        case GDB_ONE_THREAD:
            cpu = gdb_get_cpu(pid, tid);

            /* invalid CPU/thread specified */
            if (!cpu) {
                res = -EINVAL;
                goto out;
            }

            /* only use if no previous match occourred */
            if (newstates[cpu->cpu_index] == 1) {
                newstates[cpu->cpu_index] = cur_action;
            }
            break;
        }
    }
    gdbserver_state.signal = signal;
    gdb_continue_partial(newstates);

out:
    g_free(newstates);

    return res;
}

typedef union GdbCmdVariant {
    const char *data;
    uint8_t opcode;
    unsigned long val_ul;
    unsigned long long val_ull;
    struct {
        GDBThreadIdKind kind;
        uint32_t pid;
        uint32_t tid;
    } thread_id;
} GdbCmdVariant;

static const char *cmd_next_param(const char *param, const char delimiter)
{
    static const char all_delimiters[] = ",;:=";
    char curr_delimiters[2] = {0};
    const char *delimiters;

    if (delimiter == '?') {
        delimiters = all_delimiters;
    } else if (delimiter == '0') {
        return strchr(param, '\0');
    } else if (delimiter == '.' && *param) {
        return param + 1;
    } else {
        curr_delimiters[0] = delimiter;
        delimiters = curr_delimiters;
    }

    param += strcspn(param, delimiters);
    if (*param) {
        param++;
    }
    return param;
}

static int cmd_parse_params(const char *data, const char *schema,
                            GdbCmdVariant *params, int *num_params)
{
    int curr_param;
    const char *curr_schema, *curr_data;

    *num_params = 0;

    if (!schema) {
        return 0;
    }

    curr_schema = schema;
    curr_param = 0;
    curr_data = data;
    while (curr_schema[0] && curr_schema[1] && *curr_data) {
        switch (curr_schema[0]) {
        case 'l':
            if (qemu_strtoul(curr_data, &curr_data, 16,
                             &params[curr_param].val_ul)) {
                return -EINVAL;
            }
            curr_param++;
            curr_data = cmd_next_param(curr_data, curr_schema[1]);
            break;
        case 'L':
            if (qemu_strtou64(curr_data, &curr_data, 16,
                              (uint64_t *)&params[curr_param].val_ull)) {
                return -EINVAL;
            }
            curr_param++;
            curr_data = cmd_next_param(curr_data, curr_schema[1]);
            break;
        case 's':
            params[curr_param].data = curr_data;
            curr_param++;
            curr_data = cmd_next_param(curr_data, curr_schema[1]);
            break;
        case 'o':
            params[curr_param].opcode = *(uint8_t *)curr_data;
            curr_param++;
            curr_data = cmd_next_param(curr_data, curr_schema[1]);
            break;
        case 't':
            params[curr_param].thread_id.kind =
                read_thread_id(curr_data, &curr_data,
                               &params[curr_param].thread_id.pid,
                               &params[curr_param].thread_id.tid);
            curr_param++;
            curr_data = cmd_next_param(curr_data, curr_schema[1]);
            break;
        case '?':
            curr_data = cmd_next_param(curr_data, curr_schema[1]);
            break;
        default:
            return -EINVAL;
        }
        curr_schema += 2;
    }

    *num_params = curr_param;
    return 0;
}

typedef struct GdbCmdContext {
    GdbCmdVariant *params;
    int num_params;
} GdbCmdContext;

typedef void (*GdbCmdHandler)(GdbCmdContext *gdb_ctx, void *user_ctx);

/*
 * cmd_startswith -> cmd is compared using startswith
 *
 *
 * schema definitions:
 * Each schema parameter entry consists of 2 chars,
 * the first char represents the parameter type handling
 * the second char represents the delimiter for the next parameter
 *
 * Currently supported schema types:
 * 'l' -> unsigned long (stored in .val_ul)
 * 'L' -> unsigned long long (stored in .val_ull)
 * 's' -> string (stored in .data)
 * 'o' -> single char (stored in .opcode)
 * 't' -> thread id (stored in .thread_id)
 * '?' -> skip according to delimiter
 *
 * Currently supported delimiters:
 * '?' -> Stop at any delimiter (",;:=\0")
 * '0' -> Stop at "\0"
 * '.' -> Skip 1 char unless reached "\0"
 * Any other value is treated as the delimiter value itself
 */
typedef struct GdbCmdParseEntry {
    GdbCmdHandler handler;
    const char *cmd;
    bool cmd_startswith;
    const char *schema;
} GdbCmdParseEntry;

static inline int startswith(const char *string, const char *pattern)
{
  return !strncmp(string, pattern, strlen(pattern));
}

static int process_string_cmd(void *user_ctx, const char *data,
                              const GdbCmdParseEntry *cmds, int num_cmds)
{
    int i, schema_len, max_num_params = 0;
    GdbCmdContext gdb_ctx;

    if (!cmds) {
        return -1;
    }

    for (i = 0; i < num_cmds; i++) {
        const GdbCmdParseEntry *cmd = &cmds[i];
        g_assert(cmd->handler && cmd->cmd);

        if ((cmd->cmd_startswith && !startswith(data, cmd->cmd)) ||
            (!cmd->cmd_startswith && strcmp(cmd->cmd, data))) {
            continue;
        }

        if (cmd->schema) {
            schema_len = strlen(cmd->schema);
            if (schema_len % 2) {
                return -2;
            }

            max_num_params = schema_len / 2;
        }

        gdb_ctx.params =
            (GdbCmdVariant *)alloca(sizeof(*gdb_ctx.params) * max_num_params);
        memset(gdb_ctx.params, 0, sizeof(*gdb_ctx.params) * max_num_params);

        if (cmd_parse_params(&data[strlen(cmd->cmd)], cmd->schema,
                             gdb_ctx.params, &gdb_ctx.num_params)) {
            return -1;
        }

        cmd->handler(&gdb_ctx, user_ctx);
        return 0;
    }

    return -1;
}

static void run_cmd_parser(const char *data, const GdbCmdParseEntry *cmd)
{
    if (!data) {
        return;
    }

    g_string_set_size(gdbserver_state.str_buf, 0);
    g_byte_array_set_size(gdbserver_state.mem_buf, 0);

    /* In case there was an error during the command parsing we must
    * send a NULL packet to indicate the command is not supported */
    if (process_string_cmd(NULL, data, cmd, 1)) {
        put_packet("");
    }
}

static void handle_detach(GdbCmdContext *gdb_ctx, void *user_ctx)
{
    GDBProcess *process;
    uint32_t pid = 1;

    if (gdbserver_state.multiprocess) {
        if (!gdb_ctx->num_params) {
            put_packet("E22");
            return;
        }

        pid = gdb_ctx->params[0].val_ul;
    }

    process = gdb_get_process(pid);
    gdb_process_breakpoint_remove_all(process);
    process->attached = false;

    if (pid == gdb_get_cpu_pid(gdbserver_state.c_cpu)) {
        gdbserver_state.c_cpu = gdb_first_attached_cpu();
    }

    if (pid == gdb_get_cpu_pid(gdbserver_state.g_cpu)) {
        gdbserver_state.g_cpu = gdb_first_attached_cpu();
    }

    if (!gdbserver_state.c_cpu) {
        /* No more process attached */
        gdb_syscall_mode = GDB_SYS_DISABLED;
        gdb_continue();
    }
    put_packet("OK");
}

static void handle_thread_alive(GdbCmdContext *gdb_ctx, void *user_ctx)
{
    CPUState *cpu;

    if (!gdb_ctx->num_params) {
        put_packet("E22");
        return;
    }

    if (gdb_ctx->params[0].thread_id.kind == GDB_READ_THREAD_ERR) {
        put_packet("E22");
        return;
    }

    cpu = gdb_get_cpu(gdb_ctx->params[0].thread_id.pid,
                      gdb_ctx->params[0].thread_id.tid);
    if (!cpu) {
        put_packet("E22");
        return;
    }

    put_packet("OK");
}

static void handle_continue(GdbCmdContext *gdb_ctx, void *user_ctx)
{
    if (gdb_ctx->num_params) {
        gdb_set_cpu_pc(gdb_ctx->params[0].val_ull);
    }

    gdbserver_state.signal = 0;
    gdb_continue();
}

static void handle_cont_with_sig(GdbCmdContext *gdb_ctx, void *user_ctx)
{
    unsigned long signal = 0;

    /*
     * Note: C sig;[addr] is currently unsupported and we simply
     *       omit the addr parameter
     */
    if (gdb_ctx->num_params) {
        signal = gdb_ctx->params[0].val_ul;
    }

    gdbserver_state.signal = gdb_signal_to_target(signal);
    if (gdbserver_state.signal == -1) {
        gdbserver_state.signal = 0;
    }
    gdb_continue();
}

static void handle_set_thread(GdbCmdContext *gdb_ctx, void *user_ctx)
{
    CPUState *cpu;

    if (gdb_ctx->num_params != 2) {
        put_packet("E22");
        return;
    }

    if (gdb_ctx->params[1].thread_id.kind == GDB_READ_THREAD_ERR) {
        put_packet("E22");
        return;
    }

    if (gdb_ctx->params[1].thread_id.kind != GDB_ONE_THREAD) {
        put_packet("OK");
        return;
    }

    cpu = gdb_get_cpu(gdb_ctx->params[1].thread_id.pid,
                      gdb_ctx->params[1].thread_id.tid);
    if (!cpu) {
        put_packet("E22");
        return;
    }

    /*
     * Note: This command is deprecated and modern gdb's will be using the
     *       vCont command instead.
     */
    switch (gdb_ctx->params[0].opcode) {
    case 'c':
        gdbserver_state.c_cpu = cpu;
        put_packet("OK");
        break;
    case 'g':
        gdbserver_state.g_cpu = cpu;
        put_packet("OK");
        break;
    default:
        put_packet("E22");
        break;
    }
}

static void handle_insert_bp(GdbCmdContext *gdb_ctx, void *user_ctx)
{
    int res;

    if (gdb_ctx->num_params != 3) {
        put_packet("E22");
        return;
    }

    res = gdb_breakpoint_insert(gdb_ctx->params[0].val_ul,
                                gdb_ctx->params[1].val_ull,
                                gdb_ctx->params[2].val_ull);
    if (res >= 0) {
        put_packet("OK");
        return;
    } else if (res == -ENOSYS) {
        put_packet("");
        return;
    }

    put_packet("E22");
}

static void handle_remove_bp(GdbCmdContext *gdb_ctx, void *user_ctx)
{
    int res;

    if (gdb_ctx->num_params != 3) {
        put_packet("E22");
        return;
    }

    res = gdb_breakpoint_remove(gdb_ctx->params[0].val_ul,
                                gdb_ctx->params[1].val_ull,
                                gdb_ctx->params[2].val_ull);
    if (res >= 0) {
        put_packet("OK");
        return;
    } else if (res == -ENOSYS) {
        put_packet("");
        return;
    }

    put_packet("E22");
}

/*
 * handle_set/get_reg
 *
 * Older gdb are really dumb, and don't use 'G/g' if 'P/p' is available.
 * This works, but can be very slow. Anything new enough to understand
 * XML also knows how to use this properly. However to use this we
 * need to define a local XML file as well as be talking to a
 * reasonably modern gdb. Responding with an empty packet will cause
 * the remote gdb to fallback to older methods.
 */

static void handle_set_reg(GdbCmdContext *gdb_ctx, void *user_ctx)
{
    int reg_size;

    if (!gdb_has_xml) {
        put_packet("");
        return;
    }

    if (gdb_ctx->num_params != 2) {
        put_packet("E22");
        return;
    }

    reg_size = strlen(gdb_ctx->params[1].data) / 2;
    hextomem(gdbserver_state.mem_buf, gdb_ctx->params[1].data, reg_size);
    gdb_write_register(gdbserver_state.g_cpu, gdbserver_state.mem_buf->data,
                       gdb_ctx->params[0].val_ull);
    put_packet("OK");
}

static void handle_get_reg(GdbCmdContext *gdb_ctx, void *user_ctx)
{
    int reg_size;

    if (!gdb_has_xml) {
        put_packet("");
        return;
    }

    if (!gdb_ctx->num_params) {
        put_packet("E14");
        return;
    }

    reg_size = gdb_read_register(gdbserver_state.g_cpu,
                                 gdbserver_state.mem_buf,
                                 gdb_ctx->params[0].val_ull);
    if (!reg_size) {
        put_packet("E14");
        return;
    } else {
        g_byte_array_set_size(gdbserver_state.mem_buf, reg_size);
    }

    memtohex(gdbserver_state.str_buf, gdbserver_state.mem_buf->data, reg_size);
    put_strbuf();
}

static void handle_write_mem(GdbCmdContext *gdb_ctx, void *user_ctx)
{
    if (gdb_ctx->num_params != 3) {
        put_packet("E22");
        return;
    }

    /* hextomem() reads 2*len bytes */
    if (gdb_ctx->params[1].val_ull > strlen(gdb_ctx->params[2].data) / 2) {
        put_packet("E22");
        return;
    }

    hextomem(gdbserver_state.mem_buf, gdb_ctx->params[2].data,
             gdb_ctx->params[1].val_ull);
    if (target_memory_rw_debug(gdbserver_state.g_cpu, gdb_ctx->params[0].val_ull,
                               gdbserver_state.mem_buf->data,
                               gdbserver_state.mem_buf->len, true)) {
        put_packet("E14");
        return;
    }

    put_packet("OK");
}

static void handle_read_mem(GdbCmdContext *gdb_ctx, void *user_ctx)
{
    if (gdb_ctx->num_params != 2) {
        put_packet("E22");
        return;
    }

    /* memtohex() doubles the required space */
    if (gdb_ctx->params[1].val_ull > MAX_PACKET_LENGTH / 2) {
        put_packet("E22");
        return;
    }

    g_byte_array_set_size(gdbserver_state.mem_buf, gdb_ctx->params[1].val_ull);

    if (target_memory_rw_debug(gdbserver_state.g_cpu, gdb_ctx->params[0].val_ull,
                               gdbserver_state.mem_buf->data,
                               gdbserver_state.mem_buf->len, false)) {
        put_packet("E14");
        return;
    }

    memtohex(gdbserver_state.str_buf, gdbserver_state.mem_buf->data,
             gdbserver_state.mem_buf->len);
    put_strbuf();
}

static void handle_write_all_regs(GdbCmdContext *gdb_ctx, void *user_ctx)
{
    target_ulong addr, len;
    uint8_t *registers;
    int reg_size;

    if (!gdb_ctx->num_params) {
        return;
    }

    cpu_synchronize_state(gdbserver_state.g_cpu);
    len = strlen(gdb_ctx->params[0].data) / 2;
    hextomem(gdbserver_state.mem_buf, gdb_ctx->params[0].data, len);
    registers = gdbserver_state.mem_buf->data;
    for (addr = 0; addr < gdbserver_state.g_cpu->gdb_num_g_regs && len > 0;
         addr++) {
        reg_size = gdb_write_register(gdbserver_state.g_cpu, registers, addr);
        len -= reg_size;
        registers += reg_size;
    }
    put_packet("OK");
}

static void handle_read_all_regs(GdbCmdContext *gdb_ctx, void *user_ctx)
{
    target_ulong addr, len;

    cpu_synchronize_state(gdbserver_state.g_cpu);
    g_byte_array_set_size(gdbserver_state.mem_buf, 0);
    len = 0;
    for (addr = 0; addr < gdbserver_state.g_cpu->gdb_num_g_regs; addr++) {
        len += gdb_read_register(gdbserver_state.g_cpu,
                                 gdbserver_state.mem_buf,
                                 addr);
    }
    g_assert(len == gdbserver_state.mem_buf->len);

    memtohex(gdbserver_state.str_buf, gdbserver_state.mem_buf->data, len);
    put_strbuf();
}

static void handle_file_io(GdbCmdContext *gdb_ctx, void *user_ctx)
{
    if (gdb_ctx->num_params >= 1 && gdbserver_state.current_syscall_cb) {
        target_ulong ret, err;

        ret = (target_ulong)gdb_ctx->params[0].val_ull;
        if (gdb_ctx->num_params >= 2) {
            err = (target_ulong)gdb_ctx->params[1].val_ull;
        } else {
            err = 0;
        }
        gdbserver_state.current_syscall_cb(gdbserver_state.c_cpu, ret, err);
        gdbserver_state.current_syscall_cb = NULL;
    }

    if (gdb_ctx->num_params >= 3 && gdb_ctx->params[2].opcode == (uint8_t)'C') {
        put_packet("T02");
        return;
    }

    gdb_continue();
}

static void handle_step(GdbCmdContext *gdb_ctx, void *user_ctx)
{
    if (gdb_ctx->num_params) {
        gdb_set_cpu_pc((target_ulong)gdb_ctx->params[0].val_ull);
    }

    cpu_single_step(gdbserver_state.c_cpu, sstep_flags);
    gdb_continue();
}

static void handle_v_cont_query(GdbCmdContext *gdb_ctx, void *user_ctx)
{
    put_packet("vCont;c;C;s;S");
}

static void handle_v_cont(GdbCmdContext *gdb_ctx, void *user_ctx)
{
    int res;

    if (!gdb_ctx->num_params) {
        return;
    }

    res = gdb_handle_vcont(gdb_ctx->params[0].data);
    if ((res == -EINVAL) || (res == -ERANGE)) {
        put_packet("E22");
    } else if (res) {
        put_packet("");
    }
}

static void handle_v_attach(GdbCmdContext *gdb_ctx, void *user_ctx)
{
    GDBProcess *process;
    CPUState *cpu;

    g_string_assign(gdbserver_state.str_buf, "E22");
    if (!gdb_ctx->num_params) {
        goto cleanup;
    }

    process = gdb_get_process(gdb_ctx->params[0].val_ul);
    if (!process) {
        goto cleanup;
    }

    cpu = get_first_cpu_in_process(process);
    if (!cpu) {
        goto cleanup;
    }

    process->attached = true;
    gdbserver_state.g_cpu = cpu;
    gdbserver_state.c_cpu = cpu;

    g_string_printf(gdbserver_state.str_buf, "T%02xthread:", GDB_SIGNAL_TRAP);
    gdb_append_thread_id(cpu, gdbserver_state.str_buf);
    g_string_append_c(gdbserver_state.str_buf, ';');
cleanup:
    put_strbuf();
}

static void handle_v_kill(GdbCmdContext *gdb_ctx, void *user_ctx)
{
    /* Kill the target */
    put_packet("OK");
    error_report("QEMU: Terminated via GDBstub");
    exit(0);
}

static GdbCmdParseEntry gdb_v_commands_table[] = {
    /* Order is important if has same prefix */
    {
        .handler = handle_v_cont_query,
        .cmd = "Cont?",
        .cmd_startswith = 1
    },
    {
        .handler = handle_v_cont,
        .cmd = "Cont",
        .cmd_startswith = 1,
        .schema = "s0"
    },
    {
        .handler = handle_v_attach,
        .cmd = "Attach;",
        .cmd_startswith = 1,
        .schema = "l0"
    },
    {
        .handler = handle_v_kill,
        .cmd = "Kill;",
        .cmd_startswith = 1
    },
};

static void handle_v_commands(GdbCmdContext *gdb_ctx, void *user_ctx)
{
    if (!gdb_ctx->num_params) {
        return;
    }

    if (process_string_cmd(NULL, gdb_ctx->params[0].data,
                           gdb_v_commands_table,
                           ARRAY_SIZE(gdb_v_commands_table))) {
        put_packet("");
    }
}

static void handle_query_qemu_sstepbits(GdbCmdContext *gdb_ctx, void *user_ctx)
{
    g_string_printf(gdbserver_state.str_buf, "ENABLE=%x,NOIRQ=%x,NOTIMER=%x",
                    SSTEP_ENABLE, SSTEP_NOIRQ, SSTEP_NOTIMER);
    put_strbuf();
}

static void handle_set_qemu_sstep(GdbCmdContext *gdb_ctx, void *user_ctx)
{
    if (!gdb_ctx->num_params) {
        return;
    }

    sstep_flags = gdb_ctx->params[0].val_ul;
    put_packet("OK");
}

static void handle_query_qemu_sstep(GdbCmdContext *gdb_ctx, void *user_ctx)
{
    g_string_printf(gdbserver_state.str_buf, "0x%x", sstep_flags);
    put_strbuf();
}

static void handle_query_curr_tid(GdbCmdContext *gdb_ctx, void *user_ctx)
{
    CPUState *cpu;
    GDBProcess *process;

    /*
     * "Current thread" remains vague in the spec, so always return
     * the first thread of the current process (gdb returns the
     * first thread).
     */
    process = gdb_get_cpu_process(gdbserver_state.g_cpu);
    cpu = get_first_cpu_in_process(process);
    g_string_assign(gdbserver_state.str_buf, "QC");
    gdb_append_thread_id(cpu, gdbserver_state.str_buf);
    put_strbuf();
}

static void handle_query_threads(GdbCmdContext *gdb_ctx, void *user_ctx)
{
    if (!gdbserver_state.query_cpu) {
        put_packet("l");
        return;
    }

    g_string_assign(gdbserver_state.str_buf, "m");
    gdb_append_thread_id(gdbserver_state.query_cpu, gdbserver_state.str_buf);
    put_strbuf();
    gdbserver_state.query_cpu = gdb_next_attached_cpu(gdbserver_state.query_cpu);
}

static void handle_query_first_threads(GdbCmdContext *gdb_ctx, void *user_ctx)
{
    gdbserver_state.query_cpu = gdb_first_attached_cpu();
    handle_query_threads(gdb_ctx, user_ctx);
}

static void handle_query_thread_extra(GdbCmdContext *gdb_ctx, void *user_ctx)
{
    g_autoptr(GString) rs = g_string_new(NULL);
    CPUState *cpu;

    if (!gdb_ctx->num_params ||
        gdb_ctx->params[0].thread_id.kind == GDB_READ_THREAD_ERR) {
        put_packet("E22");
        return;
    }

    cpu = gdb_get_cpu(gdb_ctx->params[0].thread_id.pid,
                      gdb_ctx->params[0].thread_id.tid);
    if (!cpu) {
        return;
    }

    cpu_synchronize_state(cpu);

    if (gdbserver_state.multiprocess && (gdbserver_state.process_num > 1)) {
        /* Print the CPU model and name in multiprocess mode */
        ObjectClass *oc = object_get_class(OBJECT(cpu));
        const char *cpu_model = object_class_get_name(oc);
        g_autofree char *cpu_name;
        cpu_name  = object_get_canonical_path_component(OBJECT(cpu));
        g_string_printf(rs, "%s %s [%s]", cpu_model, cpu_name,
                        cpu->halted ? "halted " : "running");
    } else {
        g_string_printf(rs, "CPU#%d [%s]", cpu->cpu_index,
                        cpu->halted ? "halted " : "running");
    }
    trace_gdbstub_op_extra_info(rs->str);
    memtohex(gdbserver_state.str_buf, (uint8_t *)rs->str, rs->len);
    put_strbuf();
}

#ifdef CONFIG_USER_ONLY
static void handle_query_offsets(GdbCmdContext *gdb_ctx, void *user_ctx)
{
    TaskState *ts;

    ts = gdbserver_state.c_cpu->opaque;
    g_string_printf(gdbserver_state.str_buf,
                    "Text=" TARGET_ABI_FMT_lx
                    ";Data=" TARGET_ABI_FMT_lx
                    ";Bss=" TARGET_ABI_FMT_lx,
                    ts->info->code_offset,
                    ts->info->data_offset,
                    ts->info->data_offset);
    put_strbuf();
}
#else
static void handle_query_rcmd(GdbCmdContext *gdb_ctx, void *user_ctx)
{
    const guint8 zero = 0;
    int len;

    if (!gdb_ctx->num_params) {
        put_packet("E22");
        return;
    }

    len = strlen(gdb_ctx->params[0].data);
    if (len % 2) {
        put_packet("E01");
        return;
    }

    g_assert(gdbserver_state.mem_buf->len == 0);
    len = len / 2;
    hextomem(gdbserver_state.mem_buf, gdb_ctx->params[0].data, len);
    g_byte_array_append(gdbserver_state.mem_buf, &zero, 1);
    qemu_chr_be_write(gdbserver_state.mon_chr, gdbserver_state.mem_buf->data,
                      gdbserver_state.mem_buf->len);
    put_packet("OK");
}
#endif

static void handle_query_supported(GdbCmdContext *gdb_ctx, void *user_ctx)
{
    CPUClass *cc;

    g_string_printf(gdbserver_state.str_buf, "PacketSize=%x", MAX_PACKET_LENGTH);
    cc = CPU_GET_CLASS(first_cpu);
    if (cc->gdb_core_xml_file) {
        g_string_append(gdbserver_state.str_buf, ";qXfer:features:read+");
    }

    if (gdb_ctx->num_params &&
        strstr(gdb_ctx->params[0].data, "multiprocess+")) {
        gdbserver_state.multiprocess = true;
    }

    g_string_append(gdbserver_state.str_buf, ";vContSupported+;multiprocess+");
    put_strbuf();
}

static void handle_query_xfer_features(GdbCmdContext *gdb_ctx, void *user_ctx)
{
    GDBProcess *process;
    CPUClass *cc;
    unsigned long len, total_len, addr;
    const char *xml;
    const char *p;

    if (gdb_ctx->num_params < 3) {
        put_packet("E22");
        return;
    }

    process = gdb_get_cpu_process(gdbserver_state.g_cpu);
    cc = CPU_GET_CLASS(gdbserver_state.g_cpu);
    if (!cc->gdb_core_xml_file) {
        put_packet("");
        return;
    }

    gdb_has_xml = true;
    p = gdb_ctx->params[0].data;
    xml = get_feature_xml(p, &p, process);
    if (!xml) {
        put_packet("E00");
        return;
    }

    addr = gdb_ctx->params[1].val_ul;
    len = gdb_ctx->params[2].val_ul;
    total_len = strlen(xml);
    if (addr > total_len) {
        put_packet("E00");
        return;
    }

    if (len > (MAX_PACKET_LENGTH - 5) / 2) {
        len = (MAX_PACKET_LENGTH - 5) / 2;
    }

    if (len < total_len - addr) {
        g_string_assign(gdbserver_state.str_buf, "m");
        memtox(gdbserver_state.str_buf, xml + addr, len);
    } else {
        g_string_assign(gdbserver_state.str_buf, "l");
        memtox(gdbserver_state.str_buf, xml + addr, total_len - addr);
    }

    put_packet_binary(gdbserver_state.str_buf->str,
                      gdbserver_state.str_buf->len, true);
}

static void handle_query_attached(GdbCmdContext *gdb_ctx, void *user_ctx)
{
    put_packet(GDB_ATTACHED);
}

static void handle_query_qemu_supported(GdbCmdContext *gdb_ctx, void *user_ctx)
{
    g_string_printf(gdbserver_state.str_buf, "sstepbits;sstep");
#ifndef CONFIG_USER_ONLY
    g_string_append(gdbserver_state.str_buf, ";PhyMemMode");
#endif
    put_strbuf();
}

#ifndef CONFIG_USER_ONLY
static void handle_query_qemu_phy_mem_mode(GdbCmdContext *gdb_ctx,
                                           void *user_ctx)
{
    g_string_printf(gdbserver_state.str_buf, "%d", phy_memory_mode);
    put_strbuf();
}

static void handle_set_qemu_phy_mem_mode(GdbCmdContext *gdb_ctx, void *user_ctx)
{
    if (!gdb_ctx->num_params) {
        put_packet("E22");
        return;
    }

    if (!gdb_ctx->params[0].val_ul) {
        phy_memory_mode = 0;
    } else {
        phy_memory_mode = 1;
    }
    put_packet("OK");
}
#endif

static GdbCmdParseEntry gdb_gen_query_set_common_table[] = {
    /* Order is important if has same prefix */
    {
        .handler = handle_query_qemu_sstepbits,
        .cmd = "qemu.sstepbits",
    },
    {
        .handler = handle_query_qemu_sstep,
        .cmd = "qemu.sstep",
    },
    {
        .handler = handle_set_qemu_sstep,
        .cmd = "qemu.sstep=",
        .cmd_startswith = 1,
        .schema = "l0"
    },
};

static GdbCmdParseEntry gdb_gen_query_table[] = {
    {
        .handler = handle_query_curr_tid,
        .cmd = "C",
    },
    {
        .handler = handle_query_threads,
        .cmd = "sThreadInfo",
    },
    {
        .handler = handle_query_first_threads,
        .cmd = "fThreadInfo",
    },
    {
        .handler = handle_query_thread_extra,
        .cmd = "ThreadExtraInfo,",
        .cmd_startswith = 1,
        .schema = "t0"
    },
#ifdef CONFIG_USER_ONLY
    {
        .handler = handle_query_offsets,
        .cmd = "Offsets",
    },
#else
    {
        .handler = handle_query_rcmd,
        .cmd = "Rcmd,",
        .cmd_startswith = 1,
        .schema = "s0"
    },
#endif
    {
        .handler = handle_query_supported,
        .cmd = "Supported:",
        .cmd_startswith = 1,
        .schema = "s0"
    },
    {
        .handler = handle_query_supported,
        .cmd = "Supported",
        .schema = "s0"
    },
    {
        .handler = handle_query_xfer_features,
        .cmd = "Xfer:features:read:",
        .cmd_startswith = 1,
        .schema = "s:l,l0"
    },
    {
        .handler = handle_query_attached,
        .cmd = "Attached:",
        .cmd_startswith = 1
    },
    {
        .handler = handle_query_attached,
        .cmd = "Attached",
    },
    {
        .handler = handle_query_qemu_supported,
        .cmd = "qemu.Supported",
    },
#ifndef CONFIG_USER_ONLY
    {
        .handler = handle_query_qemu_phy_mem_mode,
        .cmd = "qemu.PhyMemMode",
    },
#endif
};

static GdbCmdParseEntry gdb_gen_set_table[] = {
    /* Order is important if has same prefix */
    {
        .handler = handle_set_qemu_sstep,
        .cmd = "qemu.sstep:",
        .cmd_startswith = 1,
        .schema = "l0"
    },
#ifndef CONFIG_USER_ONLY
    {
        .handler = handle_set_qemu_phy_mem_mode,
        .cmd = "qemu.PhyMemMode:",
        .cmd_startswith = 1,
        .schema = "l0"
    },
#endif
};

static void handle_gen_query(GdbCmdContext *gdb_ctx, void *user_ctx)
{
    if (!gdb_ctx->num_params) {
        return;
    }

    if (!process_string_cmd(NULL, gdb_ctx->params[0].data,
                            gdb_gen_query_set_common_table,
                            ARRAY_SIZE(gdb_gen_query_set_common_table))) {
        return;
    }

    if (process_string_cmd(NULL, gdb_ctx->params[0].data,
                           gdb_gen_query_table,
                           ARRAY_SIZE(gdb_gen_query_table))) {
        put_packet("");
    }
}

static void handle_gen_set(GdbCmdContext *gdb_ctx, void *user_ctx)
{
    if (!gdb_ctx->num_params) {
        return;
    }

    if (!process_string_cmd(NULL, gdb_ctx->params[0].data,
                            gdb_gen_query_set_common_table,
                            ARRAY_SIZE(gdb_gen_query_set_common_table))) {
        return;
    }

    if (process_string_cmd(NULL, gdb_ctx->params[0].data,
                           gdb_gen_set_table,
                           ARRAY_SIZE(gdb_gen_set_table))) {
        put_packet("");
    }
}

static void handle_target_halt(GdbCmdContext *gdb_ctx, void *user_ctx)
{
    g_string_printf(gdbserver_state.str_buf, "T%02xthread:", GDB_SIGNAL_TRAP);
    gdb_append_thread_id(gdbserver_state.c_cpu, gdbserver_state.str_buf);
    g_string_append_c(gdbserver_state.str_buf, ';');
    put_strbuf();
    /*
     * Remove all the breakpoints when this query is issued,
     * because gdb is doing an initial connect and the state
     * should be cleaned up.
     */
    gdb_breakpoint_remove_all();
}

static int gdb_handle_packet(const char *line_buf)
{
    const GdbCmdParseEntry *cmd_parser = NULL;

    trace_gdbstub_io_command(line_buf);

    switch (line_buf[0]) {
    case '!':
        put_packet("OK");
        break;
    case '?':
        {
            static const GdbCmdParseEntry target_halted_cmd_desc = {
                .handler = handle_target_halt,
                .cmd = "?",
                .cmd_startswith = 1
            };
            cmd_parser = &target_halted_cmd_desc;
        }
        break;
    case 'c':
        {
            static const GdbCmdParseEntry continue_cmd_desc = {
                .handler = handle_continue,
                .cmd = "c",
                .cmd_startswith = 1,
                .schema = "L0"
            };
            cmd_parser = &continue_cmd_desc;
        }
        break;
    case 'C':
        {
            static const GdbCmdParseEntry cont_with_sig_cmd_desc = {
                .handler = handle_cont_with_sig,
                .cmd = "C",
                .cmd_startswith = 1,
                .schema = "l0"
            };
            cmd_parser = &cont_with_sig_cmd_desc;
        }
        break;
    case 'v':
        {
            static const GdbCmdParseEntry v_cmd_desc = {
                .handler = handle_v_commands,
                .cmd = "v",
                .cmd_startswith = 1,
                .schema = "s0"
            };
            cmd_parser = &v_cmd_desc;
        }
        break;
    case 'k':
        /* Kill the target */
        error_report("QEMU: Terminated via GDBstub");
        exit(0);
    case 'D':
        {
            static const GdbCmdParseEntry detach_cmd_desc = {
                .handler = handle_detach,
                .cmd = "D",
                .cmd_startswith = 1,
                .schema = "?.l0"
            };
            cmd_parser = &detach_cmd_desc;
        }
        break;
    case 's':
        {
            static const GdbCmdParseEntry step_cmd_desc = {
                .handler = handle_step,
                .cmd = "s",
                .cmd_startswith = 1,
                .schema = "L0"
            };
            cmd_parser = &step_cmd_desc;
        }
        break;
    case 'F':
        {
            static const GdbCmdParseEntry file_io_cmd_desc = {
                .handler = handle_file_io,
                .cmd = "F",
                .cmd_startswith = 1,
                .schema = "L,L,o0"
            };
            cmd_parser = &file_io_cmd_desc;
        }
        break;
    case 'g':
        {
            static const GdbCmdParseEntry read_all_regs_cmd_desc = {
                .handler = handle_read_all_regs,
                .cmd = "g",
                .cmd_startswith = 1
            };
            cmd_parser = &read_all_regs_cmd_desc;
        }
        break;
    case 'G':
        {
            static const GdbCmdParseEntry write_all_regs_cmd_desc = {
                .handler = handle_write_all_regs,
                .cmd = "G",
                .cmd_startswith = 1,
                .schema = "s0"
            };
            cmd_parser = &write_all_regs_cmd_desc;
        }
        break;
    case 'm':
        {
            static const GdbCmdParseEntry read_mem_cmd_desc = {
                .handler = handle_read_mem,
                .cmd = "m",
                .cmd_startswith = 1,
                .schema = "L,L0"
            };
            cmd_parser = &read_mem_cmd_desc;
        }
        break;
    case 'M':
        {
            static const GdbCmdParseEntry write_mem_cmd_desc = {
                .handler = handle_write_mem,
                .cmd = "M",
                .cmd_startswith = 1,
                .schema = "L,L:s0"
            };
            cmd_parser = &write_mem_cmd_desc;
        }
        break;
    case 'p':
        {
            static const GdbCmdParseEntry get_reg_cmd_desc = {
                .handler = handle_get_reg,
                .cmd = "p",
                .cmd_startswith = 1,
                .schema = "L0"
            };
            cmd_parser = &get_reg_cmd_desc;
        }
        break;
    case 'P':
        {
            static const GdbCmdParseEntry set_reg_cmd_desc = {
                .handler = handle_set_reg,
                .cmd = "P",
                .cmd_startswith = 1,
                .schema = "L?s0"
            };
            cmd_parser = &set_reg_cmd_desc;
        }
        break;
    case 'Z':
        {
            static const GdbCmdParseEntry insert_bp_cmd_desc = {
                .handler = handle_insert_bp,
                .cmd = "Z",
                .cmd_startswith = 1,
                .schema = "l?L?L0"
            };
            cmd_parser = &insert_bp_cmd_desc;
        }
        break;
    case 'z':
        {
            static const GdbCmdParseEntry remove_bp_cmd_desc = {
                .handler = handle_remove_bp,
                .cmd = "z",
                .cmd_startswith = 1,
                .schema = "l?L?L0"
            };
            cmd_parser = &remove_bp_cmd_desc;
        }
        break;
    case 'H':
        {
            static const GdbCmdParseEntry set_thread_cmd_desc = {
                .handler = handle_set_thread,
                .cmd = "H",
                .cmd_startswith = 1,
                .schema = "o.t0"
            };
            cmd_parser = &set_thread_cmd_desc;
        }
        break;
    case 'T':
        {
            static const GdbCmdParseEntry thread_alive_cmd_desc = {
                .handler = handle_thread_alive,
                .cmd = "T",
                .cmd_startswith = 1,
                .schema = "t0"
            };
            cmd_parser = &thread_alive_cmd_desc;
        }
        break;
    case 'q':
        {
            static const GdbCmdParseEntry gen_query_cmd_desc = {
                .handler = handle_gen_query,
                .cmd = "q",
                .cmd_startswith = 1,
                .schema = "s0"
            };
            cmd_parser = &gen_query_cmd_desc;
        }
        break;
    case 'Q':
        {
            static const GdbCmdParseEntry gen_set_cmd_desc = {
                .handler = handle_gen_set,
                .cmd = "Q",
                .cmd_startswith = 1,
                .schema = "s0"
            };
            cmd_parser = &gen_set_cmd_desc;
        }
        break;
    default:
        /* put empty packet */
        put_packet("");
        break;
    }

    if (cmd_parser) {
        run_cmd_parser(line_buf, cmd_parser);
    }

    return RS_IDLE;
}

void gdb_set_stop_cpu(CPUState *cpu)
{
<<<<<<< HEAD
    if (!gdbserver_state) {
        qemu_log_mask(CPU_LOG_INSTR | CPU_LOG_INT | CPU_LOG_EXEC, "Reached breakpoint!\n");
        error_report("No debugger is attached");  /* XXX should drop into
                                                     monitor? */
        qemu_log_flush();
        exit(-1);
    }
    GDBProcess *p = gdb_get_cpu_process(gdbserver_state, cpu);
=======
    GDBProcess *p = gdb_get_cpu_process(cpu);
>>>>>>> 92148134

    if (!p->attached) {
        /*
         * Having a stop CPU corresponding to a process that is not attached
         * confuses GDB. So we ignore the request.
         */
        return;
    }

    gdbserver_state.c_cpu = cpu;
    gdbserver_state.g_cpu = cpu;
}

#ifndef CONFIG_USER_ONLY
static void gdb_vm_state_change(void *opaque, int running, RunState state)
{
    CPUState *cpu = gdbserver_state.c_cpu;
    g_autoptr(GString) buf = g_string_new(NULL);
    g_autoptr(GString) tid = g_string_new(NULL);
    const char *type;
    int ret;

    if (running || gdbserver_state.state == RS_INACTIVE) {
        return;
    }
    /* Is there a GDB syscall waiting to be sent?  */
    if (gdbserver_state.current_syscall_cb) {
        put_packet(gdbserver_state.syscall_buf);
        return;
    }

    if (cpu == NULL) {
        /* No process attached */
        return;
    }

    gdb_append_thread_id(cpu, tid);

    switch (state) {
    case RUN_STATE_DEBUG:
        if (cpu->watchpoint_hit) {
            switch (cpu->watchpoint_hit->flags & BP_MEM_ACCESS) {
            case BP_MEM_READ:
                type = "r";
                break;
            case BP_MEM_ACCESS:
                type = "a";
                break;
            default:
                type = "";
                break;
            }
            trace_gdbstub_hit_watchpoint(type, cpu_gdb_index(cpu),
                    (target_ulong)cpu->watchpoint_hit->vaddr);
            g_string_printf(buf, "T%02xthread:%s;%swatch:" TARGET_FMT_lx ";",
                            GDB_SIGNAL_TRAP, tid->str, type,
                            (target_ulong)cpu->watchpoint_hit->vaddr);
            cpu->watchpoint_hit = NULL;
            goto send_packet;
        } else {
            trace_gdbstub_hit_break();
        }
        tb_flush(cpu);
        ret = GDB_SIGNAL_TRAP;
        break;
    case RUN_STATE_PAUSED:
        trace_gdbstub_hit_paused();
        ret = GDB_SIGNAL_INT;
        break;
    case RUN_STATE_SHUTDOWN:
        trace_gdbstub_hit_shutdown();
        ret = GDB_SIGNAL_QUIT;
        break;
    case RUN_STATE_IO_ERROR:
        trace_gdbstub_hit_io_error();
        ret = GDB_SIGNAL_IO;
        break;
    case RUN_STATE_WATCHDOG:
        trace_gdbstub_hit_watchdog();
        ret = GDB_SIGNAL_ALRM;
        break;
    case RUN_STATE_INTERNAL_ERROR:
        trace_gdbstub_hit_internal_error();
        ret = GDB_SIGNAL_ABRT;
        break;
    case RUN_STATE_SAVE_VM:
    case RUN_STATE_RESTORE_VM:
        return;
    case RUN_STATE_FINISH_MIGRATE:
        ret = GDB_SIGNAL_XCPU;
        break;
    default:
        trace_gdbstub_hit_unknown(state);
        ret = GDB_SIGNAL_UNKNOWN;
        break;
    }
    gdb_set_stop_cpu(cpu);
    g_string_printf(buf, "T%02xthread:%s;", ret, tid->str);

send_packet:
    put_packet(buf->str);

    /* disable single step if it was enabled */
    cpu_single_step(cpu, 0);
}
#endif

/* Send a gdb syscall request.
   This accepts limited printf-style format specifiers, specifically:
    %x  - target_ulong argument printed in hex.
    %lx - 64-bit argument printed in hex.
    %s  - string pointer (target_ulong) and length (int) pair.  */
void gdb_do_syscallv(gdb_syscall_complete_cb cb, const char *fmt, va_list va)
{
    char *p;
    char *p_end;
    target_ulong addr;
    uint64_t i64;

    if (!gdbserver_state.init) {
        return;
    }

    gdbserver_state.current_syscall_cb = cb;
#ifndef CONFIG_USER_ONLY
    vm_stop(RUN_STATE_DEBUG);
#endif
    p = &gdbserver_state.syscall_buf[0];
    p_end = &gdbserver_state.syscall_buf[sizeof(gdbserver_state.syscall_buf)];
    *(p++) = 'F';
    while (*fmt) {
        if (*fmt == '%') {
            fmt++;
            switch (*fmt++) {
            case 'x':
                addr = va_arg(va, target_ulong);
                p += snprintf(p, p_end - p, TARGET_FMT_lx, addr);
                break;
            case 'l':
                if (*(fmt++) != 'x')
                    goto bad_format;
                i64 = va_arg(va, uint64_t);
                p += snprintf(p, p_end - p, "%" PRIx64, i64);
                break;
            case 's':
                addr = va_arg(va, target_ulong);
                p += snprintf(p, p_end - p, TARGET_FMT_lx "/%x",
                              addr, va_arg(va, int));
                break;
            default:
            bad_format:
                error_report("gdbstub: Bad syscall format string '%s'",
                             fmt - 1);
                break;
            }
        } else {
            *(p++) = *(fmt++);
        }
    }
    *p = 0;
#ifdef CONFIG_USER_ONLY
    put_packet(gdbserver_state.syscall_buf);
    /* Return control to gdb for it to process the syscall request.
     * Since the protocol requires that gdb hands control back to us
     * using a "here are the results" F packet, we don't need to check
     * gdb_handlesig's return value (which is the signal to deliver if
     * execution was resumed via a continue packet).
     */
    gdb_handlesig(gdbserver_state.c_cpu, 0);
#else
    /* In this case wait to send the syscall packet until notification that
       the CPU has stopped.  This must be done because if the packet is sent
       now the reply from the syscall request could be received while the CPU
       is still in the running state, which can cause packets to be dropped
       and state transition 'T' packets to be sent while the syscall is still
       being processed.  */
    qemu_cpu_kick(gdbserver_state.c_cpu);
#endif
}

void gdb_do_syscall(gdb_syscall_complete_cb cb, const char *fmt, ...)
{
    va_list va;

    va_start(va, fmt);
    gdb_do_syscallv(cb, fmt, va);
    va_end(va);
}

static void gdb_read_byte(uint8_t ch)
{
    uint8_t reply;

#ifndef CONFIG_USER_ONLY
    if (gdbserver_state.last_packet->len) {
        /* Waiting for a response to the last packet.  If we see the start
           of a new command then abandon the previous response.  */
        if (ch == '-') {
            trace_gdbstub_err_got_nack();
            put_buffer(gdbserver_state.last_packet->data,
                       gdbserver_state.last_packet->len);
        } else if (ch == '+') {
            trace_gdbstub_io_got_ack();
        } else {
            trace_gdbstub_io_got_unexpected(ch);
        }

        if (ch == '+' || ch == '$') {
            g_byte_array_set_size(gdbserver_state.last_packet, 0);
        }
        if (ch != '$')
            return;
    }
    if (runstate_is_running()) {
        /* when the CPU is running, we cannot do anything except stop
           it when receiving a char */
        vm_stop(RUN_STATE_PAUSED);
    } else
#endif
    {
        switch(gdbserver_state.state) {
        case RS_IDLE:
            if (ch == '$') {
                /* start of command packet */
                gdbserver_state.line_buf_index = 0;
                gdbserver_state.line_sum = 0;
                gdbserver_state.state = RS_GETLINE;
            } else {
                trace_gdbstub_err_garbage(ch);
            }
            break;
        case RS_GETLINE:
            if (ch == '}') {
                /* start escape sequence */
                gdbserver_state.state = RS_GETLINE_ESC;
                gdbserver_state.line_sum += ch;
            } else if (ch == '*') {
                /* start run length encoding sequence */
                gdbserver_state.state = RS_GETLINE_RLE;
                gdbserver_state.line_sum += ch;
            } else if (ch == '#') {
                /* end of command, start of checksum*/
                gdbserver_state.state = RS_CHKSUM1;
            } else if (gdbserver_state.line_buf_index >= sizeof(gdbserver_state.line_buf) - 1) {
                trace_gdbstub_err_overrun();
                gdbserver_state.state = RS_IDLE;
            } else {
                /* unescaped command character */
                gdbserver_state.line_buf[gdbserver_state.line_buf_index++] = ch;
                gdbserver_state.line_sum += ch;
            }
            break;
        case RS_GETLINE_ESC:
            if (ch == '#') {
                /* unexpected end of command in escape sequence */
                gdbserver_state.state = RS_CHKSUM1;
            } else if (gdbserver_state.line_buf_index >= sizeof(gdbserver_state.line_buf) - 1) {
                /* command buffer overrun */
                trace_gdbstub_err_overrun();
                gdbserver_state.state = RS_IDLE;
            } else {
                /* parse escaped character and leave escape state */
                gdbserver_state.line_buf[gdbserver_state.line_buf_index++] = ch ^ 0x20;
                gdbserver_state.line_sum += ch;
                gdbserver_state.state = RS_GETLINE;
            }
            break;
        case RS_GETLINE_RLE:
            /*
             * Run-length encoding is explained in "Debugging with GDB /
             * Appendix E GDB Remote Serial Protocol / Overview".
             */
            if (ch < ' ' || ch == '#' || ch == '$' || ch > 126) {
                /* invalid RLE count encoding */
                trace_gdbstub_err_invalid_repeat(ch);
                gdbserver_state.state = RS_GETLINE;
            } else {
                /* decode repeat length */
                int repeat = ch - ' ' + 3;
                if (gdbserver_state.line_buf_index + repeat >= sizeof(gdbserver_state.line_buf) - 1) {
                    /* that many repeats would overrun the command buffer */
                    trace_gdbstub_err_overrun();
                    gdbserver_state.state = RS_IDLE;
                } else if (gdbserver_state.line_buf_index < 1) {
                    /* got a repeat but we have nothing to repeat */
                    trace_gdbstub_err_invalid_rle();
                    gdbserver_state.state = RS_GETLINE;
                } else {
                    /* repeat the last character */
                    memset(gdbserver_state.line_buf + gdbserver_state.line_buf_index,
                           gdbserver_state.line_buf[gdbserver_state.line_buf_index - 1], repeat);
                    gdbserver_state.line_buf_index += repeat;
                    gdbserver_state.line_sum += ch;
                    gdbserver_state.state = RS_GETLINE;
                }
            }
            break;
        case RS_CHKSUM1:
            /* get high hex digit of checksum */
            if (!isxdigit(ch)) {
                trace_gdbstub_err_checksum_invalid(ch);
                gdbserver_state.state = RS_GETLINE;
                break;
            }
            gdbserver_state.line_buf[gdbserver_state.line_buf_index] = '\0';
            gdbserver_state.line_csum = fromhex(ch) << 4;
            gdbserver_state.state = RS_CHKSUM2;
            break;
        case RS_CHKSUM2:
            /* get low hex digit of checksum */
            if (!isxdigit(ch)) {
                trace_gdbstub_err_checksum_invalid(ch);
                gdbserver_state.state = RS_GETLINE;
                break;
            }
            gdbserver_state.line_csum |= fromhex(ch);

            if (gdbserver_state.line_csum != (gdbserver_state.line_sum & 0xff)) {
                trace_gdbstub_err_checksum_incorrect(gdbserver_state.line_sum, gdbserver_state.line_csum);
                /* send NAK reply */
                reply = '-';
                put_buffer(&reply, 1);
                gdbserver_state.state = RS_IDLE;
            } else {
                /* send ACK reply */
                reply = '+';
                put_buffer(&reply, 1);
                gdbserver_state.state = gdb_handle_packet(gdbserver_state.line_buf);
            }
            break;
        default:
            abort();
        }
    }
}

/* Tell the remote gdb that the process has exited.  */
void gdb_exit(CPUArchState *env, int code)
{
  char buf[4];

  if (!gdbserver_state.init) {
      return;
  }
#ifdef CONFIG_USER_ONLY
  if (gdbserver_fd < 0 || gdbserver_state.fd < 0) {
      return;
  }
#endif

  trace_gdbstub_op_exiting((uint8_t)code);

  snprintf(buf, sizeof(buf), "W%02x", (uint8_t)code);
  put_packet(buf);

#ifndef CONFIG_USER_ONLY
  qemu_chr_fe_deinit(&gdbserver_state.chr, true);
#endif
}

/*
 * Create the process that will contain all the "orphan" CPUs (that are not
 * part of a CPU cluster). Note that if this process contains no CPUs, it won't
 * be attachable and thus will be invisible to the user.
 */
static void create_default_process(GDBState *s)
{
    GDBProcess *process;
    int max_pid = 0;

    if (gdbserver_state.process_num) {
        max_pid = s->processes[s->process_num - 1].pid;
    }

    s->processes = g_renew(GDBProcess, s->processes, ++s->process_num);
    process = &s->processes[s->process_num - 1];

    /* We need an available PID slot for this process */
    assert(max_pid < UINT32_MAX);

    process->pid = max_pid + 1;
    process->attached = false;
    process->target_xml[0] = '\0';
}

#ifdef CONFIG_USER_ONLY
int
gdb_handlesig(CPUState *cpu, int sig)
{
    char buf[256];
    int n;

    if (gdbserver_fd < 0 || gdbserver_state.fd < 0) {
        return sig;
    }

    /* disable single step if it was enabled */
    cpu_single_step(cpu, 0);
    tb_flush(cpu);

    if (sig != 0) {
        snprintf(buf, sizeof(buf), "S%02x", target_signal_to_gdb(sig));
        put_packet(buf);
    }
    /* put_packet() might have detected that the peer terminated the
       connection.  */
    if (gdbserver_state.fd < 0) {
        return sig;
    }

    sig = 0;
    gdbserver_state.state = RS_IDLE;
    gdbserver_state.running_state = 0;
    while (gdbserver_state.running_state == 0) {
        n = read(gdbserver_state.fd, buf, 256);
        if (n > 0) {
            int i;

            for (i = 0; i < n; i++) {
                gdb_read_byte(buf[i]);
            }
        } else {
            /* XXX: Connection closed.  Should probably wait for another
               connection before continuing.  */
            if (n == 0) {
                close(gdbserver_state.fd);
            }
            gdbserver_state.fd = -1;
            return sig;
        }
    }
    sig = gdbserver_state.signal;
    gdbserver_state.signal = 0;
    return sig;
}

/* Tell the remote gdb that the process has exited due to SIG.  */
void gdb_signalled(CPUArchState *env, int sig)
{
    char buf[4];

    if (gdbserver_fd < 0 || gdbserver_state.fd < 0) {
        return;
    }

    snprintf(buf, sizeof(buf), "X%02x", target_signal_to_gdb(sig));
    put_packet(buf);
}

static bool gdb_accept(void)
{
    struct sockaddr_in sockaddr;
    socklen_t len;
    int fd;

    for(;;) {
        len = sizeof(sockaddr);
        fd = accept(gdbserver_fd, (struct sockaddr *)&sockaddr, &len);
        if (fd < 0 && errno != EINTR) {
            perror("accept");
            return false;
        } else if (fd >= 0) {
            qemu_set_cloexec(fd);
            break;
        }
    }

    /* set short latency */
    if (socket_set_nodelay(fd)) {
        perror("setsockopt");
        close(fd);
        return false;
    }

    init_gdbserver_state();
    create_default_process(&gdbserver_state);
    gdbserver_state.processes[0].attached = true;
    gdbserver_state.c_cpu = gdb_first_attached_cpu();
    gdbserver_state.g_cpu = gdbserver_state.c_cpu;
    gdbserver_state.fd = fd;
    gdb_has_xml = false;
    return true;
}

static int gdbserver_open(int port)
{
    struct sockaddr_in sockaddr;
    int fd, ret;

    fd = socket(PF_INET, SOCK_STREAM, 0);
    if (fd < 0) {
        perror("socket");
        return -1;
    }
    qemu_set_cloexec(fd);

    socket_set_fast_reuse(fd);

    sockaddr.sin_family = AF_INET;
    sockaddr.sin_port = htons(port);
    sockaddr.sin_addr.s_addr = 0;
    ret = bind(fd, (struct sockaddr *)&sockaddr, sizeof(sockaddr));
    if (ret < 0) {
        perror("bind");
        close(fd);
        return -1;
    }
    ret = listen(fd, 1);
    if (ret < 0) {
        perror("listen");
        close(fd);
        return -1;
    }
    return fd;
}

int gdbserver_start(int port)
{
    gdbserver_fd = gdbserver_open(port);
    if (gdbserver_fd < 0)
        return -1;
    /* accept connections */
    if (!gdb_accept()) {
        close(gdbserver_fd);
        gdbserver_fd = -1;
        return -1;
    }
    return 0;
}

/* Disable gdb stub for child processes.  */
void gdbserver_fork(CPUState *cpu)
{
    if (gdbserver_fd < 0 || gdbserver_state.fd < 0) {
        return;
    }
    close(gdbserver_state.fd);
    gdbserver_state.fd = -1;
    cpu_breakpoint_remove_all(cpu, BP_GDB);
    cpu_watchpoint_remove_all(cpu, BP_GDB);
}
#else
static int gdb_chr_can_receive(void *opaque)
{
  /* We can handle an arbitrarily large amount of data.
   Pick the maximum packet size, which is as good as anything.  */
  return MAX_PACKET_LENGTH;
}

static void gdb_chr_receive(void *opaque, const uint8_t *buf, int size)
{
    int i;

    for (i = 0; i < size; i++) {
        gdb_read_byte(buf[i]);
    }
}

static void gdb_chr_event(void *opaque, QEMUChrEvent event)
{
    int i;
    GDBState *s = (GDBState *) opaque;

    switch (event) {
    case CHR_EVENT_OPENED:
        /* Start with first process attached, others detached */
        for (i = 0; i < s->process_num; i++) {
            s->processes[i].attached = !i;
        }

        s->c_cpu = gdb_first_attached_cpu();
        s->g_cpu = s->c_cpu;

        vm_stop(RUN_STATE_PAUSED);
        gdb_has_xml = false;
        break;
    default:
        break;
    }
}

static int gdb_monitor_write(Chardev *chr, const uint8_t *buf, int len)
{
    g_autoptr(GString) hex_buf = g_string_new("O");
    memtohex(hex_buf, buf, len);
    put_packet(hex_buf->str);
    return len;
}

#ifndef _WIN32
static void gdb_sigterm_handler(int signal)
{
    if (runstate_is_running()) {
        vm_stop(RUN_STATE_PAUSED);
    }
}
#endif

static void gdb_monitor_open(Chardev *chr, ChardevBackend *backend,
                             bool *be_opened, Error **errp)
{
    *be_opened = false;
}

static void char_gdb_class_init(ObjectClass *oc, void *data)
{
    ChardevClass *cc = CHARDEV_CLASS(oc);

    cc->internal = true;
    cc->open = gdb_monitor_open;
    cc->chr_write = gdb_monitor_write;
}

#define TYPE_CHARDEV_GDB "chardev-gdb"

static const TypeInfo char_gdb_type_info = {
    .name = TYPE_CHARDEV_GDB,
    .parent = TYPE_CHARDEV,
    .class_init = char_gdb_class_init,
};

static int find_cpu_clusters(Object *child, void *opaque)
{
    if (object_dynamic_cast(child, TYPE_CPU_CLUSTER)) {
        GDBState *s = (GDBState *) opaque;
        CPUClusterState *cluster = CPU_CLUSTER(child);
        GDBProcess *process;

        s->processes = g_renew(GDBProcess, s->processes, ++s->process_num);

        process = &s->processes[s->process_num - 1];

        /*
         * GDB process IDs -1 and 0 are reserved. To avoid subtle errors at
         * runtime, we enforce here that the machine does not use a cluster ID
         * that would lead to PID 0.
         */
        assert(cluster->cluster_id != UINT32_MAX);
        process->pid = cluster->cluster_id + 1;
        process->attached = false;
        process->target_xml[0] = '\0';

        return 0;
    }

    return object_child_foreach(child, find_cpu_clusters, opaque);
}

static int pid_order(const void *a, const void *b)
{
    GDBProcess *pa = (GDBProcess *) a;
    GDBProcess *pb = (GDBProcess *) b;

    if (pa->pid < pb->pid) {
        return -1;
    } else if (pa->pid > pb->pid) {
        return 1;
    } else {
        return 0;
    }
}

static void create_processes(GDBState *s)
{
    object_child_foreach(object_get_root(), find_cpu_clusters, s);

    if (gdbserver_state.processes) {
        /* Sort by PID */
        qsort(gdbserver_state.processes, gdbserver_state.process_num, sizeof(gdbserver_state.processes[0]), pid_order);
    }

    create_default_process(s);
}

int gdbserver_start(const char *device)
{
    trace_gdbstub_op_start(device);

    char gdbstub_device_name[128];
    Chardev *chr = NULL;
    Chardev *mon_chr;

    if (!first_cpu) {
        error_report("gdbstub: meaningless to attach gdb to a "
                     "machine without any CPU.");
        return -1;
    }

    if (!device)
        return -1;
    if (strcmp(device, "none") != 0) {
        if (strstart(device, "tcp:", NULL)) {
            /* enforce required TCP attributes */
            snprintf(gdbstub_device_name, sizeof(gdbstub_device_name),
                     "%s,nowait,nodelay,server", device);
            device = gdbstub_device_name;
        }
#ifndef _WIN32
        else if (strcmp(device, "stdio") == 0) {
            struct sigaction act;

            memset(&act, 0, sizeof(act));
            act.sa_handler = gdb_sigterm_handler;
            sigaction(SIGINT, &act, NULL);
        }
#endif
        /*
         * FIXME: it's a bit weird to allow using a mux chardev here
         * and implicitly setup a monitor. We may want to break this.
         */
        chr = qemu_chr_new_noreplay("gdb", device, true, NULL);
        if (!chr)
            return -1;
    }

    if (!gdbserver_state.init) {
        init_gdbserver_state();

        qemu_add_vm_change_state_handler(gdb_vm_state_change, NULL);

        /* Initialize a monitor terminal for gdb */
        mon_chr = qemu_chardev_new(NULL, TYPE_CHARDEV_GDB,
                                   NULL, NULL, &error_abort);
        monitor_init_hmp(mon_chr, false, &error_abort);
    } else {
        qemu_chr_fe_deinit(&gdbserver_state.chr, true);
        mon_chr = gdbserver_state.mon_chr;
        reset_gdbserver_state();
    }

    create_processes(&gdbserver_state);

    if (chr) {
        qemu_chr_fe_init(&gdbserver_state.chr, chr, &error_abort);
        qemu_chr_fe_set_handlers(&gdbserver_state.chr, gdb_chr_can_receive,
                                 gdb_chr_receive, gdb_chr_event,
                                 NULL, &gdbserver_state, NULL, true);
    }
    gdbserver_state.state = chr ? RS_IDLE : RS_INACTIVE;
    gdbserver_state.mon_chr = mon_chr;
    gdbserver_state.current_syscall_cb = NULL;

    return 0;
}

void gdbserver_cleanup(void)
{
    if (gdbserver_state.init) {
        put_packet("W00");
    }
}

static void register_types(void)
{
    type_register_static(&char_gdb_type_info);
}

type_init(register_types);
#endif<|MERGE_RESOLUTION|>--- conflicted
+++ resolved
@@ -2618,18 +2618,14 @@
 
 void gdb_set_stop_cpu(CPUState *cpu)
 {
-<<<<<<< HEAD
-    if (!gdbserver_state) {
+    if (!gdbserver_state.init) {
         qemu_log_mask(CPU_LOG_INSTR | CPU_LOG_INT | CPU_LOG_EXEC, "Reached breakpoint!\n");
         error_report("No debugger is attached");  /* XXX should drop into
                                                      monitor? */
         qemu_log_flush();
         exit(-1);
     }
-    GDBProcess *p = gdb_get_cpu_process(gdbserver_state, cpu);
-=======
     GDBProcess *p = gdb_get_cpu_process(cpu);
->>>>>>> 92148134
 
     if (!p->attached) {
         /*
