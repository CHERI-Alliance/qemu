/*
 * QEMU RISC-V CPU
 *
 * Copyright (c) 2016-2017 Sagar Karandikar, sagark@eecs.berkeley.edu
 * Copyright (c) 2017-2018 SiFive, Inc.
 *
 * This program is free software; you can redistribute it and/or modify it
 * under the terms and conditions of the GNU General Public License,
 * version 2 or later, as published by the Free Software Foundation.
 *
 * This program is distributed in the hope it will be useful, but WITHOUT
 * ANY WARRANTY; without even the implied warranty of MERCHANTABILITY or
 * FITNESS FOR A PARTICULAR PURPOSE.  See the GNU General Public License for
 * more details.
 *
 * You should have received a copy of the GNU General Public License along with
 * this program.  If not, see <http://www.gnu.org/licenses/>.
 */

#ifndef RISCV_CPU_H
#define RISCV_CPU_H

#include "hw/core/cpu.h"
#include "hw/registerfields.h"
#include "exec/cpu-defs.h"
#include "qemu/units.h"
#include "fpu/softfloat-types.h"
#include "qom/object.h"
#include "rvfi_dii.h"

#define TCG_GUEST_DEFAULT_MO 0

#define TYPE_RISCV_CPU "riscv-cpu"

#define RISCV_CPU_TYPE_SUFFIX "-" TYPE_RISCV_CPU
#define RISCV_CPU_TYPE_NAME(name) (name RISCV_CPU_TYPE_SUFFIX)
#define CPU_RESOLVING_TYPE TYPE_RISCV_CPU

#define TYPE_RISCV_CPU_ANY              RISCV_CPU_TYPE_NAME("any")
#define TYPE_RISCV_CPU_BASE32           RISCV_CPU_TYPE_NAME("rv32")
#define TYPE_RISCV_CPU_BASE64           RISCV_CPU_TYPE_NAME("rv64")
#define TYPE_RISCV_CPU_IBEX             RISCV_CPU_TYPE_NAME("lowrisc-ibex")
#define TYPE_RISCV_CPU_SIFIVE_E31       RISCV_CPU_TYPE_NAME("sifive-e31")
#define TYPE_RISCV_CPU_SIFIVE_E34       RISCV_CPU_TYPE_NAME("sifive-e34")
#define TYPE_RISCV_CPU_SIFIVE_E51       RISCV_CPU_TYPE_NAME("sifive-e51")
#define TYPE_RISCV_CPU_SIFIVE_U34       RISCV_CPU_TYPE_NAME("sifive-u34")
#define TYPE_RISCV_CPU_SIFIVE_U54       RISCV_CPU_TYPE_NAME("sifive-u54")

#define RV32 ((target_ulong)1 << (TARGET_LONG_BITS - 2))
#define RV64 ((target_ulong)2 << (TARGET_LONG_BITS - 2))

#if defined(TARGET_RISCV32)
#define RVXLEN RV32
#elif defined(TARGET_RISCV64)
#define RVXLEN RV64
#endif

#define RV(x) ((target_ulong)1 << (x - 'A'))

#define RVI RV('I')
#define RVE RV('E') /* E and I are mutually exclusive */
#define RVM RV('M')
#define RVA RV('A')
#define RVF RV('F')
#define RVD RV('D')
#define RVV RV('V')
#define RVC RV('C')
#define RVS RV('S')
#define RVU RV('U')
#define RVH RV('H')

/* S extension denotes that Supervisor mode exists, however it is possible
   to have a core that support S mode but does not have an MMU and there
   is currently no bit in misa to indicate whether an MMU exists or not
   so a cpu features bitfield is required, likewise for optional PMP support */
enum {
    RISCV_FEATURE_MMU,
    RISCV_FEATURE_PMP,
    RISCV_FEATURE_MISA
};

#define PRIV_VERSION_1_10_0 0x00011000
#define PRIV_VERSION_1_11_0 0x00011100

#define VEXT_VERSION_0_07_1 0x00000701

<<<<<<< HEAD
#if defined(TARGET_CHERI) && !defined(TARGET_RISCV32)
#define TRANSLATE_CHERI_FAIL 3
#endif
#define TRANSLATE_PMP_FAIL 2
#define TRANSLATE_FAIL 1
#define TRANSLATE_SUCCESS 0
=======
enum {
    TRANSLATE_SUCCESS,
    TRANSLATE_FAIL,
    TRANSLATE_PMP_FAIL,
    TRANSLATE_G_STAGE_FAIL
};

>>>>>>> 553032db
#define MMU_USER_IDX 3

#define MAX_RISCV_PMPS (16)

typedef struct CPURISCVState CPURISCVState;

#ifdef TARGET_CHERI
#include "cheri-lazy-capregs-types.h"
#endif
#include "pmp.h"

#define RV_VLEN_MAX 256

FIELD(VTYPE, VLMUL, 0, 2)
FIELD(VTYPE, VSEW, 2, 3)
FIELD(VTYPE, VEDIV, 5, 2)
FIELD(VTYPE, RESERVED, 7, sizeof(target_ulong) * 8 - 9)
FIELD(VTYPE, VILL, sizeof(target_ulong) * 8 - 1, 1)

struct CPURISCVState {
#ifdef TARGET_CHERI
    struct GPCapRegs gpcapregs;
#else
    target_ulong gpr[32];
#endif
    uint64_t fpr[32]; /* assume both F and D extensions */

    /* vector coprocessor state. */
    uint64_t vreg[32 * RV_VLEN_MAX / 64] QEMU_ALIGNED(16);
    target_ulong vxrm;
    target_ulong vxsat;
    target_ulong vl;
    target_ulong vstart;
    target_ulong vtype;

#ifdef TARGET_CHERI
    cap_register_t PCC; // SCR 0 Program counter cap. (PCC) TODO: implement this properly
    cap_register_t DDC; // SCR 1 Default data cap. (DDC)
#else
    target_ulong pc;
#endif
#ifdef CONFIG_DEBUG_TCG
    target_ulong _pc_is_current;
#endif

    target_ulong load_res;
    target_ulong load_val;
#ifdef TARGET_CHERI
    target_ulong load_pesbt;
    bool load_tag;
#endif

    target_ulong frm;

    target_ulong badaddr;
    target_ulong guest_phys_fault_addr;
#ifdef TARGET_CHERI
    // The cause field reports the cause of the last capability exception,
    // following the encoding described in Table 3.9.2.
    // See enum CheriCapExc in cheri-archspecific.h
    uint8_t last_cap_cause; // Used to populate xtval
    // The cap idx field reports the index of the capability register that
    // caused the last exception. When the most significant bit is set, the 5
    // least significant bits are used to index the special purpose capability
    // register file described in Table 5.3, otherwise, they index the
    // general-purpose capability register file.
    uint8_t last_cap_index;  // Used to populate xtval
#endif

#ifndef CONFIG_USER_ONLY
    target_ulong priv;
    /* This contains QEMU specific information about the virt state. */
    target_ulong virt;
    target_ulong resetvec;

<<<<<<< HEAD
    target_ulong mstatus;
=======
    target_ulong mhartid;
    /*
     * For RV32 this is 32-bit mstatus and 32-bit mstatush.
     * For RV64 this is a 64-bit mstatus.
     */
    uint64_t mstatus;
>>>>>>> 553032db

    target_ulong mip;

    uint32_t miclaim;

    target_ulong mie;
    target_ulong mideleg;

    target_ulong sptbr;  /* until: priv-1.9.1 */
    target_ulong satp;   /* since: priv-1.10.0 */
    target_ulong sbadaddr;
    target_ulong mbadaddr;
    target_ulong medeleg;

#ifdef TARGET_CHERI
    // XXX: not implemented properly
    cap_register_t UTCC; // SCR 4 User trap code cap. (UTCC)
    cap_register_t UTDC; // SCR 5 User trap data cap. (UTDC)
    cap_register_t UScratchC; // SCR 6 User scratch cap. (UScratchC)
    cap_register_t UEPCC; // SCR 7 User exception PC cap. (UEPCC)
#endif

#ifdef TARGET_CHERI
    cap_register_t STCC;      // SCR 12 Supervisor trap code cap. (STCC)
    cap_register_t STDC;      // SCR 13 Supervisor trap data cap. (STDC)
    cap_register_t SScratchC; // SCR 14 Supervisor scratch cap. (SScratchC)
    cap_register_t SEPCC;     // SCR 15 Supervisor exception PC cap. (SEPCC)
#else
    target_ulong stvec;
    target_ulong sepc;
#endif
    target_ulong scause;

#ifdef TARGET_CHERI
    cap_register_t MTCC;      // SCR 28 Machine trap code cap. (MTCC)
    cap_register_t MTDC;      // SCR 29 Machine trap data cap. (MTDC)
    cap_register_t MScratchC; // SCR 30 Machine scratch cap. (MScratchC)
    cap_register_t MEPCC;     // SCR 31 Machine exception PC cap. (MEPCC)
#else
    target_ulong mtvec;
    target_ulong mepc;
#endif
    target_ulong mcause;
    target_ulong mtval;  /* since: priv-1.10.0 */

    /* Hypervisor CSRs */
    target_ulong hstatus;
    target_ulong hedeleg;
    target_ulong hideleg;
    target_ulong hcounteren;
    target_ulong htval;
    target_ulong htinst;
    target_ulong hgatp;
    uint64_t htimedelta;

    /* Virtual CSRs */
<<<<<<< HEAD
#ifdef TARGET_CHERI
    cap_register_t VSTCC;
    cap_register_t VSTDC;
    cap_register_t VSScratchC;
    cap_register_t VSEPCC;
#else
=======
    /*
     * For RV32 this is 32-bit vsstatus and 32-bit vsstatush.
     * For RV64 this is a 64-bit vsstatus.
     */
    uint64_t vsstatus;
>>>>>>> 553032db
    target_ulong vstvec;
    target_ulong vsepc;
#endif
    target_ulong vsstatus;
    target_ulong vsscratch;
    target_ulong vscause;
    target_ulong vstval;
    target_ulong vsatp;

    target_ulong mtval2;
    target_ulong mtinst;

    /* HS Backup CSRs */
#ifdef TARGET_CHERI
    cap_register_t STCC_HS;
    cap_register_t SEPCC_HS;
#else
    target_ulong stvec_hs;
    target_ulong sepc_hs;
#endif
    target_ulong sscratch_hs;
    target_ulong scause_hs;
    target_ulong stval_hs;
    target_ulong satp_hs;
    uint64_t mstatus_hs;

    target_ulong scounteren;
    target_ulong mcounteren;

    target_ulong sscratch;
    target_ulong mscratch;

    /* temporary htif regs */
    uint64_t mfromhost;
    uint64_t mtohost;
    uint64_t timecmp;

    /* physical memory protection */
    pmp_table_t pmp_state;

    /* True if in debugger mode.  */
    bool debugger;
#endif

    float_status fp_status;

#ifdef TARGET_CHERI
    // Some statcounters:
    uint64_t statcounters_cap_read;
    uint64_t statcounters_cap_read_tagged;
    uint64_t statcounters_cap_write;
    uint64_t statcounters_cap_write_tagged;

    uint64_t statcounters_imprecise_setbounds;
    uint64_t statcounters_unrepresentable_caps;

#endif

    /* Fields up to this point are cleared by a TestRIG reset */
    struct {} end_testrig_reset_fields;

    /* machine specific rdtime callback */
    uint64_t (*rdtime_fn)(uint32_t);
    uint32_t rdtime_fn_arg;

#ifdef CONFIG_RVFI_DII
    struct {
        struct rvfi_dii_instruction_metadata INST;
        struct rvfi_dii_pc_data PC;
        struct rvfi_dii_integer_data INTEGER;
        struct rvfi_dii_memory_access_data MEM;
        // TODO: struct rvfi_dii_csr_data CSR;
        // TODO: struct rvfi_dii_fp_data FP;
        // TODO: struct rvfi_dii_cheri_data CHERI;
        // TODO: struct rvfi_dii_cheri_scr_data CHERI_SCR;
        // TODO: struct rvfi_dii_trap_data TRAP;
        uint32_t available_fields;
    } rvfi_dii_trace;
    bool rvfi_dii_have_injected_insn;
#endif

    target_ulong priv_ver;
    target_ulong vext_ver;
    // TODO: we should probably re-compute these instead of preserving
    //  in case misa becomes writable
    target_ulong misa;
    target_ulong misa_mask;
    target_ulong mhartid;

    uint32_t features;

#ifdef CONFIG_USER_ONLY
    uint32_t elf_flags;
#endif

#ifndef CONFIG_USER_ONLY
#endif


    /* Fields from here on are preserved across CPU reset. */
    QEMUTimer *timer; /* Internal timer */
};

static inline bool pc_is_current(CPURISCVState *env)
{
#ifdef CONFIG_DEBUG_TCG
    return env->_pc_is_current;
#else
    return true;
#endif
}

// Note: the pc does not have to be up-to-date, tb start is fine.
// We may miss a few dumps or print too many if -dfilter is on but
// that shouldn't really matter.
static inline target_ulong cpu_get_recent_pc(CPURISCVState *env) {
#ifdef TARGET_CHERI
    return env->PCC._cr_cursor;
#else
    return env->pc;
#endif
}

OBJECT_DECLARE_TYPE(RISCVCPU, RISCVCPUClass,
                    RISCV_CPU)

/**
 * RISCVCPUClass:
 * @parent_realize: The parent class' realize handler.
 * @parent_reset: The parent class' reset handler.
 *
 * A RISCV CPU model.
 */
struct RISCVCPUClass {
    /*< private >*/
    CPUClass parent_class;
    /*< public >*/
    DeviceRealize parent_realize;
    DeviceReset parent_reset;
};

/**
 * RISCVCPU:
 * @env: #CPURISCVState
 *
 * A RISCV CPU.
 */
struct RISCVCPU {
    /*< private >*/
    CPUState parent_obj;
    /*< public >*/
    CPUNegativeOffsetState neg;
    CPURISCVState env;

    /* Configuration Settings */
    struct {
        bool ext_i;
        bool ext_e;
        bool ext_g;
        bool ext_m;
        bool ext_a;
        bool ext_f;
        bool ext_d;
        bool ext_c;
        bool ext_s;
        bool ext_u;
        bool ext_h;
        bool ext_v;
        bool ext_counters;
        bool ext_ifencei;
        bool ext_icsr;
#ifdef TARGET_CHERI
        bool ext_cheri;
#endif

        char *priv_spec;
        char *user_spec;
        char *vext_spec;
        uint16_t vlen;
        uint16_t elen;
        bool mmu;
        bool pmp;
        uint64_t resetvec;
    } cfg;
};

static inline int riscv_has_ext(CPURISCVState *env, target_ulong ext)
{
    return (env->misa & ext) != 0;
}

static inline bool riscv_feature(CPURISCVState *env, int feature)
{
    return env->features & (1ULL << feature);
}

#include "cpu_user.h"
#include "cpu_bits.h"

extern const char * const riscv_int_regnames[];
extern const char * const riscv_fpr_regnames[];
extern const char * const riscv_excp_names[];
extern const char * const riscv_intr_names[];
#ifdef TARGET_CHERI
/* Needed for cheri-common logging */
extern const char * const cheri_gp_regnames[];
#endif

#ifdef CONFIG_TCG_LOG_INSTR
void riscv_log_instr_csr_changed(CPURISCVState *env, int csrno);

#ifdef TARGET_CHERI
void riscv_log_instr_scr_changed(CPURISCVState *env, int scrno);
#endif

#define log_changed_special_reg(env, name, newval) do { \
        if (qemu_log_instr_enabled(env))                \
            qemu_log_instr_reg(env, name, newval);      \
    } while(0)
#else /* !CONFIG_TCG_LOG_INSTR */
#define log_changed_special_reg(env, name, newval) ((void)0)
#define riscv_log_instr_csr_changed(env, csrno) ((void)0)
#define riscv_log_instr_scr_changed(env, scrno) ((void)0)
#endif /* !CONFIG_TCG_LOG_INSTR */


// From 5.3.6 Special Capability Registers (SCRs)
// Where an SCR extends a RISC-V CSR, e.g. MTCC extending mtvec, any read to the
// CSR shall return the offset of the corresponding SCR. Similarly, any write to
// the CSR shall set the offset of the SCR to the value written. This shall be
// equivalent to a CSetOffset instruction, but with any exception condition
// instead just clearing the tag of the SCR. This allows sealed capabilities to
// be held in SCRs without allowing them to be modified in a tag-preserving way,
// while also pre- venting exceptions when installing trap vectors: something
// that can be problematic where the task is delegated to a higher privilege
// level.
//
// GET_SPECIAL_REG_ARCH returns the architectural view of the underlying CSR,
// namely the offset. GET_SPECIAL_REG_ADDR returns the address as we feed our
// PC around as an address not the architectural offset.
#ifdef TARGET_CHERI
#define GET_SPECIAL_REG_ARCH(env, name, cheri_name)                            \
    ((target_ulong)cap_get_offset(&((env)->cheri_name)))
#define GET_SPECIAL_REG_ADDR(env, name, cheri_name)                            \
    ((target_ulong)cap_get_cursor(&((env)->cheri_name)))
void update_special_register_offset(CPURISCVState *env, cap_register_t *scr,
                                    const char *name, target_ulong value);
#define SET_SPECIAL_REG(env, name, cheri_name, value)                          \
    update_special_register_offset(env, &((env)->cheri_name), #cheri_name, value)

#else /* ! TARGET_CHERI */
#define GET_SPECIAL_REG_ARCH(env, name, cheri_name) ((env)->name)
#define GET_SPECIAL_REG_ADDR(env, name, cheri_name) ((env)->name)
#define SET_SPECIAL_REG(env, name, cheri_name, value)                          \
    do {                                                                       \
        env->name = value;                                                     \
        log_changed_special_reg(env, #name, value);                            \
    } while (false)
#endif /* ! TARGET_CHERI */

#ifdef CONFIG_RVFI_DII
#define RVFI_DII_RAM_START 0x80000000
#define RVFI_DII_RAM_SIZE (8 * MiB)
#define RVFI_DII_RAM_END (RVFI_DII_RAM_START + RVFI_DII_RAM_SIZE)
void rvfi_dii_communicate(CPUState *cs, CPURISCVState *env, bool was_trap);
#define CHECK_SAME_TYPE(a, b, msg)                                             \
    _Static_assert(__builtin_types_compatible_p(a*, b*), msg)
#define rvfi_dii_offset(type, field)                                           \
    offsetof(CPURISCVState, rvfi_dii_trace.type.rvfi_##field)
#define gen_rvfi_dii_set_field(type, field, arg)                               \
    do {                                                                       \
        CHECK_SAME_TYPE(                                                       \
            typeof(((CPURISCVState *)NULL)->rvfi_dii_trace.type.rvfi_##field), \
            uint64_t, "Should only be used for uint64_t fields");              \
        CHECK_SAME_TYPE(TCGv_i64, typeof(arg), "Expected 64-bit store");       \
        tcg_gen_st_i64(arg, cpu_env, rvfi_dii_offset(type, field));            \
        tcg_gen_ori_i32(cpu_rvfi_available_fields, cpu_rvfi_available_fields,  \
                        RVFI_##type##_DATA);                                   \
    } while (0)
#define gen_rvfi_dii_set_field_const_iN(n, st_op, type, field, constant)       \
    do {                                                                       \
        CHECK_SAME_TYPE(                                                       \
            typeof(((CPURISCVState *)NULL)->rvfi_dii_trace.type.rvfi_##field), \
            uint##n##_t, "Should only be used for uint64_t fields");           \
        TCGv_i64 rvfi_tc = tcg_const_i64(constant);                            \
        tcg_gen_##st_op(rvfi_tc, cpu_env, rvfi_dii_offset(type, field));       \
        tcg_gen_ori_i32(cpu_rvfi_available_fields, cpu_rvfi_available_fields,  \
                        RVFI_##type##_DATA);                                   \
        tcg_temp_free_i64(rvfi_tc);                                            \
    } while (0)
#define gen_rvfi_dii_set_field_const_i8(type, field, constant)                 \
    gen_rvfi_dii_set_field_const_iN(8, st8_i64, type, field, constant)
#define gen_rvfi_dii_set_field_const_i16(type, field, constant)                \
    gen_rvfi_dii_set_field_const_iN(16, tcg_gen_st16_i64, type, field, constant)
#define gen_rvfi_dii_set_field_const_i32(type, field, constant)                \
    gen_rvfi_dii_set_field_const_iN(32, st32_i64, type, field, constant)
#define gen_rvfi_dii_set_field_const_i64(type, field, constant)                \
    gen_rvfi_dii_set_field_const_iN(64, st_i64, type, field, constant)
#define gen_rvfi_dii_set_field_zext_i32(type, field, arg)                      \
    do {                                                                       \
        CHECK_SAME_TYPE(TCGv_i32, typeof(arg), "Expected i32");                \
        TCGv_i64 tmp = tcg_temp_new_i64();                                     \
        tcg_gen_extu_i32_i64(tmp, arg);                                        \
        gen_rvfi_dii_set_field(type, field, tmp);                              \
        tcg_temp_free_i64(tmp);                                                \
    } while (0)
#if TARGET_LONG_BITS == 32
#define gen_rvfi_dii_set_field_zext_tl(type, field, arg)                       \
    gen_rvfi_dii_set_field_zext_i32(type, field, arg)
#else
#define gen_rvfi_dii_set_field_zext_tl(type, field, arg)                       \
    gen_rvfi_dii_set_field(type, field, arg)
#endif
#define gen_rvfi_dii_set_field_zext_addr(type, field, arg)                     \
    do {                                                                       \
        CHECK_SAME_TYPE(TCGv_cap_checked_ptr, typeof(arg), "Expected addr");   \
        TCGv_i64 tmp = tcg_temp_new_i64();                                     \
        tcg_gen_extu_tl_i64(tmp, (TCGv)arg);                                   \
        gen_rvfi_dii_set_field(type, field, tmp);                              \
        tcg_temp_free_i64(tmp);                                                \
    } while (0)
#else
#define gen_rvfi_dii_set_field(type, field, arg) ((void)0)
#define gen_rvfi_dii_set_field_zext_i32(type, field, arg) ((void)0)
#define gen_rvfi_dii_set_field_zext_addr(type, field, arg) ((void)0)
#define gen_rvfi_dii_set_field_zext_tl(type, field, arg) ((void)0)
#define gen_rvfi_dii_set_field_const_i8(type, field, constant) ((void)0)
#define gen_rvfi_dii_set_field_const_i16(type, field, constant) ((void)0)
#define gen_rvfi_dii_set_field_const_i32(type, field, constant) ((void)0)
#define gen_rvfi_dii_set_field_const_i64(type, field, constant) ((void)0)
#endif

const char *riscv_cpu_get_trap_name(target_ulong cause, bool async);
void riscv_cpu_do_interrupt(CPUState *cpu);
int riscv_cpu_gdb_read_register(CPUState *cpu, GByteArray *buf, int reg);
int riscv_cpu_gdb_write_register(CPUState *cpu, uint8_t *buf, int reg);
bool riscv_cpu_exec_interrupt(CPUState *cs, int interrupt_request);
bool riscv_cpu_fp_enabled(CPURISCVState *env);
bool riscv_cpu_virt_enabled(CPURISCVState *env);
void riscv_cpu_set_virt_enabled(CPURISCVState *env, bool enable);
bool riscv_cpu_force_hs_excep_enabled(CPURISCVState *env);
void riscv_cpu_set_force_hs_excep(CPURISCVState *env, bool enable);
bool riscv_cpu_two_stage_lookup(int mmu_idx);
int riscv_cpu_mmu_index(CPURISCVState *env, bool ifetch);
hwaddr riscv_cpu_get_phys_page_debug(CPUState *cpu, vaddr addr);
#ifdef TARGET_CHERI
hwaddr cpu_riscv_translate_address_tagmem(CPURISCVState *env,
                                          target_ulong address,
                                          MMUAccessType rw, int reg, int *prot,
                                          uintptr_t retpc);
#endif
void  riscv_cpu_do_unaligned_access(CPUState *cs, vaddr addr,
                                    MMUAccessType access_type, int mmu_idx,
                                    uintptr_t retaddr);
bool riscv_cpu_tlb_fill(CPUState *cs, vaddr address, int size,
                        MMUAccessType access_type, int mmu_idx,
                        bool probe, uintptr_t retaddr);
void riscv_cpu_do_transaction_failed(CPUState *cs, hwaddr physaddr,
                                     vaddr addr, unsigned size,
                                     MMUAccessType access_type,
                                     int mmu_idx, MemTxAttrs attrs,
                                     MemTxResult response, uintptr_t retaddr);
char *riscv_isa_string(RISCVCPU *cpu);
void riscv_cpu_list(void);

#define cpu_signal_handler riscv_cpu_signal_handler
#define cpu_list riscv_cpu_list
#define cpu_mmu_index riscv_cpu_mmu_index

#ifndef CONFIG_USER_ONLY
void riscv_cpu_swap_hypervisor_regs(CPURISCVState *env, bool hs_mode_trap);
int riscv_cpu_claim_interrupts(RISCVCPU *cpu, uint32_t interrupts);
uint32_t riscv_cpu_update_mip(RISCVCPU *cpu, uint32_t mask, uint32_t value);
#define BOOL_TO_MASK(x) (-!!(x)) /* helper for riscv_cpu_update_mip value */
void riscv_cpu_set_rdtime_fn(CPURISCVState *env, uint64_t (*fn)(uint32_t),
                             uint32_t arg);
#endif
void riscv_cpu_set_mode(CPURISCVState *env, target_ulong newpriv);

void riscv_translate_init(void);
int riscv_cpu_signal_handler(int host_signum, void *pinfo, void *puc);
void QEMU_NORETURN riscv_raise_exception(CPURISCVState *env,
                                         uint32_t exception, uintptr_t pc);

target_ulong riscv_cpu_get_fflags(CPURISCVState *env);
void riscv_cpu_set_fflags(CPURISCVState *env, target_ulong);

#define TB_FLAGS_MMU_MASK   7
#define TB_FLAGS_PRIV_MMU_MASK                3
#define TB_FLAGS_PRIV_HYP_ACCESS_MASK   (1 << 2)
#define TB_FLAGS_MSTATUS_FS MSTATUS_FS

typedef CPURISCVState CPUArchState;
typedef RISCVCPU ArchCPU;
#include "exec/cpu-all.h"
#include "cpu_cheri.h"

FIELD(TB_FLAGS, VL_EQ_VLMAX, 2, 1)
FIELD(TB_FLAGS, LMUL, 3, 2)
FIELD(TB_FLAGS, SEW, 5, 3)
FIELD(TB_FLAGS, VILL, 8, 1)
/* Is a Hypervisor instruction load/store allowed? */
FIELD(TB_FLAGS, HLSX, 9, 1)

/*
 * A simplification for VLMAX
 * = (1 << LMUL) * VLEN / (8 * (1 << SEW))
 * = (VLEN << LMUL) / (8 << SEW)
 * = (VLEN << LMUL) >> (SEW + 3)
 * = VLEN >> (SEW + 3 - LMUL)
 */
static inline uint32_t vext_get_vlmax(RISCVCPU *cpu, target_ulong vtype)
{
    uint8_t sew, lmul;

    sew = FIELD_EX64(vtype, VTYPE, VSEW);
    lmul = FIELD_EX64(vtype, VTYPE, VLMUL);
    return cpu->cfg.vlen >> (sew + 3 - lmul);
}

static inline void
riscv_cpu_get_tb_cpu_state(CPURISCVState *env, target_ulong *pc,
                           target_ulong *cs_base, target_ulong *cs_top,
                           uint32_t *cheri_flags, uint32_t *pflags)
{
    uint32_t flags = 0;
    *pc = PC_ADDR(env); // We want the full virtual address here (no offset)
#ifdef TARGET_CHERI
    cheri_cpu_get_tb_cpu_state(&env->PCC, &env->DDC, cs_base, cs_top,
                               cheri_flags);
#else
    *cs_base = 0;
#endif
    if (riscv_has_ext(env, RVV)) {
        uint32_t vlmax = vext_get_vlmax(env_archcpu(env), env->vtype);
        bool vl_eq_vlmax = (env->vstart == 0) && (vlmax == env->vl);
        flags = FIELD_DP32(flags, TB_FLAGS, VILL,
                    FIELD_EX64(env->vtype, VTYPE, VILL));
        flags = FIELD_DP32(flags, TB_FLAGS, SEW,
                    FIELD_EX64(env->vtype, VTYPE, VSEW));
        flags = FIELD_DP32(flags, TB_FLAGS, LMUL,
                    FIELD_EX64(env->vtype, VTYPE, VLMUL));
        flags = FIELD_DP32(flags, TB_FLAGS, VL_EQ_VLMAX, vl_eq_vlmax);
    } else {
        flags = FIELD_DP32(flags, TB_FLAGS, VILL, 1);
    }

#ifdef CONFIG_USER_ONLY
    flags |= TB_FLAGS_MSTATUS_FS;
#else
    flags |= cpu_mmu_index(env, 0);
    if (riscv_cpu_fp_enabled(env)) {
        flags |= env->mstatus & MSTATUS_FS;
    }

    if (riscv_has_ext(env, RVH)) {
        if (env->priv == PRV_M ||
            (env->priv == PRV_S && !riscv_cpu_virt_enabled(env)) ||
            (env->priv == PRV_U && !riscv_cpu_virt_enabled(env) &&
                get_field(env->hstatus, HSTATUS_HU))) {
            flags = FIELD_DP32(flags, TB_FLAGS, HLSX, 1);
        }
    }
#endif

    *pflags = flags;
}
// Ugly macro hack to avoid having to modify cpu_get_tb_cpu_state in all targets
#define cpu_get_tb_cpu_state_6 riscv_cpu_get_tb_cpu_state

#ifdef CONFIG_TCG_LOG_INSTR
#define RISCV_LOG_INSTR_CPU_U QEMU_LOG_INSTR_CPU_USER
#define RISCV_LOG_INSTR_CPU_S QEMU_LOG_INSTR_CPU_SUPERVISOR
#define RISCV_LOG_INSTR_CPU_H QEMU_LOG_INSTR_CPU_HYPERVISOR
#define RISCV_LOG_INSTR_CPU_M QEMU_LOG_INSTR_CPU_TARGET1
extern const char * const riscv_cpu_mode_names[];

static inline bool cpu_in_user_mode(CPURISCVState *env)
{
    return env->priv == PRV_U;
}

static inline unsigned cpu_get_asid(CPURISCVState *env)
{
    return get_field(env->satp, SATP_ASID);
}

static inline const char *cpu_get_mode_name(qemu_log_instr_cpu_mode_t mode)
{
    if (riscv_cpu_mode_names[mode])
        return riscv_cpu_mode_names[mode];
    return "<invalid>";
}
#endif

int riscv_csrrw(CPURISCVState *env, int csrno, target_ulong *ret_value,
                target_ulong new_value, target_ulong write_mask, uintptr_t retpc);
int riscv_csrrw_debug(CPURISCVState *env, int csrno, target_ulong *ret_value,
                      target_ulong new_value, target_ulong write_mask);

static inline void riscv_csr_write(CPURISCVState *env, int csrno,
                                   target_ulong val, uintptr_t retpc)
{
    riscv_csrrw(env, csrno, NULL, val, MAKE_64BIT_MASK(0, TARGET_LONG_BITS), retpc);
}

static inline target_ulong riscv_csr_read(CPURISCVState *env, int csrno, uintptr_t retpc)
{
    target_ulong val = 0;
    riscv_csrrw(env, csrno, &val, 0, 0, retpc);
    return val;
}

typedef int (*riscv_csr_predicate_fn)(CPURISCVState *env, int csrno);
typedef int (*riscv_csr_read_fn)(CPURISCVState *env, int csrno,
    target_ulong *ret_value);
typedef int (*riscv_csr_write_fn)(CPURISCVState *env, int csrno,
    target_ulong new_value);
typedef int (*riscv_csr_op_fn)(CPURISCVState *env, int csrno,
    target_ulong *ret_value, target_ulong new_value, target_ulong write_mask);
typedef void (*riscv_csr_log_update_fn)(CPURISCVState *env, int csrno,
                                        target_ulong new_value);

typedef struct {
    riscv_csr_predicate_fn predicate;
    riscv_csr_read_fn read;
    riscv_csr_write_fn write;
    riscv_csr_op_fn op;
    riscv_csr_log_update_fn log_update;
    const char *csr_name;
} riscv_csr_operations;

void riscv_get_csr_ops(int csrno, riscv_csr_operations *ops);
void riscv_set_csr_ops(int csrno, riscv_csr_operations *ops);

void riscv_cpu_register_gdb_regs_for_features(CPUState *cs);

#endif /* RISCV_CPU_H */<|MERGE_RESOLUTION|>--- conflicted
+++ resolved
@@ -84,22 +84,16 @@
 
 #define VEXT_VERSION_0_07_1 0x00000701
 
-<<<<<<< HEAD
-#if defined(TARGET_CHERI) && !defined(TARGET_RISCV32)
-#define TRANSLATE_CHERI_FAIL 3
-#endif
-#define TRANSLATE_PMP_FAIL 2
-#define TRANSLATE_FAIL 1
-#define TRANSLATE_SUCCESS 0
-=======
 enum {
     TRANSLATE_SUCCESS,
     TRANSLATE_FAIL,
     TRANSLATE_PMP_FAIL,
-    TRANSLATE_G_STAGE_FAIL
+    TRANSLATE_G_STAGE_FAIL,
+#if defined(TARGET_CHERI) && !defined(TARGET_RISCV32)
+    TRANSLATE_CHERI_FAIL,
+#endif
 };
 
->>>>>>> 553032db
 #define MMU_USER_IDX 3
 
 #define MAX_RISCV_PMPS (16)
@@ -175,16 +169,12 @@
     target_ulong virt;
     target_ulong resetvec;
 
-<<<<<<< HEAD
-    target_ulong mstatus;
-=======
     target_ulong mhartid;
     /*
      * For RV32 this is 32-bit mstatus and 32-bit mstatush.
      * For RV64 this is a 64-bit mstatus.
      */
     uint64_t mstatus;
->>>>>>> 553032db
 
     target_ulong mip;
 
@@ -241,24 +231,20 @@
     uint64_t htimedelta;
 
     /* Virtual CSRs */
-<<<<<<< HEAD
 #ifdef TARGET_CHERI
     cap_register_t VSTCC;
     cap_register_t VSTDC;
     cap_register_t VSScratchC;
     cap_register_t VSEPCC;
 #else
-=======
+    target_ulong vstvec;
+    target_ulong vsepc;
+#endif
     /*
      * For RV32 this is 32-bit vsstatus and 32-bit vsstatush.
      * For RV64 this is a 64-bit vsstatus.
      */
     uint64_t vsstatus;
->>>>>>> 553032db
-    target_ulong vstvec;
-    target_ulong vsepc;
-#endif
-    target_ulong vsstatus;
     target_ulong vsscratch;
     target_ulong vscause;
     target_ulong vstval;
