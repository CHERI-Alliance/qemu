#ifndef HW_MIPS_CPUDEVS_H
#define HW_MIPS_CPUDEVS_H

#include "target/mips/cpu-qom.h"

/* Definitions for MIPS CPU internal devices.  */

<<<<<<< HEAD
/* addr.c */
uint64_t cpu_mips_kseg0_to_phys(void *opaque, uint64_t addr);
uint64_t cpu_mips_translate_elf_to_phys(void *opaque, uint64_t addr);
uint64_t cpu_mips_phys_to_kseg0(void *opaque, uint64_t addr);
uint64_t cpu_mips_kvm_um_phys_to_kseg0(void *opaque, uint64_t addr);
bool mips_um_ksegs_enabled(void);
void mips_um_ksegs_enable(void);

=======
>>>>>>> aa14de08
/* mips_int.c */
void cpu_mips_irq_init_cpu(MIPSCPU *cpu);

/* mips_timer.c */
void cpu_mips_clock_init(MIPSCPU *cpu);

#endif<|MERGE_RESOLUTION|>--- conflicted
+++ resolved
@@ -5,17 +5,6 @@
 
 /* Definitions for MIPS CPU internal devices.  */
 
-<<<<<<< HEAD
-/* addr.c */
-uint64_t cpu_mips_kseg0_to_phys(void *opaque, uint64_t addr);
-uint64_t cpu_mips_translate_elf_to_phys(void *opaque, uint64_t addr);
-uint64_t cpu_mips_phys_to_kseg0(void *opaque, uint64_t addr);
-uint64_t cpu_mips_kvm_um_phys_to_kseg0(void *opaque, uint64_t addr);
-bool mips_um_ksegs_enabled(void);
-void mips_um_ksegs_enable(void);
-
-=======
->>>>>>> aa14de08
 /* mips_int.c */
 void cpu_mips_irq_init_cpu(MIPSCPU *cpu);
 
