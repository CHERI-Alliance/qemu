/*
 * QEMU RISC-V CPU
 *
 * Copyright (c) 2016-2017 Sagar Karandikar, sagark@eecs.berkeley.edu
 * Copyright (c) 2017-2018 SiFive, Inc.
 *
 * This program is free software; you can redistribute it and/or modify it
 * under the terms and conditions of the GNU General Public License,
 * version 2 or later, as published by the Free Software Foundation.
 *
 * This program is distributed in the hope it will be useful, but WITHOUT
 * ANY WARRANTY; without even the implied warranty of MERCHANTABILITY or
 * FITNESS FOR A PARTICULAR PURPOSE.  See the GNU General Public License for
 * more details.
 *
 * You should have received a copy of the GNU General Public License along with
 * this program.  If not, see <http://www.gnu.org/licenses/>.
 */

#include "qemu/osdep.h"
#include "qemu/qemu-print.h"
#include "qemu/ctype.h"
#include "qemu/log.h"
#include "qemu/main-loop.h"
#include "cpu.h"
#include "internals.h"
#include "exec/exec-all.h"
#include "exec/log_instr.h"
#include "qapi/error.h"
#include "qemu/error-report.h"
#include "qemu-common.h"
#include "hw/qdev-properties.h"
#include "migration/vmstate.h"
#include "fpu/softfloat-helpers.h"
#include "sysemu/cpus.h"
#include "sysemu/runstate.h"
#include "disas/disas.h"
#include "monitor/monitor.h"

#include "rvfi_dii.h"
#include "helper_utils.h"

#ifdef TARGET_CHERI
#include "cheri-lazy-capregs.h"
#endif

/* RISC-V CPU definitions */

static const char riscv_exts[26] = "IEMAFDQCLBJTPVNSUHKORWXYZG";

const char * const riscv_int_regnames[] = {
  "x0/zero", "x1/ra",  "x2/sp",  "x3/gp",  "x4/tp",  "x5/t0",   "x6/t1",
  "x7/t2",   "x8/s0",  "x9/s1",  "x10/a0", "x11/a1", "x12/a2",  "x13/a3",
  "x14/a4",  "x15/a5", "x16/a6", "x17/a7", "x18/s2", "x19/s3",  "x20/s4",
  "x21/s5",  "x22/s6", "x23/s7", "x24/s8", "x25/s9", "x26/s10", "x27/s11",
  "x28/t3",  "x29/t4", "x30/t5", "x31/t6"
};

const char * const cheri_gp_regnames[32] = {
    "c0/cnull", "c1/cra",  "c2/csp",  "c3/cgp",  "c4/ctp",  "c5/ct0",   "c6/ct1",
    "c7/ct2",   "c8/cs0",  "c9/cs1",  "c10/ca0", "c11/ca1", "c12/ca2",  "c13/ca3",
    "c14/ca4",  "c15/ca5", "c16/ca6", "c17/ca7", "c18/cs2", "c19/cs3",  "c20/cs4",
    "c21/cs5",  "c22/cs6", "c23/cs7", "c24/cs8", "c25/cs9", "c26/cs10", "c27/cs11",
    "c28/ct3",  "c29/ct4", "c30/ct5", "c31/ct6"
};

const char * const riscv_fpr_regnames[] = {
  "f0/ft0",   "f1/ft1",  "f2/ft2",   "f3/ft3",   "f4/ft4",  "f5/ft5",
  "f6/ft6",   "f7/ft7",  "f8/fs0",   "f9/fs1",   "f10/fa0", "f11/fa1",
  "f12/fa2",  "f13/fa3", "f14/fa4",  "f15/fa5",  "f16/fa6", "f17/fa7",
  "f18/fs2",  "f19/fs3", "f20/fs4",  "f21/fs5",  "f22/fs6", "f23/fs7",
  "f24/fs8",  "f25/fs9", "f26/fs10", "f27/fs11", "f28/ft8", "f29/ft9",
  "f30/ft10", "f31/ft11"
};

static const char * const riscv_excp_names[] = {
    "misaligned_fetch",
    "fault_fetch",
    "illegal_instruction",
    "breakpoint",
    "misaligned_load",
    "fault_load",
    "misaligned_store",
    "fault_store",
    "user_ecall",
    "supervisor_ecall",
    "hypervisor_ecall",
    "machine_ecall",
    "exec_page_fault",
    "load_page_fault",
    "reserved",         // 14 Reserved for future standard use
    "store_page_fault",
    // 16–23 Reserved for future standard use
    "reserved",
    "reserved",
    "reserved",
    "reserved",
    "guest_exec_page_fault",
    "guest_load_page_fault",
    "reserved",
    "guest_store_page_fault",
    // 24-31 Reserved for custom use
#ifdef TARGET_CHERI
#ifndef TARGET_RISCV32
    [RISCV_EXCP_LOAD_CAP_PAGE_FAULT] = "load_cap_page_fault",
    [RISCV_EXCP_STORE_AMO_CAP_PAGE_FAULT] = "store_cap_page_fault",
#endif
    [RISCV_EXCP_CHERI] = "cheri_fault"
#endif
    // 32–47 Reserved for future standard use
    // 48-63 Reserved for custom use
    // >64 Reserved for future standard use
};

static const char * const riscv_intr_names[] = {
    "u_software",
    "s_software",
    "vs_software",
    "m_software",
    "u_timer",
    "s_timer",
    "vs_timer",
    "m_timer",
    "u_external",
    "s_external",
    "vs_external",
    "m_external",
    "reserved",
    "reserved",
    "reserved",
    "reserved"
};

#ifdef CONFIG_TCG_LOG_INSTR
const char * const riscv_cpu_mode_names[QEMU_LOG_INSTR_CPU_MODE_MAX] = {
    "User", "Supervisor", "Hypervisor", "<invalid>", "Machine",
};
#endif

const char *riscv_cpu_get_trap_name(target_ulong cause, bool async)
{
    if (async) {
        return (cause < ARRAY_SIZE(riscv_intr_names)) ?
               riscv_intr_names[cause] : "(unknown)";
    } else {
        // Not all entries are filled, need to check for NULL
        const char *ret = (cause < ARRAY_SIZE(riscv_excp_names))
                              ? riscv_excp_names[cause] : "(unknown)";
        return ret ? ret : "(unknown)";
    }
}

static void set_misa(CPURISCVState *env, RISCVMXL mxl, uint32_t ext)
{
    env->misa_mxl_max = env->misa_mxl = mxl;
    env->misa_ext_mask = env->misa_ext = ext;
}

static void set_priv_version(CPURISCVState *env, int priv_ver)
{
    env->priv_ver = priv_ver;
}

static void set_vext_version(CPURISCVState *env, int vext_ver)
{
    env->vext_ver = vext_ver;
}

static void set_feature(CPURISCVState *env, int feature)
{
    env->features |= (1ULL << feature);
}

static void set_resetvec(CPURISCVState *env, target_ulong resetvec)
{
#ifndef CONFIG_USER_ONLY
    env->resetvec = resetvec;
#endif
}

static void riscv_any_cpu_init(Object *obj)
{
    CPURISCVState *env = &RISCV_CPU(obj)->env;
#if defined(TARGET_RISCV32)
    set_misa(env, MXL_RV32, RVI | RVM | RVA | RVF | RVD | RVC | RVU);
#elif defined(TARGET_RISCV64)
    set_misa(env, MXL_RV64, RVI | RVM | RVA | RVF | RVD | RVC | RVU);
#endif
    set_priv_version(env, PRIV_VERSION_1_11_0);
}

#if defined(TARGET_RISCV64)
static void rv64_base_cpu_init(Object *obj)
{
    CPURISCVState *env = &RISCV_CPU(obj)->env;
    /* We set this in the realise function */
    set_misa(env, MXL_RV64, 0);
}

static void rv64_sifive_u_cpu_init(Object *obj)
{
    CPURISCVState *env = &RISCV_CPU(obj)->env;
    set_misa(env, MXL_RV64, RVI | RVM | RVA | RVF | RVD | RVC | RVS | RVU);
    set_priv_version(env, PRIV_VERSION_1_10_0);
}

static void rv64_sifive_e_cpu_init(Object *obj)
{
    CPURISCVState *env = &RISCV_CPU(obj)->env;
    set_misa(env, MXL_RV64, RVI | RVM | RVA | RVC | RVU);
    set_priv_version(env, PRIV_VERSION_1_10_0);
    qdev_prop_set_bit(DEVICE(obj), "mmu", false);
}
#else
static void rv32_base_cpu_init(Object *obj)
{
    CPURISCVState *env = &RISCV_CPU(obj)->env;
    /* We set this in the realise function */
    set_misa(env, MXL_RV32, 0);
}

static void rv32_sifive_u_cpu_init(Object *obj)
{
    CPURISCVState *env = &RISCV_CPU(obj)->env;
    set_misa(env, MXL_RV32, RVI | RVM | RVA | RVF | RVD | RVC | RVS | RVU);
    set_priv_version(env, PRIV_VERSION_1_10_0);
}

static void rv32_sifive_e_cpu_init(Object *obj)
{
    CPURISCVState *env = &RISCV_CPU(obj)->env;
    set_misa(env, MXL_RV32, RVI | RVM | RVA | RVC | RVU);
    set_priv_version(env, PRIV_VERSION_1_10_0);
    qdev_prop_set_bit(DEVICE(obj), "mmu", false);
}

static void rv32_ibex_cpu_init(Object *obj)
{
    CPURISCVState *env = &RISCV_CPU(obj)->env;
    set_misa(env, MXL_RV32, RVI | RVM | RVC | RVU);
    set_priv_version(env, PRIV_VERSION_1_10_0);
    qdev_prop_set_bit(DEVICE(obj), "mmu", false);
    qdev_prop_set_bit(DEVICE(obj), "x-epmp", true);
}

static void rv32_imafcu_nommu_cpu_init(Object *obj)
{
    CPURISCVState *env = &RISCV_CPU(obj)->env;
    set_misa(env, MXL_RV32, RVI | RVM | RVA | RVF | RVC | RVU);
    set_priv_version(env, PRIV_VERSION_1_10_0);
    set_resetvec(env, DEFAULT_RSTVEC);
    qdev_prop_set_bit(DEVICE(obj), "mmu", false);
}
#endif

static ObjectClass *riscv_cpu_class_by_name(const char *cpu_model)
{
    ObjectClass *oc;
    char *typename;
    char **cpuname;

    cpuname = g_strsplit(cpu_model, ",", 1);
    typename = g_strdup_printf(RISCV_CPU_TYPE_NAME("%s"), cpuname[0]);
    oc = object_class_by_name(typename);
    g_strfreev(cpuname);
    g_free(typename);
    if (!oc || !object_class_dynamic_cast(oc, TYPE_RISCV_CPU) ||
        object_class_is_abstract(oc)) {
        return NULL;
    }
    return oc;
}

static void riscv_cpu_dump_state(CPUState *cs, FILE *f, int flags)
{
    RISCVCPU *cpu = RISCV_CPU(cs);
    CPURISCVState *env = &cpu->env;
    int i;

#if !defined(CONFIG_USER_ONLY)
    if (riscv_has_ext(env, RVH)) {
        qemu_fprintf(f, " %s %d\n", "V      =  ", riscv_cpu_virt_enabled(env));
    }
#endif
    qemu_fprintf(f, " %s " TARGET_FMT_lx "\n", "pc      ", PC_ADDR(env));
#ifdef TARGET_CHERI
    qemu_fprintf(f, " %s " TARGET_FMT_lx "\n", "pc (offset) ", GET_SPECIAL_REG_ARCH(env, pc, pcc));
#endif
#ifndef CONFIG_USER_ONLY
    {
        static const int dump_csrs[] = {
            CSR_MHARTID,
            CSR_MSTATUS,
            CSR_MSTATUSH,
            CSR_HSTATUS,
            CSR_VSSTATUS,
            CSR_MIP,
            CSR_MIE,
            CSR_MIDELEG,
            CSR_HIDELEG,
            CSR_MEDELEG,
            CSR_HEDELEG,
            CSR_MTVEC,
            CSR_STVEC,
            CSR_VSTVEC,
            CSR_MEPC,
            CSR_SEPC,
            CSR_VSEPC,
            CSR_MCAUSE,
            CSR_SCAUSE,
            CSR_VSCAUSE,
            CSR_MTVAL,
            CSR_STVAL,
            CSR_HTVAL,
            CSR_MTVAL2,
            CSR_MSCRATCH,
            CSR_SSCRATCH,
            CSR_SATP,
            CSR_MMTE,
            CSR_UPMBASE,
            CSR_UPMMASK,
            CSR_SPMBASE,
            CSR_SPMMASK,
            CSR_MPMBASE,
            CSR_MPMMASK,
        };

        for (int i = 0; i < ARRAY_SIZE(dump_csrs); ++i) {
            int csrno = dump_csrs[i];
            target_ulong val = 0;
            RISCVException res = riscv_csrrw_debug(env, csrno, &val, 0, 0);

            /*
             * Rely on the smode, hmode, etc, predicates within csr.c
             * to do the filtering of the registers that are present.
             */
            if (res == RISCV_EXCP_NONE) {
                qemu_fprintf(f, " %-8s " TARGET_FMT_lx "\n",
                             csr_ops[csrno].name, val);
            }
        }
    }
#endif

    for (i = 0; i < 32; i++) {
        qemu_fprintf(f, " %-8s " TARGET_FMT_lx,
                     riscv_int_regnames[i], gpr_int_value(env, i));
        if ((i & 3) == 3) {
            qemu_fprintf(f, "\n");
        }
    }
    if (flags & CPU_DUMP_FPU) {
        for (i = 0; i < 32; i++) {
            qemu_fprintf(f, " %-8s %016" PRIx64,
                         riscv_fpr_regnames[i], env->fpr[i]);
            if ((i & 3) == 3) {
                qemu_fprintf(f, "\n");
            }
        }
    }
}

static void riscv_cpu_set_pc(CPUState *cs, vaddr value)
{
    RISCVCPU *cpu = RISCV_CPU(cs);
    CPURISCVState *env = &cpu->env;
#ifdef TARGET_CHERI
    cheri_update_pcc(&env->pcc, value, /*can_be_unrepresentable=*/true);
#else
    env->pc = value;
#endif
}

static void riscv_cpu_synchronize_from_tb(CPUState *cs,
                                          const TranslationBlock *tb)
{
    RISCVCPU *cpu = RISCV_CPU(cs);
    CPURISCVState *env = &cpu->env;
    riscv_update_pc(env, tb->pc, /*can_be_unrepresentable=*/false);
#ifdef TARGET_CHERI
    cheri_debug_assert(tb_in_capmode(tb) == cheri_in_capmode(env));
#endif
#ifdef CONFIG_DEBUG_TCG
    env->_pc_is_current = true;
#endif
}

static bool riscv_cpu_has_work(CPUState *cs)
{
#ifndef CONFIG_USER_ONLY
    RISCVCPU *cpu = RISCV_CPU(cs);
    CPURISCVState *env = &cpu->env;
    /*
     * Definition of the WFI instruction requires it to ignore the privilege
     * mode and delegation registers, but respect individual enables
     */
    return (env->mip & env->mie) != 0;
#else
    return true;
#endif
}

void restore_state_to_opc(CPURISCVState *env, TranslationBlock *tb,
                          target_ulong *data)
{
#ifdef TARGET_CHERI
    assert(cap_is_in_bounds(&env->pcc, data[0], 1));
    if (unlikely(env->pcc._cr_cursor != data[0])) {
        qemu_log_instr_or_mask_msg(env, CPU_LOG_INT,
            "%s: Updating pc from TB: " TARGET_FMT_lx " -> " TARGET_FMT_lx "\n",
            __func__, (target_ulong)env->pcc._cr_cursor, data[0]);
    }
#endif
    riscv_update_pc(env, data[0], /*can_be_unrepresentable=*/false);
}


#ifdef CONFIG_RVFI_DII
extern int rvfi_client_fd;
extern bool rvfi_debug_output;

static void send_rvfi_dii_packet(const void *data, size_t len)
{
    if (rvfi_debug_output) {
        qemu_hexdump(stderr, "PACKET", data, len);
    }
    ssize_t nbytes = write(rvfi_client_fd, data, len);
    if (nbytes != len) {
        error_report("Failed to write packet to socket: %zd (%s)", nbytes,
                     strerror(errno));
        exit(EXIT_FAILURE);
    }
}

static void rvfi_dii_send_v1_trace(CPURISCVState* env)
{
    struct rvfi_dii_trace_v1 trace;
    // convert the state saved in env to a legacy v1 trace
    trace.rvfi_dii_order = env->rvfi_dii_trace.INST.rvfi_order;
    trace.rvfi_dii_pc_rdata = env->rvfi_dii_trace.PC.rvfi_pc_rdata;
    trace.rvfi_dii_pc_wdata = env->rvfi_dii_trace.PC.rvfi_pc_wdata;
    trace.rvfi_dii_insn = env->rvfi_dii_trace.INST.rvfi_insn;
    trace.rvfi_dii_rs1_data = env->rvfi_dii_trace.INTEGER.rvfi_rs1_rdata;
    trace.rvfi_dii_rs2_data = env->rvfi_dii_trace.INTEGER.rvfi_rs2_rdata;
    trace.rvfi_dii_rd_wdata = env->rvfi_dii_trace.INTEGER.rvfi_rd_wdata;
    trace.rvfi_dii_mem_addr = env->rvfi_dii_trace.MEM.rvfi_mem_addr;
    trace.rvfi_dii_mem_rdata = env->rvfi_dii_trace.MEM.rvfi_mem_rdata[0];
    trace.rvfi_dii_mem_wdata = env->rvfi_dii_trace.MEM.rvfi_mem_wdata[0];
    trace.rvfi_dii_mem_rmask = env->rvfi_dii_trace.MEM.rvfi_mem_rmask;
    trace.rvfi_dii_mem_wmask = env->rvfi_dii_trace.MEM.rvfi_mem_wmask;
    trace.rvfi_dii_rs1_addr = env->rvfi_dii_trace.INTEGER.rvfi_rs1_addr;
    trace.rvfi_dii_rs2_addr = env->rvfi_dii_trace.INTEGER.rvfi_rs2_addr;
    trace.rvfi_dii_rd_addr = env->rvfi_dii_trace.INTEGER.rvfi_rd_addr;
    trace.rvfi_dii_trap = env->rvfi_dii_trace.INST.rvfi_trap;
    trace.rvfi_dii_halt = env->rvfi_dii_trace.INST.rvfi_halt;
    trace.rvfi_dii_intr = env->rvfi_dii_trace.INST.rvfi_intr;

    if (rvfi_debug_output) {
        info_report("Sending %jd PCWD: 0x%08jx, RD: %02d, RWD: 0x%08jx, MA: "
                    "0x%08jx, MWD: 0x%08jx, MWM: 0x%08x, I: 0x%016jx H:%u\n",
                    (uintmax_t)trace.rvfi_dii_order,
                    (uintmax_t)trace.rvfi_dii_pc_wdata, trace.rvfi_dii_rd_addr,
                    (uintmax_t)trace.rvfi_dii_rd_wdata,
                    (uintmax_t)trace.rvfi_dii_mem_addr,
                    (uintmax_t)trace.rvfi_dii_mem_wdata,
                    trace.rvfi_dii_mem_wmask, (uintmax_t)trace.rvfi_dii_insn,
                    (unsigned)trace.rvfi_dii_halt);
    }
    send_rvfi_dii_packet(&trace, sizeof(trace));
}

static void rvfi_dii_send_v2_trace(CPURISCVState *env)
{

    struct rvfi_dii_trace_v2 trace = {
        .magic = "trace-v2",
        .available_fields = env->rvfi_dii_trace.available_fields,
        .pc_data = env->rvfi_dii_trace.PC,
        .basic_info = env->rvfi_dii_trace.INST,
    };
    GByteArray *buf = g_byte_array_new();
    g_byte_array_append(buf, (const guint8*)&trace, sizeof(trace));
    if (env->rvfi_dii_trace.available_fields & RVFI_INTEGER_DATA) {
        g_byte_array_append(buf, (const guint8 *)"int-data", 8);
        g_byte_array_append(buf, (const guint8 *)&env->rvfi_dii_trace.INTEGER,
                            sizeof(env->rvfi_dii_trace.INTEGER));
    }
    if (env->rvfi_dii_trace.available_fields & RVFI_MEM_DATA) {
        g_byte_array_append(buf, (const guint8 *)"mem-data", 8);
        g_byte_array_append(buf, (const guint8 *)&env->rvfi_dii_trace.MEM,
                            sizeof(env->rvfi_dii_trace.MEM));
    }
    // Now that we know the total size, we can update the trace header:
    ((struct rvfi_dii_trace_v2 *)buf->data)->trace_size = buf->len;
    if (rvfi_debug_output) {
        fprintf(stderr,
            "Sending %u bytes: %jd PCWD: 0x%08jx, RD: %02d, RWD: 0x%08jx, MA: "
            "0x%08jx, MWD: 0x%08jx, MWM: 0x%08x, I: 0x%016jx H:%u T:%u\n",
            buf->len, (uintmax_t)env->rvfi_dii_trace.INST.rvfi_order,
            (uintmax_t)env->rvfi_dii_trace.PC.rvfi_pc_wdata,
            env->rvfi_dii_trace.INTEGER.rvfi_rd_addr,
            (uintmax_t)env->rvfi_dii_trace.INTEGER.rvfi_rd_wdata,
            (uintmax_t)env->rvfi_dii_trace.MEM.rvfi_mem_addr,
            (uintmax_t)env->rvfi_dii_trace.MEM.rvfi_mem_wdata[0],
            env->rvfi_dii_trace.MEM.rvfi_mem_wmask,
            (uintmax_t)env->rvfi_dii_trace.INST.rvfi_insn,
            (unsigned)env->rvfi_dii_trace.INST.rvfi_halt,
            (unsigned)env->rvfi_dii_trace.INST.rvfi_trap);
    }
    send_rvfi_dii_packet(buf->data, buf->len);
    g_byte_array_free(buf, true);
}

static void rvfi_dii_send_trace(CPURISCVState *env, unsigned version)
{
    if (version == 1) {
        rvfi_dii_send_v1_trace(env);
    } else if (version == 2) {
        rvfi_dii_send_v2_trace(env);
    } else {
        error_report("Invalid trace version %d", version);
        exit(EXIT_FAILURE);
    }
}

void rvfi_dii_communicate(CPUState* cs, CPURISCVState* env, bool was_trap) {
    // needs to be global since this function is called for each instruction
    // that is executed.
    static bool rvfi_dii_started = false;
    static unsigned rvfi_dii_version = 1;
    // Single-step completed -> update PC in the trace buffer
    env->rvfi_dii_trace.PC.rvfi_pc_wdata = GET_SPECIAL_REG_ARCH(env, pc, pcc);
    env->rvfi_dii_trace.INST.rvfi_order++;

    // TestRIG expects a zero $pc after a trap:
    if (env->rvfi_dii_trace.INST.rvfi_trap && rvfi_debug_output) {
        info_report("Got trap at " TARGET_FMT_lx, PC_ADDR(env));
    }
    env->rvfi_dii_have_injected_insn = false;
    while (true) {
        assert(cs->singlestep_enabled);
        rvfi_dii_command_t cmd_buf;
        _Static_assert(sizeof(cmd_buf) == 8, "Expected 8 bytes of data");
#ifdef CONFIG_TCG_LOG_INSTR
        // Print the instruction now and skip the next commit() call that
        // happens when we return to the translator loop.
        qemu_log_instr_commit(env);
        qemu_log_instr_drop(env); // Avoid an invalid instruction log
#endif
        if (rvfi_dii_started) {
            // Send previous state
            rvfi_dii_send_trace(env, rvfi_dii_version);
            // Zero the output trace for the next test except for instret
            uint64_t old_instret = env->rvfi_dii_trace.INST.rvfi_order;
            memset(&env->rvfi_dii_trace, 0, sizeof(env->rvfi_dii_trace));
            env->rvfi_dii_trace.INST.rvfi_order = old_instret;
        }
        // Should be blocking, so we only read fewer bytes on EOF
        ssize_t nbytes = read(rvfi_client_fd, &cmd_buf, sizeof(cmd_buf));
        if (nbytes != sizeof(cmd_buf)) {
            error_report("GOT EOF/Error reading from socket: %zd (%s)", nbytes,
                         strerror(errno));
            exit(EXIT_FAILURE);
        }
        if (rvfi_debug_output) {
            info_report("Handling RVFI-DII command %d", cmd_buf.rvfi_dii_cmd);
        }
        switch (cmd_buf.rvfi_dii_cmd) {
        case '\0': {
            rvfi_dii_started = false;
            if (cmd_buf.rvfi_dii_insn ==
                (('V' << 24) | ('E' << 16) | ('R' << 8) | 'S')) {
                // Version negotiation request -> send a v1 packet with halt=3
                // to indicate that we support the v2 protocol
                env->rvfi_dii_trace.INST.rvfi_halt = 3;
            } else {
                env->rvfi_dii_trace.INST.rvfi_halt = 1;
            }
            env->rvfi_dii_trace.INST.rvfi_order = 0;
            // Clear all fields that can be zeroes: we want a defined reset
            // state for TestRIG even if the RISC-V ISA does not guarantee it.
            memset(env, 0, offsetof(CPURISCVState, end_testrig_reset_fields));
            // Overwrite the processor's resetvec as otherwise reset()
            // writes PC with default RSTVECTOR (0x10000)
            env->resetvec = RVFI_DII_RAM_START;
            // Reset the processor (and ensure that it resets to 0x80000000)
            cpu_reset(cs);
            // FIXME: Hopefully this resets RAM?
            qemu_system_reset(SHUTDOWN_CAUSE_HOST_SIGNAL);
            cs->cflags_next_tb = (curr_cflags(cs) & ~CF_USE_ICOUNT) | 1;
            hwaddr system_ram_addr = cpu_get_phys_page_debug(cs, PC_ADDR(env));
            hwaddr system_ram_size = RVFI_DII_RAM_SIZE;
            void *ram_ptr = cpu_physical_memory_map(
                system_ram_addr, &system_ram_size, /*is_write=*/true);
            assert(system_ram_size == RVFI_DII_RAM_SIZE);
            // TODO: would be nice to do this lazily instead of writing 8 MiB
            // FIXME: is it safe to do a munmap/mmap? We could also MAP_FIXED over
            // the existing mapping. This should be faster since we rarely use more
            // than one page.
            memset(ram_ptr, 0, system_ram_size);
            // Unmap: this should invalidate all caches for that regio.
            cpu_physical_memory_unmap(ram_ptr, system_ram_size, /*is_write=*/true, system_ram_size);
            // Flush the TCG state:
            tb_flush(cs);
            tlb_flush(cs); // Flush the QEMU guest->host tlb

            // TestRIG expects all capability registers to be max perms
#ifdef TARGET_CHERI
            set_max_perms_capregs(env);
#endif
            rvfi_dii_send_trace(env, rvfi_dii_version);
            memset(&env->rvfi_dii_trace, 0, sizeof(env->rvfi_dii_trace));
            continue;
        }
        case 'v': { /* Set wire format version */
            if (cmd_buf.rvfi_dii_insn == 1) {
                fprintf(stderr, "Requested trace in legacy format!\n");
            } else if (cmd_buf.rvfi_dii_insn == 2) {
                fprintf(stderr, "Requested trace in v2 format!\n");
            } else {
                fprintf(stderr, "Requested trace in unsupported format %jd!\n",
                        (intmax_t)cmd_buf.rvfi_dii_insn);
                exit(EXIT_FAILURE);
            }
            // From now on send traces in the requested format
            rvfi_dii_version = cmd_buf.rvfi_dii_insn;
            struct {
                char msg[8];
                uint64_t version;
            } version_response = {"version=", rvfi_dii_version};
            send_rvfi_dii_packet(&version_response, sizeof(version_response));
            continue;
        }
        case 'B': {
            fprintf(stderr, "*BLINK*\n");
            info_report("*BLINK*\n");
            break;
        }
        case 'Q': {
            // The remote disconnected.
            fprintf(stderr, "Received a quit command. Quitting.\n");
            info_report("Received a quit command. Quitting.\n");
            close(rvfi_client_fd);
            rvfi_client_fd = 0;
            exit(EXIT_SUCCESS);
        }
        case 1: {
            // We send the resulting packet on the next call of this function.
            rvfi_dii_started = true;
            cpu_single_step(cs, SSTEP_ENABLE | SSTEP_NOIRQ | SSTEP_NOTIMER);
            if (rvfi_debug_output) {
                char buf[512];
                FILE *tmp = fmemopen(buf, sizeof(buf), "w+");
                target_disas_buf(tmp, cs, &cmd_buf.rvfi_dii_insn,
                                 sizeof(cmd_buf.rvfi_dii_insn), PC_ADDR(env),
                                 1);
                fclose(tmp);
                info_report("injecting instruction %d '0x%08x' at %s",
                            cmd_buf.rvfi_dii_time, cmd_buf.rvfi_dii_insn, buf);
            }
            // Ideally we would just completely disable caching of translated
            // blocks in RVFI-DII mode, but I can't figure out how to do this.
            // Instead let's just flush the entire TCG cache (which should have
            // the same effect).
            tb_flush(cs); // flush TCG state
            env->rvfi_dii_injected_insn = cmd_buf.rvfi_dii_insn;
            env->rvfi_dii_have_injected_insn = true;
            env->rvfi_dii_trace.PC.rvfi_pc_rdata = GET_SPECIAL_REG_ARCH(env, pc, pcc);
            env->rvfi_dii_trace.INST.rvfi_mode = env->priv;
            env->rvfi_dii_trace.INST.rvfi_ixl = riscv_cpu_mxl(env);
            resume_all_vcpus();
            cpu_resume(cs);
            env->rvfi_dii_trace.PC.rvfi_pc_wdata = -1; // Will be set after single-step trap
            // Clear the EXCP_DEBUG flag to avoid dropping into GDB
            cs->exception_index = RISCV_EXCP_NONE;
            cs->cflags_next_tb = (curr_cflags(cs) & ~CF_USE_ICOUNT) | 1;
            // Continue execution at env->pc
            cpu_loop_exit_noexc(cs); // noreturn -> jumps back to TCG
        }
        default:
            error_report("rvfi_dii got unsupported command '%c'\n",
                         cmd_buf.rvfi_dii_cmd);
            exit(EXIT_FAILURE);
        }
        rvfi_dii_started = true;
    }
}

#endif // CONFIG_RVFI_DII

static void riscv_debug_excp_handler(CPUState *cs)
{
    /*
     * Called by core code when a watchpoint or breakpoint fires;
     * Also happens for singlestep events
     */
#ifdef CONFIG_RVFI_DII
    struct RISCVCPU *cpu = RISCV_CPU(cs);
    struct CPURISCVState *env = &cpu->env;
    if (rvfi_client_fd && cs->singlestep_enabled) {
        rvfi_dii_communicate(cs, env, false);
        return;
    }
#endif
}

static void riscv_cpu_reset(DeviceState *dev)
{
    CPUState *cs = CPU(dev);
    RISCVCPU *cpu = RISCV_CPU(cs);
    RISCVCPUClass *mcc = RISCV_CPU_GET_CLASS(cpu);
    CPURISCVState *env = &cpu->env;

    mcc->parent_reset(dev);
#ifndef CONFIG_USER_ONLY
    env->misa_mxl = env->misa_mxl_max;
    env->priv = PRV_M;
    env->mstatus &= ~(MSTATUS_MIE | MSTATUS_MPRV);
    if (env->misa_mxl > MXL_RV32) {
        /*
         * The reset status of SXL/UXL is undefined, but mstatus is WARL
         * and we must ensure that the value after init is valid for read.
         */
        env->mstatus = set_field(env->mstatus, MSTATUS64_SXL, env->misa_mxl);
        env->mstatus = set_field(env->mstatus, MSTATUS64_UXL, env->misa_mxl);
    }
    env->mcause = 0;
    env->two_stage_lookup = false;
    /* mmte is supposed to have pm.current hardwired to 1 */
    env->mmte |= (PM_EXT_INITIAL | MMTE_M_PM_CURRENT);
#endif

    cs->exception_index = RISCV_EXCP_NONE;
    env->load_res = -1;
    set_default_nan_mode(1, &env->fp_status);

#if !defined(TARGET_CHERI)
    env->pc = env->resetvec;
    // Also reset mepc/sepc to zero for predicatable behaviour
    env->mepc = 0;
    env->sepc = 0;
#else
    if (!cpu->cfg.ext_cheri) {
        error_report("CHERI extension can't be disabled yet!");
        exit(EXIT_FAILURE);
    }
    // All general purpose capability registers are reset to NULL:
    reset_capregs(env);
    /*
     * See Table 5.2: Special Capability Registers (SCRs) in the CHERI ISA spec
     */
    set_max_perms_capability(&env->pcc, env->resetvec);
    set_max_perms_capability(&env->ddc, 0);
    // User mode trap handling:
    set_max_perms_capability(&env->utcc, 0);
    null_capability(&env->utdc);
    null_capability(&env->uscratchc);
    set_max_perms_capability(&env->uepcc, 0);
    // Supervisor mode trap handling
    set_max_perms_capability(&env->stcc, 0);
    null_capability(&env->stdc);
    null_capability(&env->sscratchc);
    set_max_perms_capability(&env->sepcc, 0);
    // Machine mode trap handling
    set_max_perms_capability(&env->mtcc, 0);
    null_capability(&env->mtdc);
    null_capability(&env->mscratchc);
    set_max_perms_capability(&env->mepcc, 0);
#endif /* TARGET_CHERI */
#ifdef CONFIG_DEBUG_TCG
    env->_pc_is_current = true;
#endif
}

static void riscv_cpu_disas_set_info(CPUState *s, disassemble_info *info)
{
    RISCVCPU *cpu = RISCV_CPU(s);

    switch (riscv_cpu_mxl(&cpu->env)) {
    case MXL_RV32:
        info->print_insn = print_insn_riscv32;
        break;
    case MXL_RV64:
        info->print_insn = print_insn_riscv64;
        break;
    default:
        g_assert_not_reached();
    }
#ifdef TARGET_CHERI
    info->flags |= RISCV_DIS_FLAG_CHERI;
    if (cheri_in_capmode(&cpu->env)) {
        info->flags |= RISCV_DIS_FLAG_CAPMODE;
    }
#endif
}

static void riscv_cpu_realize(DeviceState *dev, Error **errp)
{
    CPUState *cs = CPU(dev);
    RISCVCPU *cpu = RISCV_CPU(dev);
    CPURISCVState *env = &cpu->env;
    RISCVCPUClass *mcc = RISCV_CPU_GET_CLASS(dev);
    int priv_version = 0;
    Error *local_err = NULL;

    cpu_exec_realizefn(cs, &local_err);
    if (local_err != NULL) {
        error_propagate(errp, local_err);
        return;
    }

    if (cpu->cfg.priv_spec) {
        if (!g_strcmp0(cpu->cfg.priv_spec, "v1.11.0")) {
            priv_version = PRIV_VERSION_1_11_0;
        } else if (!g_strcmp0(cpu->cfg.priv_spec, "v1.10.0")) {
            priv_version = PRIV_VERSION_1_10_0;
        } else {
            error_setg(errp,
                       "Unsupported privilege spec version '%s'",
                       cpu->cfg.priv_spec);
            return;
        }
    }

    if (priv_version) {
        set_priv_version(env, priv_version);
    } else if (!env->priv_ver) {
        set_priv_version(env, PRIV_VERSION_1_11_0);
    }

    if (cpu->cfg.mmu) {
        set_feature(env, RISCV_FEATURE_MMU);
    }

    if (cpu->cfg.pmp) {
        set_feature(env, RISCV_FEATURE_PMP);

        /*
         * Enhanced PMP should only be available
         * on harts with PMP support
         */
        if (cpu->cfg.epmp) {
            set_feature(env, RISCV_FEATURE_EPMP);
        }
    }

    set_resetvec(env, cpu->cfg.resetvec);

    /* Validate that MISA_MXL is set properly. */
    switch (env->misa_mxl_max) {
#ifdef TARGET_RISCV64
    case MXL_RV64:
        break;
#endif
    case MXL_RV32:
        break;
    default:
        g_assert_not_reached();
    }
    assert(env->misa_mxl_max == env->misa_mxl);

    /* If only MISA_EXT is unset for misa, then set it from properties */
    if (env->misa_ext == 0) {
        uint32_t ext = 0;

        /* Do some ISA extension error checking */
        if (cpu->cfg.ext_i && cpu->cfg.ext_e) {
            error_setg(errp,
                       "I and E extensions are incompatible");
                       return;
       }

        if (!cpu->cfg.ext_i && !cpu->cfg.ext_e) {
            error_setg(errp,
                       "Either I or E extension must be set");
                       return;
       }

       if (cpu->cfg.ext_g && !(cpu->cfg.ext_i & cpu->cfg.ext_m &
                               cpu->cfg.ext_a & cpu->cfg.ext_f &
                               cpu->cfg.ext_d)) {
            warn_report("Setting G will also set IMAFD");
            cpu->cfg.ext_i = true;
            cpu->cfg.ext_m = true;
            cpu->cfg.ext_a = true;
            cpu->cfg.ext_f = true;
            cpu->cfg.ext_d = true;
        }

        /* Set the ISA extensions, checks should have happened above */
        if (cpu->cfg.ext_i) {
            ext |= RVI;
        }
        if (cpu->cfg.ext_e) {
            ext |= RVE;
        }
        if (cpu->cfg.ext_m) {
            ext |= RVM;
        }
        if (cpu->cfg.ext_a) {
            ext |= RVA;
        }
        if (cpu->cfg.ext_f) {
            ext |= RVF;
        }
        if (cpu->cfg.ext_d) {
            ext |= RVD;
        }
        if (cpu->cfg.ext_c) {
            ext |= RVC;
        }
        if (cpu->cfg.ext_s) {
            ext |= RVS;
        }
        if (cpu->cfg.ext_u) {
            ext |= RVU;
        }
        if (cpu->cfg.ext_h) {
            ext |= RVH;
        }
        if (cpu->cfg.ext_v) {
            int vext_version = VEXT_VERSION_0_07_1;
            ext |= RVV;
            if (!is_power_of_2(cpu->cfg.vlen)) {
                error_setg(errp,
                        "Vector extension VLEN must be power of 2");
                return;
            }
            if (cpu->cfg.vlen > RV_VLEN_MAX || cpu->cfg.vlen < 128) {
                error_setg(errp,
                        "Vector extension implementation only supports VLEN "
                        "in the range [128, %d]", RV_VLEN_MAX);
                return;
            }
            if (!is_power_of_2(cpu->cfg.elen)) {
                error_setg(errp,
                        "Vector extension ELEN must be power of 2");
                return;
            }
            if (cpu->cfg.elen > 64 || cpu->cfg.vlen < 8) {
                error_setg(errp,
                        "Vector extension implementation only supports ELEN "
                        "in the range [8, 64]");
                return;
            }
            if (cpu->cfg.vext_spec) {
                if (!g_strcmp0(cpu->cfg.vext_spec, "v0.7.1")) {
                    vext_version = VEXT_VERSION_0_07_1;
                } else {
                    error_setg(errp,
                           "Unsupported vector spec version '%s'",
                           cpu->cfg.vext_spec);
                    return;
                }
            } else {
                qemu_log("vector version is not specified, "
                        "use the default value v0.7.1\n");
            }
            set_vext_version(env, vext_version);
        }
<<<<<<< HEAD
#ifdef TARGET_CHERI
        if (cpu->cfg.ext_cheri) {
            // Non-standard extensions present
            ext |= RV('X');
        }
#endif
=======
        if (cpu->cfg.ext_j) {
            ext |= RVJ;
        }
>>>>>>> 6450ce56

        set_misa(env, env->misa_mxl, ext);
    }

    riscv_cpu_register_gdb_regs_for_features(cs);

    qemu_init_vcpu(cs);
#ifdef CONFIG_DEBUG_TCG
    env->_pc_is_current = true;
#endif
#ifdef CONFIG_RVFI_DII
    /* When waiting for RVFI packets, don't fetch the initial instruction */
    if (rvfi_client_fd && cs->singlestep_enabled) {
        env->rvfi_dii_have_injected_insn = true;
        env->rvfi_dii_injected_insn = 0; /* ILLEGAL */
    }
#endif
    cpu_reset(cs);

    mcc->parent_realize(dev, errp);
}

#ifndef CONFIG_USER_ONLY
static void riscv_cpu_set_irq(void *opaque, int irq, int level)
{
    RISCVCPU *cpu = RISCV_CPU(opaque);

    switch (irq) {
    case IRQ_U_SOFT:
    case IRQ_S_SOFT:
    case IRQ_VS_SOFT:
    case IRQ_M_SOFT:
    case IRQ_U_TIMER:
    case IRQ_S_TIMER:
    case IRQ_VS_TIMER:
    case IRQ_M_TIMER:
    case IRQ_U_EXT:
    case IRQ_S_EXT:
    case IRQ_VS_EXT:
    case IRQ_M_EXT:
        riscv_cpu_update_mip(cpu, 1 << irq, BOOL_TO_MASK(level));
        break;
    default:
        g_assert_not_reached();
    }
}
#endif /* CONFIG_USER_ONLY */

static void riscv_cpu_init(Object *obj)
{
    RISCVCPU *cpu = RISCV_CPU(obj);

    cpu_set_cpustate_pointers(cpu);

#ifndef CONFIG_USER_ONLY
    qdev_init_gpio_in(DEVICE(cpu), riscv_cpu_set_irq, 12);
#endif /* CONFIG_USER_ONLY */
}

static Property riscv_cpu_properties[] = {
    /* Defaults for standard extensions */
    DEFINE_PROP_BOOL("i", RISCVCPU, cfg.ext_i, true),
    DEFINE_PROP_BOOL("e", RISCVCPU, cfg.ext_e, false),
    DEFINE_PROP_BOOL("g", RISCVCPU, cfg.ext_g, true),
    DEFINE_PROP_BOOL("m", RISCVCPU, cfg.ext_m, true),
    DEFINE_PROP_BOOL("a", RISCVCPU, cfg.ext_a, true),
    DEFINE_PROP_BOOL("f", RISCVCPU, cfg.ext_f, true),
    DEFINE_PROP_BOOL("d", RISCVCPU, cfg.ext_d, true),
    DEFINE_PROP_BOOL("c", RISCVCPU, cfg.ext_c, true),
    DEFINE_PROP_BOOL("s", RISCVCPU, cfg.ext_s, true),
    DEFINE_PROP_BOOL("u", RISCVCPU, cfg.ext_u, true),
    DEFINE_PROP_BOOL("Counters", RISCVCPU, cfg.ext_counters, true),
    DEFINE_PROP_BOOL("Zifencei", RISCVCPU, cfg.ext_ifencei, true),
    DEFINE_PROP_BOOL("Zicsr", RISCVCPU, cfg.ext_icsr, true),
    DEFINE_PROP_BOOL("mmu", RISCVCPU, cfg.mmu, true),
    DEFINE_PROP_BOOL("pmp", RISCVCPU, cfg.pmp, true),

    DEFINE_PROP_STRING("priv_spec", RISCVCPU, cfg.priv_spec),

    /* These are experimental so mark with 'x-' */
    DEFINE_PROP_BOOL("x-zba", RISCVCPU, cfg.ext_zba, false),
    DEFINE_PROP_BOOL("x-zbb", RISCVCPU, cfg.ext_zbb, false),
    DEFINE_PROP_BOOL("x-zbc", RISCVCPU, cfg.ext_zbc, false),
    DEFINE_PROP_BOOL("x-zbs", RISCVCPU, cfg.ext_zbs, false),
    DEFINE_PROP_BOOL("x-h", RISCVCPU, cfg.ext_h, false),
    DEFINE_PROP_BOOL("x-j", RISCVCPU, cfg.ext_j, false),
    DEFINE_PROP_BOOL("x-v", RISCVCPU, cfg.ext_v, false),
#ifdef TARGET_CHERI
    DEFINE_PROP_BOOL("Xcheri", RISCVCPU, cfg.ext_cheri, true),
    DEFINE_PROP_BOOL("Xcheri_v9", RISCVCPU, cfg.ext_cheri_v9, true),
#endif
    DEFINE_PROP_STRING("vext_spec", RISCVCPU, cfg.vext_spec),
    DEFINE_PROP_UINT16("vlen", RISCVCPU, cfg.vlen, 128),
    DEFINE_PROP_UINT16("elen", RISCVCPU, cfg.elen, 64),
    /* ePMP 0.9.3 */
    DEFINE_PROP_BOOL("x-epmp", RISCVCPU, cfg.epmp, false),

    DEFINE_PROP_UINT64("resetvec", RISCVCPU, cfg.resetvec, DEFAULT_RSTVEC),
    DEFINE_PROP_END_OF_LIST(),
};

static gchar *riscv_gdb_arch_name(CPUState *cs)
{
    RISCVCPU *cpu = RISCV_CPU(cs);
    CPURISCVState *env = &cpu->env;

    switch (riscv_cpu_mxl(env)) {
    case MXL_RV32:
        return g_strdup("riscv:rv32");
    case MXL_RV64:
        return g_strdup("riscv:rv64");
    default:
        g_assert_not_reached();
    }
}

static const char *riscv_gdb_get_dynamic_xml(CPUState *cs, const char *xmlname)
{
    RISCVCPU *cpu = RISCV_CPU(cs);

    if (strcmp(xmlname, "riscv-csr.xml") == 0) {
        return cpu->dyn_csr_xml;
    }
#ifdef TARGET_CHERI
    if (strcmp(xmlname, "riscv-scr.xml") == 0) {
        return cpu->dyn_scr_xml;
    }
#endif

    return NULL;
}

#ifndef CONFIG_USER_ONLY
#include "hw/core/sysemu-cpu-ops.h"

static const struct SysemuCPUOps riscv_sysemu_ops = {
    .get_phys_page_debug = riscv_cpu_get_phys_page_debug,
    .write_elf64_note = riscv_cpu_write_elf64_note,
    .write_elf32_note = riscv_cpu_write_elf32_note,
    .legacy_vmsd = &vmstate_riscv_cpu,
};
#endif

#include "hw/core/tcg-cpu-ops.h"

static const struct TCGCPUOps riscv_tcg_ops = {
    .initialize = riscv_translate_init,
    .synchronize_from_tb = riscv_cpu_synchronize_from_tb,
    .tlb_fill = riscv_cpu_tlb_fill,
    .debug_excp_handler = riscv_debug_excp_handler,

#ifndef CONFIG_USER_ONLY
    .cpu_exec_interrupt = riscv_cpu_exec_interrupt,
    .do_interrupt = riscv_cpu_do_interrupt,
    .do_transaction_failed = riscv_cpu_do_transaction_failed,
    .do_unaligned_access = riscv_cpu_do_unaligned_access,
#endif /* !CONFIG_USER_ONLY */
};

static void riscv_cpu_class_init(ObjectClass *c, void *data)
{
    RISCVCPUClass *mcc = RISCV_CPU_CLASS(c);
    CPUClass *cc = CPU_CLASS(c);
    DeviceClass *dc = DEVICE_CLASS(c);

    device_class_set_parent_realize(dc, riscv_cpu_realize,
                                    &mcc->parent_realize);

    device_class_set_parent_reset(dc, riscv_cpu_reset, &mcc->parent_reset);

    cc->class_by_name = riscv_cpu_class_by_name;
    cc->has_work = riscv_cpu_has_work;
    cc->dump_state = riscv_cpu_dump_state;
    cc->set_pc = riscv_cpu_set_pc;
    cc->gdb_read_register = riscv_cpu_gdb_read_register;
    cc->gdb_write_register = riscv_cpu_gdb_write_register;
    cc->gdb_num_core_regs = 33;
#if defined(TARGET_RISCV32)
    cc->gdb_core_xml_file = "riscv-32bit-cpu.xml";
#elif defined(TARGET_RISCV64)
    cc->gdb_core_xml_file = "riscv-64bit-cpu.xml";
#endif
    cc->gdb_stop_before_watchpoint = true;
    cc->disas_set_info = riscv_cpu_disas_set_info;
#ifndef CONFIG_USER_ONLY
    cc->sysemu_ops = &riscv_sysemu_ops;
#endif
    cc->gdb_arch_name = riscv_gdb_arch_name;
    cc->gdb_get_dynamic_xml = riscv_gdb_get_dynamic_xml;
    cc->tcg_ops = &riscv_tcg_ops;

    device_class_set_props(dc, riscv_cpu_properties);
}

char *riscv_isa_string(RISCVCPU *cpu)
{
    int i;
    const size_t maxlen = sizeof("rv128") + sizeof(riscv_exts) + 1;
    char *isa_str = g_new(char, maxlen);
    char *p = isa_str + snprintf(isa_str, maxlen, "rv%d", TARGET_LONG_BITS);
    for (i = 0; i < sizeof(riscv_exts); i++) {
        if (cpu->env.misa_ext & RV(riscv_exts[i])) {
            *p++ = qemu_tolower(riscv_exts[i]);
        }
    }
    *p = '\0';
    // TODO: add Xcheri?
    return isa_str;
}

static gint riscv_cpu_list_compare(gconstpointer a, gconstpointer b)
{
    ObjectClass *class_a = (ObjectClass *)a;
    ObjectClass *class_b = (ObjectClass *)b;
    const char *name_a, *name_b;

    name_a = object_class_get_name(class_a);
    name_b = object_class_get_name(class_b);
    return strcmp(name_a, name_b);
}

static void riscv_cpu_list_entry(gpointer data, gpointer user_data)
{
    const char *typename = object_class_get_name(OBJECT_CLASS(data));
    int len = strlen(typename) - strlen(RISCV_CPU_TYPE_SUFFIX);

    qemu_printf("%.*s\n", len, typename);
}

void riscv_cpu_list(void)
{
    GSList *list;

    list = object_class_get_list(TYPE_RISCV_CPU, false);
    list = g_slist_sort(list, riscv_cpu_list_compare);
    g_slist_foreach(list, riscv_cpu_list_entry, NULL);
    g_slist_free(list);
}

#define DEFINE_CPU(type_name, initfn)      \
    {                                      \
        .name = type_name,                 \
        .parent = TYPE_RISCV_CPU,          \
        .instance_init = initfn            \
    }

static const TypeInfo riscv_cpu_type_infos[] = {
    {
        .name = TYPE_RISCV_CPU,
        .parent = TYPE_CPU,
        .instance_size = sizeof(RISCVCPU),
        .instance_align = __alignof__(RISCVCPU),
        .instance_init = riscv_cpu_init,
        .abstract = true,
        .class_size = sizeof(RISCVCPUClass),
        .class_init = riscv_cpu_class_init,
    },
    DEFINE_CPU(TYPE_RISCV_CPU_ANY,              riscv_any_cpu_init),
#if defined(TARGET_RISCV32)
    DEFINE_CPU(TYPE_RISCV_CPU_BASE32,           rv32_base_cpu_init),
    DEFINE_CPU(TYPE_RISCV_CPU_IBEX,             rv32_ibex_cpu_init),
    DEFINE_CPU(TYPE_RISCV_CPU_SIFIVE_E31,       rv32_sifive_e_cpu_init),
    DEFINE_CPU(TYPE_RISCV_CPU_SIFIVE_E34,       rv32_imafcu_nommu_cpu_init),
    DEFINE_CPU(TYPE_RISCV_CPU_SIFIVE_U34,       rv32_sifive_u_cpu_init),
#elif defined(TARGET_RISCV64)
    DEFINE_CPU(TYPE_RISCV_CPU_BASE64,           rv64_base_cpu_init),
    DEFINE_CPU(TYPE_RISCV_CPU_SIFIVE_E51,       rv64_sifive_e_cpu_init),
    DEFINE_CPU(TYPE_RISCV_CPU_SIFIVE_U54,       rv64_sifive_u_cpu_init),
    DEFINE_CPU(TYPE_RISCV_CPU_SHAKTI_C,         rv64_sifive_u_cpu_init),
#endif
};

DEFINE_TYPES(riscv_cpu_type_infos)<|MERGE_RESOLUTION|>--- conflicted
+++ resolved
@@ -958,18 +958,17 @@
             }
             set_vext_version(env, vext_version);
         }
-<<<<<<< HEAD
+
+        if (cpu->cfg.ext_j) {
+            ext |= RVJ;
+        }
+
 #ifdef TARGET_CHERI
         if (cpu->cfg.ext_cheri) {
             // Non-standard extensions present
             ext |= RV('X');
         }
 #endif
-=======
-        if (cpu->cfg.ext_j) {
-            ext |= RVJ;
-        }
->>>>>>> 6450ce56
 
         set_misa(env, env->misa_mxl, ext);
     }
