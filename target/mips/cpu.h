#ifndef MIPS_CPU_H
#define MIPS_CPU_H

#include "cpu-qom.h"
#include "exec/cpu-defs.h"
#include "fpu/softfloat-types.h"
#include "hw/clock.h"
#include "mips-defs.h"

#ifdef TARGET_CHERI
#include "cheri_defs.h"
#include "cheri-lazy-capregs-types.h"
#endif

#define TCG_GUEST_DEFAULT_MO (0)

typedef struct CPUMIPSTLBContext CPUMIPSTLBContext;

/* MSA Context */
#define MSA_WRLEN (128)

typedef union wr_t wr_t;
union wr_t {
    int8_t  b[MSA_WRLEN / 8];
    int16_t h[MSA_WRLEN / 16];
    int32_t w[MSA_WRLEN / 32];
    int64_t d[MSA_WRLEN / 64];
};

typedef union fpr_t fpr_t;
union fpr_t {
    float64  fd;   /* ieee double precision */
    float32  fs[2];/* ieee single precision */
    uint64_t d;    /* binary double fixed-point */
    uint32_t w[2]; /* binary single fixed-point */
/* FPU/MSA register mapping is not tested on big-endian hosts. */
    wr_t     wr;   /* vector data */
};
/*
 *define FP_ENDIAN_IDX to access the same location
 * in the fpr_t union regardless of the host endianness
 */
#if defined(HOST_WORDS_BIGENDIAN)
#  define FP_ENDIAN_IDX 1
#else
#  define FP_ENDIAN_IDX 0
#endif

typedef struct CPUMIPSFPUContext CPUMIPSFPUContext;
struct CPUMIPSFPUContext {
    /* Floating point registers */
    fpr_t fpr[32];
    float_status fp_status;
    /* fpu implementation/revision register (fir) */
    uint32_t fcr0;
#define FCR0_FREP 29
#define FCR0_UFRP 28
#define FCR0_HAS2008 23
#define FCR0_F64 22
#define FCR0_L 21
#define FCR0_W 20
#define FCR0_3D 19
#define FCR0_PS 18
#define FCR0_D 17
#define FCR0_S 16
#define FCR0_PRID 8
#define FCR0_REV 0
    /* fcsr */
    uint32_t fcr31_rw_bitmask;
    uint32_t fcr31;
#define FCR31_FS 24
#define FCR31_ABS2008 19
#define FCR31_NAN2008 18
#define SET_FP_COND(num, env)     do { ((env).fcr31) |=                 \
                                       ((num) ? (1 << ((num) + 24)) :   \
                                                (1 << 23));             \
                                     } while (0)
#define CLEAR_FP_COND(num, env)   do { ((env).fcr31) &=                 \
                                       ~((num) ? (1 << ((num) + 24)) :  \
                                                 (1 << 23));            \
                                     } while (0)
#define GET_FP_COND(env)         ((((env).fcr31 >> 24) & 0xfe) |        \
                                 (((env).fcr31 >> 23) & 0x1))
#define GET_FP_CAUSE(reg)        (((reg) >> 12) & 0x3f)
#define GET_FP_ENABLE(reg)       (((reg) >>  7) & 0x1f)
#define GET_FP_FLAGS(reg)        (((reg) >>  2) & 0x1f)
#define SET_FP_CAUSE(reg, v)      do { (reg) = ((reg) & ~(0x3f << 12)) | \
                                               ((v & 0x3f) << 12);       \
                                     } while (0)
#define SET_FP_ENABLE(reg, v)     do { (reg) = ((reg) & ~(0x1f <<  7)) | \
                                               ((v & 0x1f) << 7);        \
                                     } while (0)
#define SET_FP_FLAGS(reg, v)      do { (reg) = ((reg) & ~(0x1f <<  2)) | \
                                               ((v & 0x1f) << 2);        \
                                     } while (0)
#define UPDATE_FP_FLAGS(reg, v)   do { (reg) |= ((v & 0x1f) << 2); } while (0)
#define FP_INEXACT        1
#define FP_UNDERFLOW      2
#define FP_OVERFLOW       4
#define FP_DIV0           8
#define FP_INVALID        16
#define FP_UNIMPLEMENTED  32
};

#define TARGET_INSN_START_EXTRA_WORDS 2

typedef struct CPUMIPSMVPContext CPUMIPSMVPContext;
struct CPUMIPSMVPContext {
    int32_t CP0_MVPControl;
#define CP0MVPCo_CPA    3
#define CP0MVPCo_STLB   2
#define CP0MVPCo_VPC    1
#define CP0MVPCo_EVP    0
    int32_t CP0_MVPConf0;
#define CP0MVPC0_M      31
#define CP0MVPC0_TLBS   29
#define CP0MVPC0_GS     28
#define CP0MVPC0_PCP    27
#define CP0MVPC0_PTLBE  16
#define CP0MVPC0_TCA    15
#define CP0MVPC0_PVPE   10
#define CP0MVPC0_PTC    0
    int32_t CP0_MVPConf1;
#define CP0MVPC1_CIM    31
#define CP0MVPC1_CIF    30
#define CP0MVPC1_PCX    20
#define CP0MVPC1_PCP2   10
#define CP0MVPC1_PCP1   0
};

typedef struct mips_def_t mips_def_t;

#define MIPS_SHADOW_SET_MAX 16
#define MIPS_TC_MAX 5
#define MIPS_FPU_MAX 1
#define MIPS_DSP_ACC 4
#define MIPS_KSCRATCH_NUM 6
#define MIPS_MAAR_MAX 16 /* Must be an even number. */

#if defined(TARGET_CHERI)

struct cheri_cap_hwregs {
    cap_register_t DDC;        /* CapHwr 0 */
    cap_register_t UserTlsCap; /* CapHwr 1 */
    cap_register_t PrivTlsCap; /* CapHwr 8 */
    cap_register_t KR1C; /* CapHwr 22 */
    cap_register_t KR2C; /* CapHwr 23 */
    cap_register_t ErrorEPCC; /* CapHwr 28 */
    cap_register_t KCC;  /* CapHwr 29 */
    cap_register_t KDC;  /* CapHwr 30 */
    cap_register_t EPCC; /* CapHwr 31 */
};

/* Needed for cheri-common logging */
extern const char cheri_gp_regnames[32][4];

#endif /* TARGET_CHERI */


/*
 *     Summary of CP0 registers
 *     ========================
 *
 *
 *     Register 0        Register 1        Register 2        Register 3
 *     ----------        ----------        ----------        ----------
 *
 * 0   Index             Random            EntryLo0          EntryLo1
 * 1   MVPControl        VPEControl        TCStatus          GlobalNumber
 * 2   MVPConf0          VPEConf0          TCBind
 * 3   MVPConf1          VPEConf1          TCRestart
 * 4   VPControl         YQMask            TCHalt
 * 5                     VPESchedule       TCContext
 * 6                     VPEScheFBack      TCSchedule
 * 7                     VPEOpt            TCScheFBack       TCOpt
 *
 *
 *     Register 4        Register 5        Register 6        Register 7
 *     ----------        ----------        ----------        ----------
 *
 * 0   Context           PageMask          Wired             HWREna
 * 1   ContextConfig     PageGrain         SRSConf0
 * 2   UserLocal         SegCtl0           SRSConf1
 * 3   XContextConfig    SegCtl1           SRSConf2
 * 4   DebugContextID    SegCtl2           SRSConf3
 * 5   MemoryMapID       PWBase            SRSConf4
 * 6                     PWField           PWCtl
 * 7                     PWSize
 *
 *
 *     Register 8        Register 9        Register 10       Register 11
 *     ----------        ----------        -----------       -----------
 *
 * 0   BadVAddr          Count             EntryHi           Compare
 * 1   BadInstr
 * 2   BadInstrP
 * 3   BadInstrX
 * 4                                       GuestCtl1         GuestCtl0Ext
 * 5                                       GuestCtl2
 * 6                     SAARI             GuestCtl3
 * 7                     SAAR
 *
 *
 *     Register 12       Register 13       Register 14       Register 15
 *     -----------       -----------       -----------       -----------
 *
 * 0   Status            Cause             EPC               PRId
 * 1   IntCtl                                                EBase
 * 2   SRSCtl                              NestedEPC         CDMMBase
 * 3   SRSMap                                                CMGCRBase
 * 4   View_IPL          View_RIPL                           BEVVA
 * 5   SRSMap2           NestedExc
 * 6   GuestCtl0
 * 7   GTOffset
 *
 *
 *     Register 16       Register 17       Register 18       Register 19
 *     -----------       -----------       -----------       -----------
 *
 * 0   Config            LLAddr            WatchLo0          WatchHi
 * 1   Config1           MAAR              WatchLo1          WatchHi
 * 2   Config2           MAARI             WatchLo2          WatchHi
 * 3   Config3                             WatchLo3          WatchHi
 * 4   Config4                             WatchLo4          WatchHi
 * 5   Config5                             WatchLo5          WatchHi
 * 6   Config6                             WatchLo6          WatchHi
 * 7   Config7                             WatchLo7          WatchHi
 *
 *
 *     Register 20       Register 21       Register 22       Register 23
 *     -----------       -----------       -----------       -----------
 *
 * 0   XContext                                              Debug
 * 1                                                         TraceControl
 * 2                                                         TraceControl2
 * 3                                                         UserTraceData1
 * 4                                                         TraceIBPC
 * 5                                                         TraceDBPC
 * 6                                                         Debug2
 * 7
 *
 *
 *     Register 24       Register 25       Register 26       Register 27
 *     -----------       -----------       -----------       -----------
 *
 * 0   DEPC              PerfCnt            ErrCtl          CacheErr
 * 1                     PerfCnt
 * 2   TraceControl3     PerfCnt
 * 3   UserTraceData2    PerfCnt
 * 4                     PerfCnt
 * 5                     PerfCnt
 * 6                     PerfCnt
 * 7                     PerfCnt
 *
 *
 *     Register 28       Register 29       Register 30       Register 31
 *     -----------       -----------       -----------       -----------
 *
 * 0   DataLo            DataHi            ErrorEPC          DESAVE
 * 1   TagLo             TagHi
 * 2   DataLo1           DataHi1                             KScratch<n>
 * 3   TagLo1            TagHi1                              KScratch<n>
 * 4   DataLo2           DataHi2                             KScratch<n>
 * 5   TagLo2            TagHi2                              KScratch<n>
 * 6   DataLo3           DataHi3                             KScratch<n>
 * 7   TagLo3            TagHi3                              KScratch<n>
 *
 */
#define CP0_REGISTER_00     0
#define CP0_REGISTER_01     1
#define CP0_REGISTER_02     2
#define CP0_REGISTER_03     3
#define CP0_REGISTER_04     4
#define CP0_REGISTER_05     5
#define CP0_REGISTER_06     6
#define CP0_REGISTER_07     7
#define CP0_REGISTER_08     8
#define CP0_REGISTER_09     9
#define CP0_REGISTER_10    10
#define CP0_REGISTER_11    11
#define CP0_REGISTER_12    12
#define CP0_REGISTER_13    13
#define CP0_REGISTER_14    14
#define CP0_REGISTER_15    15
#define CP0_REGISTER_16    16
#define CP0_REGISTER_17    17
#define CP0_REGISTER_18    18
#define CP0_REGISTER_19    19
#define CP0_REGISTER_20    20
#define CP0_REGISTER_21    21
#define CP0_REGISTER_22    22
#define CP0_REGISTER_23    23
#define CP0_REGISTER_24    24
#define CP0_REGISTER_25    25
#define CP0_REGISTER_26    26
#define CP0_REGISTER_27    27
#define CP0_REGISTER_28    28
#define CP0_REGISTER_29    29
#define CP0_REGISTER_30    30
#define CP0_REGISTER_31    31


/* CP0 Register 00 */
#define CP0_REG00__INDEX           0
#define CP0_REG00__MVPCONTROL      1
#define CP0_REG00__MVPCONF0        2
#define CP0_REG00__MVPCONF1        3
#define CP0_REG00__VPCONTROL       4
/* CP0 Register 01 */
#define CP0_REG01__RANDOM          0
#define CP0_REG01__VPECONTROL      1
#define CP0_REG01__VPECONF0        2
#define CP0_REG01__VPECONF1        3
#define CP0_REG01__YQMASK          4
#define CP0_REG01__VPESCHEDULE     5
#define CP0_REG01__VPESCHEFBACK    6
#define CP0_REG01__VPEOPT          7
/* CP0 Register 02 */
#define CP0_REG02__ENTRYLO0        0
#define CP0_REG02__TCSTATUS        1
#define CP0_REG02__TCBIND          2
#define CP0_REG02__TCRESTART       3
#define CP0_REG02__TCHALT          4
#define CP0_REG02__TCCONTEXT       5
#define CP0_REG02__TCSCHEDULE      6
#define CP0_REG02__TCSCHEFBACK     7
/* CP0 Register 03 */
#define CP0_REG03__ENTRYLO1        0
#define CP0_REG03__GLOBALNUM       1
#define CP0_REG03__TCOPT           7
/* CP0 Register 04 */
#define CP0_REG04__CONTEXT         0
#define CP0_REG04__CONTEXTCONFIG   1
#define CP0_REG04__USERLOCAL       2
#define CP0_REG04__XCONTEXTCONFIG  3
#define CP0_REG04__DBGCONTEXTID    4
#define CP0_REG04__MMID            5
/* CP0 Register 05 */
#define CP0_REG05__PAGEMASK        0
#define CP0_REG05__PAGEGRAIN       1
#define CP0_REG05__SEGCTL0         2
#define CP0_REG05__SEGCTL1         3
#define CP0_REG05__SEGCTL2         4
#define CP0_REG05__PWBASE          5
#define CP0_REG05__PWFIELD         6
#define CP0_REG05__PWSIZE          7
/* CP0 Register 06 */
#define CP0_REG06__WIRED           0
#define CP0_REG06__SRSCONF0        1
#define CP0_REG06__SRSCONF1        2
#define CP0_REG06__SRSCONF2        3
#define CP0_REG06__SRSCONF3        4
#define CP0_REG06__SRSCONF4        5
#define CP0_REG06__PWCTL           6
/* CP0 Register 07 */
#define CP0_REG07__HWRENA          0
/* CP0 Register 08 */
#define CP0_REG08__BADVADDR        0
#define CP0_REG08__BADINSTR        1
#define CP0_REG08__BADINSTRP       2
#define CP0_REG08__BADINSTRX       3
/* CP0 Register 09 */
#define CP0_REG09__COUNT           0
#define CP0_REG09__SAARI           6
#define CP0_REG09__SAAR            7
/* CP0 Register 10 */
#define CP0_REG10__ENTRYHI         0
#define CP0_REG10__GUESTCTL1       4
#define CP0_REG10__GUESTCTL2       5
#define CP0_REG10__GUESTCTL3       6
/* CP0 Register 11 */
#define CP0_REG11__COMPARE         0
#define CP0_REG11__GUESTCTL0EXT    4
/* CP0 Register 12 */
#define CP0_REG12__STATUS          0
#define CP0_REG12__INTCTL          1
#define CP0_REG12__SRSCTL          2
#define CP0_REG12__SRSMAP          3
#define CP0_REG12__VIEW_IPL        4
#define CP0_REG12__SRSMAP2         5
#define CP0_REG12__GUESTCTL0       6
#define CP0_REG12__GTOFFSET        7
/* CP0 Register 13 */
#define CP0_REG13__CAUSE           0
#define CP0_REG13__VIEW_RIPL       4
#define CP0_REG13__NESTEDEXC       5
/* CP0 Register 14 */
#define CP0_REG14__EPC             0
#define CP0_REG14__NESTEDEPC       2
/* CP0 Register 15 */
#define CP0_REG15__PRID            0
#define CP0_REG15__EBASE           1
#define CP0_REG15__CDMMBASE        2
#define CP0_REG15__CMGCRBASE       3
#define CP0_REG15__BEVVA           4
/* CP0 Register 16 */
#define CP0_REG16__CONFIG          0
#define CP0_REG16__CONFIG1         1
#define CP0_REG16__CONFIG2         2
#define CP0_REG16__CONFIG3         3
#define CP0_REG16__CONFIG4         4
#define CP0_REG16__CONFIG5         5
#define CP0_REG16__CONFIG6         6
#define CP0_REG16__CONFIG7         7
/* CP0 Register 17 */
#define CP0_REG17__LLADDR          0
#define CP0_REG17__MAAR            1
#define CP0_REG17__MAARI           2
/* CP0 Register 18 */
#define CP0_REG18__WATCHLO0        0
#define CP0_REG18__WATCHLO1        1
#define CP0_REG18__WATCHLO2        2
#define CP0_REG18__WATCHLO3        3
#define CP0_REG18__WATCHLO4        4
#define CP0_REG18__WATCHLO5        5
#define CP0_REG18__WATCHLO6        6
#define CP0_REG18__WATCHLO7        7
/* CP0 Register 19 */
#define CP0_REG19__WATCHHI0        0
#define CP0_REG19__WATCHHI1        1
#define CP0_REG19__WATCHHI2        2
#define CP0_REG19__WATCHHI3        3
#define CP0_REG19__WATCHHI4        4
#define CP0_REG19__WATCHHI5        5
#define CP0_REG19__WATCHHI6        6
#define CP0_REG19__WATCHHI7        7
/* CP0 Register 20 */
#define CP0_REG20__XCONTEXT        0
/* CP0 Register 21 */
/* CP0 Register 22 */
/* CP0 Register 23 */
#define CP0_REG23__DEBUG           0
#define CP0_REG23__TRACECONTROL    1
#define CP0_REG23__TRACECONTROL2   2
#define CP0_REG23__USERTRACEDATA1  3
#define CP0_REG23__TRACEIBPC       4
#define CP0_REG23__TRACEDBPC       5
#define CP0_REG23__DEBUG2          6
/* CP0 Register 24 */
#define CP0_REG24__DEPC            0
/* CP0 Register 25 */
#define CP0_REG25__PERFCTL0        0
#define CP0_REG25__PERFCNT0        1
#define CP0_REG25__PERFCTL1        2
#define CP0_REG25__PERFCNT1        3
#define CP0_REG25__PERFCTL2        4
#define CP0_REG25__PERFCNT2        5
#define CP0_REG25__PERFCTL3        6
#define CP0_REG25__PERFCNT3        7
/* CP0 Register 26 */
#define CP0_REG26__ERRCTL          0
/* CP0 Register 27 */
#define CP0_REG27__CACHERR         0
/* CP0 Register 28 */
#define CP0_REG28__TAGLO           0
#define CP0_REG28__DATALO          1
#define CP0_REG28__TAGLO1          2
#define CP0_REG28__DATALO1         3
#define CP0_REG28__TAGLO2          4
#define CP0_REG28__DATALO2         5
#define CP0_REG28__TAGLO3          6
#define CP0_REG28__DATALO3         7
/* CP0 Register 29 */
#define CP0_REG29__TAGHI           0
#define CP0_REG29__DATAHI          1
#define CP0_REG29__TAGHI1          2
#define CP0_REG29__DATAHI1         3
#define CP0_REG29__TAGHI2          4
#define CP0_REG29__DATAHI2         5
#define CP0_REG29__TAGHI3          6
#define CP0_REG29__DATAHI3         7
/* CP0 Register 30 */
#define CP0_REG30__ERROREPC        0
/* CP0 Register 31 */
#define CP0_REG31__DESAVE          0
#define CP0_REG31__KSCRATCH1       2
#define CP0_REG31__KSCRATCH2       3
#define CP0_REG31__KSCRATCH3       4
#define CP0_REG31__KSCRATCH4       5
#define CP0_REG31__KSCRATCH5       6
#define CP0_REG31__KSCRATCH6       7


typedef struct TCState TCState;
struct TCState {
    target_ulong gpr[32];
#if defined(TARGET_MIPS64)
    /*
     * For CPUs using 128-bit GPR registers, we put the lower halves in gpr[])
     * and the upper halves in gpr_hi[].
     */
    uint64_t gpr_hi[32];
#endif /* TARGET_MIPS64 */
#ifdef TARGET_CHERI
    cap_register_t PCC;
    cap_register_t CapBranchTarget; /* Target of the next cjr/cjalr/ccall */
#else
    target_ulong PC;
#endif

#ifdef CONFIG_DEBUG_TCG
    target_ulong _pc_is_current;
#endif
    target_ulong HI[MIPS_DSP_ACC];
    target_ulong LO[MIPS_DSP_ACC];
    target_ulong ACX[MIPS_DSP_ACC];
    target_ulong DSPControl;

#if defined(TARGET_CHERI)
    struct GPCapRegs gpcapregs;
    struct cheri_cap_hwregs CHWR;
// #define CP2CAP_RCC  24  /* Return Code Capability */
// #define CP2CAP_EPCC_FAKE_OFFSET_VALUE 0xe9cce9cce9cce9cc /* cr_offset should not be used for EPCC */
#endif /* TARGET_CHERI */

    int32_t CP0_TCStatus;
#define CP0TCSt_TCU3    31
#define CP0TCSt_TCU2    30
#define CP0TCSt_TCU1    29
#define CP0TCSt_TCU0    28
#define CP0TCSt_TMX     27
#define CP0TCSt_RNST    23
#define CP0TCSt_TDS     21
#define CP0TCSt_DT      20
#define CP0TCSt_DA      15
#define CP0TCSt_A       13
#define CP0TCSt_TKSU    11
#define CP0TCSt_IXMT    10
#define CP0TCSt_TASID   0
    int32_t CP0_TCBind;
#define CP0TCBd_CurTC   21
#define CP0TCBd_TBE     17
#define CP0TCBd_CurVPE  0
    target_ulong CP0_TCHalt;
    target_ulong CP0_TCContext;
    target_ulong CP0_TCSchedule;
    target_ulong CP0_TCScheFBack;
    int32_t CP0_Debug_tcstatus;
    target_ulong CP0_UserLocal;

    int32_t msacsr;

#define MSACSR_FS       24
#define MSACSR_FS_MASK  (1 << MSACSR_FS)
#define MSACSR_NX       18
#define MSACSR_NX_MASK  (1 << MSACSR_NX)
#define MSACSR_CEF      2
#define MSACSR_CEF_MASK (0xffff << MSACSR_CEF)
#define MSACSR_RM       0
#define MSACSR_RM_MASK  (0x3 << MSACSR_RM)
#define MSACSR_MASK     (MSACSR_RM_MASK | MSACSR_CEF_MASK | MSACSR_NX_MASK | \
        MSACSR_FS_MASK)

    float_status msa_fp_status;

#define NUMBER_OF_MXU_REGISTERS 16
    target_ulong mxu_gpr[NUMBER_OF_MXU_REGISTERS - 1];
    target_ulong mxu_cr;
#define MXU_CR_LC       31
#define MXU_CR_RC       30
#define MXU_CR_BIAS     2
#define MXU_CR_RD_EN    1
#define MXU_CR_MXU_EN   0

};


#if defined(TARGET_CHERI)
#define CP2HWR_BASE_INDEX 0
// TODO: start at 32: #define CP2HWR_BASE_NUM 32

enum CP2HWR {
    CP2HWR_DDC = CP2HWR_BASE_INDEX + 0, /* Default Data Capability */
    CP2HWR_USER_TLS = CP2HWR_BASE_INDEX + 1, /* Unprivileged TLS Cap */
    CP2HWR_PRIV_TLS = CP2HWR_BASE_INDEX + 8, /* Privileged TLS Cap */
    CP2HWR_K1RC = CP2HWR_BASE_INDEX + 22, /* Reserved Kernel Cap #1 */
    CP2HWR_K2RC = CP2HWR_BASE_INDEX + 23, /* Reserved Kernel Cap #2 */
    CP2HWR_ErrorEPCC = CP2HWR_BASE_INDEX + 28, /* Error Exception PC Capability */
    CP2HWR_KCC = CP2HWR_BASE_INDEX + 29, /* Kernel Code Capability */
    CP2HWR_KDC = CP2HWR_BASE_INDEX + 30, /* Kernel Data Capability */
    CP2HWR_EPCC = CP2HWR_BASE_INDEX + 31, /* Exception PC Capability */
};

#endif

struct MIPSITUState;
typedef struct CPUMIPSState CPUMIPSState;
struct CPUMIPSState {
    TCState active_tc;
    CPUMIPSFPUContext active_fpu;

    uint32_t current_tc;
    uint32_t current_fpu;

    uint32_t SEGBITS;
    uint32_t PABITS;
#if defined(TARGET_MIPS64)
# define PABITS_BASE 36
#else
# define PABITS_BASE 32
#endif
    target_ulong SEGMask;
    uint64_t PAMask;
#define PAMASK_BASE ((1ULL << PABITS_BASE) - 1)

    int32_t msair;
#define MSAIR_ProcID    8
#define MSAIR_Rev       0

/*
 * CP0 Register 0
 */
    int32_t CP0_Index;
    /* CP0_MVP* are per MVP registers. */
    int32_t CP0_VPControl;
#define CP0VPCtl_DIS    0
/*
 * CP0 Register 1
 */
    int32_t CP0_Random;
    int32_t CP0_VPEControl;
#define CP0VPECo_YSI    21
#define CP0VPECo_GSI    20
#define CP0VPECo_EXCPT  16
#define CP0VPECo_TE     15
#define CP0VPECo_TargTC 0
    int32_t CP0_VPEConf0;
#define CP0VPEC0_M      31
#define CP0VPEC0_XTC    21
#define CP0VPEC0_TCS    19
#define CP0VPEC0_SCS    18
#define CP0VPEC0_DSC    17
#define CP0VPEC0_ICS    16
#define CP0VPEC0_MVP    1
#define CP0VPEC0_VPA    0
    int32_t CP0_VPEConf1;
#define CP0VPEC1_NCX    20
#define CP0VPEC1_NCP2   10
#define CP0VPEC1_NCP1   0
    target_ulong CP0_YQMask;
    target_ulong CP0_VPESchedule;
    target_ulong CP0_VPEScheFBack;
    int32_t CP0_VPEOpt;
#define CP0VPEOpt_IWX7  15
#define CP0VPEOpt_IWX6  14
#define CP0VPEOpt_IWX5  13
#define CP0VPEOpt_IWX4  12
#define CP0VPEOpt_IWX3  11
#define CP0VPEOpt_IWX2  10
#define CP0VPEOpt_IWX1  9
#define CP0VPEOpt_IWX0  8
#define CP0VPEOpt_DWX7  7
#define CP0VPEOpt_DWX6  6
#define CP0VPEOpt_DWX5  5
#define CP0VPEOpt_DWX4  4
#define CP0VPEOpt_DWX3  3
#define CP0VPEOpt_DWX2  2
#define CP0VPEOpt_DWX1  1
#define CP0VPEOpt_DWX0  0
/*
 * CP0 Register 2
 */
    uint64_t CP0_EntryLo0;
/*
 * CP0 Register 3
 */
    uint64_t CP0_EntryLo1;
#if defined(TARGET_MIPS64)
#if defined(TARGET_CHERI)
# define CP0EnLo_S 63
# define CP0EnLo_L 62
# define CP0EnLo_CLG 61
#else
# define CP0EnLo_RI 63
# define CP0EnLo_XI 62
#endif /* TARGET_CHERI */
#else
# define CP0EnLo_RI 31
# define CP0EnLo_XI 30
#endif
    int32_t CP0_GlobalNumber;
#define CP0GN_VPId 0
/*
 * CP0 Register 4
 */
    target_ulong CP0_Context;
    int32_t CP0_MemoryMapID;
/*
 * CP0 Register 5
 */
    int32_t CP0_PageMask;
#define CP0PM_MASK 13
    int32_t CP0_PageGrain_rw_bitmask;
    int32_t CP0_PageGrain;
#define CP0PG_RIE 31
#define CP0PG_XIE 30
#define CP0PG_ELPA 29
#define CP0PG_IEC 27
    target_ulong CP0_SegCtl0;
    target_ulong CP0_SegCtl1;
    target_ulong CP0_SegCtl2;
#define CP0SC_PA        9
#define CP0SC_PA_MASK   (0x7FULL << CP0SC_PA)
#define CP0SC_PA_1GMASK (0x7EULL << CP0SC_PA)
#define CP0SC_AM        4
#define CP0SC_AM_MASK   (0x7ULL << CP0SC_AM)
#define CP0SC_AM_UK     0ULL
#define CP0SC_AM_MK     1ULL
#define CP0SC_AM_MSK    2ULL
#define CP0SC_AM_MUSK   3ULL
#define CP0SC_AM_MUSUK  4ULL
#define CP0SC_AM_USK    5ULL
#define CP0SC_AM_UUSK   7ULL
#define CP0SC_EU        3
#define CP0SC_EU_MASK   (1ULL << CP0SC_EU)
#define CP0SC_C         0
#define CP0SC_C_MASK    (0x7ULL << CP0SC_C)
#define CP0SC_MASK      (CP0SC_C_MASK | CP0SC_EU_MASK | CP0SC_AM_MASK | \
                         CP0SC_PA_MASK)
#define CP0SC_1GMASK    (CP0SC_C_MASK | CP0SC_EU_MASK | CP0SC_AM_MASK | \
                         CP0SC_PA_1GMASK)
#define CP0SC0_MASK     (CP0SC_MASK | (CP0SC_MASK << 16))
#define CP0SC1_XAM      59
#define CP0SC1_XAM_MASK (0x7ULL << CP0SC1_XAM)
#define CP0SC1_MASK     (CP0SC_MASK | (CP0SC_MASK << 16) | CP0SC1_XAM_MASK)
#define CP0SC2_XR       56
#define CP0SC2_XR_MASK  (0xFFULL << CP0SC2_XR)
#define CP0SC2_MASK     (CP0SC_1GMASK | (CP0SC_1GMASK << 16) | CP0SC2_XR_MASK)
    target_ulong CP0_PWBase;
    target_ulong CP0_PWField;
#if defined(TARGET_MIPS64)
#define CP0PF_BDI  32    /* 37..32 */
#define CP0PF_GDI  24    /* 29..24 */
#define CP0PF_UDI  18    /* 23..18 */
#define CP0PF_MDI  12    /* 17..12 */
#define CP0PF_PTI  6     /* 11..6  */
#define CP0PF_PTEI 0     /*  5..0  */
#else
#define CP0PF_GDW  24    /* 29..24 */
#define CP0PF_UDW  18    /* 23..18 */
#define CP0PF_MDW  12    /* 17..12 */
#define CP0PF_PTW  6     /* 11..6  */
#define CP0PF_PTEW 0     /*  5..0  */
#endif
    target_ulong CP0_PWSize;
#if defined(TARGET_MIPS64)
#define CP0PS_BDW  32    /* 37..32 */
#endif
#define CP0PS_PS   30
#define CP0PS_GDW  24    /* 29..24 */
#define CP0PS_UDW  18    /* 23..18 */
#define CP0PS_MDW  12    /* 17..12 */
#define CP0PS_PTW  6     /* 11..6  */
#define CP0PS_PTEW 0     /*  5..0  */
/*
 * CP0 Register 6
 */
    int32_t CP0_Wired;
    int32_t CP0_PWCtl;
#define CP0PC_PWEN      31
#if defined(TARGET_MIPS64)
#define CP0PC_PWDIREXT  30
#define CP0PC_XK        28
#define CP0PC_XS        27
#define CP0PC_XU        26
#endif
#define CP0PC_DPH       7
#define CP0PC_HUGEPG    6
#define CP0PC_PSN       0     /*  5..0  */
    int32_t CP0_SRSConf0_rw_bitmask;
    int32_t CP0_SRSConf0;
#define CP0SRSC0_M      31
#define CP0SRSC0_SRS3   20
#define CP0SRSC0_SRS2   10
#define CP0SRSC0_SRS1   0
    int32_t CP0_SRSConf1_rw_bitmask;
    int32_t CP0_SRSConf1;
#define CP0SRSC1_M      31
#define CP0SRSC1_SRS6   20
#define CP0SRSC1_SRS5   10
#define CP0SRSC1_SRS4   0
    int32_t CP0_SRSConf2_rw_bitmask;
    int32_t CP0_SRSConf2;
#define CP0SRSC2_M      31
#define CP0SRSC2_SRS9   20
#define CP0SRSC2_SRS8   10
#define CP0SRSC2_SRS7   0
    int32_t CP0_SRSConf3_rw_bitmask;
    int32_t CP0_SRSConf3;
#define CP0SRSC3_M      31
#define CP0SRSC3_SRS12  20
#define CP0SRSC3_SRS11  10
#define CP0SRSC3_SRS10  0
    int32_t CP0_SRSConf4_rw_bitmask;
    int32_t CP0_SRSConf4;
#define CP0SRSC4_SRS15  20
#define CP0SRSC4_SRS14  10
#define CP0SRSC4_SRS13  0
/*
 * CP0 Register 7
 */
    int32_t CP0_HWREna;
/*
 * CP0 Register 8
 */
    target_ulong CP0_BadVAddr;
    uint32_t CP0_BadInstr;
    uint32_t CP0_BadInstrP;
    uint32_t CP0_BadInstrX;
/*
 * CP0 Register 9
 */
    int32_t CP0_Count;
    uint32_t CP0_SAARI;
#define CP0SAARI_TARGET 0    /*  5..0  */
    uint64_t CP0_SAAR[2];
#define CP0SAAR_BASE    12   /* 43..12 */
#define CP0SAAR_SIZE    1    /*  5..1  */
#define CP0SAAR_EN      0
/*
 * CP0 Register 10
 */
    target_ulong CP0_EntryHi;
#define CP0EnHi_EHINV 10
#if defined(TARGET_CHERI)
#define CP0EnHi_CLGK 61
#define CP0EnHi_CLGS 60
#define CP0EnHi_CLGU 59
#define CP0EnHi_CLG_MASK \
    ((1ULL << CP0EnHi_CLGK) | (1ULL << CP0EnHi_CLGS) | (1UL << CP0EnHi_CLGU))
#else
#define CP0EnHi_CLG_MASK 0
#endif
    target_ulong CP0_EntryHi_ASID_mask;
/*
 * CP0 Register 11
 */
    int32_t CP0_Compare;
/*
 * CP0 Register 12
 */
    int32_t CP0_Status;
#define CP0St_CU3   31
#define CP0St_CU2   30
#define CP0St_CU1   29
#define CP0St_CU0   28
#define CP0St_RP    27
#define CP0St_FR    26
#define CP0St_RE    25
#define CP0St_MX    24
#define CP0St_PX    23
#define CP0St_BEV   22
#define CP0St_TS    21
#define CP0St_SR    20
#define CP0St_NMI   19
#define CP0St_IM    8
#define CP0St_KX    7
#define CP0St_SX    6
#define CP0St_UX    5
#define CP0St_KSU   3
#define CP0St_ERL   2
#define CP0St_EXL   1
#define CP0St_IE    0
    int32_t CP0_IntCtl;
#define CP0IntCtl_IPTI 29
#define CP0IntCtl_IPPCI 26
#define CP0IntCtl_VS 5
    int32_t CP0_SRSCtl;
#define CP0SRSCtl_HSS 26
#define CP0SRSCtl_EICSS 18
#define CP0SRSCtl_ESS 12
#define CP0SRSCtl_PSS 6
#define CP0SRSCtl_CSS 0
    int32_t CP0_SRSMap;
#define CP0SRSMap_SSV7 28
#define CP0SRSMap_SSV6 24
#define CP0SRSMap_SSV5 20
#define CP0SRSMap_SSV4 16
#define CP0SRSMap_SSV3 12
#define CP0SRSMap_SSV2 8
#define CP0SRSMap_SSV1 4
#define CP0SRSMap_SSV0 0
/*
 * CP0 Register 13
 */
    int32_t CP0_Cause;
#define CP0Ca_BD   31
#define CP0Ca_TI   30
#define CP0Ca_CE   28
#define CP0Ca_DC   27
#define CP0Ca_PCI  26
#define CP0Ca_IV   23
#define CP0Ca_WP   22
#define CP0Ca_IP    8
#define CP0Ca_IP_mask 0x0000FF00
#define CP0Ca_EC    2
/*
 * CP0 Register 14
 */
#if !defined(TARGET_CHERI)
    /* We use EPCC for TARGET_CHERI */
    target_ulong CP0_EPC;
#endif
/*
 * CP0 Register 15
 */
    int32_t CP0_PRid;
    target_ulong CP0_EBase;
    target_ulong CP0_EBaseWG_rw_bitmask;
#define CP0EBase_WG 11
    target_ulong CP0_CMGCRBase;
/*
 * CP0 Register 16 (after Release 1)
 */
    int32_t CP0_Config0;
#define CP0C0_M    31
#define CP0C0_K23  28    /* 30..28 */
#define CP0C0_KU   25    /* 27..25 */
#define CP0C0_MDU  20
#define CP0C0_MM   18
#define CP0C0_BM   16
#define CP0C0_Impl 16    /* 24..16 */
#define CP0C0_BE   15
#define CP0C0_AT   13    /* 14..13 */
#define CP0C0_AR   10    /* 12..10 */
#define CP0C0_MT   7     /*  9..7  */
#define CP0C0_VI   3
#define CP0C0_K0   0     /*  2..0  */
#define CP0C0_AR_LENGTH 3
/*
 * CP0 Register 16 (before Release 1)
 */
#define CP0C0_Impl 16    /* 24..16 */
#define CP0C0_IC   9     /* 11..9 */
#define CP0C0_DC   6     /*  8..6 */
#define CP0C0_IB   5
#define CP0C0_DB   4
    int32_t CP0_Config1;
#define CP0C1_M    31
#define CP0C1_MMU  25    /* 30..25 */
#define CP0C1_IS   22    /* 24..22 */
#define CP0C1_IL   19    /* 21..19 */
#define CP0C1_IA   16    /* 18..16 */
#define CP0C1_DS   13    /* 15..13 */
#define CP0C1_DL   10    /* 12..10 */
#define CP0C1_DA   7     /*  9..7  */
#define CP0C1_C2   6
#define CP0C1_MD   5
#define CP0C1_PC   4
#define CP0C1_WR   3
#define CP0C1_CA   2
#define CP0C1_EP   1
#define CP0C1_FP   0
    int32_t CP0_Config2;
#define CP0C2_M    31
#define CP0C2_TU   28    /* 30..28 */
#define CP0C2_TS   24    /* 27..24 */
#define CP0C2_TL   20    /* 23..20 */
#define CP0C2_TA   16    /* 19..16 */
#define CP0C2_SU   12    /* 15..12 */
#define CP0C2_SS   8     /* 11..8  */
#define CP0C2_SL   4     /*  7..4  */
#define CP0C2_SA   0     /*  3..0  */
    int32_t CP0_Config3;
#define CP0C3_M            31
#define CP0C3_BPG          30
#define CP0C3_CMGCR        29
#define CP0C3_MSAP         28
#define CP0C3_BP           27
#define CP0C3_BI           26
#define CP0C3_SC           25
#define CP0C3_PW           24
#define CP0C3_VZ           23
#define CP0C3_IPLV         21    /* 22..21 */
#define CP0C3_MMAR         18    /* 20..18 */
#define CP0C3_MCU          17
#define CP0C3_ISA_ON_EXC   16
#define CP0C3_ISA          14    /* 15..14 */
#define CP0C3_ULRI         13
#define CP0C3_RXI          12
#define CP0C3_DSP2P        11
#define CP0C3_DSPP         10
#define CP0C3_CTXTC        9
#define CP0C3_ITL          8
#define CP0C3_LPA          7
#define CP0C3_VEIC         6
#define CP0C3_VInt         5
#define CP0C3_SP           4
#define CP0C3_CDMM         3
#define CP0C3_MT           2
#define CP0C3_SM           1
#define CP0C3_TL           0
    int32_t CP0_Config4;
    int32_t CP0_Config4_rw_bitmask;
#define CP0C4_M            31
#define CP0C4_IE           29    /* 30..29 */
#define CP0C4_AE           28
#define CP0C4_VTLBSizeExt  24    /* 27..24 */
#define CP0C4_KScrExist    16
#define CP0C4_MMUExtDef    14
#define CP0C4_FTLBPageSize 8     /* 12..8  */
/* bit layout if MMUExtDef=1 */
#define CP0C4_MMUSizeExt   0     /*  7..0  */
/* bit layout if MMUExtDef=2 */
#define CP0C4_FTLBWays     4     /*  7..4  */
#define CP0C4_FTLBSets     0     /*  3..0  */
    int32_t CP0_Config5;
    int32_t CP0_Config5_rw_bitmask;
#define CP0C5_M            31
#define CP0C5_K            30
#define CP0C5_CV           29
#define CP0C5_EVA          28
#define CP0C5_MSAEn        27
#define CP0C5_PMJ          23    /* 25..23 */
#define CP0C5_WR2          22
#define CP0C5_NMS          21
#define CP0C5_ULS          20
#define CP0C5_XPA          19
#define CP0C5_CRCP         18
#define CP0C5_MI           17
#define CP0C5_GI           15    /* 16..15 */
#define CP0C5_CA2          14
#define CP0C5_XNP          13
#define CP0C5_DEC          11
#define CP0C5_L2C          10
#define CP0C5_UFE          9
#define CP0C5_FRE          8
#define CP0C5_VP           7
#define CP0C5_SBRI         6
#define CP0C5_MVH          5
#define CP0C5_LLB          4
#define CP0C5_MRP          3
#define CP0C5_UFR          2
#define CP0C5_NFExists     0
    int32_t CP0_Config6;
    int32_t CP0_Config6_rw_bitmask;
#define CP0C6_BPPASS          31
#define CP0C6_KPOS            24
#define CP0C6_KE              23
#define CP0C6_VTLBONLY        22
#define CP0C6_LASX            21
#define CP0C6_SSEN            20
#define CP0C6_DISDRTIME       19
#define CP0C6_PIXNUEN         18
#define CP0C6_SCRAND          17
#define CP0C6_LLEXCEN         16
#define CP0C6_DISVC           15
#define CP0C6_VCLRU           14
#define CP0C6_DCLRU           13
#define CP0C6_PIXUEN          12
#define CP0C6_DISBLKLYEN      11
#define CP0C6_UMEMUALEN       10
#define CP0C6_SFBEN           8
#define CP0C6_FLTINT          7
#define CP0C6_VLTINT          6
#define CP0C6_DISBTB          5
#define CP0C6_STPREFCTL       2
#define CP0C6_INSTPREF        1
#define CP0C6_DATAPREF        0
    int32_t CP0_Config7;
    int64_t CP0_Config7_rw_bitmask;
#define CP0C7_NAPCGEN       2
#define CP0C7_UNIMUEN       1
#define CP0C7_VFPUCGEN      0
    uint64_t CP0_LLAddr;
    uint64_t CP0_MAAR[MIPS_MAAR_MAX];
    int32_t CP0_MAARI;
    /* XXX: Maybe make LLAddr per-TC? */
/*
 * CP0 Register 17
 */
    target_ulong lladdr; /* LL virtual address compared against SC */
    target_ulong llval;
    uint64_t llval_wp;
    uint64_t CP0_LLAddr_rw_bitmask;
    int CP0_LLAddr_shift;
/*
 * CP0 Register 18
 */
    target_ulong CP0_WatchLo[8];
/*
 * CP0 Register 19
 */
    uint64_t CP0_WatchHi[8];
#define CP0WH_ASID 16
/*
 * CP0 Register 20
 */
    target_ulong CP0_XContext;
    int32_t CP0_Framemask;
/*
 * CP0 Register 23
 */
    int32_t CP0_Debug;
#define CP0DB_DBD  31
#define CP0DB_DM   30
#define CP0DB_LSNM 28
#define CP0DB_Doze 27
#define CP0DB_Halt 26
#define CP0DB_CNT  25
#define CP0DB_IBEP 24
#define CP0DB_DBEP 21
#define CP0DB_IEXI 20
#define CP0DB_VER  15
#define CP0DB_DEC  10
#define CP0DB_SSt  8
#define CP0DB_DINT 5
#define CP0DB_DIB  4
#define CP0DB_DDBS 3
#define CP0DB_DDBL 2
#define CP0DB_DBp  1
#define CP0DB_DSS  0
/*
 * CP0 Register 24
 */
    target_ulong CP0_DEPC;
/*
 * CP0 Register 25
 */
    int32_t CP0_Performance0;
/*
 * CP0 Register 26
 */
    int32_t CP0_ErrCtl;
#define CP0EC_WST 29
#define CP0EC_SPR 28
#define CP0EC_ITC 26
/*
 * CP0 Register 28
 */
    uint64_t CP0_TagLo;
    int32_t CP0_DataLo;
/*
 * CP0 Register 29
 */
    int32_t CP0_TagHi;
    int32_t CP0_DataHi;
/*
 * CP0 Register 30
 */
#if !defined(TARGET_CHERI)
    /* We use ErrorEPCC for TARGET_CHERI */
    target_ulong CP0_ErrorEPC;
#endif
/*
 * CP0 Register 31
 */
    int32_t CP0_DESAVE;
    target_ulong CP0_KScratch[MIPS_KSCRATCH_NUM];

    /* We waste some space so we can handle shadow registers like TCs. */
    TCState tcs[MIPS_SHADOW_SET_MAX];
    CPUMIPSFPUContext fpus[MIPS_FPU_MAX];
    /* QEMU */
    int error_code;
#define EXCP_TLB_NOMATCH   0x1
#define EXCP_INST_NOTAVAIL 0x2 /* No valid instruction word for BadInstr */
    uint32_t hflags;    /* CPU State */
    /* TMASK defines different execution modes */
#ifdef TARGET_CHERI
#define MIPS_HFLAG_TMASK (0x1F5807FF | MIPS_HFLAG_COP2X)
#else
#define MIPS_HFLAG_TMASK  0x1F5807FF
#endif /* TARGET_CHERI */
#define MIPS_HFLAG_MODE   0x00007 /* execution modes                    */
    /*
     * The KSU flags must be the lowest bits in hflags. The flag order
     * must be the same as defined for CP0 Status. This allows to use
     * the bits as the value of mmu_idx.
     */
#define MIPS_HFLAG_KSU    0x00003 /* kernel/supervisor/user mode mask   */
#define MIPS_HFLAG_UM     0x00002 /* user mode flag                     */
#define MIPS_HFLAG_SM     0x00001 /* supervisor mode flag               */
#define MIPS_HFLAG_KM     0x00000 /* kernel mode flag                   */
#define MIPS_HFLAG_DM     0x00004 /* Debug mode                         */
#define MIPS_HFLAG_64     0x00008 /* 64-bit instructions enabled        */
#define MIPS_HFLAG_CP0    0x00010 /* CP0 enabled                        */
#define MIPS_HFLAG_FPU    0x00020 /* FPU enabled                        */
#define MIPS_HFLAG_F64    0x00040 /* 64-bit FPU enabled                 */
    /*
     * True if the MIPS IV COP1X instructions can be used.  This also
     * controls the non-COP1X instructions RECIP.S, RECIP.D, RSQRT.S
     * and RSQRT.D.
     */
#define MIPS_HFLAG_COP1X  0x00080 /* COP1X instructions enabled         */
#define MIPS_HFLAG_RE     0x00100 /* Reversed endianness                */
#define MIPS_HFLAG_AWRAP  0x00200 /* 32-bit compatibility address wrapping */
#define MIPS_HFLAG_M16    0x00400 /* MIPS16 mode flag                   */
#define MIPS_HFLAG_M16_SHIFT 10
    /*
     * If translation is interrupted between the branch instruction and
     * the delay slot, record what type of branch it is so that we can
     * resume translation properly.  It might be possible to reduce
     * this from three bits to two.
     */
#define MIPS_HFLAG_BMASK_BASE  0x803800
#define MIPS_HFLAG_B      0x00800 /* Unconditional branch               */
#define MIPS_HFLAG_BC     0x01000 /* Conditional branch                 */
#define MIPS_HFLAG_BL     0x01800 /* Likely branch                      */
#define MIPS_HFLAG_BR     0x02000 /* branch to register (can't link TB) */
#ifdef TARGET_CHERI
#define MIPS_HFLAG_BRC     0x02800 /* branch to register and load PCC    */
#define MIPS_HFLAG_BRCCALL 0x03000 /* ccall load PCC and IDC (no delay slot) */
#endif /* TARGET_CHERI */
    /* Extra flags about the current pending branch.  */
#define MIPS_HFLAG_BMASK_EXT 0x7C000
#define MIPS_HFLAG_B16    0x04000 /* branch instruction was 16 bits     */
#define MIPS_HFLAG_BDS16  0x08000 /* branch requires 16-bit delay slot  */
#define MIPS_HFLAG_BDS32  0x10000 /* branch requires 32-bit delay slot  */
#define MIPS_HFLAG_BDS_STRICT  0x20000 /* Strict delay slot size */
#define MIPS_HFLAG_BX     0x40000 /* branch exchanges execution mode    */
#define MIPS_HFLAG_BMASK  (MIPS_HFLAG_BMASK_BASE | MIPS_HFLAG_BMASK_EXT)
    /* MIPS DSP resources access. */
#define MIPS_HFLAG_DSP    0x080000   /* Enable access to DSP resources.    */
#define MIPS_HFLAG_DSP_R2 0x100000   /* Enable access to DSP R2 resources. */
#define MIPS_HFLAG_DSP_R3 0x20000000 /* Enable access to DSP R3 resources. */
    /* Extra flag about HWREna register. */
#define MIPS_HFLAG_HWRENA_ULR 0x200000 /* ULR bit from HWREna is set. */
#define MIPS_HFLAG_SBRI  0x400000 /* R6 SDBBP causes RI excpt. in user mode */
#define MIPS_HFLAG_FBNSLOT 0x800000 /* Forbidden slot                   */
#define MIPS_HFLAG_MSA   0x1000000
#define MIPS_HFLAG_FRE   0x2000000 /* FRE enabled */
#define MIPS_HFLAG_ELPA  0x4000000
#define MIPS_HFLAG_ITC_CACHE  0x8000000 /* CACHE instr. operates on ITC tag */
#define MIPS_HFLAG_ERL   0x10000000 /* error level flag */
#ifdef TARGET_CHERI
#define MIPS_HFLAG_COP2X 0x20000000 /* CHERI/CP2 enabled              */
#endif /* TARGET_CHERI */
    target_ulong btarget;        /* Jump / branch target               */
    target_ulong bcond;          /* Branch condition (if needed)       */

    int SYNCI_Step; /* Address step size for SYNCI */
    int CCRes; /* Cycle count resolution/divisor */
    uint32_t CP0_Status_rw_bitmask; /* Read/write bits in CP0_Status */
    uint32_t CP0_TCStatus_rw_bitmask; /* Read/write bits in CP0_TCStatus */
    uint64_t insn_flags; /* Supported instruction set */
    int saarp;



    /* BERI Statcounters: */
    uint64_t statcounters_icount_user;
    uint64_t statcounters_icount_kernel;
    /* The other ones are CHERI only for now */
#if defined(TARGET_CHERI)
    uint64_t statcounters_itlb_miss;
    uint64_t statcounters_dtlb_miss;
    uint64_t statcounters_cap_read;
    uint64_t statcounters_cap_read_tagged;
    uint64_t statcounters_cap_write;
    uint64_t statcounters_cap_write_tagged;

    uint64_t statcounters_imprecise_setbounds;
    uint64_t statcounters_unrepresentable_caps;
    /* TODO: we could implement the TLB ones as well */

    /*
     * See section 3.9.2 (Table 3.3) of the CHERI Architecture Reference v7.
     */
    uint16_t CP2_CapCause; /* Upper 8 bits exception code; lower reg# */
    /* See cheri-archspecific.h */
    uint8_t reg_if_exception;
    bool capcause_reg_already_set;

    target_ulong cheri_capfilter_lo;
    target_ulong cheri_capfilter_hi;
    target_ulong cheri_capfilter_perms;

#define MASK_CCALL_SEL(op)  ((op) & 0x7ff)
#define CCALL_SELECTOR_0 (0x0)
#define CCALL_SELECTOR_1 (0x01)
#define CCALL_SELECTOR_2 (0x02)
#define CCALL_SELECTOR_CRETURN (0x7ff)

#endif /* TARGET_CHERI */

    /* TODO(am2419): deprecated, remove */
#ifdef CONFIG_TCG_LOG_INSTR
#define TRACE_MODE_USER "User mode"
    const char *last_mode;
#define IN_USERSPACE(env) ((env->hflags & MIPS_HFLAG_UM) == MIPS_HFLAG_UM)
#endif /* CONFIG_TCG_LOG_INSTR */

    /* Fields up to this point are cleared by a CPU reset */
    struct {} end_reset_fields;

    /* Fields from here on are preserved across CPU reset. */
    CPUMIPSMVPContext *mvp;
#if !defined(CONFIG_USER_ONLY)
    CPUMIPSTLBContext *tlb;
    void *irq[8];
    struct MIPSITUState *itu;
    MemoryRegion *itc_tag; /* ITC Configuration Tags */
#endif

    const mips_def_t *cpu_model;
    QEMUTimer *timer; /* Internal timer */
<<<<<<< HEAD
    struct MIPSITUState *itu;
    MemoryRegion *itc_tag; /* ITC Configuration Tags */

=======
>>>>>>> 687f9f78
    target_ulong exception_base; /* ExceptionBase input to the core */
    uint64_t cp0_count_ns; /* CP0_Count clock period (in nanoseconds) */
};

/**
 * MIPSCPU:
 * @env: #CPUMIPSState
 * @clock: this CPU input clock (may be connected
 *         to an output clock from another device).
 * @cp0_count_rate: rate at which the coprocessor 0 counter increments
 *
 * A MIPS CPU.
 */
struct MIPSCPU {
    /*< private >*/
    CPUState parent_obj;
    /*< public >*/

    Clock *clock;
    CPUNegativeOffsetState neg;
    CPUMIPSState env;
    /*
     * The Count register acts as a timer, incrementing at a constant rate,
     * whether or not an instruction is executed, retired, or any forward
     * progress is made through the pipeline. The rate at which the counter
     * increments is implementation dependent, and is a function of the
     * pipeline clock of the processor, not the issue width of the processor.
     */
    unsigned cp0_count_rate;
};

void mips_cpu_list(void);

#define cpu_signal_handler cpu_mips_signal_handler
#define cpu_list mips_cpu_list

extern void cpu_wrdsp(uint32_t rs, uint32_t mask_num, CPUMIPSState *env);
extern uint32_t cpu_rddsp(uint32_t mask_num, CPUMIPSState *env);

/*
 * MMU modes definitions. We carefully match the indices with our
 * hflags layout.
 */
#define MMU_USER_IDX 2

static inline int hflags_mmu_index(uint32_t hflags)
{
    if (hflags & MIPS_HFLAG_ERL) {
        return 3; /* ERL */
    } else {
        return hflags & MIPS_HFLAG_KSU;
    }
}

static inline int cpu_mmu_index(CPUMIPSState *env, bool ifetch)
{
    return hflags_mmu_index(env->hflags);
}

typedef CPUMIPSState CPUArchState;
typedef MIPSCPU ArchCPU;

#include "exec/cpu-all.h"
#include "cpu_cheri.h"

/* Exceptions */
typedef enum {
    EXCP_NONE = -1,
    EXCP_RESET = 0,
    EXCP_SRESET,
    EXCP_DSS,
    EXCP_DINT,
    EXCP_DDBL,
    EXCP_DDBS,
    EXCP_NMI,
    EXCP_MCHECK,
    EXCP_EXT_INTERRUPT, /* 8 */
    EXCP_DFWATCH,
    EXCP_DIB,
    EXCP_IWATCH,
    EXCP_AdEL,
    EXCP_AdES,
    EXCP_TLBF,
    EXCP_IBE,
    EXCP_DBp, /* 16 */
    EXCP_SYSCALL,
    EXCP_BREAK,
    EXCP_CpU,
    EXCP_RI,
    EXCP_OVERFLOW,
    EXCP_TRAP,
    EXCP_FPE,
    EXCP_DWATCH, /* 24 */
    EXCP_LTLBL,
    EXCP_TLBL,
    EXCP_TLBS,
    EXCP_DBE,
    EXCP_THREAD,
    EXCP_MDMX,
    EXCP_C2E,
    EXCP_CACHE, /* 32 */
    EXCP_DSPDIS,
    EXCP_MSADIS,
    EXCP_MSAFPE,
    EXCP_TLBXI,
    EXCP_TLBRI,

    EXCP_LAST = EXCP_TLBRI,
} MipsExcp;

/*
 * This is an internally generated WAKE request line.
 * It is driven by the CPU itself. Raised when the MT
 * block wants to wake a VPE from an inactive state and
 * cleared when VPE goes from active to inactive.
 */
#define CPU_INTERRUPT_WAKE CPU_INTERRUPT_TGT_INT_0

int cpu_mips_signal_handler(int host_signum, void *pinfo, void *puc);

#define MIPS_CPU_TYPE_SUFFIX "-" TYPE_MIPS_CPU
#define MIPS_CPU_TYPE_NAME(model) model MIPS_CPU_TYPE_SUFFIX
#define CPU_RESOLVING_TYPE TYPE_MIPS_CPU

bool cpu_type_supports_cps_smp(const char *cpu_type);
bool cpu_supports_isa(const CPUMIPSState *env, uint64_t isa_mask);
bool cpu_type_supports_isa(const char *cpu_type, uint64_t isa);

/* Check presence of MSA implementation */
static inline bool ase_msa_available(CPUMIPSState *env)
{
    return env->CP0_Config3 & (1 << CP0C3_MSAP);
}

/* Check presence of multi-threading ASE implementation */
static inline bool ase_mt_available(CPUMIPSState *env)
{
    return env->CP0_Config3 & (1 << CP0C3_MT);
}

static inline bool cpu_type_is_64bit(const char *cpu_type)
{
    return cpu_type_supports_isa(cpu_type, CPU_MIPS64);
}

void cpu_set_exception_base(int vp_index, target_ulong address);

/* addr.c */
uint64_t cpu_mips_kseg0_to_phys(void *opaque, uint64_t addr);
uint64_t cpu_mips_phys_to_kseg0(void *opaque, uint64_t addr);
uint64_t cpu_mips_translate_elf_to_phys(void *opaque, uint64_t addr);

uint64_t cpu_mips_kvm_um_phys_to_kseg0(void *opaque, uint64_t addr);
uint64_t cpu_mips_kseg1_to_phys(void *opaque, uint64_t addr);
uint64_t cpu_mips_phys_to_kseg1(void *opaque, uint64_t addr);
bool mips_um_ksegs_enabled(void);
void mips_um_ksegs_enable(void);

#if !defined(CONFIG_USER_ONLY)

/* mips_int.c */
void cpu_mips_soft_irq(CPUMIPSState *env, int irq, int level);

/* mips_itu.c */
void itc_reconfigure(struct MIPSITUState *tag);

#endif /* !CONFIG_USER_ONLY */

/* helper.c */
target_ulong exception_resume_pc(CPUMIPSState *env);

static inline void
mips_cpu_get_tb_cpu_state(CPUMIPSState *env, target_ulong *pc,
                          target_ulong *cs_base, target_ulong *pcc_base,
                          target_ulong *pcc_top, uint32_t *cheri_flags,
                          uint32_t *flags)
{
    *pc = PC_ADDR(env); // We want the full virtual address here (no offset)
    *cs_base = 0;
    *flags = env->hflags &
             (MIPS_HFLAG_TMASK | MIPS_HFLAG_BMASK | MIPS_HFLAG_HWRENA_ULR);
#ifdef TARGET_CHERI
    cheri_cpu_get_tb_cpu_state(&env->active_tc.PCC, &env->active_tc.CHWR.DDC,
                               pcc_base, pcc_top, cheri_flags);
#endif
}
// Ugly macro hack to avoid having to modify cpu_get_tb_cpu_state in all targets
#define cpu_get_tb_cpu_state_ext mips_cpu_get_tb_cpu_state

static inline bool should_use_error_epc(CPUMIPSState *env)
{
    // If ERL is set, eret and exceptions use ErrorEPC instead of EPC
    return env->CP0_Status & (1 << CP0St_ERL);
}

static inline bool in_kernel_mode(CPUMIPSState *env) {
    // TODO: what about env->CP0_Debug & (1 << CP0DB_DM)
    // If ERL or EXL is set we have taken an exception and are in the kernel
    if ((env->CP0_Status & BIT(CP0St_ERL)) || (env->CP0_Status & BIT(CP0St_EXL))) {
        return true;
    }
    uint32_t ksu = extract32(env->CP0_Status, CP0St_KSU, 2);
    // KSU = 0 -> kernel, 1 -> supervisor, 2 -> user
    if (ksu == 0 || ksu == 1) {
        return true;
    }
    return false;
}

#ifdef TARGET_CHERI
#define is_beri_or_cheri(env)  true
#else
#define is_beri_or_cheri(env) (strcmp(env->cpu_model->name, "BERI") == 0)
#endif

// Note: the pc does not have to be up-to-date, tb start is fine.
// We may miss a few dumps or print too many if -dfilter is on but
// that shouldn't really matter.
static inline target_ulong cpu_get_recent_pc(CPUMIPSState *env)
{
#ifdef TARGET_CHERI
    return env->active_tc.PCC._cr_cursor;
#else
    return env->active_tc.PC;
#endif
}

static inline bool pc_is_current(CPUArchState *env)
{
#ifdef CONFIG_DEBUG_TCG
    return env->active_tc._pc_is_current;
#else
    return true;
#endif
}
static inline void mips_update_pc_impl(TCState *state, target_ulong pc_addr, bool can_be_unrepresenable)
{
#ifdef TARGET_CHERI
    cheri_update_pcc(&state->PCC, pc_addr, can_be_unrepresenable);
#else
    state->PC = pc_addr;
#endif
#ifdef CONFIG_DEBUG_TCG
    state->_pc_is_current = true;
#endif
}

static inline void mips_update_pc(CPUMIPSState *env, target_ulong pc_addr, bool can_be_unrepresenable)
{
    mips_update_pc_impl(&env->active_tc, pc_addr, can_be_unrepresenable);
}


#ifdef CONFIG_TCG_LOG_INSTR
#define MIPS_LOG_INSTR_CPU_USER QEMU_LOG_INSTR_CPU_USER
#define MIPS_LOG_INSTR_CPU_SUPERVISOR QEMU_LOG_INSTR_CPU_TARGET1
#define MIPS_LOG_INSTR_CPU_KERNEL QEMU_LOG_INSTR_CPU_SUPERVISOR
#define MIPS_LOG_INSTR_CPU_DEBUG QEMU_LOG_INSTR_CPU_DEBUG
extern const char * const mips_cpu_mode_names[];

/*
 * Check whether the cpu is in user mode.
 * TODO(am2419): this may be superseded by cpu-mode logging API.
 */
static inline bool cpu_in_user_mode(CPUMIPSState *env)
{
    return ((env->hflags & MIPS_HFLAG_UM) == MIPS_HFLAG_UM);
}

static inline unsigned cpu_get_asid(CPUMIPSState *env, target_ulong pc)
{
    uint16_t ASID = env->CP0_EntryHi & env->CP0_EntryHi_ASID_mask;
    return ASID;
}

static inline const char *cpu_get_mode_name(qemu_log_instr_cpu_mode_t mode)
{
    if (mips_cpu_mode_names[mode])
        return mips_cpu_mode_names[mode];
    return "<invalid>";
}

void mips_log_instr_mode_changed(CPUMIPSState *env, target_ulong pc);
#endif

#if defined(TARGET_CHERI)
void cheri_cpu_dump_statistics(CPUState *cs, int flags);
void cheri_cpu_dump_statistics_f(CPUState *cs, FILE* f, int flags);
void qemu_log_capreg(const cap_register_t *cr, const char* prefix, const char* name);
hwaddr cpu_mips_translate_address_c2(CPUMIPSState *env, target_ulong address,
                                     MMUAccessType rw, int reg, int *prot,
                                     uintptr_t retpc);
#endif /* TARGET_CHERI */

/**
 * mips_cpu_create_with_clock:
 * @typename: a MIPS CPU type.
 * @cpu_refclk: this cpu input clock (an output clock of another device)
 *
 * Instantiates a MIPS CPU, set the input clock of the CPU to @cpu_refclk,
 * then realizes the CPU.
 *
 * Returns: A #CPUState or %NULL if an error occurred.
 */
MIPSCPU *mips_cpu_create_with_clock(const char *cpu_type, Clock *cpu_refclk);

#endif /* MIPS_CPU_H */<|MERGE_RESOLUTION|>--- conflicted
+++ resolved
@@ -1295,12 +1295,6 @@
 
     const mips_def_t *cpu_model;
     QEMUTimer *timer; /* Internal timer */
-<<<<<<< HEAD
-    struct MIPSITUState *itu;
-    MemoryRegion *itc_tag; /* ITC Configuration Tags */
-
-=======
->>>>>>> 687f9f78
     target_ulong exception_base; /* ExceptionBase input to the core */
     uint64_t cp0_count_ns; /* CP0_Count clock period (in nanoseconds) */
 };
