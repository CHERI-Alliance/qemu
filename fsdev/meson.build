--- conflicted
+++ resolved
@@ -6,26 +6,12 @@
   '9p-marshal.c',
   'qemu-fsdev.c',
 ), if_false: files('qemu-fsdev-dummy.c'))
-<<<<<<< HEAD
-
-if host_machine.system() == 'darwin' or host_machine.system() == 'linux'
-  softmmu_ss.add_all(fsdev_ss)
-endif
-=======
 softmmu_ss.add_all(when: 'CONFIG_LINUX', if_true: fsdev_ss)
 softmmu_ss.add_all(when: 'CONFIG_DARWIN', if_true: fsdev_ss)
->>>>>>> f45cc819
 
 if have_virtfs_proxy_helper
-  virtfs_proxy_helper_extra_sources = []
-  if host_machine.system() == 'darwin'
-    virtfs_proxy_helper_extra_sources = files('../hw/9pfs/9p-util-darwin.c')
-  elif host_machine.system() == 'linux'
-    virtfs_proxy_helper_extra_sources = files('../hw/9pfs/9p-util-linux.c')
-  endif
-  virtfs_prox_helper_sources = files('virtfs-proxy-helper.c', '9p-marshal.c', '9p-iov-marshal.c')
   executable('virtfs-proxy-helper',
-             virtfs_prox_helper_sources + virtfs_proxy_helper_extra_sources,
+             files('virtfs-proxy-helper.c', '9p-marshal.c', '9p-iov-marshal.c'),
              dependencies: [qemuutil, libattr, libcap_ng],
              install: true,
              install_dir: get_option('libexecdir'))
