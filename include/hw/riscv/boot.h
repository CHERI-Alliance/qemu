/*
 * QEMU RISC-V Boot Helper
 *
 * Copyright (c) 2017 SiFive, Inc.
 * Copyright (c) 2019 Alistair Francis <alistair.francis@wdc.com>
 *
 * This program is free software; you can redistribute it and/or modify it
 * under the terms and conditions of the GNU General Public License,
 * version 2 or later, as published by the Free Software Foundation.
 *
 * This program is distributed in the hope it will be useful, but WITHOUT
 * ANY WARRANTY; without even the implied warranty of MERCHANTABILITY or
 * FITNESS FOR A PARTICULAR PURPOSE.  See the GNU General Public License for
 * more details.
 *
 * You should have received a copy of the GNU General Public License along with
 * this program.  If not, see <http://www.gnu.org/licenses/>.
 */

#ifndef RISCV_BOOT_H
#define RISCV_BOOT_H

#include "exec/cpu-defs.h"
#include "hw/loader.h"

<<<<<<< HEAD
QEMU_WARN_UNUSED_RESULT target_ulong riscv_find_and_load_firmware(
    MachineState *machine, const char *default_machine_firmware,
    hwaddr firmware_load_addr, symbol_fn_t sym_cb);
=======
bool riscv_is_32_bit(MachineState *machine);

target_ulong riscv_calc_kernel_start_addr(MachineState *machine,
                                          target_ulong firmware_end_addr);
target_ulong riscv_find_and_load_firmware(MachineState *machine,
                                          const char *default_machine_firmware,
                                          hwaddr firmware_load_addr,
                                          symbol_fn_t sym_cb);
>>>>>>> 553032db
char *riscv_find_firmware(const char *firmware_filename);
target_ulong riscv_load_firmware(const char *firmware_filename,
                                 hwaddr firmware_load_addr,
                                 symbol_fn_t sym_cb);
target_ulong riscv_load_kernel(const char *kernel_filename,
                               target_ulong firmware_end_addr,
                               symbol_fn_t sym_cb);
hwaddr riscv_load_initrd(const char *filename, uint64_t mem_size,
                         uint64_t kernel_entry, hwaddr *start);
uint32_t riscv_load_fdt(hwaddr dram_start, uint64_t dram_size, void *fdt);
void riscv_setup_rom_reset_vec(hwaddr saddr, hwaddr rom_base,
                               hwaddr rom_size, uint64_t kernel_entry,
                               uint32_t fdt_load_addr, void *fdt);
void riscv_rom_copy_firmware_info(hwaddr rom_base, hwaddr rom_size,
                                  uint32_t reset_vec_size,
                                  uint64_t kernel_entry);

#endif /* RISCV_BOOT_H */<|MERGE_RESOLUTION|>--- conflicted
+++ resolved
@@ -23,20 +23,15 @@
 #include "exec/cpu-defs.h"
 #include "hw/loader.h"
 
-<<<<<<< HEAD
-QEMU_WARN_UNUSED_RESULT target_ulong riscv_find_and_load_firmware(
-    MachineState *machine, const char *default_machine_firmware,
-    hwaddr firmware_load_addr, symbol_fn_t sym_cb);
-=======
 bool riscv_is_32_bit(MachineState *machine);
 
 target_ulong riscv_calc_kernel_start_addr(MachineState *machine,
                                           target_ulong firmware_end_addr);
+QEMU_WARN_UNUSED_RESULT
 target_ulong riscv_find_and_load_firmware(MachineState *machine,
                                           const char *default_machine_firmware,
                                           hwaddr firmware_load_addr,
                                           symbol_fn_t sym_cb);
->>>>>>> 553032db
 char *riscv_find_firmware(const char *firmware_filename);
 target_ulong riscv_load_firmware(const char *firmware_filename,
                                  hwaddr firmware_load_addr,
