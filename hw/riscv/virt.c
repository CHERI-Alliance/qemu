/*
 * QEMU RISC-V VirtIO Board
 *
 * Copyright (c) 2017 SiFive, Inc.
 *
 * RISC-V machine with 16550a UART and VirtIO MMIO
 *
 * This program is free software; you can redistribute it and/or modify it
 * under the terms and conditions of the GNU General Public License,
 * version 2 or later, as published by the Free Software Foundation.
 *
 * This program is distributed in the hope it will be useful, but WITHOUT
 * ANY WARRANTY; without even the implied warranty of MERCHANTABILITY or
 * FITNESS FOR A PARTICULAR PURPOSE.  See the GNU General Public License for
 * more details.
 *
 * You should have received a copy of the GNU General Public License along with
 * this program.  If not, see <http://www.gnu.org/licenses/>.
 */

#include "qemu/osdep.h"
#include "qemu/units.h"
#include "qemu/log.h"
#include "qemu/error-report.h"
#include "qapi/error.h"
#include "hw/boards.h"
#include "hw/loader.h"
#include "hw/sysbus.h"
#include "hw/qdev-properties.h"
#include "hw/char/serial.h"
#include "target/riscv/cpu.h"
#include "hw/riscv/riscv_hart.h"
#include "hw/riscv/virt.h"
#include "hw/riscv/boot.h"
#include "hw/riscv/numa.h"
#include "hw/intc/sifive_clint.h"
#include "hw/intc/sifive_plic.h"
#include "hw/misc/sifive_test.h"
#include "chardev/char.h"
#include "sysemu/arch_init.h"
#include "sysemu/device_tree.h"
#include "sysemu/sysemu.h"
#include "hw/pci/pci.h"
#include "hw/pci-host/gpex.h"
#ifdef TARGET_CHERI
#include "cheri_tagmem.h"
#endif

static const struct MemmapEntry {
    hwaddr base;
    hwaddr size;
} virt_memmap[] = {
    [VIRT_DEBUG] =       {        0x0,         0x100 },
    [VIRT_MROM] =        {     0x1000,        0xf000 },
    [VIRT_TEST] =        {   0x100000,        0x1000 },
    [VIRT_RTC] =         {   0x101000,        0x1000 },
    [VIRT_CLINT] =       {  0x2000000,       0x10000 },
    [VIRT_PCIE_PIO] =    {  0x3000000,       0x10000 },
    [VIRT_PLIC] =        {  0xc000000, VIRT_PLIC_SIZE(VIRT_CPUS_MAX * 2) },
    [VIRT_UART0] =       { 0x10000000,         0x100 },
    [VIRT_VIRTIO] =      { 0x10001000,        0x1000 },
    [VIRT_FLASH] =       { 0x20000000,     0x4000000 },
    [VIRT_PCIE_ECAM] =   { 0x30000000,    0x10000000 },
    [VIRT_PCIE_MMIO] =   { 0x40000000,    0x40000000 },
    [VIRT_DRAM] =        { 0x80000000,           0x0 },
};

#define VIRT_FLASH_SECTOR_SIZE (256 * KiB)

static PFlashCFI01 *virt_flash_create1(RISCVVirtState *s,
                                       const char *name,
                                       const char *alias_prop_name)
{
    /*
     * Create a single flash device.  We use the same parameters as
     * the flash devices on the ARM virt board.
     */
    DeviceState *dev = qdev_new(TYPE_PFLASH_CFI01);

    qdev_prop_set_uint64(dev, "sector-length", VIRT_FLASH_SECTOR_SIZE);
    qdev_prop_set_uint8(dev, "width", 4);
    qdev_prop_set_uint8(dev, "device-width", 2);
    qdev_prop_set_bit(dev, "big-endian", false);
    qdev_prop_set_uint16(dev, "id0", 0x89);
    qdev_prop_set_uint16(dev, "id1", 0x18);
    qdev_prop_set_uint16(dev, "id2", 0x00);
    qdev_prop_set_uint16(dev, "id3", 0x00);
    qdev_prop_set_string(dev, "name", name);

    object_property_add_child(OBJECT(s), name, OBJECT(dev));
    object_property_add_alias(OBJECT(s), alias_prop_name,
                              OBJECT(dev), "drive");

    return PFLASH_CFI01(dev);
}

static void virt_flash_create(RISCVVirtState *s)
{
    s->flash[0] = virt_flash_create1(s, "virt.flash0", "pflash0");
    s->flash[1] = virt_flash_create1(s, "virt.flash1", "pflash1");
}

static void virt_flash_map1(PFlashCFI01 *flash,
                            hwaddr base, hwaddr size,
                            MemoryRegion *sysmem)
{
    DeviceState *dev = DEVICE(flash);

    assert(QEMU_IS_ALIGNED(size, VIRT_FLASH_SECTOR_SIZE));
    assert(size / VIRT_FLASH_SECTOR_SIZE <= UINT32_MAX);
    qdev_prop_set_uint32(dev, "num-blocks", size / VIRT_FLASH_SECTOR_SIZE);
    sysbus_realize_and_unref(SYS_BUS_DEVICE(dev), &error_fatal);

    memory_region_add_subregion(sysmem, base,
                                sysbus_mmio_get_region(SYS_BUS_DEVICE(dev),
                                                       0));
}

static void virt_flash_map(RISCVVirtState *s,
                           MemoryRegion *sysmem)
{
    hwaddr flashsize = virt_memmap[VIRT_FLASH].size / 2;
    hwaddr flashbase = virt_memmap[VIRT_FLASH].base;

    virt_flash_map1(s->flash[0], flashbase, flashsize,
                    sysmem);
    virt_flash_map1(s->flash[1], flashbase + flashsize, flashsize,
                    sysmem);
}

static void create_pcie_irq_map(void *fdt, char *nodename,
                                uint32_t plic_phandle)
{
    int pin, dev;
    uint32_t
        full_irq_map[GPEX_NUM_IRQS * GPEX_NUM_IRQS * FDT_INT_MAP_WIDTH] = {};
    uint32_t *irq_map = full_irq_map;

    /* This code creates a standard swizzle of interrupts such that
     * each device's first interrupt is based on it's PCI_SLOT number.
     * (See pci_swizzle_map_irq_fn())
     *
     * We only need one entry per interrupt in the table (not one per
     * possible slot) seeing the interrupt-map-mask will allow the table
     * to wrap to any number of devices.
     */
    for (dev = 0; dev < GPEX_NUM_IRQS; dev++) {
        int devfn = dev * 0x8;

        for (pin = 0; pin < GPEX_NUM_IRQS; pin++) {
            int irq_nr = PCIE_IRQ + ((pin + PCI_SLOT(devfn)) % GPEX_NUM_IRQS);
            int i = 0;

            irq_map[i] = cpu_to_be32(devfn << 8);

            i += FDT_PCI_ADDR_CELLS;
            irq_map[i] = cpu_to_be32(pin + 1);

            i += FDT_PCI_INT_CELLS;
            irq_map[i++] = cpu_to_be32(plic_phandle);

            i += FDT_PLIC_ADDR_CELLS;
            irq_map[i] = cpu_to_be32(irq_nr);

            irq_map += FDT_INT_MAP_WIDTH;
        }
    }

    qemu_fdt_setprop(fdt, nodename, "interrupt-map",
                     full_irq_map, sizeof(full_irq_map));

    qemu_fdt_setprop_cells(fdt, nodename, "interrupt-map-mask",
                           0x1800, 0, 0, 0x7);
}

static void create_fdt(RISCVVirtState *s, const struct MemmapEntry *memmap,
                       uint64_t mem_size, const char *cmdline, bool is_32_bit)
{
    void *fdt;
    int i, cpu, socket;
    MachineState *mc = MACHINE(s);
    uint64_t addr, size;
    uint32_t *clint_cells, *plic_cells;
    unsigned long clint_addr, plic_addr;
    uint32_t plic_phandle[MAX_NODES];
    uint32_t cpu_phandle, intc_phandle, test_phandle;
    uint32_t phandle = 1, plic_mmio_phandle = 1;
    uint32_t plic_pcie_phandle = 1, plic_virtio_phandle = 1;
    char *mem_name, *cpu_name, *core_name, *intc_name;
    char *name, *clint_name, *plic_name, *clust_name;
    hwaddr flashsize = virt_memmap[VIRT_FLASH].size / 2;
    hwaddr flashbase = virt_memmap[VIRT_FLASH].base;

    if (mc->dtb) {
        fdt = s->fdt = load_device_tree(mc->dtb, &s->fdt_size);
        if (!fdt) {
            error_report("load_device_tree() failed");
            exit(1);
        }
        goto update_bootargs;
    } else {
        fdt = s->fdt = create_device_tree(&s->fdt_size);
        if (!fdt) {
            error_report("create_device_tree() failed");
            exit(1);
        }
    }

    qemu_fdt_setprop_string(fdt, "/", "model", "riscv-virtio,qemu");
    qemu_fdt_setprop_string(fdt, "/", "compatible", "riscv-virtio");
    qemu_fdt_setprop_cell(fdt, "/", "#size-cells", 0x2);
    qemu_fdt_setprop_cell(fdt, "/", "#address-cells", 0x2);

    qemu_fdt_add_subnode(fdt, "/soc");
    qemu_fdt_setprop(fdt, "/soc", "ranges", NULL, 0);
    qemu_fdt_setprop_string(fdt, "/soc", "compatible", "simple-bus");
    qemu_fdt_setprop_cell(fdt, "/soc", "#size-cells", 0x2);
    qemu_fdt_setprop_cell(fdt, "/soc", "#address-cells", 0x2);

    qemu_fdt_add_subnode(fdt, "/cpus");
    qemu_fdt_setprop_cell(fdt, "/cpus", "timebase-frequency",
                          SIFIVE_CLINT_TIMEBASE_FREQ);
    qemu_fdt_setprop_cell(fdt, "/cpus", "#size-cells", 0x0);
    qemu_fdt_setprop_cell(fdt, "/cpus", "#address-cells", 0x1);
    qemu_fdt_add_subnode(fdt, "/cpus/cpu-map");

    for (socket = (riscv_socket_count(mc) - 1); socket >= 0; socket--) {
        clust_name = g_strdup_printf("/cpus/cpu-map/cluster%d", socket);
        qemu_fdt_add_subnode(fdt, clust_name);

        plic_cells = g_new0(uint32_t, s->soc[socket].num_harts * 4);
        clint_cells = g_new0(uint32_t, s->soc[socket].num_harts * 4);

        for (cpu = s->soc[socket].num_harts - 1; cpu >= 0; cpu--) {
            cpu_phandle = phandle++;

            cpu_name = g_strdup_printf("/cpus/cpu@%d",
                s->soc[socket].hartid_base + cpu);
            qemu_fdt_add_subnode(fdt, cpu_name);
            if (is_32_bit) {
                qemu_fdt_setprop_string(fdt, cpu_name, "mmu-type", "riscv,sv32");
            } else {
                qemu_fdt_setprop_string(fdt, cpu_name, "mmu-type", "riscv,sv48");
            }
            name = riscv_isa_string(&s->soc[socket].harts[cpu]);
            qemu_fdt_setprop_string(fdt, cpu_name, "riscv,isa", name);
            g_free(name);
            qemu_fdt_setprop_string(fdt, cpu_name, "compatible", "riscv");
            qemu_fdt_setprop_string(fdt, cpu_name, "status", "okay");
            qemu_fdt_setprop_cell(fdt, cpu_name, "reg",
                s->soc[socket].hartid_base + cpu);
            qemu_fdt_setprop_string(fdt, cpu_name, "device_type", "cpu");
            riscv_socket_fdt_write_id(mc, fdt, cpu_name, socket);
            qemu_fdt_setprop_cell(fdt, cpu_name, "phandle", cpu_phandle);

            intc_name = g_strdup_printf("%s/interrupt-controller", cpu_name);
            qemu_fdt_add_subnode(fdt, intc_name);
            intc_phandle = phandle++;
            qemu_fdt_setprop_cell(fdt, intc_name, "phandle", intc_phandle);
            qemu_fdt_setprop_string(fdt, intc_name, "compatible",
                "riscv,cpu-intc");
            qemu_fdt_setprop(fdt, intc_name, "interrupt-controller", NULL, 0);
            qemu_fdt_setprop_cell(fdt, intc_name, "#interrupt-cells", 1);

            clint_cells[cpu * 4 + 0] = cpu_to_be32(intc_phandle);
            clint_cells[cpu * 4 + 1] = cpu_to_be32(IRQ_M_SOFT);
            clint_cells[cpu * 4 + 2] = cpu_to_be32(intc_phandle);
            clint_cells[cpu * 4 + 3] = cpu_to_be32(IRQ_M_TIMER);

            plic_cells[cpu * 4 + 0] = cpu_to_be32(intc_phandle);
            plic_cells[cpu * 4 + 1] = cpu_to_be32(IRQ_M_EXT);
            plic_cells[cpu * 4 + 2] = cpu_to_be32(intc_phandle);
            plic_cells[cpu * 4 + 3] = cpu_to_be32(IRQ_S_EXT);

            core_name = g_strdup_printf("%s/core%d", clust_name, cpu);
            qemu_fdt_add_subnode(fdt, core_name);
            qemu_fdt_setprop_cell(fdt, core_name, "cpu", cpu_phandle);

            g_free(core_name);
            g_free(intc_name);
            g_free(cpu_name);
        }

        addr = memmap[VIRT_DRAM].base + riscv_socket_mem_offset(mc, socket);
        size = riscv_socket_mem_size(mc, socket);
        mem_name = g_strdup_printf("/memory@%lx", (long)addr);
        qemu_fdt_add_subnode(fdt, mem_name);
        qemu_fdt_setprop_cells(fdt, mem_name, "reg",
            addr >> 32, addr, size >> 32, size);
        qemu_fdt_setprop_string(fdt, mem_name, "device_type", "memory");
        riscv_socket_fdt_write_id(mc, fdt, mem_name, socket);
        g_free(mem_name);

        clint_addr = memmap[VIRT_CLINT].base +
            (memmap[VIRT_CLINT].size * socket);
        clint_name = g_strdup_printf("/soc/clint@%lx", clint_addr);
        qemu_fdt_add_subnode(fdt, clint_name);
        qemu_fdt_setprop_string(fdt, clint_name, "compatible", "riscv,clint0");
        qemu_fdt_setprop_cells(fdt, clint_name, "reg",
            0x0, clint_addr, 0x0, memmap[VIRT_CLINT].size);
        qemu_fdt_setprop(fdt, clint_name, "interrupts-extended",
            clint_cells, s->soc[socket].num_harts * sizeof(uint32_t) * 4);
        riscv_socket_fdt_write_id(mc, fdt, clint_name, socket);
        g_free(clint_name);

        plic_phandle[socket] = phandle++;
        plic_addr = memmap[VIRT_PLIC].base + (memmap[VIRT_PLIC].size * socket);
        plic_name = g_strdup_printf("/soc/plic@%lx", plic_addr);
        qemu_fdt_add_subnode(fdt, plic_name);
        qemu_fdt_setprop_cell(fdt, plic_name,
            "#address-cells", FDT_PLIC_ADDR_CELLS);
        qemu_fdt_setprop_cell(fdt, plic_name,
            "#interrupt-cells", FDT_PLIC_INT_CELLS);
        qemu_fdt_setprop_string(fdt, plic_name, "compatible", "riscv,plic0");
        qemu_fdt_setprop(fdt, plic_name, "interrupt-controller", NULL, 0);
        qemu_fdt_setprop(fdt, plic_name, "interrupts-extended",
            plic_cells, s->soc[socket].num_harts * sizeof(uint32_t) * 4);
        qemu_fdt_setprop_cells(fdt, plic_name, "reg",
            0x0, plic_addr, 0x0, memmap[VIRT_PLIC].size);
        qemu_fdt_setprop_cell(fdt, plic_name, "riscv,ndev", VIRTIO_NDEV);
        riscv_socket_fdt_write_id(mc, fdt, plic_name, socket);
        qemu_fdt_setprop_cell(fdt, plic_name, "phandle", plic_phandle[socket]);
        g_free(plic_name);

        g_free(clint_cells);
        g_free(plic_cells);
        g_free(clust_name);
    }

    for (socket = 0; socket < riscv_socket_count(mc); socket++) {
        if (socket == 0) {
            plic_mmio_phandle = plic_phandle[socket];
            plic_virtio_phandle = plic_phandle[socket];
            plic_pcie_phandle = plic_phandle[socket];
        }
        if (socket == 1) {
            plic_virtio_phandle = plic_phandle[socket];
            plic_pcie_phandle = plic_phandle[socket];
        }
        if (socket == 2) {
            plic_pcie_phandle = plic_phandle[socket];
        }
    }

    riscv_socket_fdt_write_distance_matrix(mc, fdt);

    for (i = 0; i < VIRTIO_COUNT; i++) {
        name = g_strdup_printf("/soc/virtio_mmio@%lx",
            (long)(memmap[VIRT_VIRTIO].base + i * memmap[VIRT_VIRTIO].size));
        qemu_fdt_add_subnode(fdt, name);
        qemu_fdt_setprop_string(fdt, name, "compatible", "virtio,mmio");
        qemu_fdt_setprop_cells(fdt, name, "reg",
            0x0, memmap[VIRT_VIRTIO].base + i * memmap[VIRT_VIRTIO].size,
            0x0, memmap[VIRT_VIRTIO].size);
        qemu_fdt_setprop_cell(fdt, name, "interrupt-parent",
            plic_virtio_phandle);
        qemu_fdt_setprop_cell(fdt, name, "interrupts", VIRTIO_IRQ + i);
        g_free(name);
    }

    name = g_strdup_printf("/soc/pci@%lx",
        (long) memmap[VIRT_PCIE_ECAM].base);
    qemu_fdt_add_subnode(fdt, name);
    qemu_fdt_setprop_cell(fdt, name, "#address-cells", FDT_PCI_ADDR_CELLS);
    qemu_fdt_setprop_cell(fdt, name, "#interrupt-cells", FDT_PCI_INT_CELLS);
    qemu_fdt_setprop_cell(fdt, name, "#size-cells", 0x2);
    qemu_fdt_setprop_string(fdt, name, "compatible", "pci-host-ecam-generic");
    qemu_fdt_setprop_string(fdt, name, "device_type", "pci");
    qemu_fdt_setprop_cell(fdt, name, "linux,pci-domain", 0);
    qemu_fdt_setprop_cells(fdt, name, "bus-range", 0,
        memmap[VIRT_PCIE_ECAM].size / PCIE_MMCFG_SIZE_MIN - 1);
    qemu_fdt_setprop(fdt, name, "dma-coherent", NULL, 0);
    qemu_fdt_setprop_cells(fdt, name, "reg", 0,
        memmap[VIRT_PCIE_ECAM].base, 0, memmap[VIRT_PCIE_ECAM].size);
    qemu_fdt_setprop_sized_cells(fdt, name, "ranges",
        1, FDT_PCI_RANGE_IOPORT, 2, 0,
        2, memmap[VIRT_PCIE_PIO].base, 2, memmap[VIRT_PCIE_PIO].size,
        1, FDT_PCI_RANGE_MMIO,
        2, memmap[VIRT_PCIE_MMIO].base,
        2, memmap[VIRT_PCIE_MMIO].base, 2, memmap[VIRT_PCIE_MMIO].size);
    create_pcie_irq_map(fdt, name, plic_pcie_phandle);
    g_free(name);

    test_phandle = phandle++;
    name = g_strdup_printf("/soc/test@%lx",
        (long)memmap[VIRT_TEST].base);
    qemu_fdt_add_subnode(fdt, name);
    {
        const char compat[] = "sifive,test1\0sifive,test0\0syscon";
        qemu_fdt_setprop(fdt, name, "compatible", compat, sizeof(compat));
    }
    qemu_fdt_setprop_cells(fdt, name, "reg",
        0x0, memmap[VIRT_TEST].base,
        0x0, memmap[VIRT_TEST].size);
    qemu_fdt_setprop_cell(fdt, name, "phandle", test_phandle);
    test_phandle = qemu_fdt_get_phandle(fdt, name);
    g_free(name);

    name = g_strdup_printf("/soc/reboot");
    qemu_fdt_add_subnode(fdt, name);
    qemu_fdt_setprop_string(fdt, name, "compatible", "syscon-reboot");
    qemu_fdt_setprop_cell(fdt, name, "regmap", test_phandle);
    qemu_fdt_setprop_cell(fdt, name, "offset", 0x0);
    qemu_fdt_setprop_cell(fdt, name, "value", FINISHER_RESET);
    g_free(name);

    name = g_strdup_printf("/soc/poweroff");
    qemu_fdt_add_subnode(fdt, name);
    qemu_fdt_setprop_string(fdt, name, "compatible", "syscon-poweroff");
    qemu_fdt_setprop_cell(fdt, name, "regmap", test_phandle);
    qemu_fdt_setprop_cell(fdt, name, "offset", 0x0);
    qemu_fdt_setprop_cell(fdt, name, "value", FINISHER_PASS);
    g_free(name);

    name = g_strdup_printf("/soc/uart@%lx", (long)memmap[VIRT_UART0].base);
    qemu_fdt_add_subnode(fdt, name);
    qemu_fdt_setprop_string(fdt, name, "compatible", "ns16550a");
    qemu_fdt_setprop_cells(fdt, name, "reg",
        0x0, memmap[VIRT_UART0].base,
        0x0, memmap[VIRT_UART0].size);
    qemu_fdt_setprop_cell(fdt, name, "clock-frequency", 3686400);
    qemu_fdt_setprop_cell(fdt, name, "interrupt-parent", plic_mmio_phandle);
    qemu_fdt_setprop_cell(fdt, name, "interrupts", UART0_IRQ);

    qemu_fdt_add_subnode(fdt, "/chosen");
    qemu_fdt_setprop_string(fdt, "/chosen", "stdout-path", name);
    g_free(name);

    name = g_strdup_printf("/soc/rtc@%lx", (long)memmap[VIRT_RTC].base);
    qemu_fdt_add_subnode(fdt, name);
    qemu_fdt_setprop_string(fdt, name, "compatible", "google,goldfish-rtc");
    qemu_fdt_setprop_cells(fdt, name, "reg",
        0x0, memmap[VIRT_RTC].base,
        0x0, memmap[VIRT_RTC].size);
    qemu_fdt_setprop_cell(fdt, name, "interrupt-parent", plic_mmio_phandle);
    qemu_fdt_setprop_cell(fdt, name, "interrupts", RTC_IRQ);
    g_free(name);

    name = g_strdup_printf("/soc/flash@%" PRIx64, flashbase);
    qemu_fdt_add_subnode(s->fdt, name);
    qemu_fdt_setprop_string(s->fdt, name, "compatible", "cfi-flash");
    qemu_fdt_setprop_sized_cells(s->fdt, name, "reg",
                                 2, flashbase, 2, flashsize,
                                 2, flashbase + flashsize, 2, flashsize);
    qemu_fdt_setprop_cell(s->fdt, name, "bank-width", 4);
    g_free(name);

update_bootargs:
    if (cmdline) {
        qemu_fdt_setprop_string(fdt, "/chosen", "bootargs", cmdline);
    }
}

static inline DeviceState *gpex_pcie_init(MemoryRegion *sys_mem,
                                          hwaddr ecam_base, hwaddr ecam_size,
                                          hwaddr mmio_base, hwaddr mmio_size,
                                          hwaddr pio_base,
                                          DeviceState *plic, bool link_up)
{
    DeviceState *dev;
    MemoryRegion *ecam_alias, *ecam_reg;
    MemoryRegion *mmio_alias, *mmio_reg;
    qemu_irq irq;
    int i;

    dev = qdev_new(TYPE_GPEX_HOST);

    sysbus_realize_and_unref(SYS_BUS_DEVICE(dev), &error_fatal);

    ecam_alias = g_new0(MemoryRegion, 1);
    ecam_reg = sysbus_mmio_get_region(SYS_BUS_DEVICE(dev), 0);
    memory_region_init_alias(ecam_alias, OBJECT(dev), "pcie-ecam",
                             ecam_reg, 0, ecam_size);
    memory_region_add_subregion(get_system_memory(), ecam_base, ecam_alias);

    mmio_alias = g_new0(MemoryRegion, 1);
    mmio_reg = sysbus_mmio_get_region(SYS_BUS_DEVICE(dev), 1);
    memory_region_init_alias(mmio_alias, OBJECT(dev), "pcie-mmio",
                             mmio_reg, mmio_base, mmio_size);
    memory_region_add_subregion(get_system_memory(), mmio_base, mmio_alias);

    sysbus_mmio_map(SYS_BUS_DEVICE(dev), 2, pio_base);

    for (i = 0; i < GPEX_NUM_IRQS; i++) {
        irq = qdev_get_gpio_in(plic, PCIE_IRQ + i);

        sysbus_connect_irq(SYS_BUS_DEVICE(dev), i, irq);
        gpex_set_irq_num(GPEX_HOST(dev), i, PCIE_IRQ + i);
    }

    return dev;
}

static void virt_machine_init(MachineState *machine)
{
    const struct MemmapEntry *memmap = virt_memmap;
    RISCVVirtState *s = RISCV_VIRT_MACHINE(machine);
    MemoryRegion *system_memory = get_system_memory();
    MemoryRegion *main_mem = g_new(MemoryRegion, 1);
    MemoryRegion *mask_rom = g_new(MemoryRegion, 1);
    char *plic_hart_config, *soc_name;
    size_t plic_hart_config_len;
    target_ulong start_addr = memmap[VIRT_DRAM].base;
    target_ulong firmware_end_addr, kernel_start_addr;
    uint32_t fdt_load_addr;
    uint64_t kernel_entry;
    DeviceState *mmio_plic, *virtio_plic, *pcie_plic;
    int i, j, base_hartid, hart_count;

    /* Check socket count limit */
    if (VIRT_SOCKETS_MAX < riscv_socket_count(machine)) {
        error_report("number of sockets/nodes should be less than %d",
            VIRT_SOCKETS_MAX);
        exit(1);
    }

    /* Initialize sockets */
    mmio_plic = virtio_plic = pcie_plic = NULL;
    for (i = 0; i < riscv_socket_count(machine); i++) {
        if (!riscv_socket_check_hartids(machine, i)) {
            error_report("discontinuous hartids in socket%d", i);
            exit(1);
        }

        base_hartid = riscv_socket_first_hartid(machine, i);
        if (base_hartid < 0) {
            error_report("can't find hartid base for socket%d", i);
            exit(1);
        }

        hart_count = riscv_socket_hart_count(machine, i);
        if (hart_count < 0) {
            error_report("can't find hart count for socket%d", i);
            exit(1);
        }

        soc_name = g_strdup_printf("soc%d", i);
        object_initialize_child(OBJECT(machine), soc_name, &s->soc[i],
                                TYPE_RISCV_HART_ARRAY);
        g_free(soc_name);
        object_property_set_str(OBJECT(&s->soc[i]), "cpu-type",
                                machine->cpu_type, &error_abort);
        object_property_set_int(OBJECT(&s->soc[i]), "hartid-base",
                                base_hartid, &error_abort);
        object_property_set_int(OBJECT(&s->soc[i]), "num-harts",
                                hart_count, &error_abort);
        sysbus_realize(SYS_BUS_DEVICE(&s->soc[i]), &error_abort);

        /* Per-socket CLINT */
        sifive_clint_create(
            memmap[VIRT_CLINT].base + i * memmap[VIRT_CLINT].size,
            memmap[VIRT_CLINT].size, base_hartid, hart_count,
            SIFIVE_SIP_BASE, SIFIVE_TIMECMP_BASE, SIFIVE_TIME_BASE,
            SIFIVE_CLINT_TIMEBASE_FREQ, true);

        /* Per-socket PLIC hart topology configuration string */
        plic_hart_config_len =
            (strlen(VIRT_PLIC_HART_CONFIG) + 1) * hart_count;
        plic_hart_config = g_malloc0(plic_hart_config_len);
        for (j = 0; j < hart_count; j++) {
            if (j != 0) {
                strncat(plic_hart_config, ",", plic_hart_config_len);
            }
            strncat(plic_hart_config, VIRT_PLIC_HART_CONFIG,
                plic_hart_config_len);
            plic_hart_config_len -= (strlen(VIRT_PLIC_HART_CONFIG) + 1);
        }

        /* Per-socket PLIC */
        s->plic[i] = sifive_plic_create(
            memmap[VIRT_PLIC].base + i * memmap[VIRT_PLIC].size,
            plic_hart_config, base_hartid,
            VIRT_PLIC_NUM_SOURCES,
            VIRT_PLIC_NUM_PRIORITIES,
            VIRT_PLIC_PRIORITY_BASE,
            VIRT_PLIC_PENDING_BASE,
            VIRT_PLIC_ENABLE_BASE,
            VIRT_PLIC_ENABLE_STRIDE,
            VIRT_PLIC_CONTEXT_BASE,
            VIRT_PLIC_CONTEXT_STRIDE,
            memmap[VIRT_PLIC].size);
        g_free(plic_hart_config);

        /* Try to use different PLIC instance based device type */
        if (i == 0) {
            mmio_plic = s->plic[i];
            virtio_plic = s->plic[i];
            pcie_plic = s->plic[i];
        }
        if (i == 1) {
            virtio_plic = s->plic[i];
            pcie_plic = s->plic[i];
        }
        if (i == 2) {
            pcie_plic = s->plic[i];
        }
    }

    /* register system main memory (actual RAM) */
    memory_region_init_ram(main_mem, NULL, "riscv_virt_board.ram",
                           machine->ram_size, &error_fatal);
    memory_region_add_subregion(system_memory, memmap[VIRT_DRAM].base,
        main_mem);
#ifdef TARGET_CHERI
    cheri_tag_init(main_mem, machine->ram_size);
#endif

    /* create device tree */
    create_fdt(s, memmap, machine->ram_size, machine->kernel_cmdline,
               riscv_is_32bit(&s->soc[0]));

    /* boot rom */
    memory_region_init_rom(mask_rom, NULL, "riscv_virt_board.mrom",
                           memmap[VIRT_MROM].size, &error_fatal);
    memory_region_add_subregion(system_memory, memmap[VIRT_MROM].base,
                                mask_rom);

<<<<<<< HEAD
    if (riscv_is_32bit(s->soc[0])) {
        firmware_end_addr = riscv_find_and_load_firmware(
            machine,
#if defined(TARGET_CHERI)
            /* Use a purecap BBL as the BIOS for CHERI. */
            "bbl-riscv32cheri-virt-fw_jump.bin",
#else
            "opensbi-riscv32-generic-fw_dynamic.bin",
#endif
            start_addr, NULL);
=======
    if (riscv_is_32bit(&s->soc[0])) {
        firmware_end_addr = riscv_find_and_load_firmware(machine,
                                    "opensbi-riscv32-generic-fw_dynamic.bin",
                                    start_addr, NULL);
>>>>>>> 20b8016e
    } else {
        firmware_end_addr = riscv_find_and_load_firmware(
            machine,
#if defined(TARGET_CHERI)
            /* Use a purecap BBL as the BIOS for CHERI. */
            "bbl-riscv64cheri-virt-fw_jump.bin",
#else
            "opensbi-riscv64-generic-fw_dynamic.bin",
#endif
            start_addr, NULL);
    }

    if (machine->kernel_filename) {
        kernel_start_addr = riscv_calc_kernel_start_addr(&s->soc[0],
                                                         firmware_end_addr);

        kernel_entry = riscv_load_kernel(machine->kernel_filename,
                                         kernel_start_addr, NULL);

        if (machine->initrd_filename) {
            hwaddr start;
            hwaddr end = riscv_load_initrd(machine->initrd_filename,
                                           machine->ram_size, kernel_entry,
                                           &start);
            qemu_fdt_setprop_cell(s->fdt, "/chosen",
                                  "linux,initrd-start", start);
            qemu_fdt_setprop_cell(s->fdt, "/chosen", "linux,initrd-end",
                                  end);
        }
    } else {
       /*
        * If dynamic firmware is used, it doesn't know where is the next mode
        * if kernel argument is not set.
        */
        kernel_entry = 0;
    }

    if (drive_get(IF_PFLASH, 0, 0)) {
        /*
         * Pflash was supplied, let's overwrite the address we jump to after
         * reset to the base of the flash.
         */
        start_addr = virt_memmap[VIRT_FLASH].base;
    }

    /* Compute the fdt load address in dram */
    fdt_load_addr = riscv_load_fdt(memmap[VIRT_DRAM].base,
                                   machine->ram_size, s->fdt);
    /* load the reset vector */
    riscv_setup_rom_reset_vec(machine, &s->soc[0], start_addr,
                              virt_memmap[VIRT_MROM].base,
                              virt_memmap[VIRT_MROM].size, kernel_entry,
                              fdt_load_addr, s->fdt);

    /* SiFive Test MMIO device */
    sifive_test_create(memmap[VIRT_TEST].base);

    /* VirtIO MMIO devices */
    for (i = 0; i < VIRTIO_COUNT; i++) {
        sysbus_create_simple("virtio-mmio",
            memmap[VIRT_VIRTIO].base + i * memmap[VIRT_VIRTIO].size,
            qdev_get_gpio_in(DEVICE(virtio_plic), VIRTIO_IRQ + i));
    }

    gpex_pcie_init(system_memory,
                         memmap[VIRT_PCIE_ECAM].base,
                         memmap[VIRT_PCIE_ECAM].size,
                         memmap[VIRT_PCIE_MMIO].base,
                         memmap[VIRT_PCIE_MMIO].size,
                         memmap[VIRT_PCIE_PIO].base,
                         DEVICE(pcie_plic), true);

    serial_mm_init(system_memory, memmap[VIRT_UART0].base,
        0, qdev_get_gpio_in(DEVICE(mmio_plic), UART0_IRQ), 399193,
        serial_hd(0), DEVICE_LITTLE_ENDIAN);

    sysbus_create_simple("goldfish_rtc", memmap[VIRT_RTC].base,
        qdev_get_gpio_in(DEVICE(mmio_plic), RTC_IRQ));

    virt_flash_create(s);

    for (i = 0; i < ARRAY_SIZE(s->flash); i++) {
        /* Map legacy -drive if=pflash to machine properties */
        pflash_cfi01_legacy_drive(s->flash[i],
                                  drive_get(IF_PFLASH, 0, i));
    }
    virt_flash_map(s, system_memory);
}

static void virt_machine_instance_init(Object *obj)
{
}

static void virt_machine_class_init(ObjectClass *oc, void *data)
{
    MachineClass *mc = MACHINE_CLASS(oc);

    mc->desc = "RISC-V VirtIO board";
    mc->init = virt_machine_init;
    mc->max_cpus = VIRT_CPUS_MAX;
    mc->default_cpu_type = TYPE_RISCV_CPU_BASE;
    mc->pci_allow_0_address = true;
    mc->possible_cpu_arch_ids = riscv_numa_possible_cpu_arch_ids;
    mc->cpu_index_to_instance_props = riscv_numa_cpu_index_to_props;
    mc->get_default_cpu_node_id = riscv_numa_get_default_cpu_node_id;
    mc->numa_mem_supported = true;
}

static const TypeInfo virt_machine_typeinfo = {
    .name       = MACHINE_TYPE_NAME("virt"),
    .parent     = TYPE_MACHINE,
    .class_init = virt_machine_class_init,
    .instance_init = virt_machine_instance_init,
    .instance_size = sizeof(RISCVVirtState),
};

static void virt_machine_init_register_types(void)
{
    type_register_static(&virt_machine_typeinfo);
}

type_init(virt_machine_init_register_types)<|MERGE_RESOLUTION|>--- conflicted
+++ resolved
@@ -615,8 +615,7 @@
     memory_region_add_subregion(system_memory, memmap[VIRT_MROM].base,
                                 mask_rom);
 
-<<<<<<< HEAD
-    if (riscv_is_32bit(s->soc[0])) {
+    if (riscv_is_32bit(&s->soc[0])) {
         firmware_end_addr = riscv_find_and_load_firmware(
             machine,
 #if defined(TARGET_CHERI)
@@ -626,12 +625,6 @@
             "opensbi-riscv32-generic-fw_dynamic.bin",
 #endif
             start_addr, NULL);
-=======
-    if (riscv_is_32bit(&s->soc[0])) {
-        firmware_end_addr = riscv_find_and_load_firmware(machine,
-                                    "opensbi-riscv32-generic-fw_dynamic.bin",
-                                    start_addr, NULL);
->>>>>>> 20b8016e
     } else {
         firmware_end_addr = riscv_find_and_load_firmware(
             machine,
