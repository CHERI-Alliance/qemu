/*
 * defines common to all virtual CPUs
 *
 *  Copyright (c) 2003 Fabrice Bellard
 *
 * This library is free software; you can redistribute it and/or
 * modify it under the terms of the GNU Lesser General Public
 * License as published by the Free Software Foundation; either
 * version 2.1 of the License, or (at your option) any later version.
 *
 * This library is distributed in the hope that it will be useful,
 * but WITHOUT ANY WARRANTY; without even the implied warranty of
 * MERCHANTABILITY or FITNESS FOR A PARTICULAR PURPOSE.  See the GNU
 * Lesser General Public License for more details.
 *
 * You should have received a copy of the GNU Lesser General Public
 * License along with this library; if not, see <http://www.gnu.org/licenses/>.
 */
#ifndef CPU_ALL_H
#define CPU_ALL_H

#include "exec/cpu-common.h"
#include "exec/memory.h"
#include "qemu/thread.h"
#include "hw/core/cpu.h"
#include "qemu/rcu.h"

#define EXCP_INTERRUPT 	0x10000 /* async interruption */
#define EXCP_HLT        0x10001 /* hlt instruction reached */
#define EXCP_DEBUG      0x10002 /* cpu stopped after a breakpoint or singlestep */
#define EXCP_HALTED     0x10003 /* cpu is halted (waiting for external event) */
#define EXCP_YIELD      0x10004 /* cpu wants to yield timeslice to another */
#define EXCP_ATOMIC     0x10005 /* stop-the-world and emulate atomic */

/* some important defines:
 *
 * HOST_WORDS_BIGENDIAN : if defined, the host cpu is big endian and
 * otherwise little endian.
 *
 * TARGET_WORDS_BIGENDIAN : same for target cpu
 */

#if defined(HOST_WORDS_BIGENDIAN) != defined(TARGET_WORDS_BIGENDIAN)
#define BSWAP_NEEDED
#endif

#ifdef BSWAP_NEEDED

static inline uint16_t tswap16(uint16_t s)
{
    return bswap16(s);
}

static inline uint32_t tswap32(uint32_t s)
{
    return bswap32(s);
}

static inline uint64_t tswap64(uint64_t s)
{
    return bswap64(s);
}

static inline void tswap16s(uint16_t *s)
{
    *s = bswap16(*s);
}

static inline void tswap32s(uint32_t *s)
{
    *s = bswap32(*s);
}

static inline void tswap64s(uint64_t *s)
{
    *s = bswap64(*s);
}

#else

static inline uint16_t tswap16(uint16_t s)
{
    return s;
}

static inline uint32_t tswap32(uint32_t s)
{
    return s;
}

static inline uint64_t tswap64(uint64_t s)
{
    return s;
}

static inline void tswap16s(uint16_t *s)
{
}

static inline void tswap32s(uint32_t *s)
{
}

static inline void tswap64s(uint64_t *s)
{
}

#endif

#if TARGET_LONG_SIZE == 4
#define tswapl(s) tswap32(s)
#define tswapls(s) tswap32s((uint32_t *)(s))
#define bswaptls(s) bswap32s(s)
#else
#define tswapl(s) tswap64(s)
#define tswapls(s) tswap64s((uint64_t *)(s))
#define bswaptls(s) bswap64s(s)
#endif

/* Target-endianness CPU memory access functions. These fit into the
 * {ld,st}{type}{sign}{size}{endian}_p naming scheme described in bswap.h.
 */
#if defined(TARGET_WORDS_BIGENDIAN)
#define lduw_p(p) lduw_be_p(p)
#define ldsw_p(p) ldsw_be_p(p)
#define ldl_p(p) ldl_be_p(p)
#define ldq_p(p) ldq_be_p(p)
#define ldfl_p(p) ldfl_be_p(p)
#define ldfq_p(p) ldfq_be_p(p)
#define stw_p(p, v) stw_be_p(p, v)
#define stl_p(p, v) stl_be_p(p, v)
#define stq_p(p, v) stq_be_p(p, v)
#define stfl_p(p, v) stfl_be_p(p, v)
#define stfq_p(p, v) stfq_be_p(p, v)
#define ldn_p(p, sz) ldn_be_p(p, sz)
#define stn_p(p, sz, v) stn_be_p(p, sz, v)
#else
#define lduw_p(p) lduw_le_p(p)
#define ldsw_p(p) ldsw_le_p(p)
#define ldl_p(p) ldl_le_p(p)
#define ldq_p(p) ldq_le_p(p)
#define ldfl_p(p) ldfl_le_p(p)
#define ldfq_p(p) ldfq_le_p(p)
#define stw_p(p, v) stw_le_p(p, v)
#define stl_p(p, v) stl_le_p(p, v)
#define stq_p(p, v) stq_le_p(p, v)
#define stfl_p(p, v) stfl_le_p(p, v)
#define stfq_p(p, v) stfq_le_p(p, v)
#define ldn_p(p, sz) ldn_le_p(p, sz)
#define stn_p(p, sz, v) stn_le_p(p, sz, v)
#endif

/* MMU memory access macros */

#if defined(CONFIG_USER_ONLY)
#include "exec/user/abitypes.h"

/* On some host systems the guest address space is reserved on the host.
 * This allows the guest address space to be offset to a convenient location.
 */
extern unsigned long guest_base;
extern bool have_guest_base;
extern unsigned long reserved_va;

/*
 * Limit the guest addresses as best we can.
 *
 * When not using -R reserved_va, we cannot really limit the guest
 * to less address space than the host.  For 32-bit guests, this
 * acts as a sanity check that we're not giving the guest an address
 * that it cannot even represent.  For 64-bit guests... the address
 * might not be what the real kernel would give, but it is at least
 * representable in the guest.
 *
 * TODO: Improve address allocation to avoid this problem, and to
 * avoid setting bits at the top of guest addresses that might need
 * to be used for tags.
 */
#define GUEST_ADDR_MAX_                                                 \
    ((MIN_CONST(TARGET_VIRT_ADDR_SPACE_BITS, TARGET_ABI_BITS) <= 32) ?  \
     UINT32_MAX : ~0ul)
#define GUEST_ADDR_MAX    (reserved_va ? reserved_va - 1 : GUEST_ADDR_MAX_)

#else

#include "exec/hwaddr.h"

#define SUFFIX
#define ARG1         as
#define ARG1_DECL    AddressSpace *as
#define TARGET_ENDIANNESS
#include "exec/memory_ldst.h.inc"

#define SUFFIX       _cached_slow
#define ARG1         cache
#define ARG1_DECL    MemoryRegionCache *cache
#define TARGET_ENDIANNESS
#include "exec/memory_ldst.h.inc"

static inline void stl_phys_notdirty(AddressSpace *as, hwaddr addr, uint32_t val)
{
    address_space_stl_notdirty(as, addr, val,
                               MEMTXATTRS_UNSPECIFIED, NULL);
}

#define SUFFIX
#define ARG1         as
#define ARG1_DECL    AddressSpace *as
#define TARGET_ENDIANNESS
#include "exec/memory_ldst_phys.h.inc"

/* Inline fast path for direct RAM access.  */
#define ENDIANNESS
#include "exec/memory_ldst_cached.h.inc"

#define SUFFIX       _cached
#define ARG1         cache
#define ARG1_DECL    MemoryRegionCache *cache
#define TARGET_ENDIANNESS
#include "exec/memory_ldst_phys.h.inc"
#endif

/* page related stuff */

#ifdef TARGET_PAGE_BITS_VARY
typedef struct {
    bool decided;
    int bits;
    target_long mask;
} TargetPageBits;
#if defined(CONFIG_ATTRIBUTE_ALIAS) || !defined(IN_EXEC_VARY)
extern const TargetPageBits target_page;
#else
extern TargetPageBits target_page;
#endif
#ifdef CONFIG_DEBUG_TCG
#define TARGET_PAGE_BITS   ({ assert(target_page.decided); target_page.bits; })
#define TARGET_PAGE_MASK   ({ assert(target_page.decided); target_page.mask; })
#else
#define TARGET_PAGE_BITS   target_page.bits
#define TARGET_PAGE_MASK   target_page.mask
#endif
#define TARGET_PAGE_SIZE   (-(int)TARGET_PAGE_MASK)
#else
#define TARGET_PAGE_BITS_MIN TARGET_PAGE_BITS
#define TARGET_PAGE_SIZE   (1 << TARGET_PAGE_BITS)
#define TARGET_PAGE_MASK   ((target_long)-1 << TARGET_PAGE_BITS)
#endif

#define TARGET_PAGE_ALIGN(addr) ROUND_UP((addr), TARGET_PAGE_SIZE)

/* Using intptr_t ensures that qemu_*_page_mask is sign-extended even
 * when intptr_t is 32-bit and we are aligning a long long.
 */
extern uintptr_t qemu_host_page_size;
extern intptr_t qemu_host_page_mask;

#define HOST_PAGE_ALIGN(addr) ROUND_UP((addr), qemu_host_page_size)
#define REAL_HOST_PAGE_ALIGN(addr) ROUND_UP((addr), qemu_real_host_page_size)

/* same as PROT_xxx */
#define PAGE_READ      0x0001
#define PAGE_WRITE     0x0002
#define PAGE_EXEC      0x0004
#define PAGE_BITS      (PAGE_READ | PAGE_WRITE | PAGE_EXEC)
#define PAGE_VALID     0x0008
/* original state of the write flag (used when tracking self-modifying
   code */
#define PAGE_WRITE_ORG 0x0010
/* Invalidate the TLB entry immediately, helpful for s390x
 * Low-Address-Protection. Used with PAGE_WRITE in tlb_set_page_with_attrs() */
#define PAGE_WRITE_INV 0x0040
#if defined(CONFIG_BSD) && defined(CONFIG_USER_ONLY)
/* FIXME: Code that sets/uses this is broken and needs to go away.  */
#define PAGE_RESERVED  0x0020
#endif
<<<<<<< HEAD
#ifdef TARGET_CHERI
#define PAGE_LC_CLEAR	0x8000
#define PAGE_LC_TRAP	0x4000
#endif
=======
/* Target-specific bits that will be used via page_get_flags().  */
#define PAGE_TARGET_1  0x0080
>>>>>>> 553032db

#if defined(CONFIG_USER_ONLY)
void page_dump(FILE *f);

typedef int (*walk_memory_regions_fn)(void *, target_ulong,
                                      target_ulong, unsigned long);
int walk_memory_regions(void *, walk_memory_regions_fn);

int page_get_flags(target_ulong address);
void page_set_flags(target_ulong start, target_ulong end, int flags);
int page_check_range(target_ulong start, target_ulong len, int flags);
#endif

CPUArchState *cpu_copy(CPUArchState *env);

/* Flags for use in ENV->INTERRUPT_PENDING.

   The numbers assigned here are non-sequential in order to preserve
   binary compatibility with the vmstate dump.  Bit 0 (0x0001) was
   previously used for CPU_INTERRUPT_EXIT, and is cleared when loading
   the vmstate dump.  */

/* External hardware interrupt pending.  This is typically used for
   interrupts from devices.  */
#define CPU_INTERRUPT_HARD        0x0002

/* Exit the current TB.  This is typically used when some system-level device
   makes some change to the memory mapping.  E.g. the a20 line change.  */
#define CPU_INTERRUPT_EXITTB      0x0004

/* Halt the CPU.  */
#define CPU_INTERRUPT_HALT        0x0020

/* Debug event pending.  */
#define CPU_INTERRUPT_DEBUG       0x0080

/* Reset signal.  */
#define CPU_INTERRUPT_RESET       0x0400

/* Several target-specific external hardware interrupts.  Each target/cpu.h
   should define proper names based on these defines.  */
#define CPU_INTERRUPT_TGT_EXT_0   0x0008
#define CPU_INTERRUPT_TGT_EXT_1   0x0010
#define CPU_INTERRUPT_TGT_EXT_2   0x0040
#define CPU_INTERRUPT_TGT_EXT_3   0x0200
#define CPU_INTERRUPT_TGT_EXT_4   0x1000

/* Several target-specific internal interrupts.  These differ from the
   preceding target-specific interrupts in that they are intended to
   originate from within the cpu itself, typically in response to some
   instruction being executed.  These, therefore, are not masked while
   single-stepping within the debugger.  */
#define CPU_INTERRUPT_TGT_INT_0   0x0100
#define CPU_INTERRUPT_TGT_INT_1   0x0800
#define CPU_INTERRUPT_TGT_INT_2   0x2000

/* First unused bit: 0x4000.  */

/* The set of all bits that should be masked when single-stepping.  */
#define CPU_INTERRUPT_SSTEP_MASK \
    (CPU_INTERRUPT_HARD          \
     | CPU_INTERRUPT_TGT_EXT_0   \
     | CPU_INTERRUPT_TGT_EXT_1   \
     | CPU_INTERRUPT_TGT_EXT_2   \
     | CPU_INTERRUPT_TGT_EXT_3   \
     | CPU_INTERRUPT_TGT_EXT_4)

#ifdef CONFIG_USER_ONLY

/*
 * Allow some level of source compatibility with softmmu.  We do not
 * support any of the more exotic features, so only invalid pages may
 * be signaled by probe_access_flags().
 */
#define TLB_INVALID_MASK    (1 << (TARGET_PAGE_BITS_MIN - 1))
#define TLB_MMIO            0
#define TLB_WATCHPOINT      0

#else

/*
 * Flags stored in the low bits of the TLB virtual address.
 * These are defined so that fast path ram access is all zeros.
 * The flags all must be between TARGET_PAGE_BITS and
 * maximum address alignment bit.
 *
 * Use TARGET_PAGE_BITS_MIN so that these bits are constant
 * when TARGET_PAGE_BITS_VARY is in effect.
 */
/* Zero if TLB entry is valid.  */
#define TLB_INVALID_MASK    (1 << (TARGET_PAGE_BITS_MIN - 1))
/* Set if TLB entry references a clean RAM page.  The iotlb entry will
   contain the page physical address.  */
#define TLB_NOTDIRTY        (1 << (TARGET_PAGE_BITS_MIN - 2))
/* Set if TLB entry is an IO callback.  */
#define TLB_MMIO            (1 << (TARGET_PAGE_BITS_MIN - 3))
/* Set if TLB entry contains a watchpoint.  */
#define TLB_WATCHPOINT      (1 << (TARGET_PAGE_BITS_MIN - 4))
/* Set if TLB entry requires byte swap.  */
#define TLB_BSWAP           (1 << (TARGET_PAGE_BITS_MIN - 5))
/* Set if TLB entry writes ignored.  */
#define TLB_DISCARD_WRITE   (1 << (TARGET_PAGE_BITS_MIN - 6))

/* Use this mask to check interception with an alignment mask
 * in a TCG backend.
 */
#define TLB_FLAGS_MASK \
    (TLB_INVALID_MASK | TLB_NOTDIRTY | TLB_MMIO \
    | TLB_WATCHPOINT | TLB_BSWAP | TLB_DISCARD_WRITE)

/**
 * tlb_hit_page: return true if page aligned @addr is a hit against the
 * TLB entry @tlb_addr
 *
 * @addr: virtual address to test (must be page aligned)
 * @tlb_addr: TLB entry address (a CPUTLBEntry addr_read/write/code value)
 */
static inline bool tlb_hit_page(target_ulong tlb_addr, target_ulong addr)
{
    return addr == (tlb_addr & (TARGET_PAGE_MASK | TLB_INVALID_MASK));
}

/**
 * tlb_hit: return true if @addr is a hit against the TLB entry @tlb_addr
 *
 * @addr: virtual address to test (need not be page aligned)
 * @tlb_addr: TLB entry address (a CPUTLBEntry addr_read/write/code value)
 */
static inline bool tlb_hit(target_ulong tlb_addr, target_ulong addr)
{
    return tlb_hit_page(tlb_addr, addr & TARGET_PAGE_MASK);
}

#ifdef CONFIG_TCG
void dump_drift_info(void);
void dump_exec_info(void);
void dump_opcount_info(void);
#endif /* CONFIG_TCG */

#endif /* !CONFIG_USER_ONLY */

/* Returns: 0 on success, -1 on error */
int cpu_memory_rw_debug(CPUState *cpu, target_ulong addr,
                        void *ptr, target_ulong len, bool is_write);

int cpu_exec(CPUState *cpu);

/**
 * cpu_set_cpustate_pointers(cpu)
 * @cpu: The cpu object
 *
 * Set the generic pointers in CPUState into the outer object.
 */
static inline void cpu_set_cpustate_pointers(ArchCPU *cpu)
{
    cpu->parent_obj.env_ptr = &cpu->env;
    cpu->parent_obj.icount_decr_ptr = &cpu->neg.icount_decr;
}

/**
 * env_archcpu(env)
 * @env: The architecture environment
 *
 * Return the ArchCPU associated with the environment.
 */
static inline ArchCPU *env_archcpu(CPUArchState *env)
{
    return container_of(env, ArchCPU, env);
}

/**
 * env_cpu(env)
 * @env: The architecture environment
 *
 * Return the CPUState associated with the environment.
 */
static inline CPUState *env_cpu(CPUArchState *env)
{
    return &env_archcpu(env)->parent_obj;
}

/**
 * env_neg(env)
 * @env: The architecture environment
 *
 * Return the CPUNegativeOffsetState associated with the environment.
 */
static inline CPUNegativeOffsetState *env_neg(CPUArchState *env)
{
    ArchCPU *arch_cpu = container_of(env, ArchCPU, env);
    return &arch_cpu->neg;
}

/**
 * cpu_neg(cpu)
 * @cpu: The generic CPUState
 *
 * Return the CPUNegativeOffsetState associated with the cpu.
 */
static inline CPUNegativeOffsetState *cpu_neg(CPUState *cpu)
{
    ArchCPU *arch_cpu = container_of(cpu, ArchCPU, parent_obj);
    return &arch_cpu->neg;
}

/**
 * env_tlb(env)
 * @env: The architecture environment
 *
 * Return the CPUTLB state associated with the environment.
 */
static inline CPUTLB *env_tlb(CPUArchState *env)
{
    return &env_neg(env)->tlb;
}

#endif /* CPU_ALL_H */<|MERGE_RESOLUTION|>--- conflicted
+++ resolved
@@ -274,15 +274,12 @@
 /* FIXME: Code that sets/uses this is broken and needs to go away.  */
 #define PAGE_RESERVED  0x0020
 #endif
-<<<<<<< HEAD
+/* Target-specific bits that will be used via page_get_flags().  */
+#define PAGE_TARGET_1  0x0080
 #ifdef TARGET_CHERI
 #define PAGE_LC_CLEAR	0x8000
 #define PAGE_LC_TRAP	0x4000
 #endif
-=======
-/* Target-specific bits that will be used via page_get_flags().  */
-#define PAGE_TARGET_1  0x0080
->>>>>>> 553032db
 
 #if defined(CONFIG_USER_ONLY)
 void page_dump(FILE *f);
