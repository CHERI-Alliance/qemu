--- conflicted
+++ resolved
@@ -490,13 +490,8 @@
  * One possible operation in the pseudo code is a call to binary code.
  * Therefore, disable CFI checks in the interpreter function
  */
-<<<<<<< HEAD
-QEMU_DISABLE_CFI
-uintptr_t tcg_qemu_tb_exec(CPUArchState *env, const void *v_tb_ptr)
-=======
 uintptr_t QEMU_DISABLE_CFI tcg_qemu_tb_exec(CPUArchState *env,
                                             const void *v_tb_ptr)
->>>>>>> e79de63a
 {
     const uint8_t *tb_ptr = v_tb_ptr;
     tcg_target_ulong regs[TCG_TARGET_NB_REGS];
