/*
 *
 * Copyright (c) 2020 T-Head Semiconductor Co., Ltd. All rights reserved.
 *
 * This program is free software; you can redistribute it and/or modify it
 * under the terms and conditions of the GNU General Public License,
 * version 2 or later, as published by the Free Software Foundation.
 *
 * This program is distributed in the hope it will be useful, but WITHOUT
 * ANY WARRANTY; without even the implied warranty of MERCHANTABILITY or
 * FITNESS FOR A PARTICULAR PURPOSE.  See the GNU General Public License for
 * more details.
 *
 * You should have received a copy of the GNU General Public License along with
 * this program.  If not, see <http://www.gnu.org/licenses/>.
 */
#include "tcg/tcg-op-gvec.h"
#include "tcg/tcg-gvec-desc.h"
#include "internals.h"

static inline bool is_overlapped(const int8_t astart, int8_t asize,
                                 const int8_t bstart, int8_t bsize)
{
    const int8_t aend = astart + asize;
    const int8_t bend = bstart + bsize;

    return MAX(aend, bend) - MIN(astart, bstart) < asize + bsize;
}

static bool require_rvv(DisasContext *s)
{
    return s->mstatus_vs != 0;
}

static bool require_rvf(DisasContext *s)
{
    if (s->mstatus_fs == 0) {
        return false;
    }

    switch (s->sew) {
    case MO_16:
    case MO_32:
        return has_ext(s, RVF);
    case MO_64:
        return has_ext(s, RVD);
    default:
        return false;
    }
}

static bool require_scale_rvf(DisasContext *s)
{
    if (s->mstatus_fs == 0) {
        return false;
    }

    switch (s->sew) {
    case MO_8:
    case MO_16:
        return has_ext(s, RVF);
    case MO_32:
        return has_ext(s, RVD);
    default:
        return false;
    }
}

/* Destination vector register group cannot overlap source mask register. */
static bool require_vm(int vm, int vd)
{
    return (vm != 0 || vd != 0);
}

static bool require_nf(int vd, int nf, int lmul)
{
    int size = nf << MAX(lmul, 0);
    return size <= 8 && vd + size <= 32;
}

/*
 * Vector register should aligned with the passed-in LMUL (EMUL).
 * If LMUL < 0, i.e. fractional LMUL, any vector register is allowed.
 */
static bool require_align(const int8_t val, const int8_t lmul)
{
    return lmul <= 0 || extract32(val, 0, lmul) == 0;
}

/*
 * A destination vector register group can overlap a source vector
 * register group only if one of the following holds:
 *  1. The destination EEW equals the source EEW.
 *  2. The destination EEW is smaller than the source EEW and the overlap
 *     is in the lowest-numbered part of the source register group.
 *  3. The destination EEW is greater than the source EEW, the source EMUL
 *     is at least 1, and the overlap is in the highest-numbered part of
 *     the destination register group.
 * (Section 5.2)
 *
 * This function returns true if one of the following holds:
 *  * Destination vector register group does not overlap a source vector
 *    register group.
 *  * Rule 3 met.
 * For rule 1, overlap is allowed so this function doesn't need to be called.
 * For rule 2, (vd == vs). Caller has to check whether: (vd != vs) before
 * calling this function.
 */
static bool require_noover(const int8_t dst, const int8_t dst_lmul,
                           const int8_t src, const int8_t src_lmul)
{
    int8_t dst_size = dst_lmul <= 0 ? 1 : 1 << dst_lmul;
    int8_t src_size = src_lmul <= 0 ? 1 : 1 << src_lmul;

    /* Destination EEW is greater than the source EEW, check rule 3. */
    if (dst_size > src_size) {
        if (dst < src &&
            src_lmul >= 0 &&
            is_overlapped(dst, dst_size, src, src_size) &&
            !is_overlapped(dst, dst_size, src + src_size, src_size)) {
            return true;
        }
    }

    return !is_overlapped(dst, dst_size, src, src_size);
}

static bool do_vsetvl(DisasContext *s, int rd, int rs1, TCGv s2)
{
    TCGv s1, dst;

    if (!require_rvv(s) || !has_ext(s, RVV)) {
        return false;
    }

    dst = dest_gpr(s, rd);

    if (rd == 0 && rs1 == 0) {
        s1 = tcg_temp_new();
        tcg_gen_mov_tl(s1, cpu_vl);
    } else if (rs1 == 0) {
        /* As the mask is at least one bit, RV_VLEN_MAX is >= VLMAX */
        s1 = tcg_constant_tl(RV_VLEN_MAX);
    } else {
        s1 = get_gpr(s, rs1, EXT_ZERO);
    }

    gen_helper_vsetvl(dst, cpu_env, s1, s2);
    gen_set_gpr(s, rd, dst);
    mark_vs_dirty(s);

    tcg_gen_movi_tl(cpu_pc, s->pc_succ_insn);
    tcg_gen_lookup_and_goto_ptr();
    s->base.is_jmp = DISAS_NORETURN;

    if (rd == 0 && rs1 == 0) {
        tcg_temp_free(s1);
    }

    return true;
}

static bool do_vsetivli(DisasContext *s, int rd, TCGv s1, TCGv s2)
{
    TCGv dst;

    if (!require_rvv(s) || !has_ext(s, RVV)) {
        return false;
    }

    dst = dest_gpr(s, rd);

    gen_helper_vsetvl(dst, cpu_env, s1, s2);
<<<<<<< HEAD

    gen_set_gpr(ctx, a->rd, dst);
    /* CHERI PCC bounds check done on next ifetch. */
    gen_goto_tb(ctx, 0, ctx->pc_succ_insn, /*bounds_check=*/false);
    ctx->base.is_jmp = DISAS_NORETURN;
=======
    gen_set_gpr(s, rd, dst);
    mark_vs_dirty(s);
    tcg_gen_movi_tl(cpu_pc, s->pc_succ_insn);
    tcg_gen_lookup_and_goto_ptr();
    s->base.is_jmp = DISAS_NORETURN;

>>>>>>> c7d773ae
    return true;
}

static bool trans_vsetvl(DisasContext *s, arg_vsetvl *a)
{
    TCGv s2 = get_gpr(s, a->rs2, EXT_ZERO);
    return do_vsetvl(s, a->rd, a->rs1, s2);
}

static bool trans_vsetvli(DisasContext *s, arg_vsetvli *a)
{
    TCGv s2 = tcg_constant_tl(a->zimm);
    return do_vsetvl(s, a->rd, a->rs1, s2);
}

static bool trans_vsetivli(DisasContext *s, arg_vsetivli *a)
{
    TCGv s1 = tcg_const_tl(a->rs1);
    TCGv s2 = tcg_const_tl(a->zimm);
    return do_vsetivli(s, a->rd, s1, s2);
}

/* vector register offset from env */
static uint32_t vreg_ofs(DisasContext *s, int reg)
{
    return offsetof(CPURISCVState, vreg) + reg * s->vlen / 8;
}

/* check functions */

/*
 * Vector unit-stride, strided, unit-stride segment, strided segment
 * store check function.
 *
 * Rules to be checked here:
 *   1. EMUL must within the range: 1/8 <= EMUL <= 8. (Section 7.3)
 *   2. Destination vector register number is multiples of EMUL.
 *      (Section 3.4.2, 7.3)
 *   3. The EMUL setting must be such that EMUL * NFIELDS ≤ 8. (Section 7.8)
 *   4. Vector register numbers accessed by the segment load or store
 *      cannot increment past 31. (Section 7.8)
 */
static bool vext_check_store(DisasContext *s, int vd, int nf, uint8_t eew)
{
    int8_t emul = eew - s->sew + s->lmul;
    return (emul >= -3 && emul <= 3) &&
            require_align(vd, emul) &&
            require_nf(vd, nf, emul);
}

/*
 * Vector unit-stride, strided, unit-stride segment, strided segment
 * load check function.
 *
 * Rules to be checked here:
 *   1. All rules applies to store instructions are applies
 *      to load instructions.
 *   2. Destination vector register group for a masked vector
 *      instruction cannot overlap the source mask register (v0).
 *      (Section 5.3)
 */
static bool vext_check_load(DisasContext *s, int vd, int nf, int vm,
                            uint8_t eew)
{
    return vext_check_store(s, vd, nf, eew) && require_vm(vm, vd);
}

/*
 * Vector indexed, indexed segment store check function.
 *
 * Rules to be checked here:
 *   1. EMUL must within the range: 1/8 <= EMUL <= 8. (Section 7.3)
 *   2. Index vector register number is multiples of EMUL.
 *      (Section 3.4.2, 7.3)
 *   3. Destination vector register number is multiples of LMUL.
 *      (Section 3.4.2, 7.3)
 *   4. The EMUL setting must be such that EMUL * NFIELDS ≤ 8. (Section 7.8)
 *   5. Vector register numbers accessed by the segment load or store
 *      cannot increment past 31. (Section 7.8)
 */
static bool vext_check_st_index(DisasContext *s, int vd, int vs2, int nf,
                                uint8_t eew)
{
    int8_t emul = eew - s->sew + s->lmul;
    return (emul >= -3 && emul <= 3) &&
            require_align(vs2, emul) &&
            require_align(vd, s->lmul) &&
            require_nf(vd, nf, s->lmul);
}

/*
 * Vector indexed, indexed segment load check function.
 *
 * Rules to be checked here:
 *   1. All rules applies to store instructions are applies
 *      to load instructions.
 *   2. Destination vector register group for a masked vector
 *      instruction cannot overlap the source mask register (v0).
 *      (Section 5.3)
 *   3. Destination vector register cannot overlap a source vector
 *      register (vs2) group.
 *      (Section 5.2)
 *   4. Destination vector register groups cannot overlap
 *      the source vector register (vs2) group for
 *      indexed segment load instructions. (Section 7.8.3)
 */
static bool vext_check_ld_index(DisasContext *s, int vd, int vs2,
                                int nf, int vm, uint8_t eew)
{
    int8_t seg_vd;
    int8_t emul = eew - s->sew + s->lmul;
    bool ret = vext_check_st_index(s, vd, vs2, nf, eew) &&
        require_vm(vm, vd);

    /* Each segment register group has to follow overlap rules. */
    for (int i = 0; i < nf; ++i) {
        seg_vd = vd + (1 << MAX(s->lmul, 0)) * i;

        if (eew > s->sew) {
            if (seg_vd != vs2) {
                ret &= require_noover(seg_vd, s->lmul, vs2, emul);
            }
        } else if (eew < s->sew) {
            ret &= require_noover(seg_vd, s->lmul, vs2, emul);
        }

        /*
         * Destination vector register groups cannot overlap
         * the source vector register (vs2) group for
         * indexed segment load instructions.
         */
        if (nf > 1) {
            ret &= !is_overlapped(seg_vd, 1 << MAX(s->lmul, 0),
                                  vs2, 1 << MAX(emul, 0));
        }
    }
    return ret;
}

static bool vext_check_ss(DisasContext *s, int vd, int vs, int vm)
{
    return require_vm(vm, vd) &&
        require_align(vd, s->lmul) &&
        require_align(vs, s->lmul);
}

/*
 * Check function for vector instruction with format:
 * single-width result and single-width sources (SEW = SEW op SEW)
 *
 * Rules to be checked here:
 *   1. Destination vector register group for a masked vector
 *      instruction cannot overlap the source mask register (v0).
 *      (Section 5.3)
 *   2. Destination vector register number is multiples of LMUL.
 *      (Section 3.4.2)
 *   3. Source (vs2, vs1) vector register number are multiples of LMUL.
 *      (Section 3.4.2)
 */
static bool vext_check_sss(DisasContext *s, int vd, int vs1, int vs2, int vm)
{
    return vext_check_ss(s, vd, vs2, vm) &&
        require_align(vs1, s->lmul);
}

static bool vext_check_ms(DisasContext *s, int vd, int vs)
{
    bool ret = require_align(vs, s->lmul);
    if (vd != vs) {
        ret &= require_noover(vd, 0, vs, s->lmul);
    }
    return ret;
}

/*
 * Check function for maskable vector instruction with format:
 * single-width result and single-width sources (SEW = SEW op SEW)
 *
 * Rules to be checked here:
 *   1. Source (vs2, vs1) vector register number are multiples of LMUL.
 *      (Section 3.4.2)
 *   2. Destination vector register cannot overlap a source vector
 *      register (vs2, vs1) group.
 *      (Section 5.2)
 *   3. The destination vector register group for a masked vector
 *      instruction cannot overlap the source mask register (v0),
 *      unless the destination vector register is being written
 *      with a mask value (e.g., comparisons) or the scalar result
 *      of a reduction. (Section 5.3)
 */
static bool vext_check_mss(DisasContext *s, int vd, int vs1, int vs2)
{
    bool ret = vext_check_ms(s, vd, vs2) &&
        require_align(vs1, s->lmul);
    if (vd != vs1) {
        ret &= require_noover(vd, 0, vs1, s->lmul);
    }
    return ret;
}

/*
 * Common check function for vector widening instructions
 * of double-width result (2*SEW).
 *
 * Rules to be checked here:
 *   1. The largest vector register group used by an instruction
 *      can not be greater than 8 vector registers (Section 5.2):
 *      => LMUL < 8.
 *      => SEW < 64.
 *   2. Double-width SEW cannot greater than ELEN.
 *   3. Destination vector register number is multiples of 2 * LMUL.
 *      (Section 3.4.2)
 *   4. Destination vector register group for a masked vector
 *      instruction cannot overlap the source mask register (v0).
 *      (Section 5.3)
 */
static bool vext_wide_check_common(DisasContext *s, int vd, int vm)
{
    return (s->lmul <= 2) &&
           (s->sew < MO_64) &&
           ((s->sew + 1) <= (s->elen >> 4)) &&
           require_align(vd, s->lmul + 1) &&
           require_vm(vm, vd);
}

/*
 * Common check function for vector narrowing instructions
 * of single-width result (SEW) and double-width source (2*SEW).
 *
 * Rules to be checked here:
 *   1. The largest vector register group used by an instruction
 *      can not be greater than 8 vector registers (Section 5.2):
 *      => LMUL < 8.
 *      => SEW < 64.
 *   2. Double-width SEW cannot greater than ELEN.
 *   3. Source vector register number is multiples of 2 * LMUL.
 *      (Section 3.4.2)
 *   4. Destination vector register number is multiples of LMUL.
 *      (Section 3.4.2)
 *   5. Destination vector register group for a masked vector
 *      instruction cannot overlap the source mask register (v0).
 *      (Section 5.3)
 */
static bool vext_narrow_check_common(DisasContext *s, int vd, int vs2,
                                     int vm)
{
    return (s->lmul <= 2) &&
           (s->sew < MO_64) &&
           ((s->sew + 1) <= (s->elen >> 4)) &&
           require_align(vs2, s->lmul + 1) &&
           require_align(vd, s->lmul) &&
           require_vm(vm, vd);
}

static bool vext_check_ds(DisasContext *s, int vd, int vs, int vm)
{
    return vext_wide_check_common(s, vd, vm) &&
        require_align(vs, s->lmul) &&
        require_noover(vd, s->lmul + 1, vs, s->lmul);
}

static bool vext_check_dd(DisasContext *s, int vd, int vs, int vm)
{
    return vext_wide_check_common(s, vd, vm) &&
        require_align(vs, s->lmul + 1);
}

/*
 * Check function for vector instruction with format:
 * double-width result and single-width sources (2*SEW = SEW op SEW)
 *
 * Rules to be checked here:
 *   1. All rules in defined in widen common rules are applied.
 *   2. Source (vs2, vs1) vector register number are multiples of LMUL.
 *      (Section 3.4.2)
 *   3. Destination vector register cannot overlap a source vector
 *      register (vs2, vs1) group.
 *      (Section 5.2)
 */
static bool vext_check_dss(DisasContext *s, int vd, int vs1, int vs2, int vm)
{
    return vext_check_ds(s, vd, vs2, vm) &&
        require_align(vs1, s->lmul) &&
        require_noover(vd, s->lmul + 1, vs1, s->lmul);
}

/*
 * Check function for vector instruction with format:
 * double-width result and double-width source1 and single-width
 * source2 (2*SEW = 2*SEW op SEW)
 *
 * Rules to be checked here:
 *   1. All rules in defined in widen common rules are applied.
 *   2. Source 1 (vs2) vector register number is multiples of 2 * LMUL.
 *      (Section 3.4.2)
 *   3. Source 2 (vs1) vector register number is multiples of LMUL.
 *      (Section 3.4.2)
 *   4. Destination vector register cannot overlap a source vector
 *      register (vs1) group.
 *      (Section 5.2)
 */
static bool vext_check_dds(DisasContext *s, int vd, int vs1, int vs2, int vm)
{
    return vext_check_ds(s, vd, vs1, vm) &&
        require_align(vs2, s->lmul + 1);
}

static bool vext_check_sd(DisasContext *s, int vd, int vs, int vm)
{
    bool ret = vext_narrow_check_common(s, vd, vs, vm);
    if (vd != vs) {
        ret &= require_noover(vd, s->lmul, vs, s->lmul + 1);
    }
    return ret;
}

/*
 * Check function for vector instruction with format:
 * single-width result and double-width source 1 and single-width
 * source 2 (SEW = 2*SEW op SEW)
 *
 * Rules to be checked here:
 *   1. All rules in defined in narrow common rules are applied.
 *   2. Destination vector register cannot overlap a source vector
 *      register (vs2) group.
 *      (Section 5.2)
 *   3. Source 2 (vs1) vector register number is multiples of LMUL.
 *      (Section 3.4.2)
 */
static bool vext_check_sds(DisasContext *s, int vd, int vs1, int vs2, int vm)
{
    return vext_check_sd(s, vd, vs2, vm) &&
        require_align(vs1, s->lmul);
}

/*
 * Check function for vector reduction instructions.
 *
 * Rules to be checked here:
 *   1. Source 1 (vs2) vector register number is multiples of LMUL.
 *      (Section 3.4.2)
 */
static bool vext_check_reduction(DisasContext *s, int vs2)
{
    return require_align(vs2, s->lmul) && (s->vstart == 0);
}

/*
 * Check function for vector slide instructions.
 *
 * Rules to be checked here:
 *   1. Source 1 (vs2) vector register number is multiples of LMUL.
 *      (Section 3.4.2)
 *   2. Destination vector register number is multiples of LMUL.
 *      (Section 3.4.2)
 *   3. Destination vector register group for a masked vector
 *      instruction cannot overlap the source mask register (v0).
 *      (Section 5.3)
 *   4. The destination vector register group for vslideup, vslide1up,
 *      vfslide1up, cannot overlap the source vector register (vs2) group.
 *      (Section 5.2, 16.3.1, 16.3.3)
 */
static bool vext_check_slide(DisasContext *s, int vd, int vs2,
                             int vm, bool is_over)
{
    bool ret = require_align(vs2, s->lmul) &&
               require_align(vd, s->lmul) &&
               require_vm(vm, vd);
    if (is_over) {
        ret &= (vd != vs2);
    }
    return ret;
}

/*
 * In cpu_get_tb_cpu_state(), set VILL if RVV was not present.
 * So RVV is also be checked in this function.
 */
static bool vext_check_isa_ill(DisasContext *s)
{
    return !s->vill;
}

/* common translation macro */
#define GEN_VEXT_TRANS(NAME, EEW, ARGTYPE, OP, CHECK)        \
static bool trans_##NAME(DisasContext *s, arg_##ARGTYPE * a) \
{                                                            \
    if (CHECK(s, a, EEW)) {                                  \
        return OP(s, a, EEW);                                \
    }                                                        \
    return false;                                            \
}

static uint8_t vext_get_emul(DisasContext *s, uint8_t eew)
{
    int8_t emul = eew - s->sew + s->lmul;
    return emul < 0 ? 0 : emul;
}

/*
 *** unit stride load and store
 */
typedef void gen_helper_ldst_us(TCGv_ptr, TCGv_ptr, TCGv,
                                TCGv_env, TCGv_i32);

static bool ldst_us_trans(uint32_t vd, uint32_t rs1, uint32_t data,
                          gen_helper_ldst_us *fn, DisasContext *s,
                          bool is_store)
{
    TCGv_ptr dest, mask;
    TCGv base;
    TCGv_i32 desc;

    TCGLabel *over = gen_new_label();
    tcg_gen_brcondi_tl(TCG_COND_EQ, cpu_vl, 0, over);

    dest = tcg_temp_new_ptr();
    mask = tcg_temp_new_ptr();
    base = get_gpr(s, rs1, EXT_NONE);

    /*
     * As simd_desc supports at most 2048 bytes, and in this implementation,
     * the max vector group length is 4096 bytes. So split it into two parts.
     *
     * The first part is vlen in bytes, encoded in maxsz of simd_desc.
     * The second part is lmul, encoded in data of simd_desc.
     */
    desc = tcg_constant_i32(simd_desc(s->vlen / 8, s->vlen / 8, data));

    tcg_gen_addi_ptr(dest, cpu_env, vreg_ofs(s, vd));
    tcg_gen_addi_ptr(mask, cpu_env, vreg_ofs(s, 0));

    fn(dest, mask, base, cpu_env, desc);

    tcg_temp_free_ptr(dest);
    tcg_temp_free_ptr(mask);

    if (!is_store) {
        mark_vs_dirty(s);
    }

    gen_set_label(over);
    return true;
}

static bool ld_us_op(DisasContext *s, arg_r2nfvm *a, uint8_t eew)
{
    uint32_t data = 0;
    gen_helper_ldst_us *fn;
    static gen_helper_ldst_us * const fns[2][4] = {
        /* masked unit stride load */
        { gen_helper_vle8_v_mask, gen_helper_vle16_v_mask,
          gen_helper_vle32_v_mask, gen_helper_vle64_v_mask },
        /* unmasked unit stride load */
        { gen_helper_vle8_v, gen_helper_vle16_v,
          gen_helper_vle32_v, gen_helper_vle64_v }
    };

    fn =  fns[a->vm][eew];
    if (fn == NULL) {
        return false;
    }

    /*
     * Vector load/store instructions have the EEW encoded
     * directly in the instructions. The maximum vector size is
     * calculated with EMUL rather than LMUL.
     */
    uint8_t emul = vext_get_emul(s, eew);
    data = FIELD_DP32(data, VDATA, VM, a->vm);
    data = FIELD_DP32(data, VDATA, LMUL, emul);
    data = FIELD_DP32(data, VDATA, NF, a->nf);
    return ldst_us_trans(a->rd, a->rs1, data, fn, s, false);
}

static bool ld_us_check(DisasContext *s, arg_r2nfvm* a, uint8_t eew)
{
    return require_rvv(s) &&
           vext_check_isa_ill(s) &&
           vext_check_load(s, a->rd, a->nf, a->vm, eew);
}

GEN_VEXT_TRANS(vle8_v,  MO_8,  r2nfvm, ld_us_op, ld_us_check)
GEN_VEXT_TRANS(vle16_v, MO_16, r2nfvm, ld_us_op, ld_us_check)
GEN_VEXT_TRANS(vle32_v, MO_32, r2nfvm, ld_us_op, ld_us_check)
GEN_VEXT_TRANS(vle64_v, MO_64, r2nfvm, ld_us_op, ld_us_check)

static bool st_us_op(DisasContext *s, arg_r2nfvm *a, uint8_t eew)
{
    uint32_t data = 0;
    gen_helper_ldst_us *fn;
    static gen_helper_ldst_us * const fns[2][4] = {
        /* masked unit stride store */
        { gen_helper_vse8_v_mask, gen_helper_vse16_v_mask,
          gen_helper_vse32_v_mask, gen_helper_vse64_v_mask },
        /* unmasked unit stride store */
        { gen_helper_vse8_v, gen_helper_vse16_v,
          gen_helper_vse32_v, gen_helper_vse64_v }
    };

    fn =  fns[a->vm][eew];
    if (fn == NULL) {
        return false;
    }

    uint8_t emul = vext_get_emul(s, eew);
    data = FIELD_DP32(data, VDATA, VM, a->vm);
    data = FIELD_DP32(data, VDATA, LMUL, emul);
    data = FIELD_DP32(data, VDATA, NF, a->nf);
    return ldst_us_trans(a->rd, a->rs1, data, fn, s, true);
}

static bool st_us_check(DisasContext *s, arg_r2nfvm* a, uint8_t eew)
{
    return require_rvv(s) &&
           vext_check_isa_ill(s) &&
           vext_check_store(s, a->rd, a->nf, eew);
}

GEN_VEXT_TRANS(vse8_v,  MO_8,  r2nfvm, st_us_op, st_us_check)
GEN_VEXT_TRANS(vse16_v, MO_16, r2nfvm, st_us_op, st_us_check)
GEN_VEXT_TRANS(vse32_v, MO_32, r2nfvm, st_us_op, st_us_check)
GEN_VEXT_TRANS(vse64_v, MO_64, r2nfvm, st_us_op, st_us_check)

/*
 *** unit stride mask load and store
 */
static bool ld_us_mask_op(DisasContext *s, arg_vlm_v *a, uint8_t eew)
{
    uint32_t data = 0;
    gen_helper_ldst_us *fn = gen_helper_vlm_v;

    /* EMUL = 1, NFIELDS = 1 */
    data = FIELD_DP32(data, VDATA, LMUL, 0);
    data = FIELD_DP32(data, VDATA, NF, 1);
    return ldst_us_trans(a->rd, a->rs1, data, fn, s, false);
}

static bool ld_us_mask_check(DisasContext *s, arg_vlm_v *a, uint8_t eew)
{
    /* EMUL = 1, NFIELDS = 1 */
    return require_rvv(s) && vext_check_isa_ill(s);
}

static bool st_us_mask_op(DisasContext *s, arg_vsm_v *a, uint8_t eew)
{
    uint32_t data = 0;
    gen_helper_ldst_us *fn = gen_helper_vsm_v;

    /* EMUL = 1, NFIELDS = 1 */
    data = FIELD_DP32(data, VDATA, LMUL, 0);
    data = FIELD_DP32(data, VDATA, NF, 1);
    return ldst_us_trans(a->rd, a->rs1, data, fn, s, true);
}

static bool st_us_mask_check(DisasContext *s, arg_vsm_v *a, uint8_t eew)
{
    /* EMUL = 1, NFIELDS = 1 */
    return require_rvv(s) && vext_check_isa_ill(s);
}

GEN_VEXT_TRANS(vlm_v, MO_8, vlm_v, ld_us_mask_op, ld_us_mask_check)
GEN_VEXT_TRANS(vsm_v, MO_8, vsm_v, st_us_mask_op, st_us_mask_check)

/*
 *** stride load and store
 */
typedef void gen_helper_ldst_stride(TCGv_ptr, TCGv_ptr, TCGv,
                                    TCGv, TCGv_env, TCGv_i32);

static bool ldst_stride_trans(uint32_t vd, uint32_t rs1, uint32_t rs2,
                              uint32_t data, gen_helper_ldst_stride *fn,
                              DisasContext *s, bool is_store)
{
    TCGv_ptr dest, mask;
    TCGv base, stride;
    TCGv_i32 desc;

    TCGLabel *over = gen_new_label();
    tcg_gen_brcondi_tl(TCG_COND_EQ, cpu_vl, 0, over);

    dest = tcg_temp_new_ptr();
    mask = tcg_temp_new_ptr();
    base = get_gpr(s, rs1, EXT_NONE);
    stride = get_gpr(s, rs2, EXT_NONE);
    desc = tcg_constant_i32(simd_desc(s->vlen / 8, s->vlen / 8, data));

    tcg_gen_addi_ptr(dest, cpu_env, vreg_ofs(s, vd));
    tcg_gen_addi_ptr(mask, cpu_env, vreg_ofs(s, 0));

    fn(dest, mask, base, stride, cpu_env, desc);

    tcg_temp_free_ptr(dest);
    tcg_temp_free_ptr(mask);

    if (!is_store) {
        mark_vs_dirty(s);
    }

    gen_set_label(over);
    return true;
}

static bool ld_stride_op(DisasContext *s, arg_rnfvm *a, uint8_t eew)
{
    uint32_t data = 0;
    gen_helper_ldst_stride *fn;
    static gen_helper_ldst_stride * const fns[4] = {
        gen_helper_vlse8_v, gen_helper_vlse16_v,
        gen_helper_vlse32_v, gen_helper_vlse64_v
    };

    fn = fns[eew];
    if (fn == NULL) {
        return false;
    }

    uint8_t emul = vext_get_emul(s, eew);
    data = FIELD_DP32(data, VDATA, VM, a->vm);
    data = FIELD_DP32(data, VDATA, LMUL, emul);
    data = FIELD_DP32(data, VDATA, NF, a->nf);
    return ldst_stride_trans(a->rd, a->rs1, a->rs2, data, fn, s, false);
}

static bool ld_stride_check(DisasContext *s, arg_rnfvm* a, uint8_t eew)
{
    return require_rvv(s) &&
           vext_check_isa_ill(s) &&
           vext_check_load(s, a->rd, a->nf, a->vm, eew);
}

GEN_VEXT_TRANS(vlse8_v,  MO_8,  rnfvm, ld_stride_op, ld_stride_check)
GEN_VEXT_TRANS(vlse16_v, MO_16, rnfvm, ld_stride_op, ld_stride_check)
GEN_VEXT_TRANS(vlse32_v, MO_32, rnfvm, ld_stride_op, ld_stride_check)
GEN_VEXT_TRANS(vlse64_v, MO_64, rnfvm, ld_stride_op, ld_stride_check)

static bool st_stride_op(DisasContext *s, arg_rnfvm *a, uint8_t eew)
{
    uint32_t data = 0;
    gen_helper_ldst_stride *fn;
    static gen_helper_ldst_stride * const fns[4] = {
        /* masked stride store */
        gen_helper_vsse8_v,  gen_helper_vsse16_v,
        gen_helper_vsse32_v,  gen_helper_vsse64_v
    };

    uint8_t emul = vext_get_emul(s, eew);
    data = FIELD_DP32(data, VDATA, VM, a->vm);
    data = FIELD_DP32(data, VDATA, LMUL, emul);
    data = FIELD_DP32(data, VDATA, NF, a->nf);
    fn = fns[eew];
    if (fn == NULL) {
        return false;
    }

    return ldst_stride_trans(a->rd, a->rs1, a->rs2, data, fn, s, true);
}

static bool st_stride_check(DisasContext *s, arg_rnfvm* a, uint8_t eew)
{
    return require_rvv(s) &&
           vext_check_isa_ill(s) &&
           vext_check_store(s, a->rd, a->nf, eew);
}

GEN_VEXT_TRANS(vsse8_v,  MO_8,  rnfvm, st_stride_op, st_stride_check)
GEN_VEXT_TRANS(vsse16_v, MO_16, rnfvm, st_stride_op, st_stride_check)
GEN_VEXT_TRANS(vsse32_v, MO_32, rnfvm, st_stride_op, st_stride_check)
GEN_VEXT_TRANS(vsse64_v, MO_64, rnfvm, st_stride_op, st_stride_check)

/*
 *** index load and store
 */
typedef void gen_helper_ldst_index(TCGv_ptr, TCGv_ptr, TCGv,
                                   TCGv_ptr, TCGv_env, TCGv_i32);

static bool ldst_index_trans(uint32_t vd, uint32_t rs1, uint32_t vs2,
                             uint32_t data, gen_helper_ldst_index *fn,
                             DisasContext *s, bool is_store)
{
    TCGv_ptr dest, mask, index;
    TCGv base;
    TCGv_i32 desc;

    TCGLabel *over = gen_new_label();
    tcg_gen_brcondi_tl(TCG_COND_EQ, cpu_vl, 0, over);

    dest = tcg_temp_new_ptr();
    mask = tcg_temp_new_ptr();
    index = tcg_temp_new_ptr();
    base = get_gpr(s, rs1, EXT_NONE);
    desc = tcg_constant_i32(simd_desc(s->vlen / 8, s->vlen / 8, data));

    tcg_gen_addi_ptr(dest, cpu_env, vreg_ofs(s, vd));
    tcg_gen_addi_ptr(index, cpu_env, vreg_ofs(s, vs2));
    tcg_gen_addi_ptr(mask, cpu_env, vreg_ofs(s, 0));

    fn(dest, mask, base, index, cpu_env, desc);

    tcg_temp_free_ptr(dest);
    tcg_temp_free_ptr(mask);
    tcg_temp_free_ptr(index);

    if (!is_store) {
        mark_vs_dirty(s);
    }

    gen_set_label(over);
    return true;
}

static bool ld_index_op(DisasContext *s, arg_rnfvm *a, uint8_t eew)
{
    uint32_t data = 0;
    gen_helper_ldst_index *fn;
    static gen_helper_ldst_index * const fns[4][4] = {
        /*
         * offset vector register group EEW = 8,
         * data vector register group EEW = SEW
         */
        { gen_helper_vlxei8_8_v,  gen_helper_vlxei8_16_v,
          gen_helper_vlxei8_32_v, gen_helper_vlxei8_64_v },
        /*
         * offset vector register group EEW = 16,
         * data vector register group EEW = SEW
         */
        { gen_helper_vlxei16_8_v, gen_helper_vlxei16_16_v,
          gen_helper_vlxei16_32_v, gen_helper_vlxei16_64_v },
        /*
         * offset vector register group EEW = 32,
         * data vector register group EEW = SEW
         */
        { gen_helper_vlxei32_8_v, gen_helper_vlxei32_16_v,
          gen_helper_vlxei32_32_v, gen_helper_vlxei32_64_v },
        /*
         * offset vector register group EEW = 64,
         * data vector register group EEW = SEW
         */
        { gen_helper_vlxei64_8_v, gen_helper_vlxei64_16_v,
          gen_helper_vlxei64_32_v, gen_helper_vlxei64_64_v }
    };

    fn = fns[eew][s->sew];

    uint8_t emul = vext_get_emul(s, s->sew);
    data = FIELD_DP32(data, VDATA, VM, a->vm);
    data = FIELD_DP32(data, VDATA, LMUL, emul);
    data = FIELD_DP32(data, VDATA, NF, a->nf);
    return ldst_index_trans(a->rd, a->rs1, a->rs2, data, fn, s, false);
}

static bool ld_index_check(DisasContext *s, arg_rnfvm* a, uint8_t eew)
{
    return require_rvv(s) &&
           vext_check_isa_ill(s) &&
           vext_check_ld_index(s, a->rd, a->rs2, a->nf, a->vm, eew);
}

GEN_VEXT_TRANS(vlxei8_v,  MO_8,  rnfvm, ld_index_op, ld_index_check)
GEN_VEXT_TRANS(vlxei16_v, MO_16, rnfvm, ld_index_op, ld_index_check)
GEN_VEXT_TRANS(vlxei32_v, MO_32, rnfvm, ld_index_op, ld_index_check)
GEN_VEXT_TRANS(vlxei64_v, MO_64, rnfvm, ld_index_op, ld_index_check)

static bool st_index_op(DisasContext *s, arg_rnfvm *a, uint8_t eew)
{
    uint32_t data = 0;
    gen_helper_ldst_index *fn;
    static gen_helper_ldst_index * const fns[4][4] = {
        /*
         * offset vector register group EEW = 8,
         * data vector register group EEW = SEW
         */
        { gen_helper_vsxei8_8_v,  gen_helper_vsxei8_16_v,
          gen_helper_vsxei8_32_v, gen_helper_vsxei8_64_v },
        /*
         * offset vector register group EEW = 16,
         * data vector register group EEW = SEW
         */
        { gen_helper_vsxei16_8_v, gen_helper_vsxei16_16_v,
          gen_helper_vsxei16_32_v, gen_helper_vsxei16_64_v },
        /*
         * offset vector register group EEW = 32,
         * data vector register group EEW = SEW
         */
        { gen_helper_vsxei32_8_v, gen_helper_vsxei32_16_v,
          gen_helper_vsxei32_32_v, gen_helper_vsxei32_64_v },
        /*
         * offset vector register group EEW = 64,
         * data vector register group EEW = SEW
         */
        { gen_helper_vsxei64_8_v, gen_helper_vsxei64_16_v,
          gen_helper_vsxei64_32_v, gen_helper_vsxei64_64_v }
    };

    fn = fns[eew][s->sew];

    uint8_t emul = vext_get_emul(s, s->sew);
    data = FIELD_DP32(data, VDATA, VM, a->vm);
    data = FIELD_DP32(data, VDATA, LMUL, emul);
    data = FIELD_DP32(data, VDATA, NF, a->nf);
    return ldst_index_trans(a->rd, a->rs1, a->rs2, data, fn, s, true);
}

static bool st_index_check(DisasContext *s, arg_rnfvm* a, uint8_t eew)
{
    return require_rvv(s) &&
           vext_check_isa_ill(s) &&
           vext_check_st_index(s, a->rd, a->rs2, a->nf, eew);
}

GEN_VEXT_TRANS(vsxei8_v,  MO_8,  rnfvm, st_index_op, st_index_check)
GEN_VEXT_TRANS(vsxei16_v, MO_16, rnfvm, st_index_op, st_index_check)
GEN_VEXT_TRANS(vsxei32_v, MO_32, rnfvm, st_index_op, st_index_check)
GEN_VEXT_TRANS(vsxei64_v, MO_64, rnfvm, st_index_op, st_index_check)

/*
 *** unit stride fault-only-first load
 */
static bool ldff_trans(uint32_t vd, uint32_t rs1, uint32_t data,
                       gen_helper_ldst_us *fn, DisasContext *s)
{
    TCGv_ptr dest, mask;
    TCGv base;
    TCGv_i32 desc;

    TCGLabel *over = gen_new_label();
    tcg_gen_brcondi_tl(TCG_COND_EQ, cpu_vl, 0, over);

    dest = tcg_temp_new_ptr();
    mask = tcg_temp_new_ptr();
    base = get_gpr(s, rs1, EXT_NONE);
    desc = tcg_constant_i32(simd_desc(s->vlen / 8, s->vlen / 8, data));

    tcg_gen_addi_ptr(dest, cpu_env, vreg_ofs(s, vd));
    tcg_gen_addi_ptr(mask, cpu_env, vreg_ofs(s, 0));

    fn(dest, mask, base, cpu_env, desc);

    tcg_temp_free_ptr(dest);
    tcg_temp_free_ptr(mask);
    mark_vs_dirty(s);
    gen_set_label(over);
    return true;
}

static bool ldff_op(DisasContext *s, arg_r2nfvm *a, uint8_t eew)
{
    uint32_t data = 0;
    gen_helper_ldst_us *fn;
    static gen_helper_ldst_us * const fns[4] = {
        gen_helper_vle8ff_v, gen_helper_vle16ff_v,
        gen_helper_vle32ff_v, gen_helper_vle64ff_v
    };

    fn = fns[eew];
    if (fn == NULL) {
        return false;
    }

    uint8_t emul = vext_get_emul(s, eew);
    data = FIELD_DP32(data, VDATA, VM, a->vm);
    data = FIELD_DP32(data, VDATA, LMUL, emul);
    data = FIELD_DP32(data, VDATA, NF, a->nf);
    return ldff_trans(a->rd, a->rs1, data, fn, s);
}

GEN_VEXT_TRANS(vle8ff_v,  MO_8,  r2nfvm, ldff_op, ld_us_check)
GEN_VEXT_TRANS(vle16ff_v, MO_16, r2nfvm, ldff_op, ld_us_check)
GEN_VEXT_TRANS(vle32ff_v, MO_32, r2nfvm, ldff_op, ld_us_check)
GEN_VEXT_TRANS(vle64ff_v, MO_64, r2nfvm, ldff_op, ld_us_check)

/*
 * load and store whole register instructions
 */
typedef void gen_helper_ldst_whole(TCGv_ptr, TCGv, TCGv_env, TCGv_i32);

static bool ldst_whole_trans(uint32_t vd, uint32_t rs1, uint32_t nf,
                             gen_helper_ldst_whole *fn, DisasContext *s,
                             bool is_store)
{
    TCGv_ptr dest;
    TCGv base;
    TCGv_i32 desc;

    uint32_t data = FIELD_DP32(0, VDATA, NF, nf);
    dest = tcg_temp_new_ptr();
    desc = tcg_constant_i32(simd_desc(s->vlen / 8, s->vlen / 8, data));

    base = get_gpr(s, rs1, EXT_NONE);
    tcg_gen_addi_ptr(dest, cpu_env, vreg_ofs(s, vd));

    fn(dest, base, cpu_env, desc);

    tcg_temp_free_ptr(dest);

    if (!is_store) {
        mark_vs_dirty(s);
    }

    return true;
}

/*
 * load and store whole register instructions ignore vtype and vl setting.
 * Thus, we don't need to check vill bit. (Section 7.9)
 */
#define GEN_LDST_WHOLE_TRANS(NAME, ARG_NF, IS_STORE)                      \
static bool trans_##NAME(DisasContext *s, arg_##NAME * a)                 \
{                                                                         \
    if (require_rvv(s) &&                                                 \
        QEMU_IS_ALIGNED(a->rd, ARG_NF)) {                                 \
        return ldst_whole_trans(a->rd, a->rs1, ARG_NF, gen_helper_##NAME, \
                                s, IS_STORE);                             \
    }                                                                     \
    return false;                                                         \
}

GEN_LDST_WHOLE_TRANS(vl1re8_v,  1, false)
GEN_LDST_WHOLE_TRANS(vl1re16_v, 1, false)
GEN_LDST_WHOLE_TRANS(vl1re32_v, 1, false)
GEN_LDST_WHOLE_TRANS(vl1re64_v, 1, false)
GEN_LDST_WHOLE_TRANS(vl2re8_v,  2, false)
GEN_LDST_WHOLE_TRANS(vl2re16_v, 2, false)
GEN_LDST_WHOLE_TRANS(vl2re32_v, 2, false)
GEN_LDST_WHOLE_TRANS(vl2re64_v, 2, false)
GEN_LDST_WHOLE_TRANS(vl4re8_v,  4, false)
GEN_LDST_WHOLE_TRANS(vl4re16_v, 4, false)
GEN_LDST_WHOLE_TRANS(vl4re32_v, 4, false)
GEN_LDST_WHOLE_TRANS(vl4re64_v, 4, false)
GEN_LDST_WHOLE_TRANS(vl8re8_v,  8, false)
GEN_LDST_WHOLE_TRANS(vl8re16_v, 8, false)
GEN_LDST_WHOLE_TRANS(vl8re32_v, 8, false)
GEN_LDST_WHOLE_TRANS(vl8re64_v, 8, false)

GEN_LDST_WHOLE_TRANS(vs1r_v, 1, true)
GEN_LDST_WHOLE_TRANS(vs2r_v, 2, true)
GEN_LDST_WHOLE_TRANS(vs4r_v, 4, true)
GEN_LDST_WHOLE_TRANS(vs8r_v, 8, true)

/*
 *** Vector Integer Arithmetic Instructions
 */

/*
 * MAXSZ returns the maximum vector size can be operated in bytes,
 * which is used in GVEC IR when vl_eq_vlmax flag is set to true
 * to accerlate vector operation.
 */
static inline uint32_t MAXSZ(DisasContext *s)
{
    int scale = s->lmul - 3;
    return scale < 0 ? s->vlen >> -scale : s->vlen << scale;
}

static bool opivv_check(DisasContext *s, arg_rmrr *a)
{
    return require_rvv(s) &&
           vext_check_isa_ill(s) &&
           vext_check_sss(s, a->rd, a->rs1, a->rs2, a->vm);
}

typedef void GVecGen3Fn(unsigned, uint32_t, uint32_t,
                        uint32_t, uint32_t, uint32_t);

static inline bool
do_opivv_gvec(DisasContext *s, arg_rmrr *a, GVecGen3Fn *gvec_fn,
              gen_helper_gvec_4_ptr *fn)
{
    TCGLabel *over = gen_new_label();
    if (!opivv_check(s, a)) {
        return false;
    }

    tcg_gen_brcondi_tl(TCG_COND_EQ, cpu_vl, 0, over);

    if (a->vm && s->vl_eq_vlmax) {
        gvec_fn(s->sew, vreg_ofs(s, a->rd),
                vreg_ofs(s, a->rs2), vreg_ofs(s, a->rs1),
                MAXSZ(s), MAXSZ(s));
    } else {
        uint32_t data = 0;

        data = FIELD_DP32(data, VDATA, VM, a->vm);
        data = FIELD_DP32(data, VDATA, LMUL, s->lmul);
        tcg_gen_gvec_4_ptr(vreg_ofs(s, a->rd), vreg_ofs(s, 0),
                           vreg_ofs(s, a->rs1), vreg_ofs(s, a->rs2),
                           cpu_env, s->vlen / 8, s->vlen / 8, data, fn);
    }
    mark_vs_dirty(s);
    gen_set_label(over);
    return true;
}

/* OPIVV with GVEC IR */
#define GEN_OPIVV_GVEC_TRANS(NAME, SUF) \
static bool trans_##NAME(DisasContext *s, arg_rmrr *a)             \
{                                                                  \
    static gen_helper_gvec_4_ptr * const fns[4] = {                \
        gen_helper_##NAME##_b, gen_helper_##NAME##_h,              \
        gen_helper_##NAME##_w, gen_helper_##NAME##_d,              \
    };                                                             \
    return do_opivv_gvec(s, a, tcg_gen_gvec_##SUF, fns[s->sew]);   \
}

GEN_OPIVV_GVEC_TRANS(vadd_vv, add)
GEN_OPIVV_GVEC_TRANS(vsub_vv, sub)

typedef void gen_helper_opivx(TCGv_ptr, TCGv_ptr, TCGv, TCGv_ptr,
                              TCGv_env, TCGv_i32);

static bool opivx_trans(uint32_t vd, uint32_t rs1, uint32_t vs2, uint32_t vm,
                        gen_helper_opivx *fn, DisasContext *s)
{
    TCGv_ptr dest, src2, mask;
    TCGv src1;
    TCGv_i32 desc;
    uint32_t data = 0;

    TCGLabel *over = gen_new_label();
    tcg_gen_brcondi_tl(TCG_COND_EQ, cpu_vl, 0, over);

    dest = tcg_temp_new_ptr();
    mask = tcg_temp_new_ptr();
    src2 = tcg_temp_new_ptr();
    src1 = get_gpr(s, rs1, EXT_NONE);

    data = FIELD_DP32(data, VDATA, VM, vm);
    data = FIELD_DP32(data, VDATA, LMUL, s->lmul);
    desc = tcg_constant_i32(simd_desc(s->vlen / 8, s->vlen / 8, data));

    tcg_gen_addi_ptr(dest, cpu_env, vreg_ofs(s, vd));
    tcg_gen_addi_ptr(src2, cpu_env, vreg_ofs(s, vs2));
    tcg_gen_addi_ptr(mask, cpu_env, vreg_ofs(s, 0));

    fn(dest, mask, src1, src2, cpu_env, desc);

    tcg_temp_free_ptr(dest);
    tcg_temp_free_ptr(mask);
    tcg_temp_free_ptr(src2);
    mark_vs_dirty(s);
    gen_set_label(over);
    return true;
}

static bool opivx_check(DisasContext *s, arg_rmrr *a)
{
    return require_rvv(s) &&
           vext_check_isa_ill(s) &&
           vext_check_ss(s, a->rd, a->rs2, a->vm);
}

typedef void GVecGen2sFn(unsigned, uint32_t, uint32_t, TCGv_i64,
                         uint32_t, uint32_t);

static inline bool
do_opivx_gvec(DisasContext *s, arg_rmrr *a, GVecGen2sFn *gvec_fn,
              gen_helper_opivx *fn)
{
    if (!opivx_check(s, a)) {
        return false;
    }

    if (a->vm && s->vl_eq_vlmax) {
        TCGv_i64 src1 = tcg_temp_new_i64();

        tcg_gen_ext_tl_i64(src1, get_gpr(s, a->rs1, EXT_SIGN));
        gvec_fn(s->sew, vreg_ofs(s, a->rd), vreg_ofs(s, a->rs2),
                src1, MAXSZ(s), MAXSZ(s));

        tcg_temp_free_i64(src1);
        mark_vs_dirty(s);
        return true;
    }
    return opivx_trans(a->rd, a->rs1, a->rs2, a->vm, fn, s);
}

/* OPIVX with GVEC IR */
#define GEN_OPIVX_GVEC_TRANS(NAME, SUF) \
static bool trans_##NAME(DisasContext *s, arg_rmrr *a)             \
{                                                                  \
    static gen_helper_opivx * const fns[4] = {                     \
        gen_helper_##NAME##_b, gen_helper_##NAME##_h,              \
        gen_helper_##NAME##_w, gen_helper_##NAME##_d,              \
    };                                                             \
    return do_opivx_gvec(s, a, tcg_gen_gvec_##SUF, fns[s->sew]);   \
}

GEN_OPIVX_GVEC_TRANS(vadd_vx, adds)
GEN_OPIVX_GVEC_TRANS(vsub_vx, subs)

static void gen_vec_rsub8_i64(TCGv_i64 d, TCGv_i64 a, TCGv_i64 b)
{
    tcg_gen_vec_sub8_i64(d, b, a);
}

static void gen_vec_rsub16_i64(TCGv_i64 d, TCGv_i64 a, TCGv_i64 b)
{
    tcg_gen_vec_sub16_i64(d, b, a);
}

static void gen_rsub_i32(TCGv_i32 ret, TCGv_i32 arg1, TCGv_i32 arg2)
{
    tcg_gen_sub_i32(ret, arg2, arg1);
}

static void gen_rsub_i64(TCGv_i64 ret, TCGv_i64 arg1, TCGv_i64 arg2)
{
    tcg_gen_sub_i64(ret, arg2, arg1);
}

static void gen_rsub_vec(unsigned vece, TCGv_vec r, TCGv_vec a, TCGv_vec b)
{
    tcg_gen_sub_vec(vece, r, b, a);
}

static void tcg_gen_gvec_rsubs(unsigned vece, uint32_t dofs, uint32_t aofs,
                               TCGv_i64 c, uint32_t oprsz, uint32_t maxsz)
{
    static const TCGOpcode vecop_list[] = { INDEX_op_sub_vec, 0 };
    static const GVecGen2s rsub_op[4] = {
        { .fni8 = gen_vec_rsub8_i64,
          .fniv = gen_rsub_vec,
          .fno = gen_helper_vec_rsubs8,
          .opt_opc = vecop_list,
          .vece = MO_8 },
        { .fni8 = gen_vec_rsub16_i64,
          .fniv = gen_rsub_vec,
          .fno = gen_helper_vec_rsubs16,
          .opt_opc = vecop_list,
          .vece = MO_16 },
        { .fni4 = gen_rsub_i32,
          .fniv = gen_rsub_vec,
          .fno = gen_helper_vec_rsubs32,
          .opt_opc = vecop_list,
          .vece = MO_32 },
        { .fni8 = gen_rsub_i64,
          .fniv = gen_rsub_vec,
          .fno = gen_helper_vec_rsubs64,
          .opt_opc = vecop_list,
          .prefer_i64 = TCG_TARGET_REG_BITS == 64,
          .vece = MO_64 },
    };

    tcg_debug_assert(vece <= MO_64);
    tcg_gen_gvec_2s(dofs, aofs, oprsz, maxsz, c, &rsub_op[vece]);
}

GEN_OPIVX_GVEC_TRANS(vrsub_vx, rsubs)

typedef enum {
    IMM_ZX,         /* Zero-extended */
    IMM_SX,         /* Sign-extended */
    IMM_TRUNC_SEW,  /* Truncate to log(SEW) bits */
    IMM_TRUNC_2SEW, /* Truncate to log(2*SEW) bits */
} imm_mode_t;

static int64_t extract_imm(DisasContext *s, uint32_t imm, imm_mode_t imm_mode)
{
    switch (imm_mode) {
    case IMM_ZX:
        return extract64(imm, 0, 5);
    case IMM_SX:
        return sextract64(imm, 0, 5);
    case IMM_TRUNC_SEW:
        return extract64(imm, 0, s->sew + 3);
    case IMM_TRUNC_2SEW:
        return extract64(imm, 0, s->sew + 4);
    default:
        g_assert_not_reached();
    }
}

static bool opivi_trans(uint32_t vd, uint32_t imm, uint32_t vs2, uint32_t vm,
                        gen_helper_opivx *fn, DisasContext *s,
                        imm_mode_t imm_mode)
{
    TCGv_ptr dest, src2, mask;
    TCGv src1;
    TCGv_i32 desc;
    uint32_t data = 0;

    TCGLabel *over = gen_new_label();
    tcg_gen_brcondi_tl(TCG_COND_EQ, cpu_vl, 0, over);

    dest = tcg_temp_new_ptr();
    mask = tcg_temp_new_ptr();
    src2 = tcg_temp_new_ptr();
    src1 = tcg_constant_tl(extract_imm(s, imm, imm_mode));

    data = FIELD_DP32(data, VDATA, VM, vm);
    data = FIELD_DP32(data, VDATA, LMUL, s->lmul);
    desc = tcg_constant_i32(simd_desc(s->vlen / 8, s->vlen / 8, data));

    tcg_gen_addi_ptr(dest, cpu_env, vreg_ofs(s, vd));
    tcg_gen_addi_ptr(src2, cpu_env, vreg_ofs(s, vs2));
    tcg_gen_addi_ptr(mask, cpu_env, vreg_ofs(s, 0));

    fn(dest, mask, src1, src2, cpu_env, desc);

    tcg_temp_free_ptr(dest);
    tcg_temp_free_ptr(mask);
    tcg_temp_free_ptr(src2);
    mark_vs_dirty(s);
    gen_set_label(over);
    return true;
}

typedef void GVecGen2iFn(unsigned, uint32_t, uint32_t, int64_t,
                         uint32_t, uint32_t);

static inline bool
do_opivi_gvec(DisasContext *s, arg_rmrr *a, GVecGen2iFn *gvec_fn,
              gen_helper_opivx *fn, imm_mode_t imm_mode)
{
    if (!opivx_check(s, a)) {
        return false;
    }

    if (a->vm && s->vl_eq_vlmax) {
        gvec_fn(s->sew, vreg_ofs(s, a->rd), vreg_ofs(s, a->rs2),
                extract_imm(s, a->rs1, imm_mode), MAXSZ(s), MAXSZ(s));
        mark_vs_dirty(s);
        return true;
    }
    return opivi_trans(a->rd, a->rs1, a->rs2, a->vm, fn, s, imm_mode);
}

/* OPIVI with GVEC IR */
#define GEN_OPIVI_GVEC_TRANS(NAME, IMM_MODE, OPIVX, SUF) \
static bool trans_##NAME(DisasContext *s, arg_rmrr *a)             \
{                                                                  \
    static gen_helper_opivx * const fns[4] = {                     \
        gen_helper_##OPIVX##_b, gen_helper_##OPIVX##_h,            \
        gen_helper_##OPIVX##_w, gen_helper_##OPIVX##_d,            \
    };                                                             \
    return do_opivi_gvec(s, a, tcg_gen_gvec_##SUF,                 \
                         fns[s->sew], IMM_MODE);                   \
}

GEN_OPIVI_GVEC_TRANS(vadd_vi, IMM_SX, vadd_vx, addi)

static void tcg_gen_gvec_rsubi(unsigned vece, uint32_t dofs, uint32_t aofs,
                               int64_t c, uint32_t oprsz, uint32_t maxsz)
{
    TCGv_i64 tmp = tcg_constant_i64(c);
    tcg_gen_gvec_rsubs(vece, dofs, aofs, tmp, oprsz, maxsz);
}

GEN_OPIVI_GVEC_TRANS(vrsub_vi, IMM_SX, vrsub_vx, rsubi)

/* Vector Widening Integer Add/Subtract */

/* OPIVV with WIDEN */
static bool opivv_widen_check(DisasContext *s, arg_rmrr *a)
{
    return require_rvv(s) &&
           vext_check_isa_ill(s) &&
           vext_check_dss(s, a->rd, a->rs1, a->rs2, a->vm);
}

static bool do_opivv_widen(DisasContext *s, arg_rmrr *a,
                           gen_helper_gvec_4_ptr *fn,
                           bool (*checkfn)(DisasContext *, arg_rmrr *))
{
    if (checkfn(s, a)) {
        uint32_t data = 0;
        TCGLabel *over = gen_new_label();
        tcg_gen_brcondi_tl(TCG_COND_EQ, cpu_vl, 0, over);

        data = FIELD_DP32(data, VDATA, VM, a->vm);
        data = FIELD_DP32(data, VDATA, LMUL, s->lmul);
        tcg_gen_gvec_4_ptr(vreg_ofs(s, a->rd), vreg_ofs(s, 0),
                           vreg_ofs(s, a->rs1),
                           vreg_ofs(s, a->rs2),
                           cpu_env, s->vlen / 8, s->vlen / 8,
                           data, fn);
        mark_vs_dirty(s);
        gen_set_label(over);
        return true;
    }
    return false;
}

#define GEN_OPIVV_WIDEN_TRANS(NAME, CHECK) \
static bool trans_##NAME(DisasContext *s, arg_rmrr *a)       \
{                                                            \
    static gen_helper_gvec_4_ptr * const fns[3] = {          \
        gen_helper_##NAME##_b,                               \
        gen_helper_##NAME##_h,                               \
        gen_helper_##NAME##_w                                \
    };                                                       \
    return do_opivv_widen(s, a, fns[s->sew], CHECK);         \
}

GEN_OPIVV_WIDEN_TRANS(vwaddu_vv, opivv_widen_check)
GEN_OPIVV_WIDEN_TRANS(vwadd_vv, opivv_widen_check)
GEN_OPIVV_WIDEN_TRANS(vwsubu_vv, opivv_widen_check)
GEN_OPIVV_WIDEN_TRANS(vwsub_vv, opivv_widen_check)

/* OPIVX with WIDEN */
static bool opivx_widen_check(DisasContext *s, arg_rmrr *a)
{
    return require_rvv(s) &&
           vext_check_isa_ill(s) &&
           vext_check_ds(s, a->rd, a->rs2, a->vm);
}

static bool do_opivx_widen(DisasContext *s, arg_rmrr *a,
                           gen_helper_opivx *fn)
{
    if (opivx_widen_check(s, a)) {
        return opivx_trans(a->rd, a->rs1, a->rs2, a->vm, fn, s);
    }
    return false;
}

#define GEN_OPIVX_WIDEN_TRANS(NAME) \
static bool trans_##NAME(DisasContext *s, arg_rmrr *a)       \
{                                                            \
    static gen_helper_opivx * const fns[3] = {               \
        gen_helper_##NAME##_b,                               \
        gen_helper_##NAME##_h,                               \
        gen_helper_##NAME##_w                                \
    };                                                       \
    return do_opivx_widen(s, a, fns[s->sew]);                \
}

GEN_OPIVX_WIDEN_TRANS(vwaddu_vx)
GEN_OPIVX_WIDEN_TRANS(vwadd_vx)
GEN_OPIVX_WIDEN_TRANS(vwsubu_vx)
GEN_OPIVX_WIDEN_TRANS(vwsub_vx)

/* WIDEN OPIVV with WIDEN */
static bool opiwv_widen_check(DisasContext *s, arg_rmrr *a)
{
    return require_rvv(s) &&
           vext_check_isa_ill(s) &&
           vext_check_dds(s, a->rd, a->rs1, a->rs2, a->vm);
}

static bool do_opiwv_widen(DisasContext *s, arg_rmrr *a,
                           gen_helper_gvec_4_ptr *fn)
{
    if (opiwv_widen_check(s, a)) {
        uint32_t data = 0;
        TCGLabel *over = gen_new_label();
        tcg_gen_brcondi_tl(TCG_COND_EQ, cpu_vl, 0, over);

        data = FIELD_DP32(data, VDATA, VM, a->vm);
        data = FIELD_DP32(data, VDATA, LMUL, s->lmul);
        tcg_gen_gvec_4_ptr(vreg_ofs(s, a->rd), vreg_ofs(s, 0),
                           vreg_ofs(s, a->rs1),
                           vreg_ofs(s, a->rs2),
                           cpu_env, s->vlen / 8, s->vlen / 8, data, fn);
        mark_vs_dirty(s);
        gen_set_label(over);
        return true;
    }
    return false;
}

#define GEN_OPIWV_WIDEN_TRANS(NAME) \
static bool trans_##NAME(DisasContext *s, arg_rmrr *a)       \
{                                                            \
    static gen_helper_gvec_4_ptr * const fns[3] = {          \
        gen_helper_##NAME##_b,                               \
        gen_helper_##NAME##_h,                               \
        gen_helper_##NAME##_w                                \
    };                                                       \
    return do_opiwv_widen(s, a, fns[s->sew]);                \
}

GEN_OPIWV_WIDEN_TRANS(vwaddu_wv)
GEN_OPIWV_WIDEN_TRANS(vwadd_wv)
GEN_OPIWV_WIDEN_TRANS(vwsubu_wv)
GEN_OPIWV_WIDEN_TRANS(vwsub_wv)

/* WIDEN OPIVX with WIDEN */
static bool opiwx_widen_check(DisasContext *s, arg_rmrr *a)
{
    return require_rvv(s) &&
           vext_check_isa_ill(s) &&
           vext_check_dd(s, a->rd, a->rs2, a->vm);
}

static bool do_opiwx_widen(DisasContext *s, arg_rmrr *a,
                           gen_helper_opivx *fn)
{
    if (opiwx_widen_check(s, a)) {
        return opivx_trans(a->rd, a->rs1, a->rs2, a->vm, fn, s);
    }
    return false;
}

#define GEN_OPIWX_WIDEN_TRANS(NAME) \
static bool trans_##NAME(DisasContext *s, arg_rmrr *a)       \
{                                                            \
    static gen_helper_opivx * const fns[3] = {               \
        gen_helper_##NAME##_b,                               \
        gen_helper_##NAME##_h,                               \
        gen_helper_##NAME##_w                                \
    };                                                       \
    return do_opiwx_widen(s, a, fns[s->sew]);                \
}

GEN_OPIWX_WIDEN_TRANS(vwaddu_wx)
GEN_OPIWX_WIDEN_TRANS(vwadd_wx)
GEN_OPIWX_WIDEN_TRANS(vwsubu_wx)
GEN_OPIWX_WIDEN_TRANS(vwsub_wx)

/* Vector Integer Add-with-Carry / Subtract-with-Borrow Instructions */
/* OPIVV without GVEC IR */
#define GEN_OPIVV_TRANS(NAME, CHECK)                               \
static bool trans_##NAME(DisasContext *s, arg_rmrr *a)             \
{                                                                  \
    if (CHECK(s, a)) {                                             \
        uint32_t data = 0;                                         \
        static gen_helper_gvec_4_ptr * const fns[4] = {            \
            gen_helper_##NAME##_b, gen_helper_##NAME##_h,          \
            gen_helper_##NAME##_w, gen_helper_##NAME##_d,          \
        };                                                         \
        TCGLabel *over = gen_new_label();                          \
        tcg_gen_brcondi_tl(TCG_COND_EQ, cpu_vl, 0, over);          \
                                                                   \
        data = FIELD_DP32(data, VDATA, VM, a->vm);                 \
        data = FIELD_DP32(data, VDATA, LMUL, s->lmul);             \
        tcg_gen_gvec_4_ptr(vreg_ofs(s, a->rd), vreg_ofs(s, 0),     \
                           vreg_ofs(s, a->rs1),                    \
                           vreg_ofs(s, a->rs2), cpu_env,           \
                           s->vlen / 8, s->vlen / 8, data,         \
                           fns[s->sew]);                           \
        mark_vs_dirty(s);                                          \
        gen_set_label(over);                                       \
        return true;                                               \
    }                                                              \
    return false;                                                  \
}

/*
 * For vadc and vsbc, an illegal instruction exception is raised if the
 * destination vector register is v0 and LMUL > 1. (Section 11.4)
 */
static bool opivv_vadc_check(DisasContext *s, arg_rmrr *a)
{
    return require_rvv(s) &&
           vext_check_isa_ill(s) &&
           (a->rd != 0) &&
           vext_check_sss(s, a->rd, a->rs1, a->rs2, a->vm);
}

GEN_OPIVV_TRANS(vadc_vvm, opivv_vadc_check)
GEN_OPIVV_TRANS(vsbc_vvm, opivv_vadc_check)

/*
 * For vmadc and vmsbc, an illegal instruction exception is raised if the
 * destination vector register overlaps a source vector register group.
 */
static bool opivv_vmadc_check(DisasContext *s, arg_rmrr *a)
{
    return require_rvv(s) &&
           vext_check_isa_ill(s) &&
           vext_check_mss(s, a->rd, a->rs1, a->rs2);
}

GEN_OPIVV_TRANS(vmadc_vvm, opivv_vmadc_check)
GEN_OPIVV_TRANS(vmsbc_vvm, opivv_vmadc_check)

static bool opivx_vadc_check(DisasContext *s, arg_rmrr *a)
{
    return require_rvv(s) &&
           vext_check_isa_ill(s) &&
           (a->rd != 0) &&
           vext_check_ss(s, a->rd, a->rs2, a->vm);
}

/* OPIVX without GVEC IR */
#define GEN_OPIVX_TRANS(NAME, CHECK)                                     \
static bool trans_##NAME(DisasContext *s, arg_rmrr *a)                   \
{                                                                        \
    if (CHECK(s, a)) {                                                   \
        static gen_helper_opivx * const fns[4] = {                       \
            gen_helper_##NAME##_b, gen_helper_##NAME##_h,                \
            gen_helper_##NAME##_w, gen_helper_##NAME##_d,                \
        };                                                               \
                                                                         \
        return opivx_trans(a->rd, a->rs1, a->rs2, a->vm, fns[s->sew], s);\
    }                                                                    \
    return false;                                                        \
}

GEN_OPIVX_TRANS(vadc_vxm, opivx_vadc_check)
GEN_OPIVX_TRANS(vsbc_vxm, opivx_vadc_check)

static bool opivx_vmadc_check(DisasContext *s, arg_rmrr *a)
{
    return require_rvv(s) &&
           vext_check_isa_ill(s) &&
           vext_check_ms(s, a->rd, a->rs2);
}

GEN_OPIVX_TRANS(vmadc_vxm, opivx_vmadc_check)
GEN_OPIVX_TRANS(vmsbc_vxm, opivx_vmadc_check)

/* OPIVI without GVEC IR */
#define GEN_OPIVI_TRANS(NAME, IMM_MODE, OPIVX, CHECK)                    \
static bool trans_##NAME(DisasContext *s, arg_rmrr *a)                   \
{                                                                        \
    if (CHECK(s, a)) {                                                   \
        static gen_helper_opivx * const fns[4] = {                       \
            gen_helper_##OPIVX##_b, gen_helper_##OPIVX##_h,              \
            gen_helper_##OPIVX##_w, gen_helper_##OPIVX##_d,              \
        };                                                               \
        return opivi_trans(a->rd, a->rs1, a->rs2, a->vm,                 \
                           fns[s->sew], s, IMM_MODE);                    \
    }                                                                    \
    return false;                                                        \
}

GEN_OPIVI_TRANS(vadc_vim, IMM_SX, vadc_vxm, opivx_vadc_check)
GEN_OPIVI_TRANS(vmadc_vim, IMM_SX, vmadc_vxm, opivx_vmadc_check)

/* Vector Bitwise Logical Instructions */
GEN_OPIVV_GVEC_TRANS(vand_vv, and)
GEN_OPIVV_GVEC_TRANS(vor_vv,  or)
GEN_OPIVV_GVEC_TRANS(vxor_vv, xor)
GEN_OPIVX_GVEC_TRANS(vand_vx, ands)
GEN_OPIVX_GVEC_TRANS(vor_vx,  ors)
GEN_OPIVX_GVEC_TRANS(vxor_vx, xors)
GEN_OPIVI_GVEC_TRANS(vand_vi, IMM_SX, vand_vx, andi)
GEN_OPIVI_GVEC_TRANS(vor_vi, IMM_SX, vor_vx,  ori)
GEN_OPIVI_GVEC_TRANS(vxor_vi, IMM_SX, vxor_vx, xori)

/* Vector Single-Width Bit Shift Instructions */
GEN_OPIVV_GVEC_TRANS(vsll_vv,  shlv)
GEN_OPIVV_GVEC_TRANS(vsrl_vv,  shrv)
GEN_OPIVV_GVEC_TRANS(vsra_vv,  sarv)

typedef void GVecGen2sFn32(unsigned, uint32_t, uint32_t, TCGv_i32,
                           uint32_t, uint32_t);

static inline bool
do_opivx_gvec_shift(DisasContext *s, arg_rmrr *a, GVecGen2sFn32 *gvec_fn,
                    gen_helper_opivx *fn)
{
    if (!opivx_check(s, a)) {
        return false;
    }

    if (a->vm && s->vl_eq_vlmax) {
        TCGv_i32 src1 = tcg_temp_new_i32();

        tcg_gen_trunc_tl_i32(src1, get_gpr(s, a->rs1, EXT_NONE));
        tcg_gen_extract_i32(src1, src1, 0, s->sew + 3);
        gvec_fn(s->sew, vreg_ofs(s, a->rd), vreg_ofs(s, a->rs2),
                src1, MAXSZ(s), MAXSZ(s));

        tcg_temp_free_i32(src1);
        mark_vs_dirty(s);
        return true;
    }
    return opivx_trans(a->rd, a->rs1, a->rs2, a->vm, fn, s);
}

#define GEN_OPIVX_GVEC_SHIFT_TRANS(NAME, SUF) \
static bool trans_##NAME(DisasContext *s, arg_rmrr *a)                    \
{                                                                         \
    static gen_helper_opivx * const fns[4] = {                            \
        gen_helper_##NAME##_b, gen_helper_##NAME##_h,                     \
        gen_helper_##NAME##_w, gen_helper_##NAME##_d,                     \
    };                                                                    \
                                                                          \
    return do_opivx_gvec_shift(s, a, tcg_gen_gvec_##SUF, fns[s->sew]);    \
}

GEN_OPIVX_GVEC_SHIFT_TRANS(vsll_vx,  shls)
GEN_OPIVX_GVEC_SHIFT_TRANS(vsrl_vx,  shrs)
GEN_OPIVX_GVEC_SHIFT_TRANS(vsra_vx,  sars)

GEN_OPIVI_GVEC_TRANS(vsll_vi, IMM_TRUNC_SEW, vsll_vx, shli)
GEN_OPIVI_GVEC_TRANS(vsrl_vi, IMM_TRUNC_SEW, vsrl_vx, shri)
GEN_OPIVI_GVEC_TRANS(vsra_vi, IMM_TRUNC_SEW, vsra_vx, sari)

/* Vector Narrowing Integer Right Shift Instructions */
static bool opiwv_narrow_check(DisasContext *s, arg_rmrr *a)
{
    return require_rvv(s) &&
           vext_check_isa_ill(s) &&
           vext_check_sds(s, a->rd, a->rs1, a->rs2, a->vm);
}

/* OPIVV with NARROW */
#define GEN_OPIWV_NARROW_TRANS(NAME)                               \
static bool trans_##NAME(DisasContext *s, arg_rmrr *a)             \
{                                                                  \
    if (opiwv_narrow_check(s, a)) {                                \
        uint32_t data = 0;                                         \
        static gen_helper_gvec_4_ptr * const fns[3] = {            \
            gen_helper_##NAME##_b,                                 \
            gen_helper_##NAME##_h,                                 \
            gen_helper_##NAME##_w,                                 \
        };                                                         \
        TCGLabel *over = gen_new_label();                          \
        tcg_gen_brcondi_tl(TCG_COND_EQ, cpu_vl, 0, over);          \
                                                                   \
        data = FIELD_DP32(data, VDATA, VM, a->vm);                 \
        data = FIELD_DP32(data, VDATA, LMUL, s->lmul);             \
        tcg_gen_gvec_4_ptr(vreg_ofs(s, a->rd), vreg_ofs(s, 0),     \
                           vreg_ofs(s, a->rs1),                    \
                           vreg_ofs(s, a->rs2), cpu_env,           \
                           s->vlen / 8, s->vlen / 8, data,         \
                           fns[s->sew]);                           \
        mark_vs_dirty(s);                                          \
        gen_set_label(over);                                       \
        return true;                                               \
    }                                                              \
    return false;                                                  \
}
GEN_OPIWV_NARROW_TRANS(vnsra_wv)
GEN_OPIWV_NARROW_TRANS(vnsrl_wv)

static bool opiwx_narrow_check(DisasContext *s, arg_rmrr *a)
{
    return require_rvv(s) &&
           vext_check_isa_ill(s) &&
           vext_check_sd(s, a->rd, a->rs2, a->vm);
}

/* OPIVX with NARROW */
#define GEN_OPIWX_NARROW_TRANS(NAME)                                     \
static bool trans_##NAME(DisasContext *s, arg_rmrr *a)                   \
{                                                                        \
    if (opiwx_narrow_check(s, a)) {                                      \
        static gen_helper_opivx * const fns[3] = {                       \
            gen_helper_##NAME##_b,                                       \
            gen_helper_##NAME##_h,                                       \
            gen_helper_##NAME##_w,                                       \
        };                                                               \
        return opivx_trans(a->rd, a->rs1, a->rs2, a->vm, fns[s->sew], s);\
    }                                                                    \
    return false;                                                        \
}

GEN_OPIWX_NARROW_TRANS(vnsra_wx)
GEN_OPIWX_NARROW_TRANS(vnsrl_wx)

/* OPIWI with NARROW */
#define GEN_OPIWI_NARROW_TRANS(NAME, IMM_MODE, OPIVX)                    \
static bool trans_##NAME(DisasContext *s, arg_rmrr *a)                   \
{                                                                        \
    if (opiwx_narrow_check(s, a)) {                                      \
        static gen_helper_opivx * const fns[3] = {                       \
            gen_helper_##OPIVX##_b,                                      \
            gen_helper_##OPIVX##_h,                                      \
            gen_helper_##OPIVX##_w,                                      \
        };                                                               \
        return opivi_trans(a->rd, a->rs1, a->rs2, a->vm,                 \
                           fns[s->sew], s, IMM_MODE);                    \
    }                                                                    \
    return false;                                                        \
}

GEN_OPIWI_NARROW_TRANS(vnsra_wi, IMM_ZX, vnsra_wx)
GEN_OPIWI_NARROW_TRANS(vnsrl_wi, IMM_ZX, vnsrl_wx)

/* Vector Integer Comparison Instructions */
/*
 * For all comparison instructions, an illegal instruction exception is raised
 * if the destination vector register overlaps a source vector register group
 * and LMUL > 1.
 */
static bool opivv_cmp_check(DisasContext *s, arg_rmrr *a)
{
    return require_rvv(s) &&
           vext_check_isa_ill(s) &&
           vext_check_mss(s, a->rd, a->rs1, a->rs2);
}

GEN_OPIVV_TRANS(vmseq_vv, opivv_cmp_check)
GEN_OPIVV_TRANS(vmsne_vv, opivv_cmp_check)
GEN_OPIVV_TRANS(vmsltu_vv, opivv_cmp_check)
GEN_OPIVV_TRANS(vmslt_vv, opivv_cmp_check)
GEN_OPIVV_TRANS(vmsleu_vv, opivv_cmp_check)
GEN_OPIVV_TRANS(vmsle_vv, opivv_cmp_check)

static bool opivx_cmp_check(DisasContext *s, arg_rmrr *a)
{
    return require_rvv(s) &&
           vext_check_isa_ill(s) &&
           vext_check_ms(s, a->rd, a->rs2);
}

GEN_OPIVX_TRANS(vmseq_vx, opivx_cmp_check)
GEN_OPIVX_TRANS(vmsne_vx, opivx_cmp_check)
GEN_OPIVX_TRANS(vmsltu_vx, opivx_cmp_check)
GEN_OPIVX_TRANS(vmslt_vx, opivx_cmp_check)
GEN_OPIVX_TRANS(vmsleu_vx, opivx_cmp_check)
GEN_OPIVX_TRANS(vmsle_vx, opivx_cmp_check)
GEN_OPIVX_TRANS(vmsgtu_vx, opivx_cmp_check)
GEN_OPIVX_TRANS(vmsgt_vx, opivx_cmp_check)

GEN_OPIVI_TRANS(vmseq_vi, IMM_SX, vmseq_vx, opivx_cmp_check)
GEN_OPIVI_TRANS(vmsne_vi, IMM_SX, vmsne_vx, opivx_cmp_check)
GEN_OPIVI_TRANS(vmsleu_vi, IMM_SX, vmsleu_vx, opivx_cmp_check)
GEN_OPIVI_TRANS(vmsle_vi, IMM_SX, vmsle_vx, opivx_cmp_check)
GEN_OPIVI_TRANS(vmsgtu_vi, IMM_SX, vmsgtu_vx, opivx_cmp_check)
GEN_OPIVI_TRANS(vmsgt_vi, IMM_SX, vmsgt_vx, opivx_cmp_check)

/* Vector Integer Min/Max Instructions */
GEN_OPIVV_GVEC_TRANS(vminu_vv, umin)
GEN_OPIVV_GVEC_TRANS(vmin_vv,  smin)
GEN_OPIVV_GVEC_TRANS(vmaxu_vv, umax)
GEN_OPIVV_GVEC_TRANS(vmax_vv,  smax)
GEN_OPIVX_TRANS(vminu_vx, opivx_check)
GEN_OPIVX_TRANS(vmin_vx,  opivx_check)
GEN_OPIVX_TRANS(vmaxu_vx, opivx_check)
GEN_OPIVX_TRANS(vmax_vx,  opivx_check)

/* Vector Single-Width Integer Multiply Instructions */
GEN_OPIVV_GVEC_TRANS(vmul_vv,  mul)
GEN_OPIVV_TRANS(vmulh_vv, opivv_check)
GEN_OPIVV_TRANS(vmulhu_vv, opivv_check)
GEN_OPIVV_TRANS(vmulhsu_vv, opivv_check)
GEN_OPIVX_GVEC_TRANS(vmul_vx,  muls)
GEN_OPIVX_TRANS(vmulh_vx, opivx_check)
GEN_OPIVX_TRANS(vmulhu_vx, opivx_check)
GEN_OPIVX_TRANS(vmulhsu_vx, opivx_check)

/* Vector Integer Divide Instructions */
GEN_OPIVV_TRANS(vdivu_vv, opivv_check)
GEN_OPIVV_TRANS(vdiv_vv, opivv_check)
GEN_OPIVV_TRANS(vremu_vv, opivv_check)
GEN_OPIVV_TRANS(vrem_vv, opivv_check)
GEN_OPIVX_TRANS(vdivu_vx, opivx_check)
GEN_OPIVX_TRANS(vdiv_vx, opivx_check)
GEN_OPIVX_TRANS(vremu_vx, opivx_check)
GEN_OPIVX_TRANS(vrem_vx, opivx_check)

/* Vector Widening Integer Multiply Instructions */
GEN_OPIVV_WIDEN_TRANS(vwmul_vv, opivv_widen_check)
GEN_OPIVV_WIDEN_TRANS(vwmulu_vv, opivv_widen_check)
GEN_OPIVV_WIDEN_TRANS(vwmulsu_vv, opivv_widen_check)
GEN_OPIVX_WIDEN_TRANS(vwmul_vx)
GEN_OPIVX_WIDEN_TRANS(vwmulu_vx)
GEN_OPIVX_WIDEN_TRANS(vwmulsu_vx)

/* Vector Single-Width Integer Multiply-Add Instructions */
GEN_OPIVV_TRANS(vmacc_vv, opivv_check)
GEN_OPIVV_TRANS(vnmsac_vv, opivv_check)
GEN_OPIVV_TRANS(vmadd_vv, opivv_check)
GEN_OPIVV_TRANS(vnmsub_vv, opivv_check)
GEN_OPIVX_TRANS(vmacc_vx, opivx_check)
GEN_OPIVX_TRANS(vnmsac_vx, opivx_check)
GEN_OPIVX_TRANS(vmadd_vx, opivx_check)
GEN_OPIVX_TRANS(vnmsub_vx, opivx_check)

/* Vector Widening Integer Multiply-Add Instructions */
GEN_OPIVV_WIDEN_TRANS(vwmaccu_vv, opivv_widen_check)
GEN_OPIVV_WIDEN_TRANS(vwmacc_vv, opivv_widen_check)
GEN_OPIVV_WIDEN_TRANS(vwmaccsu_vv, opivv_widen_check)
GEN_OPIVX_WIDEN_TRANS(vwmaccu_vx)
GEN_OPIVX_WIDEN_TRANS(vwmacc_vx)
GEN_OPIVX_WIDEN_TRANS(vwmaccsu_vx)
GEN_OPIVX_WIDEN_TRANS(vwmaccus_vx)

/* Vector Integer Merge and Move Instructions */
static bool trans_vmv_v_v(DisasContext *s, arg_vmv_v_v *a)
{
    if (require_rvv(s) &&
        vext_check_isa_ill(s) &&
        /* vmv.v.v has rs2 = 0 and vm = 1 */
        vext_check_sss(s, a->rd, a->rs1, 0, 1)) {
        if (s->vl_eq_vlmax) {
            tcg_gen_gvec_mov(s->sew, vreg_ofs(s, a->rd),
                             vreg_ofs(s, a->rs1),
                             MAXSZ(s), MAXSZ(s));
        } else {
            uint32_t data = FIELD_DP32(0, VDATA, LMUL, s->lmul);
            static gen_helper_gvec_2_ptr * const fns[4] = {
                gen_helper_vmv_v_v_b, gen_helper_vmv_v_v_h,
                gen_helper_vmv_v_v_w, gen_helper_vmv_v_v_d,
            };
            TCGLabel *over = gen_new_label();
            tcg_gen_brcondi_tl(TCG_COND_EQ, cpu_vl, 0, over);

            tcg_gen_gvec_2_ptr(vreg_ofs(s, a->rd), vreg_ofs(s, a->rs1),
                               cpu_env, s->vlen / 8, s->vlen / 8, data,
                               fns[s->sew]);
            gen_set_label(over);
        }
        mark_vs_dirty(s);
        return true;
    }
    return false;
}

typedef void gen_helper_vmv_vx(TCGv_ptr, TCGv_i64, TCGv_env, TCGv_i32);
static bool trans_vmv_v_x(DisasContext *s, arg_vmv_v_x *a)
{
    if (require_rvv(s) &&
        vext_check_isa_ill(s) &&
        /* vmv.v.x has rs2 = 0 and vm = 1 */
        vext_check_ss(s, a->rd, 0, 1)) {
        TCGv s1;
        TCGLabel *over = gen_new_label();
        tcg_gen_brcondi_tl(TCG_COND_EQ, cpu_vl, 0, over);

        s1 = get_gpr(s, a->rs1, EXT_SIGN);

        if (s->vl_eq_vlmax) {
            tcg_gen_gvec_dup_tl(s->sew, vreg_ofs(s, a->rd),
                                MAXSZ(s), MAXSZ(s), s1);
        } else {
            TCGv_i32 desc;
            TCGv_i64 s1_i64 = tcg_temp_new_i64();
            TCGv_ptr dest = tcg_temp_new_ptr();
            uint32_t data = FIELD_DP32(0, VDATA, LMUL, s->lmul);
            static gen_helper_vmv_vx * const fns[4] = {
                gen_helper_vmv_v_x_b, gen_helper_vmv_v_x_h,
                gen_helper_vmv_v_x_w, gen_helper_vmv_v_x_d,
            };

            tcg_gen_ext_tl_i64(s1_i64, s1);
            desc = tcg_constant_i32(simd_desc(s->vlen / 8, s->vlen / 8, data));
            tcg_gen_addi_ptr(dest, cpu_env, vreg_ofs(s, a->rd));
            fns[s->sew](dest, s1_i64, cpu_env, desc);

            tcg_temp_free_ptr(dest);
            tcg_temp_free_i64(s1_i64);
        }

        mark_vs_dirty(s);
        gen_set_label(over);
        return true;
    }
    return false;
}

static bool trans_vmv_v_i(DisasContext *s, arg_vmv_v_i *a)
{
    if (require_rvv(s) &&
        vext_check_isa_ill(s) &&
        /* vmv.v.i has rs2 = 0 and vm = 1 */
        vext_check_ss(s, a->rd, 0, 1)) {
        int64_t simm = sextract64(a->rs1, 0, 5);
        if (s->vl_eq_vlmax) {
            tcg_gen_gvec_dup_imm(s->sew, vreg_ofs(s, a->rd),
                                 MAXSZ(s), MAXSZ(s), simm);
            mark_vs_dirty(s);
        } else {
            TCGv_i32 desc;
            TCGv_i64 s1;
            TCGv_ptr dest;
            uint32_t data = FIELD_DP32(0, VDATA, LMUL, s->lmul);
            static gen_helper_vmv_vx * const fns[4] = {
                gen_helper_vmv_v_x_b, gen_helper_vmv_v_x_h,
                gen_helper_vmv_v_x_w, gen_helper_vmv_v_x_d,
            };
            TCGLabel *over = gen_new_label();
            tcg_gen_brcondi_tl(TCG_COND_EQ, cpu_vl, 0, over);

            s1 = tcg_constant_i64(simm);
            dest = tcg_temp_new_ptr();
            desc = tcg_constant_i32(simd_desc(s->vlen / 8, s->vlen / 8, data));
            tcg_gen_addi_ptr(dest, cpu_env, vreg_ofs(s, a->rd));
            fns[s->sew](dest, s1, cpu_env, desc);

            tcg_temp_free_ptr(dest);
            mark_vs_dirty(s);
            gen_set_label(over);
        }
        return true;
    }
    return false;
}

GEN_OPIVV_TRANS(vmerge_vvm, opivv_vadc_check)
GEN_OPIVX_TRANS(vmerge_vxm, opivx_vadc_check)
GEN_OPIVI_TRANS(vmerge_vim, IMM_SX, vmerge_vxm, opivx_vadc_check)

/*
 *** Vector Fixed-Point Arithmetic Instructions
 */

/* Vector Single-Width Saturating Add and Subtract */
GEN_OPIVV_TRANS(vsaddu_vv, opivv_check)
GEN_OPIVV_TRANS(vsadd_vv,  opivv_check)
GEN_OPIVV_TRANS(vssubu_vv, opivv_check)
GEN_OPIVV_TRANS(vssub_vv,  opivv_check)
GEN_OPIVX_TRANS(vsaddu_vx,  opivx_check)
GEN_OPIVX_TRANS(vsadd_vx,  opivx_check)
GEN_OPIVX_TRANS(vssubu_vx,  opivx_check)
GEN_OPIVX_TRANS(vssub_vx,  opivx_check)
GEN_OPIVI_TRANS(vsaddu_vi, IMM_SX, vsaddu_vx, opivx_check)
GEN_OPIVI_TRANS(vsadd_vi, IMM_SX, vsadd_vx, opivx_check)

/* Vector Single-Width Averaging Add and Subtract */
GEN_OPIVV_TRANS(vaadd_vv, opivv_check)
GEN_OPIVV_TRANS(vaaddu_vv, opivv_check)
GEN_OPIVV_TRANS(vasub_vv, opivv_check)
GEN_OPIVV_TRANS(vasubu_vv, opivv_check)
GEN_OPIVX_TRANS(vaadd_vx,  opivx_check)
GEN_OPIVX_TRANS(vaaddu_vx,  opivx_check)
GEN_OPIVX_TRANS(vasub_vx,  opivx_check)
GEN_OPIVX_TRANS(vasubu_vx,  opivx_check)

/* Vector Single-Width Fractional Multiply with Rounding and Saturation */
GEN_OPIVV_TRANS(vsmul_vv, opivv_check)
GEN_OPIVX_TRANS(vsmul_vx,  opivx_check)

/* Vector Single-Width Scaling Shift Instructions */
GEN_OPIVV_TRANS(vssrl_vv, opivv_check)
GEN_OPIVV_TRANS(vssra_vv, opivv_check)
GEN_OPIVX_TRANS(vssrl_vx,  opivx_check)
GEN_OPIVX_TRANS(vssra_vx,  opivx_check)
GEN_OPIVI_TRANS(vssrl_vi, IMM_TRUNC_SEW, vssrl_vx, opivx_check)
GEN_OPIVI_TRANS(vssra_vi, IMM_TRUNC_SEW, vssra_vx, opivx_check)

/* Vector Narrowing Fixed-Point Clip Instructions */
GEN_OPIWV_NARROW_TRANS(vnclipu_wv)
GEN_OPIWV_NARROW_TRANS(vnclip_wv)
GEN_OPIWX_NARROW_TRANS(vnclipu_wx)
GEN_OPIWX_NARROW_TRANS(vnclip_wx)
GEN_OPIWI_NARROW_TRANS(vnclipu_wi, IMM_ZX, vnclipu_wx)
GEN_OPIWI_NARROW_TRANS(vnclip_wi, IMM_ZX, vnclip_wx)

/*
 *** Vector Float Point Arithmetic Instructions
 */

/*
 * As RVF-only cpus always have values NaN-boxed to 64-bits,
 * RVF and RVD can be treated equally.
 * We don't have to deal with the cases of: SEW > FLEN.
 *
 * If SEW < FLEN, check whether input fp register is a valid
 * NaN-boxed value, in which case the least-significant SEW bits
 * of the f regsiter are used, else the canonical NaN value is used.
 */
static void do_nanbox(DisasContext *s, TCGv_i64 out, TCGv_i64 in)
{
    switch (s->sew) {
    case 1:
        gen_check_nanbox_h(out, in);
        break;
    case 2:
        gen_check_nanbox_s(out, in);
        break;
    case 3:
        tcg_gen_mov_i64(out, in);
        break;
    default:
        g_assert_not_reached();
    }
}

/* Vector Single-Width Floating-Point Add/Subtract Instructions */

/*
 * If the current SEW does not correspond to a supported IEEE floating-point
 * type, an illegal instruction exception is raised.
 */
static bool opfvv_check(DisasContext *s, arg_rmrr *a)
{
    return require_rvv(s) &&
           require_rvf(s) &&
           vext_check_isa_ill(s) &&
           vext_check_sss(s, a->rd, a->rs1, a->rs2, a->vm);
}

/* OPFVV without GVEC IR */
#define GEN_OPFVV_TRANS(NAME, CHECK)                               \
static bool trans_##NAME(DisasContext *s, arg_rmrr *a)             \
{                                                                  \
    if (CHECK(s, a)) {                                             \
        uint32_t data = 0;                                         \
        static gen_helper_gvec_4_ptr * const fns[3] = {            \
            gen_helper_##NAME##_h,                                 \
            gen_helper_##NAME##_w,                                 \
            gen_helper_##NAME##_d,                                 \
        };                                                         \
        TCGLabel *over = gen_new_label();                          \
        gen_set_rm(s, RISCV_FRM_DYN);                              \
        tcg_gen_brcondi_tl(TCG_COND_EQ, cpu_vl, 0, over);          \
                                                                   \
        data = FIELD_DP32(data, VDATA, VM, a->vm);                 \
        data = FIELD_DP32(data, VDATA, LMUL, s->lmul);             \
        tcg_gen_gvec_4_ptr(vreg_ofs(s, a->rd), vreg_ofs(s, 0),     \
                           vreg_ofs(s, a->rs1),                    \
                           vreg_ofs(s, a->rs2), cpu_env,           \
                           s->vlen / 8, s->vlen / 8, data,         \
                           fns[s->sew - 1]);                       \
        mark_vs_dirty(s);                                          \
        gen_set_label(over);                                       \
        return true;                                               \
    }                                                              \
    return false;                                                  \
}
GEN_OPFVV_TRANS(vfadd_vv, opfvv_check)
GEN_OPFVV_TRANS(vfsub_vv, opfvv_check)

typedef void gen_helper_opfvf(TCGv_ptr, TCGv_ptr, TCGv_i64, TCGv_ptr,
                              TCGv_env, TCGv_i32);

static bool opfvf_trans(uint32_t vd, uint32_t rs1, uint32_t vs2,
                        uint32_t data, gen_helper_opfvf *fn, DisasContext *s)
{
    TCGv_ptr dest, src2, mask;
    TCGv_i32 desc;
    TCGv_i64 t1;

    TCGLabel *over = gen_new_label();
    tcg_gen_brcondi_tl(TCG_COND_EQ, cpu_vl, 0, over);

    dest = tcg_temp_new_ptr();
    mask = tcg_temp_new_ptr();
    src2 = tcg_temp_new_ptr();
    desc = tcg_constant_i32(simd_desc(s->vlen / 8, s->vlen / 8, data));

    tcg_gen_addi_ptr(dest, cpu_env, vreg_ofs(s, vd));
    tcg_gen_addi_ptr(src2, cpu_env, vreg_ofs(s, vs2));
    tcg_gen_addi_ptr(mask, cpu_env, vreg_ofs(s, 0));

    /* NaN-box f[rs1] */
    t1 = tcg_temp_new_i64();
    do_nanbox(s, t1, cpu_fpr[rs1]);

    fn(dest, mask, t1, src2, cpu_env, desc);

    tcg_temp_free_ptr(dest);
    tcg_temp_free_ptr(mask);
    tcg_temp_free_ptr(src2);
    tcg_temp_free_i64(t1);
    mark_vs_dirty(s);
    gen_set_label(over);
    return true;
}

/*
 * If the current SEW does not correspond to a supported IEEE floating-point
 * type, an illegal instruction exception is raised
 */
static bool opfvf_check(DisasContext *s, arg_rmrr *a)
{
    return require_rvv(s) &&
           require_rvf(s) &&
           vext_check_isa_ill(s) &&
           vext_check_ss(s, a->rd, a->rs2, a->vm);
}

/* OPFVF without GVEC IR */
#define GEN_OPFVF_TRANS(NAME, CHECK)                              \
static bool trans_##NAME(DisasContext *s, arg_rmrr *a)            \
{                                                                 \
    if (CHECK(s, a)) {                                            \
        uint32_t data = 0;                                        \
        static gen_helper_opfvf *const fns[3] = {                 \
            gen_helper_##NAME##_h,                                \
            gen_helper_##NAME##_w,                                \
            gen_helper_##NAME##_d,                                \
        };                                                        \
        gen_set_rm(s, RISCV_FRM_DYN);                             \
        data = FIELD_DP32(data, VDATA, VM, a->vm);                \
        data = FIELD_DP32(data, VDATA, LMUL, s->lmul);            \
        return opfvf_trans(a->rd, a->rs1, a->rs2, data,           \
                           fns[s->sew - 1], s);                   \
    }                                                             \
    return false;                                                 \
}

GEN_OPFVF_TRANS(vfadd_vf,  opfvf_check)
GEN_OPFVF_TRANS(vfsub_vf,  opfvf_check)
GEN_OPFVF_TRANS(vfrsub_vf,  opfvf_check)

/* Vector Widening Floating-Point Add/Subtract Instructions */
static bool opfvv_widen_check(DisasContext *s, arg_rmrr *a)
{
    return require_rvv(s) &&
           require_rvf(s) &&
           vext_check_isa_ill(s) &&
           vext_check_dss(s, a->rd, a->rs1, a->rs2, a->vm);
}

/* OPFVV with WIDEN */
#define GEN_OPFVV_WIDEN_TRANS(NAME, CHECK)                       \
static bool trans_##NAME(DisasContext *s, arg_rmrr *a)           \
{                                                                \
    if (CHECK(s, a)) {                                           \
        uint32_t data = 0;                                       \
        static gen_helper_gvec_4_ptr * const fns[2] = {          \
            gen_helper_##NAME##_h, gen_helper_##NAME##_w,        \
        };                                                       \
        TCGLabel *over = gen_new_label();                        \
        gen_set_rm(s, RISCV_FRM_DYN);                            \
        tcg_gen_brcondi_tl(TCG_COND_EQ, cpu_vl, 0, over);        \
                                                                 \
        data = FIELD_DP32(data, VDATA, VM, a->vm);               \
        data = FIELD_DP32(data, VDATA, LMUL, s->lmul);           \
        tcg_gen_gvec_4_ptr(vreg_ofs(s, a->rd), vreg_ofs(s, 0),   \
                           vreg_ofs(s, a->rs1),                  \
                           vreg_ofs(s, a->rs2), cpu_env,         \
                           s->vlen / 8, s->vlen / 8, data,       \
                           fns[s->sew - 1]);                     \
        mark_vs_dirty(s);                                        \
        gen_set_label(over);                                     \
        return true;                                             \
    }                                                            \
    return false;                                                \
}

GEN_OPFVV_WIDEN_TRANS(vfwadd_vv, opfvv_widen_check)
GEN_OPFVV_WIDEN_TRANS(vfwsub_vv, opfvv_widen_check)

static bool opfvf_widen_check(DisasContext *s, arg_rmrr *a)
{
    return require_rvv(s) &&
           require_rvf(s) &&
           vext_check_isa_ill(s) &&
           vext_check_ds(s, a->rd, a->rs2, a->vm);
}

/* OPFVF with WIDEN */
#define GEN_OPFVF_WIDEN_TRANS(NAME)                              \
static bool trans_##NAME(DisasContext *s, arg_rmrr *a)           \
{                                                                \
    if (opfvf_widen_check(s, a)) {                               \
        uint32_t data = 0;                                       \
        static gen_helper_opfvf *const fns[2] = {                \
            gen_helper_##NAME##_h, gen_helper_##NAME##_w,        \
        };                                                       \
        gen_set_rm(s, RISCV_FRM_DYN);                            \
        data = FIELD_DP32(data, VDATA, VM, a->vm);               \
        data = FIELD_DP32(data, VDATA, LMUL, s->lmul);           \
        return opfvf_trans(a->rd, a->rs1, a->rs2, data,          \
                           fns[s->sew - 1], s);                  \
    }                                                            \
    return false;                                                \
}

GEN_OPFVF_WIDEN_TRANS(vfwadd_vf)
GEN_OPFVF_WIDEN_TRANS(vfwsub_vf)

static bool opfwv_widen_check(DisasContext *s, arg_rmrr *a)
{
    return require_rvv(s) &&
           require_rvf(s) &&
           vext_check_isa_ill(s) &&
           vext_check_dds(s, a->rd, a->rs1, a->rs2, a->vm);
}

/* WIDEN OPFVV with WIDEN */
#define GEN_OPFWV_WIDEN_TRANS(NAME)                                \
static bool trans_##NAME(DisasContext *s, arg_rmrr *a)             \
{                                                                  \
    if (opfwv_widen_check(s, a)) {                                 \
        uint32_t data = 0;                                         \
        static gen_helper_gvec_4_ptr * const fns[2] = {            \
            gen_helper_##NAME##_h, gen_helper_##NAME##_w,          \
        };                                                         \
        TCGLabel *over = gen_new_label();                          \
        gen_set_rm(s, RISCV_FRM_DYN);                              \
        tcg_gen_brcondi_tl(TCG_COND_EQ, cpu_vl, 0, over);          \
                                                                   \
        data = FIELD_DP32(data, VDATA, VM, a->vm);                 \
        data = FIELD_DP32(data, VDATA, LMUL, s->lmul);             \
        tcg_gen_gvec_4_ptr(vreg_ofs(s, a->rd), vreg_ofs(s, 0),     \
                           vreg_ofs(s, a->rs1),                    \
                           vreg_ofs(s, a->rs2), cpu_env,           \
                           s->vlen / 8, s->vlen / 8, data,         \
                           fns[s->sew - 1]);                       \
        mark_vs_dirty(s);                                          \
        gen_set_label(over);                                       \
        return true;                                               \
    }                                                              \
    return false;                                                  \
}

GEN_OPFWV_WIDEN_TRANS(vfwadd_wv)
GEN_OPFWV_WIDEN_TRANS(vfwsub_wv)

static bool opfwf_widen_check(DisasContext *s, arg_rmrr *a)
{
    return require_rvv(s) &&
           require_rvf(s) &&
           vext_check_isa_ill(s) &&
           vext_check_dd(s, a->rd, a->rs2, a->vm);
}

/* WIDEN OPFVF with WIDEN */
#define GEN_OPFWF_WIDEN_TRANS(NAME)                              \
static bool trans_##NAME(DisasContext *s, arg_rmrr *a)           \
{                                                                \
    if (opfwf_widen_check(s, a)) {                               \
        uint32_t data = 0;                                       \
        static gen_helper_opfvf *const fns[2] = {                \
            gen_helper_##NAME##_h, gen_helper_##NAME##_w,        \
        };                                                       \
        gen_set_rm(s, RISCV_FRM_DYN);                            \
        data = FIELD_DP32(data, VDATA, VM, a->vm);               \
        data = FIELD_DP32(data, VDATA, LMUL, s->lmul);           \
        return opfvf_trans(a->rd, a->rs1, a->rs2, data,          \
                           fns[s->sew - 1], s);                  \
    }                                                            \
    return false;                                                \
}

GEN_OPFWF_WIDEN_TRANS(vfwadd_wf)
GEN_OPFWF_WIDEN_TRANS(vfwsub_wf)

/* Vector Single-Width Floating-Point Multiply/Divide Instructions */
GEN_OPFVV_TRANS(vfmul_vv, opfvv_check)
GEN_OPFVV_TRANS(vfdiv_vv, opfvv_check)
GEN_OPFVF_TRANS(vfmul_vf,  opfvf_check)
GEN_OPFVF_TRANS(vfdiv_vf,  opfvf_check)
GEN_OPFVF_TRANS(vfrdiv_vf,  opfvf_check)

/* Vector Widening Floating-Point Multiply */
GEN_OPFVV_WIDEN_TRANS(vfwmul_vv, opfvv_widen_check)
GEN_OPFVF_WIDEN_TRANS(vfwmul_vf)

/* Vector Single-Width Floating-Point Fused Multiply-Add Instructions */
GEN_OPFVV_TRANS(vfmacc_vv, opfvv_check)
GEN_OPFVV_TRANS(vfnmacc_vv, opfvv_check)
GEN_OPFVV_TRANS(vfmsac_vv, opfvv_check)
GEN_OPFVV_TRANS(vfnmsac_vv, opfvv_check)
GEN_OPFVV_TRANS(vfmadd_vv, opfvv_check)
GEN_OPFVV_TRANS(vfnmadd_vv, opfvv_check)
GEN_OPFVV_TRANS(vfmsub_vv, opfvv_check)
GEN_OPFVV_TRANS(vfnmsub_vv, opfvv_check)
GEN_OPFVF_TRANS(vfmacc_vf, opfvf_check)
GEN_OPFVF_TRANS(vfnmacc_vf, opfvf_check)
GEN_OPFVF_TRANS(vfmsac_vf, opfvf_check)
GEN_OPFVF_TRANS(vfnmsac_vf, opfvf_check)
GEN_OPFVF_TRANS(vfmadd_vf, opfvf_check)
GEN_OPFVF_TRANS(vfnmadd_vf, opfvf_check)
GEN_OPFVF_TRANS(vfmsub_vf, opfvf_check)
GEN_OPFVF_TRANS(vfnmsub_vf, opfvf_check)

/* Vector Widening Floating-Point Fused Multiply-Add Instructions */
GEN_OPFVV_WIDEN_TRANS(vfwmacc_vv, opfvv_widen_check)
GEN_OPFVV_WIDEN_TRANS(vfwnmacc_vv, opfvv_widen_check)
GEN_OPFVV_WIDEN_TRANS(vfwmsac_vv, opfvv_widen_check)
GEN_OPFVV_WIDEN_TRANS(vfwnmsac_vv, opfvv_widen_check)
GEN_OPFVF_WIDEN_TRANS(vfwmacc_vf)
GEN_OPFVF_WIDEN_TRANS(vfwnmacc_vf)
GEN_OPFVF_WIDEN_TRANS(vfwmsac_vf)
GEN_OPFVF_WIDEN_TRANS(vfwnmsac_vf)

/* Vector Floating-Point Square-Root Instruction */

/*
 * If the current SEW does not correspond to a supported IEEE floating-point
 * type, an illegal instruction exception is raised
 */
static bool opfv_check(DisasContext *s, arg_rmr *a)
{
    return require_rvv(s) &&
           require_rvf(s) &&
           vext_check_isa_ill(s) &&
           /* OPFV instructions ignore vs1 check */
           vext_check_ss(s, a->rd, a->rs2, a->vm);
}

static bool do_opfv(DisasContext *s, arg_rmr *a,
                    gen_helper_gvec_3_ptr *fn,
                    bool (*checkfn)(DisasContext *, arg_rmr *),
                    int rm)
{
    if (checkfn(s, a)) {
        if (rm != RISCV_FRM_DYN) {
            gen_set_rm(s, RISCV_FRM_DYN);
        }

        uint32_t data = 0;
        TCGLabel *over = gen_new_label();
        gen_set_rm(s, rm);
        tcg_gen_brcondi_tl(TCG_COND_EQ, cpu_vl, 0, over);

        data = FIELD_DP32(data, VDATA, VM, a->vm);
        data = FIELD_DP32(data, VDATA, LMUL, s->lmul);
        tcg_gen_gvec_3_ptr(vreg_ofs(s, a->rd), vreg_ofs(s, 0),
                           vreg_ofs(s, a->rs2), cpu_env,
                           s->vlen / 8, s->vlen / 8, data, fn);
        mark_vs_dirty(s);
        gen_set_label(over);
        return true;
    }
    return false;
}

#define GEN_OPFV_TRANS(NAME, CHECK, FRM)               \
static bool trans_##NAME(DisasContext *s, arg_rmr *a)  \
{                                                      \
    static gen_helper_gvec_3_ptr * const fns[3] = {    \
        gen_helper_##NAME##_h,                         \
        gen_helper_##NAME##_w,                         \
        gen_helper_##NAME##_d                          \
    };                                                 \
    return do_opfv(s, a, fns[s->sew - 1], CHECK, FRM); \
}

GEN_OPFV_TRANS(vfsqrt_v, opfv_check, RISCV_FRM_DYN)
GEN_OPFV_TRANS(vfrsqrt7_v, opfv_check, RISCV_FRM_DYN)
GEN_OPFV_TRANS(vfrec7_v, opfv_check, RISCV_FRM_DYN)

/* Vector Floating-Point MIN/MAX Instructions */
GEN_OPFVV_TRANS(vfmin_vv, opfvv_check)
GEN_OPFVV_TRANS(vfmax_vv, opfvv_check)
GEN_OPFVF_TRANS(vfmin_vf, opfvf_check)
GEN_OPFVF_TRANS(vfmax_vf, opfvf_check)

/* Vector Floating-Point Sign-Injection Instructions */
GEN_OPFVV_TRANS(vfsgnj_vv, opfvv_check)
GEN_OPFVV_TRANS(vfsgnjn_vv, opfvv_check)
GEN_OPFVV_TRANS(vfsgnjx_vv, opfvv_check)
GEN_OPFVF_TRANS(vfsgnj_vf, opfvf_check)
GEN_OPFVF_TRANS(vfsgnjn_vf, opfvf_check)
GEN_OPFVF_TRANS(vfsgnjx_vf, opfvf_check)

/* Vector Floating-Point Compare Instructions */
static bool opfvv_cmp_check(DisasContext *s, arg_rmrr *a)
{
    return require_rvv(s) &&
           require_rvf(s) &&
           vext_check_isa_ill(s) &&
           vext_check_mss(s, a->rd, a->rs1, a->rs2);
}

GEN_OPFVV_TRANS(vmfeq_vv, opfvv_cmp_check)
GEN_OPFVV_TRANS(vmfne_vv, opfvv_cmp_check)
GEN_OPFVV_TRANS(vmflt_vv, opfvv_cmp_check)
GEN_OPFVV_TRANS(vmfle_vv, opfvv_cmp_check)

static bool opfvf_cmp_check(DisasContext *s, arg_rmrr *a)
{
    return require_rvv(s) &&
           require_rvf(s) &&
           vext_check_isa_ill(s) &&
           vext_check_ms(s, a->rd, a->rs2);
}

GEN_OPFVF_TRANS(vmfeq_vf, opfvf_cmp_check)
GEN_OPFVF_TRANS(vmfne_vf, opfvf_cmp_check)
GEN_OPFVF_TRANS(vmflt_vf, opfvf_cmp_check)
GEN_OPFVF_TRANS(vmfle_vf, opfvf_cmp_check)
GEN_OPFVF_TRANS(vmfgt_vf, opfvf_cmp_check)
GEN_OPFVF_TRANS(vmfge_vf, opfvf_cmp_check)

/* Vector Floating-Point Classify Instruction */
GEN_OPFV_TRANS(vfclass_v, opfv_check, RISCV_FRM_DYN)

/* Vector Floating-Point Merge Instruction */
GEN_OPFVF_TRANS(vfmerge_vfm,  opfvf_check)

static bool trans_vfmv_v_f(DisasContext *s, arg_vfmv_v_f *a)
{
    if (require_rvv(s) &&
        require_rvf(s) &&
        vext_check_isa_ill(s) &&
        require_align(a->rd, s->lmul)) {
        gen_set_rm(s, RISCV_FRM_DYN);

        TCGv_i64 t1;

        if (s->vl_eq_vlmax) {
            t1 = tcg_temp_new_i64();
            /* NaN-box f[rs1] */
            do_nanbox(s, t1, cpu_fpr[a->rs1]);

            tcg_gen_gvec_dup_i64(s->sew, vreg_ofs(s, a->rd),
                                 MAXSZ(s), MAXSZ(s), t1);
            mark_vs_dirty(s);
        } else {
            TCGv_ptr dest;
            TCGv_i32 desc;
            uint32_t data = FIELD_DP32(0, VDATA, LMUL, s->lmul);
            static gen_helper_vmv_vx * const fns[3] = {
                gen_helper_vmv_v_x_h,
                gen_helper_vmv_v_x_w,
                gen_helper_vmv_v_x_d,
            };
            TCGLabel *over = gen_new_label();
            tcg_gen_brcondi_tl(TCG_COND_EQ, cpu_vl, 0, over);

            t1 = tcg_temp_new_i64();
            /* NaN-box f[rs1] */
            do_nanbox(s, t1, cpu_fpr[a->rs1]);

            dest = tcg_temp_new_ptr();
            desc = tcg_constant_i32(simd_desc(s->vlen / 8, s->vlen / 8, data));
            tcg_gen_addi_ptr(dest, cpu_env, vreg_ofs(s, a->rd));

            fns[s->sew - 1](dest, t1, cpu_env, desc);

            tcg_temp_free_ptr(dest);
            mark_vs_dirty(s);
            gen_set_label(over);
        }
        tcg_temp_free_i64(t1);
        return true;
    }
    return false;
}

/* Single-Width Floating-Point/Integer Type-Convert Instructions */
#define GEN_OPFV_CVT_TRANS(NAME, HELPER, FRM)               \
static bool trans_##NAME(DisasContext *s, arg_rmr *a)       \
{                                                           \
    static gen_helper_gvec_3_ptr * const fns[3] = {         \
        gen_helper_##HELPER##_h,                            \
        gen_helper_##HELPER##_w,                            \
        gen_helper_##HELPER##_d                             \
    };                                                      \
    return do_opfv(s, a, fns[s->sew - 1], opfv_check, FRM); \
}

GEN_OPFV_CVT_TRANS(vfcvt_xu_f_v, vfcvt_xu_f_v, RISCV_FRM_DYN)
GEN_OPFV_CVT_TRANS(vfcvt_x_f_v, vfcvt_x_f_v, RISCV_FRM_DYN)
GEN_OPFV_CVT_TRANS(vfcvt_f_xu_v, vfcvt_f_xu_v, RISCV_FRM_DYN)
GEN_OPFV_CVT_TRANS(vfcvt_f_x_v, vfcvt_f_x_v, RISCV_FRM_DYN)
/* Reuse the helper functions from vfcvt.xu.f.v and vfcvt.x.f.v */
GEN_OPFV_CVT_TRANS(vfcvt_rtz_xu_f_v, vfcvt_xu_f_v, RISCV_FRM_RTZ)
GEN_OPFV_CVT_TRANS(vfcvt_rtz_x_f_v, vfcvt_x_f_v, RISCV_FRM_RTZ)

/* Widening Floating-Point/Integer Type-Convert Instructions */

/*
 * If the current SEW does not correspond to a supported IEEE floating-point
 * type, an illegal instruction exception is raised
 */
static bool opfv_widen_check(DisasContext *s, arg_rmr *a)
{
    return require_rvv(s) &&
           require_scale_rvf(s) &&
           (s->sew != MO_8) &&
           vext_check_isa_ill(s) &&
           vext_check_ds(s, a->rd, a->rs2, a->vm);
}

#define GEN_OPFV_WIDEN_TRANS(NAME, HELPER, FRM)                    \
static bool trans_##NAME(DisasContext *s, arg_rmr *a)              \
{                                                                  \
    if (opfv_widen_check(s, a)) {                                  \
        if (FRM != RISCV_FRM_DYN) {                                \
            gen_set_rm(s, RISCV_FRM_DYN);                          \
        }                                                          \
                                                                   \
        uint32_t data = 0;                                         \
        static gen_helper_gvec_3_ptr * const fns[2] = {            \
            gen_helper_##HELPER##_h,                               \
            gen_helper_##HELPER##_w,                               \
        };                                                         \
        TCGLabel *over = gen_new_label();                          \
        gen_set_rm(s, FRM);                                        \
        tcg_gen_brcondi_tl(TCG_COND_EQ, cpu_vl, 0, over);          \
                                                                   \
        data = FIELD_DP32(data, VDATA, VM, a->vm);                 \
        data = FIELD_DP32(data, VDATA, LMUL, s->lmul);             \
        tcg_gen_gvec_3_ptr(vreg_ofs(s, a->rd), vreg_ofs(s, 0),     \
                           vreg_ofs(s, a->rs2), cpu_env,           \
                           s->vlen / 8, s->vlen / 8, data,         \
                           fns[s->sew - 1]);                       \
        mark_vs_dirty(s);                                          \
        gen_set_label(over);                                       \
        return true;                                               \
    }                                                              \
    return false;                                                  \
}

GEN_OPFV_WIDEN_TRANS(vfwcvt_xu_f_v, vfwcvt_xu_f_v, RISCV_FRM_DYN)
GEN_OPFV_WIDEN_TRANS(vfwcvt_x_f_v, vfwcvt_x_f_v, RISCV_FRM_DYN)
GEN_OPFV_WIDEN_TRANS(vfwcvt_f_f_v, vfwcvt_f_f_v, RISCV_FRM_DYN)
/* Reuse the helper functions from vfwcvt.xu.f.v and vfwcvt.x.f.v */
GEN_OPFV_WIDEN_TRANS(vfwcvt_rtz_xu_f_v, vfwcvt_xu_f_v, RISCV_FRM_RTZ)
GEN_OPFV_WIDEN_TRANS(vfwcvt_rtz_x_f_v, vfwcvt_x_f_v, RISCV_FRM_RTZ)

static bool opfxv_widen_check(DisasContext *s, arg_rmr *a)
{
    return require_rvv(s) &&
           require_scale_rvf(s) &&
           vext_check_isa_ill(s) &&
           /* OPFV widening instructions ignore vs1 check */
           vext_check_ds(s, a->rd, a->rs2, a->vm);
}

#define GEN_OPFXV_WIDEN_TRANS(NAME)                                \
static bool trans_##NAME(DisasContext *s, arg_rmr *a)              \
{                                                                  \
    if (opfxv_widen_check(s, a)) {                                 \
        uint32_t data = 0;                                         \
        static gen_helper_gvec_3_ptr * const fns[3] = {            \
            gen_helper_##NAME##_b,                                 \
            gen_helper_##NAME##_h,                                 \
            gen_helper_##NAME##_w,                                 \
        };                                                         \
        TCGLabel *over = gen_new_label();                          \
        gen_set_rm(s, RISCV_FRM_DYN);                              \
        tcg_gen_brcondi_tl(TCG_COND_EQ, cpu_vl, 0, over);          \
                                                                   \
        data = FIELD_DP32(data, VDATA, VM, a->vm);                 \
        tcg_gen_gvec_3_ptr(vreg_ofs(s, a->rd), vreg_ofs(s, 0),     \
                           vreg_ofs(s, a->rs2), cpu_env,           \
                           s->vlen / 8, s->vlen / 8, data,         \
                           fns[s->sew]);                           \
        mark_vs_dirty(s);                                          \
        gen_set_label(over);                                       \
        return true;                                               \
    }                                                              \
    return false;                                                  \
}

GEN_OPFXV_WIDEN_TRANS(vfwcvt_f_xu_v)
GEN_OPFXV_WIDEN_TRANS(vfwcvt_f_x_v)

/* Narrowing Floating-Point/Integer Type-Convert Instructions */

/*
 * If the current SEW does not correspond to a supported IEEE floating-point
 * type, an illegal instruction exception is raised
 */
static bool opfv_narrow_check(DisasContext *s, arg_rmr *a)
{
    return require_rvv(s) &&
           require_rvf(s) &&
           (s->sew != MO_64) &&
           vext_check_isa_ill(s) &&
           /* OPFV narrowing instructions ignore vs1 check */
           vext_check_sd(s, a->rd, a->rs2, a->vm);
}

#define GEN_OPFV_NARROW_TRANS(NAME, HELPER, FRM)                   \
static bool trans_##NAME(DisasContext *s, arg_rmr *a)              \
{                                                                  \
    if (opfv_narrow_check(s, a)) {                                 \
        if (FRM != RISCV_FRM_DYN) {                                \
            gen_set_rm(s, RISCV_FRM_DYN);                          \
        }                                                          \
                                                                   \
        uint32_t data = 0;                                         \
        static gen_helper_gvec_3_ptr * const fns[2] = {            \
            gen_helper_##HELPER##_h,                               \
            gen_helper_##HELPER##_w,                               \
        };                                                         \
        TCGLabel *over = gen_new_label();                          \
        gen_set_rm(s, FRM);                                        \
        tcg_gen_brcondi_tl(TCG_COND_EQ, cpu_vl, 0, over);          \
                                                                   \
        data = FIELD_DP32(data, VDATA, VM, a->vm);                 \
        data = FIELD_DP32(data, VDATA, LMUL, s->lmul);             \
        tcg_gen_gvec_3_ptr(vreg_ofs(s, a->rd), vreg_ofs(s, 0),     \
                           vreg_ofs(s, a->rs2), cpu_env,           \
                           s->vlen / 8, s->vlen / 8, data,         \
                           fns[s->sew - 1]);                       \
        mark_vs_dirty(s);                                          \
        gen_set_label(over);                                       \
        return true;                                               \
    }                                                              \
    return false;                                                  \
}

GEN_OPFV_NARROW_TRANS(vfncvt_f_xu_w, vfncvt_f_xu_w, RISCV_FRM_DYN)
GEN_OPFV_NARROW_TRANS(vfncvt_f_x_w, vfncvt_f_x_w, RISCV_FRM_DYN)
GEN_OPFV_NARROW_TRANS(vfncvt_f_f_w, vfncvt_f_f_w, RISCV_FRM_DYN)
/* Reuse the helper function from vfncvt.f.f.w */
GEN_OPFV_NARROW_TRANS(vfncvt_rod_f_f_w, vfncvt_f_f_w, RISCV_FRM_ROD)

static bool opxfv_narrow_check(DisasContext *s, arg_rmr *a)
{
    return require_rvv(s) &&
           require_scale_rvf(s) &&
           vext_check_isa_ill(s) &&
           /* OPFV narrowing instructions ignore vs1 check */
           vext_check_sd(s, a->rd, a->rs2, a->vm);
}

#define GEN_OPXFV_NARROW_TRANS(NAME, HELPER, FRM)                  \
static bool trans_##NAME(DisasContext *s, arg_rmr *a)              \
{                                                                  \
    if (opxfv_narrow_check(s, a)) {                                \
        if (FRM != RISCV_FRM_DYN) {                                \
            gen_set_rm(s, RISCV_FRM_DYN);                          \
        }                                                          \
                                                                   \
        uint32_t data = 0;                                         \
        static gen_helper_gvec_3_ptr * const fns[3] = {            \
            gen_helper_##HELPER##_b,                               \
            gen_helper_##HELPER##_h,                               \
            gen_helper_##HELPER##_w,                               \
        };                                                         \
        TCGLabel *over = gen_new_label();                          \
        gen_set_rm(s, FRM);                                        \
        tcg_gen_brcondi_tl(TCG_COND_EQ, cpu_vl, 0, over);          \
                                                                   \
        data = FIELD_DP32(data, VDATA, VM, a->vm);                 \
        tcg_gen_gvec_3_ptr(vreg_ofs(s, a->rd), vreg_ofs(s, 0),     \
                           vreg_ofs(s, a->rs2), cpu_env,           \
                           s->vlen / 8, s->vlen / 8, data,         \
                           fns[s->sew]);                           \
        mark_vs_dirty(s);                                          \
        gen_set_label(over);                                       \
        return true;                                               \
    }                                                              \
    return false;                                                  \
}

GEN_OPXFV_NARROW_TRANS(vfncvt_xu_f_w, vfncvt_xu_f_w, RISCV_FRM_DYN)
GEN_OPXFV_NARROW_TRANS(vfncvt_x_f_w, vfncvt_x_f_w, RISCV_FRM_DYN)
/* Reuse the helper functions from vfncvt.xu.f.w and vfncvt.x.f.w */
GEN_OPXFV_NARROW_TRANS(vfncvt_rtz_xu_f_w, vfncvt_xu_f_w, RISCV_FRM_RTZ)
GEN_OPXFV_NARROW_TRANS(vfncvt_rtz_x_f_w, vfncvt_x_f_w, RISCV_FRM_RTZ)

/*
 *** Vector Reduction Operations
 */
/* Vector Single-Width Integer Reduction Instructions */
static bool reduction_check(DisasContext *s, arg_rmrr *a)
{
    return require_rvv(s) &&
           vext_check_isa_ill(s) &&
           vext_check_reduction(s, a->rs2);
}

GEN_OPIVV_TRANS(vredsum_vs, reduction_check)
GEN_OPIVV_TRANS(vredmaxu_vs, reduction_check)
GEN_OPIVV_TRANS(vredmax_vs, reduction_check)
GEN_OPIVV_TRANS(vredminu_vs, reduction_check)
GEN_OPIVV_TRANS(vredmin_vs, reduction_check)
GEN_OPIVV_TRANS(vredand_vs, reduction_check)
GEN_OPIVV_TRANS(vredor_vs, reduction_check)
GEN_OPIVV_TRANS(vredxor_vs, reduction_check)

/* Vector Widening Integer Reduction Instructions */
static bool reduction_widen_check(DisasContext *s, arg_rmrr *a)
{
    return reduction_check(s, a) && (s->sew < MO_64) &&
           ((s->sew + 1) <= (s->elen >> 4));
}

GEN_OPIVV_WIDEN_TRANS(vwredsum_vs, reduction_widen_check)
GEN_OPIVV_WIDEN_TRANS(vwredsumu_vs, reduction_widen_check)

/* Vector Single-Width Floating-Point Reduction Instructions */
static bool freduction_check(DisasContext *s, arg_rmrr *a)
{
    return reduction_check(s, a) &&
           require_rvf(s);
}

GEN_OPFVV_TRANS(vfredsum_vs, freduction_check)
GEN_OPFVV_TRANS(vfredmax_vs, freduction_check)
GEN_OPFVV_TRANS(vfredmin_vs, freduction_check)

/* Vector Widening Floating-Point Reduction Instructions */
static bool freduction_widen_check(DisasContext *s, arg_rmrr *a)
{
    return reduction_widen_check(s, a) &&
           require_scale_rvf(s) &&
           (s->sew != MO_8);
}

GEN_OPFVV_WIDEN_TRANS(vfwredsum_vs, freduction_widen_check)

/*
 *** Vector Mask Operations
 */

/* Vector Mask-Register Logical Instructions */
#define GEN_MM_TRANS(NAME)                                         \
static bool trans_##NAME(DisasContext *s, arg_r *a)                \
{                                                                  \
    if (require_rvv(s) &&                                          \
        vext_check_isa_ill(s)) {                                   \
        uint32_t data = 0;                                         \
        gen_helper_gvec_4_ptr *fn = gen_helper_##NAME;             \
        TCGLabel *over = gen_new_label();                          \
        tcg_gen_brcondi_tl(TCG_COND_EQ, cpu_vl, 0, over);          \
                                                                   \
        data = FIELD_DP32(data, VDATA, LMUL, s->lmul);             \
        tcg_gen_gvec_4_ptr(vreg_ofs(s, a->rd), vreg_ofs(s, 0),     \
                           vreg_ofs(s, a->rs1),                    \
                           vreg_ofs(s, a->rs2), cpu_env,           \
                           s->vlen / 8, s->vlen / 8, data, fn);    \
        mark_vs_dirty(s);                                          \
        gen_set_label(over);                                       \
        return true;                                               \
    }                                                              \
    return false;                                                  \
}

GEN_MM_TRANS(vmand_mm)
GEN_MM_TRANS(vmnand_mm)
GEN_MM_TRANS(vmandn_mm)
GEN_MM_TRANS(vmxor_mm)
GEN_MM_TRANS(vmor_mm)
GEN_MM_TRANS(vmnor_mm)
GEN_MM_TRANS(vmorn_mm)
GEN_MM_TRANS(vmxnor_mm)

/* Vector count population in mask vcpop */
static bool trans_vcpop_m(DisasContext *s, arg_rmr *a)
{
    if (require_rvv(s) &&
        vext_check_isa_ill(s) &&
        s->vstart == 0) {
        TCGv_ptr src2, mask;
        TCGv dst;
        TCGv_i32 desc;
        uint32_t data = 0;
        data = FIELD_DP32(data, VDATA, VM, a->vm);
        data = FIELD_DP32(data, VDATA, LMUL, s->lmul);

        mask = tcg_temp_new_ptr();
        src2 = tcg_temp_new_ptr();
        dst = dest_gpr(s, a->rd);
        desc = tcg_constant_i32(simd_desc(s->vlen / 8, s->vlen / 8, data));

        tcg_gen_addi_ptr(src2, cpu_env, vreg_ofs(s, a->rs2));
        tcg_gen_addi_ptr(mask, cpu_env, vreg_ofs(s, 0));

        gen_helper_vcpop_m(dst, mask, src2, cpu_env, desc);
        gen_set_gpr(s, a->rd, dst);

        tcg_temp_free_ptr(mask);
        tcg_temp_free_ptr(src2);

        return true;
    }
    return false;
}

/* vmfirst find-first-set mask bit */
static bool trans_vfirst_m(DisasContext *s, arg_rmr *a)
{
    if (require_rvv(s) &&
        vext_check_isa_ill(s) &&
        s->vstart == 0) {
        TCGv_ptr src2, mask;
        TCGv dst;
        TCGv_i32 desc;
        uint32_t data = 0;
        data = FIELD_DP32(data, VDATA, VM, a->vm);
        data = FIELD_DP32(data, VDATA, LMUL, s->lmul);

        mask = tcg_temp_new_ptr();
        src2 = tcg_temp_new_ptr();
        dst = dest_gpr(s, a->rd);
        desc = tcg_constant_i32(simd_desc(s->vlen / 8, s->vlen / 8, data));

        tcg_gen_addi_ptr(src2, cpu_env, vreg_ofs(s, a->rs2));
        tcg_gen_addi_ptr(mask, cpu_env, vreg_ofs(s, 0));

        gen_helper_vfirst_m(dst, mask, src2, cpu_env, desc);
        gen_set_gpr(s, a->rd, dst);

        tcg_temp_free_ptr(mask);
        tcg_temp_free_ptr(src2);
        return true;
    }
    return false;
}

/* vmsbf.m set-before-first mask bit */
/* vmsif.m set-includ-first mask bit */
/* vmsof.m set-only-first mask bit */
#define GEN_M_TRANS(NAME)                                          \
static bool trans_##NAME(DisasContext *s, arg_rmr *a)              \
{                                                                  \
    if (require_rvv(s) &&                                          \
        vext_check_isa_ill(s) &&                                   \
        require_vm(a->vm, a->rd) &&                                \
        (a->rd != a->rs2) &&                                       \
        (s->vstart == 0)) {                                        \
        uint32_t data = 0;                                         \
        gen_helper_gvec_3_ptr *fn = gen_helper_##NAME;             \
        TCGLabel *over = gen_new_label();                          \
        tcg_gen_brcondi_tl(TCG_COND_EQ, cpu_vl, 0, over);          \
                                                                   \
        data = FIELD_DP32(data, VDATA, VM, a->vm);                 \
        data = FIELD_DP32(data, VDATA, LMUL, s->lmul);             \
        tcg_gen_gvec_3_ptr(vreg_ofs(s, a->rd),                     \
                           vreg_ofs(s, 0), vreg_ofs(s, a->rs2),    \
                           cpu_env, s->vlen / 8, s->vlen / 8,      \
                           data, fn);                              \
        mark_vs_dirty(s);                                          \
        gen_set_label(over);                                       \
        return true;                                               \
    }                                                              \
    return false;                                                  \
}

GEN_M_TRANS(vmsbf_m)
GEN_M_TRANS(vmsif_m)
GEN_M_TRANS(vmsof_m)

/*
 * Vector Iota Instruction
 *
 * 1. The destination register cannot overlap the source register.
 * 2. If masked, cannot overlap the mask register ('v0').
 * 3. An illegal instruction exception is raised if vstart is non-zero.
 */
static bool trans_viota_m(DisasContext *s, arg_viota_m *a)
{
    if (require_rvv(s) &&
        vext_check_isa_ill(s) &&
        !is_overlapped(a->rd, 1 << MAX(s->lmul, 0), a->rs2, 1) &&
        require_vm(a->vm, a->rd) &&
        require_align(a->rd, s->lmul) &&
        (s->vstart == 0)) {
        uint32_t data = 0;
        TCGLabel *over = gen_new_label();
        tcg_gen_brcondi_tl(TCG_COND_EQ, cpu_vl, 0, over);

        data = FIELD_DP32(data, VDATA, VM, a->vm);
        data = FIELD_DP32(data, VDATA, LMUL, s->lmul);
        static gen_helper_gvec_3_ptr * const fns[4] = {
            gen_helper_viota_m_b, gen_helper_viota_m_h,
            gen_helper_viota_m_w, gen_helper_viota_m_d,
        };
        tcg_gen_gvec_3_ptr(vreg_ofs(s, a->rd), vreg_ofs(s, 0),
                           vreg_ofs(s, a->rs2), cpu_env,
                           s->vlen / 8, s->vlen / 8, data, fns[s->sew]);
        mark_vs_dirty(s);
        gen_set_label(over);
        return true;
    }
    return false;
}

/* Vector Element Index Instruction */
static bool trans_vid_v(DisasContext *s, arg_vid_v *a)
{
    if (require_rvv(s) &&
        vext_check_isa_ill(s) &&
        require_align(a->rd, s->lmul) &&
        require_vm(a->vm, a->rd)) {
        uint32_t data = 0;
        TCGLabel *over = gen_new_label();
        tcg_gen_brcondi_tl(TCG_COND_EQ, cpu_vl, 0, over);

        data = FIELD_DP32(data, VDATA, VM, a->vm);
        data = FIELD_DP32(data, VDATA, LMUL, s->lmul);
        static gen_helper_gvec_2_ptr * const fns[4] = {
            gen_helper_vid_v_b, gen_helper_vid_v_h,
            gen_helper_vid_v_w, gen_helper_vid_v_d,
        };
        tcg_gen_gvec_2_ptr(vreg_ofs(s, a->rd), vreg_ofs(s, 0),
                           cpu_env, s->vlen / 8, s->vlen / 8,
                           data, fns[s->sew]);
        mark_vs_dirty(s);
        gen_set_label(over);
        return true;
    }
    return false;
}

/*
 *** Vector Permutation Instructions
 */

static void load_element(TCGv_i64 dest, TCGv_ptr base,
                         int ofs, int sew, bool sign)
{
    switch (sew) {
    case MO_8:
        if (!sign) {
            tcg_gen_ld8u_i64(dest, base, ofs);
        } else {
            tcg_gen_ld8s_i64(dest, base, ofs);
        }
        break;
    case MO_16:
        if (!sign) {
            tcg_gen_ld16u_i64(dest, base, ofs);
        } else {
            tcg_gen_ld16s_i64(dest, base, ofs);
        }
        break;
    case MO_32:
        if (!sign) {
            tcg_gen_ld32u_i64(dest, base, ofs);
        } else {
            tcg_gen_ld32s_i64(dest, base, ofs);
        }
        break;
    case MO_64:
        tcg_gen_ld_i64(dest, base, ofs);
        break;
    default:
        g_assert_not_reached();
        break;
    }
}

/* offset of the idx element with base regsiter r */
static uint32_t endian_ofs(DisasContext *s, int r, int idx)
{
#ifdef HOST_WORDS_BIGENDIAN
    return vreg_ofs(s, r) + ((idx ^ (7 >> s->sew)) << s->sew);
#else
    return vreg_ofs(s, r) + (idx << s->sew);
#endif
}

/* adjust the index according to the endian */
static void endian_adjust(TCGv_i32 ofs, int sew)
{
#ifdef HOST_WORDS_BIGENDIAN
    tcg_gen_xori_i32(ofs, ofs, 7 >> sew);
#endif
}

/* Load idx >= VLMAX ? 0 : vreg[idx] */
static void vec_element_loadx(DisasContext *s, TCGv_i64 dest,
                              int vreg, TCGv idx, int vlmax)
{
    TCGv_i32 ofs = tcg_temp_new_i32();
    TCGv_ptr base = tcg_temp_new_ptr();
    TCGv_i64 t_idx = tcg_temp_new_i64();
    TCGv_i64 t_vlmax, t_zero;

    /*
     * Mask the index to the length so that we do
     * not produce an out-of-range load.
     */
    tcg_gen_trunc_tl_i32(ofs, idx);
    tcg_gen_andi_i32(ofs, ofs, vlmax - 1);

    /* Convert the index to an offset. */
    endian_adjust(ofs, s->sew);
    tcg_gen_shli_i32(ofs, ofs, s->sew);

    /* Convert the index to a pointer. */
    tcg_gen_ext_i32_ptr(base, ofs);
    tcg_gen_add_ptr(base, base, cpu_env);

    /* Perform the load. */
    load_element(dest, base,
                 vreg_ofs(s, vreg), s->sew, false);
    tcg_temp_free_ptr(base);
    tcg_temp_free_i32(ofs);

    /* Flush out-of-range indexing to zero.  */
    t_vlmax = tcg_constant_i64(vlmax);
    t_zero = tcg_constant_i64(0);
    tcg_gen_extu_tl_i64(t_idx, idx);

    tcg_gen_movcond_i64(TCG_COND_LTU, dest, t_idx,
                        t_vlmax, dest, t_zero);

    tcg_temp_free_i64(t_idx);
}

static void vec_element_loadi(DisasContext *s, TCGv_i64 dest,
                              int vreg, int idx, bool sign)
{
<<<<<<< HEAD
    TCGv_i64 tmp = tcg_temp_new_i64();
    TCGv dest = dest_gpr(s, a->rd);

    if (a->rs1 == 0) {
        /* Special case vmv.x.s rd, vs2. */
        vec_element_loadi(s, tmp, a->rs2, 0);
    } else {
        /* This instruction ignores LMUL and vector register groups */
        int vlmax = s->vlen >> (3 + s->sew);
        TCGv trs1 = tcg_temp_new();
        gen_get_gpr(s, trs1, a->rs1);
        vec_element_loadx(s, tmp, a->rs2, trs1, vlmax);
        tcg_temp_free(trs1);
    }

    tcg_gen_trunc_i64_tl(dest, tmp);
    gen_set_gpr(s, a->rd, dest);

    tcg_temp_free_i64(tmp);
    return true;
=======
    load_element(dest, cpu_env, endian_ofs(s, vreg, idx), s->sew, sign);
>>>>>>> c7d773ae
}

/* Integer Scalar Move Instruction */

static void store_element(TCGv_i64 val, TCGv_ptr base,
                          int ofs, int sew)
{
    switch (sew) {
    case MO_8:
        tcg_gen_st8_i64(val, base, ofs);
        break;
    case MO_16:
        tcg_gen_st16_i64(val, base, ofs);
        break;
    case MO_32:
        tcg_gen_st32_i64(val, base, ofs);
        break;
    case MO_64:
        tcg_gen_st_i64(val, base, ofs);
        break;
    default:
        g_assert_not_reached();
        break;
    }
}

/*
 * Store vreg[idx] = val.
 * The index must be in range of VLMAX.
 */
static void vec_element_storei(DisasContext *s, int vreg,
                               int idx, TCGv_i64 val)
{
    store_element(val, cpu_env, endian_ofs(s, vreg, idx), s->sew);
}

/* vmv.x.s rd, vs2 # x[rd] = vs2[0] */
static bool trans_vmv_x_s(DisasContext *s, arg_vmv_x_s *a)
{
    if (require_rvv(s) &&
        vext_check_isa_ill(s)) {
        TCGv_i64 t1;
        TCGv dest;

        t1 = tcg_temp_new_i64();
        dest = tcg_temp_new();
        /*
         * load vreg and sign-extend to 64 bits,
         * then truncate to XLEN bits before storing to gpr.
         */
        vec_element_loadi(s, t1, a->rs2, 0, true);
        tcg_gen_trunc_i64_tl(dest, t1);
        gen_set_gpr(s, a->rd, dest);
        tcg_temp_free_i64(t1);
        tcg_temp_free(dest);

        return true;
    }
    return false;
}

/* vmv.s.x vd, rs1 # vd[0] = rs1 */
static bool trans_vmv_s_x(DisasContext *s, arg_vmv_s_x *a)
{
    if (require_rvv(s) &&
        vext_check_isa_ill(s)) {
        /* This instruction ignores LMUL and vector register groups */
        TCGv_i64 t1;
        TCGv s1;
        TCGLabel *over = gen_new_label();

        tcg_gen_brcondi_tl(TCG_COND_EQ, cpu_vl, 0, over);
        tcg_gen_brcond_tl(TCG_COND_GEU, cpu_vstart, cpu_vl, over);

        t1 = tcg_temp_new_i64();
<<<<<<< HEAD
        TCGv trs1 = tcg_temp_new();
        gen_get_gpr(s, trs1, a->rs1);
        tcg_gen_extu_tl_i64(t1, trs1);
=======

        /*
         * load gpr and sign-extend to 64 bits,
         * then truncate to SEW bits when storing to vreg.
         */
        s1 = get_gpr(s, a->rs1, EXT_NONE);
        tcg_gen_ext_tl_i64(t1, s1);
>>>>>>> c7d773ae
        vec_element_storei(s, a->rd, 0, t1);
        tcg_temp_free(trs1);
        tcg_temp_free_i64(t1);
        mark_vs_dirty(s);
        gen_set_label(over);
        return true;
    }
    return false;
}

/* Floating-Point Scalar Move Instructions */
static bool trans_vfmv_f_s(DisasContext *s, arg_vfmv_f_s *a)
{
    if (require_rvv(s) &&
        require_rvf(s) &&
        vext_check_isa_ill(s)) {
        gen_set_rm(s, RISCV_FRM_DYN);

        unsigned int ofs = (8 << s->sew);
        unsigned int len = 64 - ofs;
        TCGv_i64 t_nan;

        vec_element_loadi(s, cpu_fpr[a->rd], a->rs2, 0, false);
        /* NaN-box f[rd] as necessary for SEW */
        if (len) {
            t_nan = tcg_constant_i64(UINT64_MAX);
            tcg_gen_deposit_i64(cpu_fpr[a->rd], cpu_fpr[a->rd],
                                t_nan, ofs, len);
        }

        mark_fs_dirty(s);
        return true;
    }
    return false;
}

/* vfmv.s.f vd, rs1 # vd[0] = rs1 (vs2=0) */
static bool trans_vfmv_s_f(DisasContext *s, arg_vfmv_s_f *a)
{
    if (require_rvv(s) &&
        require_rvf(s) &&
        vext_check_isa_ill(s)) {
        gen_set_rm(s, RISCV_FRM_DYN);

        /* The instructions ignore LMUL and vector register group. */
        TCGv_i64 t1;
        TCGLabel *over = gen_new_label();

        /* if vl == 0 or vstart >= vl, skip vector register write back */
        tcg_gen_brcondi_tl(TCG_COND_EQ, cpu_vl, 0, over);
        tcg_gen_brcond_tl(TCG_COND_GEU, cpu_vstart, cpu_vl, over);

        /* NaN-box f[rs1] */
        t1 = tcg_temp_new_i64();
        do_nanbox(s, t1, cpu_fpr[a->rs1]);

        vec_element_storei(s, a->rd, 0, t1);
        tcg_temp_free_i64(t1);
        mark_vs_dirty(s);
        gen_set_label(over);
        return true;
    }
    return false;
}

/* Vector Slide Instructions */
static bool slideup_check(DisasContext *s, arg_rmrr *a)
{
    return require_rvv(s) &&
           vext_check_isa_ill(s) &&
           vext_check_slide(s, a->rd, a->rs2, a->vm, true);
}

GEN_OPIVX_TRANS(vslideup_vx, slideup_check)
GEN_OPIVX_TRANS(vslide1up_vx, slideup_check)
GEN_OPIVI_TRANS(vslideup_vi, IMM_ZX, vslideup_vx, slideup_check)

static bool slidedown_check(DisasContext *s, arg_rmrr *a)
{
    return require_rvv(s) &&
           vext_check_isa_ill(s) &&
           vext_check_slide(s, a->rd, a->rs2, a->vm, false);
}

GEN_OPIVX_TRANS(vslidedown_vx, slidedown_check)
GEN_OPIVX_TRANS(vslide1down_vx, slidedown_check)
GEN_OPIVI_TRANS(vslidedown_vi, IMM_ZX, vslidedown_vx, slidedown_check)

/* Vector Floating-Point Slide Instructions */
static bool fslideup_check(DisasContext *s, arg_rmrr *a)
{
    return slideup_check(s, a) &&
           require_rvf(s);
}

static bool fslidedown_check(DisasContext *s, arg_rmrr *a)
{
    return slidedown_check(s, a) &&
           require_rvf(s);
}

GEN_OPFVF_TRANS(vfslide1up_vf, fslideup_check)
GEN_OPFVF_TRANS(vfslide1down_vf, fslidedown_check)

/* Vector Register Gather Instruction */
static bool vrgather_vv_check(DisasContext *s, arg_rmrr *a)
{
    return require_rvv(s) &&
           vext_check_isa_ill(s) &&
           require_align(a->rd, s->lmul) &&
           require_align(a->rs1, s->lmul) &&
           require_align(a->rs2, s->lmul) &&
           (a->rd != a->rs2 && a->rd != a->rs1) &&
           require_vm(a->vm, a->rd);
}

static bool vrgatherei16_vv_check(DisasContext *s, arg_rmrr *a)
{
    int8_t emul = MO_16 - s->sew + s->lmul;
    return require_rvv(s) &&
           vext_check_isa_ill(s) &&
           (emul >= -3 && emul <= 3) &&
           require_align(a->rd, s->lmul) &&
           require_align(a->rs1, emul) &&
           require_align(a->rs2, s->lmul) &&
           (a->rd != a->rs2 && a->rd != a->rs1) &&
           !is_overlapped(a->rd, 1 << MAX(s->lmul, 0),
                          a->rs1, 1 << MAX(emul, 0)) &&
           !is_overlapped(a->rd, 1 << MAX(s->lmul, 0),
                          a->rs2, 1 << MAX(s->lmul, 0)) &&
           require_vm(a->vm, a->rd);
}

GEN_OPIVV_TRANS(vrgather_vv, vrgather_vv_check)
GEN_OPIVV_TRANS(vrgatherei16_vv, vrgatherei16_vv_check)

static bool vrgather_vx_check(DisasContext *s, arg_rmrr *a)
{
    return require_rvv(s) &&
           vext_check_isa_ill(s) &&
           require_align(a->rd, s->lmul) &&
           require_align(a->rs2, s->lmul) &&
           (a->rd != a->rs2) &&
           require_vm(a->vm, a->rd);
}

/* vrgather.vx vd, vs2, rs1, vm # vd[i] = (x[rs1] >= VLMAX) ? 0 : vs2[rs1] */
static bool trans_vrgather_vx(DisasContext *s, arg_rmrr *a)
{
    if (!vrgather_vx_check(s, a)) {
        return false;
    }

    if (a->vm && s->vl_eq_vlmax) {
        int scale = s->lmul - (s->sew + 3);
        int vlmax = scale < 0 ? s->vlen >> -scale : s->vlen << scale;
        TCGv_i64 dest = tcg_temp_new_i64();

        if (a->rs1 == 0) {
            vec_element_loadi(s, dest, a->rs2, 0, false);
        } else {
            TCGv trs1 = tcg_temp_new();
            gen_get_gpr(s, trs1, a->rs1);
            vec_element_loadx(s, dest, a->rs2, trs1, vlmax);
            tcg_temp_free(trs1);
        }

        tcg_gen_gvec_dup_i64(s->sew, vreg_ofs(s, a->rd),
                             MAXSZ(s), MAXSZ(s), dest);
        tcg_temp_free_i64(dest);
        mark_vs_dirty(s);
    } else {
        static gen_helper_opivx * const fns[4] = {
            gen_helper_vrgather_vx_b, gen_helper_vrgather_vx_h,
            gen_helper_vrgather_vx_w, gen_helper_vrgather_vx_d
        };
        return opivx_trans(a->rd, a->rs1, a->rs2, a->vm, fns[s->sew], s);
    }
    return true;
}

/* vrgather.vi vd, vs2, imm, vm # vd[i] = (imm >= VLMAX) ? 0 : vs2[imm] */
static bool trans_vrgather_vi(DisasContext *s, arg_rmrr *a)
{
    if (!vrgather_vx_check(s, a)) {
        return false;
    }

    if (a->vm && s->vl_eq_vlmax) {
        int scale = s->lmul - (s->sew + 3);
        int vlmax = scale < 0 ? s->vlen >> -scale : s->vlen << scale;
        if (a->rs1 >= vlmax) {
            tcg_gen_gvec_dup_imm(MO_64, vreg_ofs(s, a->rd),
                                 MAXSZ(s), MAXSZ(s), 0);
        } else {
            tcg_gen_gvec_dup_mem(s->sew, vreg_ofs(s, a->rd),
                                 endian_ofs(s, a->rs2, a->rs1),
                                 MAXSZ(s), MAXSZ(s));
        }
        mark_vs_dirty(s);
    } else {
        static gen_helper_opivx * const fns[4] = {
            gen_helper_vrgather_vx_b, gen_helper_vrgather_vx_h,
            gen_helper_vrgather_vx_w, gen_helper_vrgather_vx_d
        };
        return opivi_trans(a->rd, a->rs1, a->rs2, a->vm, fns[s->sew],
                           s, IMM_ZX);
    }
    return true;
}

/*
 * Vector Compress Instruction
 *
 * The destination vector register group cannot overlap the
 * source vector register group or the source mask register.
 */
static bool vcompress_vm_check(DisasContext *s, arg_r *a)
{
    return require_rvv(s) &&
           vext_check_isa_ill(s) &&
           require_align(a->rd, s->lmul) &&
           require_align(a->rs2, s->lmul) &&
           (a->rd != a->rs2) &&
           !is_overlapped(a->rd, 1 << MAX(s->lmul, 0), a->rs1, 1) &&
           (s->vstart == 0);
}

static bool trans_vcompress_vm(DisasContext *s, arg_r *a)
{
    if (vcompress_vm_check(s, a)) {
        uint32_t data = 0;
        static gen_helper_gvec_4_ptr * const fns[4] = {
            gen_helper_vcompress_vm_b, gen_helper_vcompress_vm_h,
            gen_helper_vcompress_vm_w, gen_helper_vcompress_vm_d,
        };
        TCGLabel *over = gen_new_label();
        tcg_gen_brcondi_tl(TCG_COND_EQ, cpu_vl, 0, over);

        data = FIELD_DP32(data, VDATA, LMUL, s->lmul);
        tcg_gen_gvec_4_ptr(vreg_ofs(s, a->rd), vreg_ofs(s, 0),
                           vreg_ofs(s, a->rs1), vreg_ofs(s, a->rs2),
                           cpu_env, s->vlen / 8, s->vlen / 8, data,
                           fns[s->sew]);
        mark_vs_dirty(s);
        gen_set_label(over);
        return true;
    }
    return false;
}

/*
 * Whole Vector Register Move Instructions ignore vtype and vl setting.
 * Thus, we don't need to check vill bit. (Section 16.6)
 */
#define GEN_VMV_WHOLE_TRANS(NAME, LEN, SEQ)                             \
static bool trans_##NAME(DisasContext *s, arg_##NAME * a)               \
{                                                                       \
    if (require_rvv(s) &&                                               \
        QEMU_IS_ALIGNED(a->rd, LEN) &&                                  \
        QEMU_IS_ALIGNED(a->rs2, LEN)) {                                 \
        uint32_t maxsz = (s->vlen >> 3) * LEN;                          \
        if (s->vstart == 0) {                                           \
            /* EEW = 8 */                                               \
            tcg_gen_gvec_mov(MO_8, vreg_ofs(s, a->rd),                  \
                             vreg_ofs(s, a->rs2), maxsz, maxsz);        \
            mark_vs_dirty(s);                                           \
        } else {                                                        \
            TCGLabel *over = gen_new_label();                           \
            tcg_gen_brcondi_tl(TCG_COND_GEU, cpu_vstart, maxsz, over);  \
                                                                        \
            static gen_helper_gvec_2_ptr * const fns[4] = {             \
                gen_helper_vmv1r_v, gen_helper_vmv2r_v,                 \
                gen_helper_vmv4r_v, gen_helper_vmv8r_v,                 \
            };                                                          \
            tcg_gen_gvec_2_ptr(vreg_ofs(s, a->rd), vreg_ofs(s, a->rs2), \
                               cpu_env, maxsz, maxsz, 0, fns[SEQ]);     \
            mark_vs_dirty(s);                                           \
            gen_set_label(over);                                        \
        }                                                               \
        return true;                                                    \
    }                                                                   \
    return false;                                                       \
}

GEN_VMV_WHOLE_TRANS(vmv1r_v, 1, 0)
GEN_VMV_WHOLE_TRANS(vmv2r_v, 2, 1)
GEN_VMV_WHOLE_TRANS(vmv4r_v, 4, 2)
GEN_VMV_WHOLE_TRANS(vmv8r_v, 8, 3)

static bool int_ext_check(DisasContext *s, arg_rmr *a, uint8_t div)
{
    uint8_t from = (s->sew + 3) - div;
    bool ret = require_rvv(s) &&
        (from >= 3 && from <= 8) &&
        (a->rd != a->rs2) &&
        require_align(a->rd, s->lmul) &&
        require_align(a->rs2, s->lmul - div) &&
        require_vm(a->vm, a->rd) &&
        require_noover(a->rd, s->lmul, a->rs2, s->lmul - div);
    return ret;
}

static bool int_ext_op(DisasContext *s, arg_rmr *a, uint8_t seq)
{
    uint32_t data = 0;
    gen_helper_gvec_3_ptr *fn;
    TCGLabel *over = gen_new_label();
    tcg_gen_brcondi_tl(TCG_COND_EQ, cpu_vl, 0, over);

    static gen_helper_gvec_3_ptr * const fns[6][4] = {
        {
            NULL, gen_helper_vzext_vf2_h,
            gen_helper_vzext_vf2_w, gen_helper_vzext_vf2_d
        },
        {
            NULL, NULL,
            gen_helper_vzext_vf4_w, gen_helper_vzext_vf4_d,
        },
        {
            NULL, NULL,
            NULL, gen_helper_vzext_vf8_d
        },
        {
            NULL, gen_helper_vsext_vf2_h,
            gen_helper_vsext_vf2_w, gen_helper_vsext_vf2_d
        },
        {
            NULL, NULL,
            gen_helper_vsext_vf4_w, gen_helper_vsext_vf4_d,
        },
        {
            NULL, NULL,
            NULL, gen_helper_vsext_vf8_d
        }
    };

    fn = fns[seq][s->sew];
    if (fn == NULL) {
        return false;
    }

    data = FIELD_DP32(data, VDATA, VM, a->vm);

    tcg_gen_gvec_3_ptr(vreg_ofs(s, a->rd), vreg_ofs(s, 0),
                       vreg_ofs(s, a->rs2), cpu_env,
                       s->vlen / 8, s->vlen / 8, data, fn);

    mark_vs_dirty(s);
    gen_set_label(over);
    return true;
}

/* Vector Integer Extension */
#define GEN_INT_EXT_TRANS(NAME, DIV, SEQ)             \
static bool trans_##NAME(DisasContext *s, arg_rmr *a) \
{                                                     \
    if (int_ext_check(s, a, DIV)) {                   \
        return int_ext_op(s, a, SEQ);                 \
    }                                                 \
    return false;                                     \
}

GEN_INT_EXT_TRANS(vzext_vf2, 1, 0)
GEN_INT_EXT_TRANS(vzext_vf4, 2, 1)
GEN_INT_EXT_TRANS(vzext_vf8, 3, 2)
GEN_INT_EXT_TRANS(vsext_vf2, 1, 3)
GEN_INT_EXT_TRANS(vsext_vf4, 2, 4)
GEN_INT_EXT_TRANS(vsext_vf8, 3, 5)<|MERGE_RESOLUTION|>--- conflicted
+++ resolved
@@ -149,7 +149,7 @@
     gen_set_gpr(s, rd, dst);
     mark_vs_dirty(s);
 
-    tcg_gen_movi_tl(cpu_pc, s->pc_succ_insn);
+    gen_update_cpu_pc(s->pc_succ_insn);
     tcg_gen_lookup_and_goto_ptr();
     s->base.is_jmp = DISAS_NORETURN;
 
@@ -171,20 +171,13 @@
     dst = dest_gpr(s, rd);
 
     gen_helper_vsetvl(dst, cpu_env, s1, s2);
-<<<<<<< HEAD
-
-    gen_set_gpr(ctx, a->rd, dst);
-    /* CHERI PCC bounds check done on next ifetch. */
-    gen_goto_tb(ctx, 0, ctx->pc_succ_insn, /*bounds_check=*/false);
-    ctx->base.is_jmp = DISAS_NORETURN;
-=======
     gen_set_gpr(s, rd, dst);
     mark_vs_dirty(s);
-    tcg_gen_movi_tl(cpu_pc, s->pc_succ_insn);
+    gen_update_cpu_pc(s->pc_succ_insn);
+    /* CHERI PCC bounds check done on next ifetch. */
     tcg_gen_lookup_and_goto_ptr();
     s->base.is_jmp = DISAS_NORETURN;
 
->>>>>>> c7d773ae
     return true;
 }
 
@@ -3140,30 +3133,7 @@
 static void vec_element_loadi(DisasContext *s, TCGv_i64 dest,
                               int vreg, int idx, bool sign)
 {
-<<<<<<< HEAD
-    TCGv_i64 tmp = tcg_temp_new_i64();
-    TCGv dest = dest_gpr(s, a->rd);
-
-    if (a->rs1 == 0) {
-        /* Special case vmv.x.s rd, vs2. */
-        vec_element_loadi(s, tmp, a->rs2, 0);
-    } else {
-        /* This instruction ignores LMUL and vector register groups */
-        int vlmax = s->vlen >> (3 + s->sew);
-        TCGv trs1 = tcg_temp_new();
-        gen_get_gpr(s, trs1, a->rs1);
-        vec_element_loadx(s, tmp, a->rs2, trs1, vlmax);
-        tcg_temp_free(trs1);
-    }
-
-    tcg_gen_trunc_i64_tl(dest, tmp);
-    gen_set_gpr(s, a->rd, dest);
-
-    tcg_temp_free_i64(tmp);
-    return true;
-=======
     load_element(dest, cpu_env, endian_ofs(s, vreg, idx), s->sew, sign);
->>>>>>> c7d773ae
 }
 
 /* Integer Scalar Move Instruction */
@@ -3239,11 +3209,6 @@
         tcg_gen_brcond_tl(TCG_COND_GEU, cpu_vstart, cpu_vl, over);
 
         t1 = tcg_temp_new_i64();
-<<<<<<< HEAD
-        TCGv trs1 = tcg_temp_new();
-        gen_get_gpr(s, trs1, a->rs1);
-        tcg_gen_extu_tl_i64(t1, trs1);
-=======
 
         /*
          * load gpr and sign-extend to 64 bits,
@@ -3251,9 +3216,7 @@
          */
         s1 = get_gpr(s, a->rs1, EXT_NONE);
         tcg_gen_ext_tl_i64(t1, s1);
->>>>>>> c7d773ae
         vec_element_storei(s, a->rd, 0, t1);
-        tcg_temp_free(trs1);
         tcg_temp_free_i64(t1);
         mark_vs_dirty(s);
         gen_set_label(over);
