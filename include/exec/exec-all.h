/*
 * internal execution defines for qemu
 *
 *  Copyright (c) 2003 Fabrice Bellard
 *
 * This library is free software; you can redistribute it and/or
 * modify it under the terms of the GNU Lesser General Public
 * License as published by the Free Software Foundation; either
 * version 2.1 of the License, or (at your option) any later version.
 *
 * This library is distributed in the hope that it will be useful,
 * but WITHOUT ANY WARRANTY; without even the implied warranty of
 * MERCHANTABILITY or FITNESS FOR A PARTICULAR PURPOSE.  See the GNU
 * Lesser General Public License for more details.
 *
 * You should have received a copy of the GNU Lesser General Public
 * License along with this library; if not, see <http://www.gnu.org/licenses/>.
 */

#ifndef EXEC_ALL_H
#define EXEC_ALL_H

#include "cpu.h"
#ifdef CONFIG_TCG
#include "exec/cpu_ldst.h"
#endif
#include "sysemu/cpu-timers.h"

/* allow to see translation results - the slowdown should be negligible, so we leave it */
#define DEBUG_DISAS

/* Page tracking code uses ram addresses in system mode, and virtual
   addresses in userspace mode.  Define tb_page_addr_t to be an appropriate
   type.  */
#if defined(CONFIG_USER_ONLY)
typedef abi_ulong tb_page_addr_t;
#define TB_PAGE_ADDR_FMT TARGET_ABI_FMT_lx
#else
typedef ram_addr_t tb_page_addr_t;
#define TB_PAGE_ADDR_FMT RAM_ADDR_FMT
#endif

#include "qemu/log.h"

void gen_intermediate_code(CPUState *cpu, TranslationBlock *tb, int max_insns);
void restore_state_to_opc(CPUArchState *env, TranslationBlock *tb,
                          target_ulong *data);

/**
 * cpu_restore_state:
 * @cpu: the vCPU state is to be restore to
 * @searched_pc: the host PC the fault occurred at
 * @will_exit: true if the TB executed will be interrupted after some
               cpu adjustments. Required for maintaining the correct
               icount valus
 * @return: true if state was restored, false otherwise
 *
 * Attempt to restore the state for a fault occurring in translated
 * code. If the searched_pc is not in translated code no state is
 * restored and the function returns false.
 */
bool cpu_restore_state(CPUState *cpu, uintptr_t searched_pc, bool will_exit);

void QEMU_NORETURN cpu_loop_exit_noexc(CPUState *cpu);
void QEMU_NORETURN cpu_loop_exit(CPUState *cpu);
void QEMU_NORETURN cpu_loop_exit_restore(CPUState *cpu, uintptr_t pc);
void QEMU_NORETURN cpu_loop_exit_atomic(CPUState *cpu, uintptr_t pc);

/**
 * cpu_loop_exit_requested:
 * @cpu: The CPU state to be tested
 *
 * Indicate if somebody asked for a return of the CPU to the main loop
 * (e.g., via cpu_exit() or cpu_interrupt()).
 *
 * This is helpful for architectures that support interruptible
 * instructions. After writing back all state to registers/memory, this
 * call can be used to check if it makes sense to return to the main loop
 * or to continue executing the interruptible instruction.
 */
static inline bool cpu_loop_exit_requested(CPUState *cpu)
{
    return (int32_t)qatomic_read(&cpu_neg(cpu)->icount_decr.u32) < 0;
}

#if !defined(CONFIG_USER_ONLY)
void cpu_reloading_memory_map(void);
/**
 * cpu_address_space_init:
 * @cpu: CPU to add this address space to
 * @asidx: integer index of this address space
 * @prefix: prefix to be used as name of address space
 * @mr: the root memory region of address space
 *
 * Add the specified address space to the CPU's cpu_ases list.
 * The address space added with @asidx 0 is the one used for the
 * convenience pointer cpu->as.
 * The target-specific code which registers ASes is responsible
 * for defining what semantics address space 0, 1, 2, etc have.
 *
 * Before the first call to this function, the caller must set
 * cpu->num_ases to the total number of address spaces it needs
 * to support.
 *
 * Note that with KVM only one address space is supported.
 */
void cpu_address_space_init(CPUState *cpu, int asidx,
                            const char *prefix, MemoryRegion *mr);
#endif

#if !defined(CONFIG_USER_ONLY) && defined(CONFIG_TCG)
/* cputlb.c */
/**
 * tlb_init - initialize a CPU's TLB
 * @cpu: CPU whose TLB should be initialized
 */
void tlb_init(CPUState *cpu);
/**
 * tlb_destroy - destroy a CPU's TLB
 * @cpu: CPU whose TLB should be destroyed
 */
void tlb_destroy(CPUState *cpu);
/**
 * tlb_flush_page:
 * @cpu: CPU whose TLB should be flushed
 * @addr: virtual address of page to be flushed
 *
 * Flush one page from the TLB of the specified CPU, for all
 * MMU indexes.
 */
void tlb_flush_page(CPUState *cpu, target_ulong addr);
/**
 * tlb_flush_page_all_cpus:
 * @cpu: src CPU of the flush
 * @addr: virtual address of page to be flushed
 *
 * Flush one page from the TLB of the specified CPU, for all
 * MMU indexes.
 */
void tlb_flush_page_all_cpus(CPUState *src, target_ulong addr);
/**
 * tlb_flush_page_all_cpus_synced:
 * @cpu: src CPU of the flush
 * @addr: virtual address of page to be flushed
 *
 * Flush one page from the TLB of the specified CPU, for all MMU
 * indexes like tlb_flush_page_all_cpus except the source vCPUs work
 * is scheduled as safe work meaning all flushes will be complete once
 * the source vCPUs safe work is complete. This will depend on when
 * the guests translation ends the TB.
 */
void tlb_flush_page_all_cpus_synced(CPUState *src, target_ulong addr);
/**
 * tlb_flush:
 * @cpu: CPU whose TLB should be flushed
 *
 * Flush the entire TLB for the specified CPU. Most CPU architectures
 * allow the implementation to drop entries from the TLB at any time
 * so this is generally safe. If more selective flushing is required
 * use one of the other functions for efficiency.
 */
void tlb_flush(CPUState *cpu);
/**
 * tlb_flush_all_cpus:
 * @cpu: src CPU of the flush
 */
void tlb_flush_all_cpus(CPUState *src_cpu);
/**
 * tlb_flush_all_cpus_synced:
 * @cpu: src CPU of the flush
 *
 * Like tlb_flush_all_cpus except this except the source vCPUs work is
 * scheduled as safe work meaning all flushes will be complete once
 * the source vCPUs safe work is complete. This will depend on when
 * the guests translation ends the TB.
 */
void tlb_flush_all_cpus_synced(CPUState *src_cpu);
/**
 * tlb_flush_page_by_mmuidx:
 * @cpu: CPU whose TLB should be flushed
 * @addr: virtual address of page to be flushed
 * @idxmap: bitmap of MMU indexes to flush
 *
 * Flush one page from the TLB of the specified CPU, for the specified
 * MMU indexes.
 */
void tlb_flush_page_by_mmuidx(CPUState *cpu, target_ulong addr,
                              uint16_t idxmap);
/**
 * tlb_flush_page_by_mmuidx_all_cpus:
 * @cpu: Originating CPU of the flush
 * @addr: virtual address of page to be flushed
 * @idxmap: bitmap of MMU indexes to flush
 *
 * Flush one page from the TLB of all CPUs, for the specified
 * MMU indexes.
 */
void tlb_flush_page_by_mmuidx_all_cpus(CPUState *cpu, target_ulong addr,
                                       uint16_t idxmap);
/**
 * tlb_flush_page_by_mmuidx_all_cpus_synced:
 * @cpu: Originating CPU of the flush
 * @addr: virtual address of page to be flushed
 * @idxmap: bitmap of MMU indexes to flush
 *
 * Flush one page from the TLB of all CPUs, for the specified MMU
 * indexes like tlb_flush_page_by_mmuidx_all_cpus except the source
 * vCPUs work is scheduled as safe work meaning all flushes will be
 * complete once  the source vCPUs safe work is complete. This will
 * depend on when the guests translation ends the TB.
 */
void tlb_flush_page_by_mmuidx_all_cpus_synced(CPUState *cpu, target_ulong addr,
                                              uint16_t idxmap);
/**
 * tlb_flush_by_mmuidx:
 * @cpu: CPU whose TLB should be flushed
 * @wait: If true ensure synchronisation by exiting the cpu_loop
 * @idxmap: bitmap of MMU indexes to flush
 *
 * Flush all entries from the TLB of the specified CPU, for the specified
 * MMU indexes.
 */
void tlb_flush_by_mmuidx(CPUState *cpu, uint16_t idxmap);
/**
 * tlb_flush_by_mmuidx_all_cpus:
 * @cpu: Originating CPU of the flush
 * @idxmap: bitmap of MMU indexes to flush
 *
 * Flush all entries from all TLBs of all CPUs, for the specified
 * MMU indexes.
 */
void tlb_flush_by_mmuidx_all_cpus(CPUState *cpu, uint16_t idxmap);
/**
 * tlb_flush_by_mmuidx_all_cpus_synced:
 * @cpu: Originating CPU of the flush
 * @idxmap: bitmap of MMU indexes to flush
 *
 * Flush all entries from all TLBs of all CPUs, for the specified
 * MMU indexes like tlb_flush_by_mmuidx_all_cpus except except the source
 * vCPUs work is scheduled as safe work meaning all flushes will be
 * complete once  the source vCPUs safe work is complete. This will
 * depend on when the guests translation ends the TB.
 */
void tlb_flush_by_mmuidx_all_cpus_synced(CPUState *cpu, uint16_t idxmap);

/**
 * tlb_flush_page_bits_by_mmuidx
 * @cpu: CPU whose TLB should be flushed
 * @addr: virtual address of page to be flushed
 * @idxmap: bitmap of mmu indexes to flush
 * @bits: number of significant bits in address
 *
 * Similar to tlb_flush_page_mask, but with a bitmap of indexes.
 */
void tlb_flush_page_bits_by_mmuidx(CPUState *cpu, target_ulong addr,
                                   uint16_t idxmap, unsigned bits);

/* Similarly, with broadcast and syncing. */
void tlb_flush_page_bits_by_mmuidx_all_cpus(CPUState *cpu, target_ulong addr,
                                            uint16_t idxmap, unsigned bits);
void tlb_flush_page_bits_by_mmuidx_all_cpus_synced
    (CPUState *cpu, target_ulong addr, uint16_t idxmap, unsigned bits);

/**
 * tlb_flush_range_by_mmuidx
 * @cpu: CPU whose TLB should be flushed
 * @addr: virtual address of the start of the range to be flushed
 * @len: length of range to be flushed
 * @idxmap: bitmap of mmu indexes to flush
 * @bits: number of significant bits in address
 *
 * For each mmuidx in @idxmap, flush all pages within [@addr,@addr+@len),
 * comparing only the low @bits worth of each virtual page.
 */
void tlb_flush_range_by_mmuidx(CPUState *cpu, target_ulong addr,
                               target_ulong len, uint16_t idxmap,
                               unsigned bits);

/* Similarly, with broadcast and syncing. */
void tlb_flush_range_by_mmuidx_all_cpus(CPUState *cpu, target_ulong addr,
                                        target_ulong len, uint16_t idxmap,
                                        unsigned bits);
void tlb_flush_range_by_mmuidx_all_cpus_synced(CPUState *cpu,
                                               target_ulong addr,
                                               target_ulong len,
                                               uint16_t idxmap,
                                               unsigned bits);

/**
 * tlb_set_page_with_attrs:
 * @cpu: CPU to add this TLB entry for
 * @vaddr: virtual address of page to add entry for
 * @paddr: physical address of the page
 * @attrs: memory transaction attributes
 * @prot: access permissions (PAGE_READ/PAGE_WRITE/PAGE_EXEC bits)
 * @mmu_idx: MMU index to insert TLB entry for
 * @size: size of the page in bytes
 *
 * Add an entry to this CPU's TLB (a mapping from virtual address
 * @vaddr to physical address @paddr) with the specified memory
 * transaction attributes. This is generally called by the target CPU
 * specific code after it has been called through the tlb_fill()
 * entry point and performed a successful page table walk to find
 * the physical address and attributes for the virtual address
 * which provoked the TLB miss.
 *
 * At most one entry for a given virtual address is permitted. Only a
 * single TARGET_PAGE_SIZE region is mapped; the supplied @size is only
 * used by tlb_flush_page.
 */
void tlb_set_page_with_attrs(CPUState *cpu, target_ulong vaddr,
                             hwaddr paddr, MemTxAttrs attrs,
                             int prot, int mmu_idx, target_ulong size);
/* tlb_set_page:
 *
 * This function is equivalent to calling tlb_set_page_with_attrs()
 * with an @attrs argument of MEMTXATTRS_UNSPECIFIED. It's provided
 * as a convenience for CPUs which don't use memory transaction attributes.
 */
void tlb_set_page(CPUState *cpu, target_ulong vaddr,
                  hwaddr paddr, int prot,
                  int mmu_idx, target_ulong size);
#else
static inline void tlb_init(CPUState *cpu)
{
}
static inline void tlb_destroy(CPUState *cpu)
{
}
static inline void tlb_flush_page(CPUState *cpu, target_ulong addr)
{
}
static inline void tlb_flush_page_all_cpus(CPUState *src, target_ulong addr)
{
}
static inline void tlb_flush_page_all_cpus_synced(CPUState *src,
                                                  target_ulong addr)
{
}
static inline void tlb_flush(CPUState *cpu)
{
}
static inline void tlb_flush_all_cpus(CPUState *src_cpu)
{
}
static inline void tlb_flush_all_cpus_synced(CPUState *src_cpu)
{
}
static inline void tlb_flush_page_by_mmuidx(CPUState *cpu,
                                            target_ulong addr, uint16_t idxmap)
{
}

static inline void tlb_flush_by_mmuidx(CPUState *cpu, uint16_t idxmap)
{
}
static inline void tlb_flush_page_by_mmuidx_all_cpus(CPUState *cpu,
                                                     target_ulong addr,
                                                     uint16_t idxmap)
{
}
static inline void tlb_flush_page_by_mmuidx_all_cpus_synced(CPUState *cpu,
                                                            target_ulong addr,
                                                            uint16_t idxmap)
{
}
static inline void tlb_flush_by_mmuidx_all_cpus(CPUState *cpu, uint16_t idxmap)
{
}

static inline void tlb_flush_by_mmuidx_all_cpus_synced(CPUState *cpu,
                                                       uint16_t idxmap)
{
}
static inline void tlb_flush_page_bits_by_mmuidx(CPUState *cpu,
                                                 target_ulong addr,
                                                 uint16_t idxmap,
                                                 unsigned bits)
{
}
static inline void tlb_flush_page_bits_by_mmuidx_all_cpus(CPUState *cpu,
                                                          target_ulong addr,
                                                          uint16_t idxmap,
                                                          unsigned bits)
{
}
static inline void
tlb_flush_page_bits_by_mmuidx_all_cpus_synced(CPUState *cpu, target_ulong addr,
                                              uint16_t idxmap, unsigned bits)
{
}
static inline void tlb_flush_range_by_mmuidx(CPUState *cpu, target_ulong addr,
                                             target_ulong len, uint16_t idxmap,
                                             unsigned bits)
{
}
static inline void tlb_flush_range_by_mmuidx_all_cpus(CPUState *cpu,
                                                      target_ulong addr,
                                                      target_ulong len,
                                                      uint16_t idxmap,
                                                      unsigned bits)
{
}
static inline void tlb_flush_range_by_mmuidx_all_cpus_synced(CPUState *cpu,
                                                             target_ulong addr,
                                                             target_long len,
                                                             uint16_t idxmap,
                                                             unsigned bits)
{
}
#endif
/**
 * probe_access:
 * @env: CPUArchState
 * @addr: guest virtual address to look up
 * @size: size of the access
 * @access_type: read, write or execute permission
 * @mmu_idx: MMU index to use for lookup
 * @retaddr: return address for unwinding
 *
 * Look up the guest virtual address @addr.  Raise an exception if the
 * page does not satisfy @access_type.  Raise an exception if the
 * access (@addr, @size) hits a watchpoint.  For writes, mark a clean
 * page as dirty.
 *
 * Finally, return the host address for a page that is backed by RAM,
 * or NULL if the page requires I/O.
 */
void *probe_access(CPUArchState *env, target_ulong addr, int size,
                   MMUAccessType access_type, int mmu_idx, uintptr_t retaddr);

void *probe_write(CPUArchState *env, target_ulong addr, int size, int mmu_idx,
                  uintptr_t retaddr);

void *probe_read(CPUArchState *env, target_ulong addr, int size, int mmu_idx,
                 uintptr_t retaddr);

#ifdef TARGET_CHERI
void *probe_cap_write(CPUArchState *env, target_ulong addr, int size,
                      int mmu_idx, uintptr_t retaddr);
#endif

/**
 * probe_access_flags:
 * @env: CPUArchState
 * @addr: guest virtual address to look up
 * @access_type: read, write or execute permission
 * @mmu_idx: MMU index to use for lookup
 * @nonfault: suppress the fault
 * @phost: return value for host address
 * @retaddr: return address for unwinding
 *
 * Similar to probe_access, loosely returning the TLB_FLAGS_MASK for
 * the page, and storing the host address for RAM in @phost.
 *
 * If @nonfault is set, do not raise an exception but return TLB_INVALID_MASK.
 * Do not handle watchpoints, but include TLB_WATCHPOINT in the returned flags.
 * Do handle clean pages, so exclude TLB_NOTDIRY from the returned flags.
 * For simplicity, all "mmio-like" flags are folded to TLB_MMIO.
 */
int probe_access_flags(CPUArchState *env, target_ulong addr,
                       MMUAccessType access_type, int mmu_idx,
                       bool nonfault, void **phost, uintptr_t retaddr);

#define CODE_GEN_ALIGN           16 /* must be >= of the size of a icache line */

/* Estimated block size for TB allocation.  */
/* ??? The following is based on a 2015 survey of x86_64 host output.
   Better would seem to be some sort of dynamically sized TB array,
   adapting to the block sizes actually being produced.  */
#if defined(CONFIG_SOFTMMU)
#define CODE_GEN_AVG_BLOCK_SIZE 400
#else
#define CODE_GEN_AVG_BLOCK_SIZE 150
#endif

/*
 * Translation Cache-related fields of a TB.
 * This struct exists just for convenience; we keep track of TB's in a binary
 * search tree, and the only fields needed to compare TB's in the tree are
 * @ptr and @size.
 * Note: the address of search data can be obtained by adding @size to @ptr.
 */
struct tb_tc {
    const void *ptr;    /* pointer to the translated code */
    size_t size;
};

struct TranslationBlock {
    target_ulong pc;   /* simulated PC corresponding to this block (EIP + CS base) */
    target_ulong cs_base; /* CS base for this block */
    target_ulong pcc_base; /* CHERI: Base of program counter for this block */
    target_ulong pcc_top; /* CHERI: End of program counter for this block */
    uint32_t cheri_flags; /* Extra flags for CHERI. We need more bits than are
                             available in flags (at least for MIPS) and this
                             will allow us to avoid continuously changing the
                             bits that we use when merging from upstream. */
    uint32_t flags; /* flags defining in which context the code was generated */
    uint32_t cflags;    /* compile flags */

/* Note that TCG_MAX_INSNS is 512; we validate this match elsewhere. */
#define CF_COUNT_MASK    0x000001ff
#define CF_NO_GOTO_TB    0x00000200 /* Do not chain with goto_tb */
#define CF_NO_GOTO_PTR   0x00000400 /* Do not chain with goto_ptr */
#define CF_SINGLE_STEP   0x00000800 /* gdbstub single-step in effect */
#define CF_LAST_IO       0x00008000 /* Last insn may be an IO access.  */
#define CF_MEMI_ONLY     0x00010000 /* Only instrument memory ops */
#define CF_USE_ICOUNT    0x00020000
#define CF_INVALID       0x00040000 /* TB is stale. Set with @jmp_lock held */
#define CF_PARALLEL      0x00080000 /* Generate code for a parallel context */
<<<<<<< HEAD
#define CF_LOG_INSTR     0x00100000 /* Generate calls to instruction tracing */
=======
#define CF_NOIRQ         0x00100000 /* Generate an uninterruptible TB */
>>>>>>> a0fd8a54
#define CF_CLUSTER_MASK  0xff000000 /* Top 8 bits are cluster ID */
#define CF_CLUSTER_SHIFT 24

    /* Per-vCPU dynamic tracing state used to generate this TB */
    uint32_t trace_vcpu_dstate;

    /*
     * Above fields used for comparing
     */

    /* size of target code for this block (1 <= size <= TARGET_PAGE_SIZE) */
    uint16_t size;
    uint16_t icount;

    struct tb_tc tc;

    /* first and second physical page containing code. The lower bit
       of the pointer tells the index in page_next[].
       The list is protected by the TB's page('s) lock(s) */
    uintptr_t page_next[2];
    tb_page_addr_t page_addr[2];

    /* jmp_lock placed here to fill a 4-byte hole. Its documentation is below */
    QemuSpin jmp_lock;

    /* The following data are used to directly call another TB from
     * the code of this one. This can be done either by emitting direct or
     * indirect native jump instructions. These jumps are reset so that the TB
     * just continues its execution. The TB can be linked to another one by
     * setting one of the jump targets (or patching the jump instruction). Only
     * two of such jumps are supported.
     */
    uint16_t jmp_reset_offset[2]; /* offset of original jump target */
#define TB_JMP_RESET_OFFSET_INVALID 0xffff /* indicates no jump generated */
    uintptr_t jmp_target_arg[2];  /* target address or offset */

    /*
     * Each TB has a NULL-terminated list (jmp_list_head) of incoming jumps.
     * Each TB can have two outgoing jumps, and therefore can participate
     * in two lists. The list entries are kept in jmp_list_next[2]. The least
     * significant bit (LSB) of the pointers in these lists is used to encode
     * which of the two list entries is to be used in the pointed TB.
     *
     * List traversals are protected by jmp_lock. The destination TB of each
     * outgoing jump is kept in jmp_dest[] so that the appropriate jmp_lock
     * can be acquired from any origin TB.
     *
     * jmp_dest[] are tagged pointers as well. The LSB is set when the TB is
     * being invalidated, so that no further outgoing jumps from it can be set.
     *
     * jmp_lock also protects the CF_INVALID cflag; a jump must not be chained
     * to a destination TB that has CF_INVALID set.
     */
    uintptr_t jmp_list_head;
    uintptr_t jmp_list_next[2];
    uintptr_t jmp_dest[2];
};

/* Reduce diff to upstream for CHERI since we add pcc_{base,top},cheri_flags. */
#if !defined(cpu_get_tb_cpu_state_ext)
static inline void cpu_get_tb_cpu_state_ext(CPUArchState *env, target_ulong *pc,
                                          target_ulong *cs_base,
                                          target_ulong *pcc_base,
                                          target_ulong *pcc_top,
                                          uint32_t *cheri_flags,
                                          uint32_t *flags)
{
    (void)pcc_base;
    (void)pcc_top;
    (void)cheri_flags;
    cpu_get_tb_cpu_state(env, pc, cs_base, flags);
}
#endif

/* Hide the qatomic_read to make code a little easier on the eyes */
static inline uint32_t tb_cflags(const TranslationBlock *tb)
{
    return qatomic_read(&tb->cflags);
}

/* current cflags for hashing/comparison */
uint32_t curr_cflags(CPUState *cpu);

/* TranslationBlock invalidate API */
#if defined(CONFIG_USER_ONLY)
void tb_invalidate_phys_addr(target_ulong addr);
void tb_invalidate_phys_range(target_ulong start, target_ulong end);
#else
void tb_invalidate_phys_addr(AddressSpace *as, hwaddr addr, MemTxAttrs attrs);
#endif
void tb_flush(CPUState *cpu);
void tb_phys_invalidate(TranslationBlock *tb, tb_page_addr_t page_addr);
TranslationBlock *tb_htable_lookup(CPUState *cpu, target_ulong pc,
                                   target_ulong cs_base, target_ulong pcc_base,
                                   target_ulong pcc_top, uint32_t cheri_flags,
                                   uint32_t flags, uint32_t cflags);
void tb_set_jmp_target(TranslationBlock *tb, int n, uintptr_t addr);

/* GETPC is the true target of the return instruction that we'll execute.  */
#if defined(CONFIG_TCG_INTERPRETER)
extern __thread uintptr_t tci_tb_ptr;
# define GETPC() tci_tb_ptr
#else
# define GETPC() \
    ((uintptr_t)__builtin_extract_return_addr(__builtin_return_address(0)))
#endif

/* The true return address will often point to a host insn that is part of
   the next translated guest insn.  Adjust the address backward to point to
   the middle of the call insn.  Subtracting one would do the job except for
   several compressed mode architectures (arm, mips) which set the low bit
   to indicate the compressed mode; subtracting two works around that.  It
   is also the case that there are no host isas that contain a call insn
   smaller than 4 bytes, so we don't worry about special-casing this.  */
#define GETPC_ADJ   2

#if !defined(CONFIG_USER_ONLY) && defined(CONFIG_DEBUG_TCG)
void assert_no_pages_locked(void);
#else
static inline void assert_no_pages_locked(void)
{
}
#endif

#if !defined(CONFIG_USER_ONLY)

/**
 * iotlb_to_section:
 * @cpu: CPU performing the access
 * @index: TCG CPU IOTLB entry
 *
 * Given a TCG CPU IOTLB entry, return the MemoryRegionSection that
 * it refers to. @index will have been initially created and returned
 * by memory_region_section_get_iotlb().
 */
struct MemoryRegionSection *iotlb_to_section(CPUState *cpu,
                                             hwaddr index, MemTxAttrs attrs);
#endif

#if defined(CONFIG_USER_ONLY)
void mmap_lock(void);
void mmap_unlock(void);
bool have_mmap_lock(void);

/**
 * get_page_addr_code() - user-mode version
 * @env: CPUArchState
 * @addr: guest virtual address of guest code
 *
 * Returns @addr.
 */
static inline tb_page_addr_t get_page_addr_code(CPUArchState *env,
                                                target_ulong addr)
{
    return addr;
}

/**
 * get_page_addr_code_hostp() - user-mode version
 * @env: CPUArchState
 * @addr: guest virtual address of guest code
 *
 * Returns @addr.
 *
 * If @hostp is non-NULL, sets *@hostp to the host address where @addr's content
 * is kept.
 */
static inline tb_page_addr_t get_page_addr_code_hostp(CPUArchState *env,
                                                      target_ulong addr,
                                                      void **hostp)
{
    if (hostp) {
        *hostp = g2h_untagged(addr);
    }
    return addr;
}

/**
 * adjust_signal_pc:
 * @pc: raw pc from the host signal ucontext_t.
 * @is_write: host memory operation was write, or read-modify-write.
 *
 * Alter @pc as required for unwinding.  Return the type of the
 * guest memory access -- host reads may be for guest execution.
 */
MMUAccessType adjust_signal_pc(uintptr_t *pc, bool is_write);

/**
 * handle_sigsegv_accerr_write:
 * @cpu: the cpu context
 * @old_set: the sigset_t from the signal ucontext_t
 * @host_pc: the host pc, adjusted for the signal
 * @host_addr: the host address of the fault
 *
 * Return true if the write fault has been handled, and should be re-tried.
 */
bool handle_sigsegv_accerr_write(CPUState *cpu, sigset_t *old_set,
                                 uintptr_t host_pc, abi_ptr guest_addr);

/**
 * cpu_loop_exit_sigsegv:
 * @cpu: the cpu context
 * @addr: the guest address of the fault
 * @access_type: access was read/write/execute
 * @maperr: true for invalid page, false for permission fault
 * @ra: host pc for unwinding
 *
 * Use the TCGCPUOps hook to record cpu state, do guest operating system
 * specific things to raise SIGSEGV, and jump to the main cpu loop.
 */
void QEMU_NORETURN cpu_loop_exit_sigsegv(CPUState *cpu, target_ulong addr,
                                         MMUAccessType access_type,
                                         bool maperr, uintptr_t ra);

/**
 * cpu_loop_exit_sigbus:
 * @cpu: the cpu context
 * @addr: the guest address of the alignment fault
 * @access_type: access was read/write/execute
 * @ra: host pc for unwinding
 *
 * Use the TCGCPUOps hook to record cpu state, do guest operating system
 * specific things to raise SIGBUS, and jump to the main cpu loop.
 */
void QEMU_NORETURN cpu_loop_exit_sigbus(CPUState *cpu, target_ulong addr,
                                        MMUAccessType access_type,
                                        uintptr_t ra);

#else
static inline void mmap_lock(void) {}
static inline void mmap_unlock(void) {}

/**
 * get_page_addr_code() - full-system version
 * @env: CPUArchState
 * @addr: guest virtual address of guest code
 *
 * If we cannot translate and execute from the entire RAM page, or if
 * the region is not backed by RAM, returns -1. Otherwise, returns the
 * ram_addr_t corresponding to the guest code at @addr.
 *
 * Note: this function can trigger an exception.
 */
tb_page_addr_t get_page_addr_code(CPUArchState *env, target_ulong addr);

/**
 * get_page_addr_code_hostp() - full-system version
 * @env: CPUArchState
 * @addr: guest virtual address of guest code
 *
 * See get_page_addr_code() (full-system version) for documentation on the
 * return value.
 *
 * Sets *@hostp (when @hostp is non-NULL) as follows.
 * If the return value is -1, sets *@hostp to NULL. Otherwise, sets *@hostp
 * to the host address where @addr's content is kept.
 *
 * Note: this function can trigger an exception.
 */
tb_page_addr_t get_page_addr_code_hostp(CPUArchState *env, target_ulong addr,
                                        void **hostp);

void tlb_reset_dirty(CPUState *cpu, ram_addr_t start1, ram_addr_t length);
void tlb_set_dirty(CPUState *cpu, target_ulong vaddr);

MemoryRegionSection *
address_space_translate_for_iotlb(CPUState *cpu, int asidx, hwaddr addr,
                                  hwaddr *xlat, hwaddr *plen,
                                  MemTxAttrs attrs, int *prot);
hwaddr memory_region_section_get_iotlb(CPUState *cpu,
                                       MemoryRegionSection *section);
#endif

#endif<|MERGE_RESOLUTION|>--- conflicted
+++ resolved
@@ -508,11 +508,8 @@
 #define CF_USE_ICOUNT    0x00020000
 #define CF_INVALID       0x00040000 /* TB is stale. Set with @jmp_lock held */
 #define CF_PARALLEL      0x00080000 /* Generate code for a parallel context */
-<<<<<<< HEAD
-#define CF_LOG_INSTR     0x00100000 /* Generate calls to instruction tracing */
-=======
 #define CF_NOIRQ         0x00100000 /* Generate an uninterruptible TB */
->>>>>>> a0fd8a54
+#define CF_LOG_INSTR     0x00200000 /* Generate calls to instruction tracing */
 #define CF_CLUSTER_MASK  0xff000000 /* Top 8 bits are cluster ID */
 #define CF_CLUSTER_SHIFT 24
 
