--- conflicted
+++ resolved
@@ -105,18 +105,7 @@
   modular_tcg = ['i386-softmmu', 'x86_64-softmmu']
 endif
 
-<<<<<<< HEAD
 edk2_targets = [ 'arm-softmmu', 'aarch64-softmmu', 'morello-softmmu', 'i386-softmmu', 'x86_64-softmmu' ]
-install_edk2_blobs = false
-if get_option('install_blobs')
-  foreach target : target_dirs
-    install_edk2_blobs = install_edk2_blobs or target in edk2_targets
-  endforeach
-endif
-
-bzip2 = find_program('bzip2', required: install_edk2_blobs)
-=======
-edk2_targets = [ 'arm-softmmu', 'aarch64-softmmu', 'i386-softmmu', 'x86_64-softmmu' ]
 unpack_edk2_blobs = false
 foreach target : edk2_targets
   if target in target_dirs
@@ -125,7 +114,6 @@
     break
   endif
 endforeach
->>>>>>> 0021c476
 
 ##################
 # Compiler flags #
