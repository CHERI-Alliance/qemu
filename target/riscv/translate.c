--- conflicted
+++ resolved
@@ -1244,18 +1244,13 @@
         gen_check_pcc_bounds_next_inst(ctx, 4);
         ctx->opcode = opcode32;
         ctx->pc_succ_insn = ctx->base.pc_next + 4;
-<<<<<<< HEAD
         gen_rvfi_dii_set_field_const_i64(INST, insn, opcode32);
-        if (!decode_insn32(ctx, opcode32)) {
-            gen_exception_illegal(ctx);
-=======
 
         for (size_t i = 0; i < ARRAY_SIZE(decoders); ++i) {
             if (decoders[i].guard_func(ctx) &&
                 decoders[i].decode_func(ctx, opcode32)) {
                 return;
             }
->>>>>>> c13b8e99
         }
     }
 
